--- conflicted
+++ resolved
@@ -364,8 +364,6 @@
 }
 EXPORT_SYMBOL_GPL(snd_soc_dai_prepare);
 
-<<<<<<< HEAD
-=======
 int snd_soc_dai_mute_is_ctrled_at_trigger(struct snd_soc_dai *dai)
 {
 	if (dai->driver->ops)
@@ -374,7 +372,6 @@
 	return 0;
 }
 
->>>>>>> e8a457b7
 /**
  * snd_soc_dai_digital_mute - configure DAI system or master clock.
  * @dai: DAI
