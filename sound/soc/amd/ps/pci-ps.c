--- conflicted
+++ resolved
@@ -77,13 +77,7 @@
 		handle_acp70_sdw_wake_event(adata);
 		irq_flag = 1;
 	}
-<<<<<<< HEAD
-	acp63_enable_interrupts(acp_base);
-	writel(0, acp_base + ACP_ZSC_DSP_CTRL);
-	return 0;
-=======
 	return irq_flag;
->>>>>>> e8a457b7
 }
 
 static short int check_and_handle_sdw_dma_irq(struct acp63_dev_data *adata, u32 ext_intr_stat,
@@ -130,11 +124,6 @@
 			}
 		}
 	}
-<<<<<<< HEAD
-	writel(0, acp_base + ACP_CONTROL);
-	writel(1, acp_base + ACP_ZSC_DSP_CTRL);
-	return 0;
-=======
 	switch (adata->acp_rev) {
 	case ACP63_PCI_REV:
 		if (ext_intr_stat1 & ACP63_P1_AUDIO1_RX_THRESHOLD) {
@@ -187,7 +176,6 @@
 		break;
 	}
 	return sdw_dma_irq_flag;
->>>>>>> e8a457b7
 }
 
 static irqreturn_t acp63_irq_thread(int irq, void *context)
@@ -682,95 +670,17 @@
 
 static int snd_acp_suspend(struct device *dev)
 {
-<<<<<<< HEAD
-	u32 sdw0_en, sdw1_en;
-
-	sdw0_en = readl(adata->acp63_base + ACP_SW0_EN);
-	sdw1_en = readl(adata->acp63_base + ACP_SW1_EN);
-	return (sdw0_en || sdw1_en);
-}
-
-static void handle_acp63_sdw_pme_event(struct acp63_dev_data *adata)
-{
-	u32 val;
-
-	val = readl(adata->acp63_base + ACP_SW0_WAKE_EN);
-	if (val && adata->sdw->pdev[0])
-		pm_request_resume(&adata->sdw->pdev[0]->dev);
-
-	val = readl(adata->acp63_base + ACP_SW1_WAKE_EN);
-	if (val && adata->sdw->pdev[1])
-		pm_request_resume(&adata->sdw->pdev[1]->dev);
-}
-
-static int __maybe_unused snd_acp63_suspend(struct device *dev)
-{
-	struct acp63_dev_data *adata;
-	int ret;
-
-	adata = dev_get_drvdata(dev);
-	if (adata->is_sdw_dev) {
-		adata->sdw_en_stat = check_acp_sdw_enable_status(adata);
-		if (adata->sdw_en_stat) {
-			writel(1, adata->acp63_base + ACP_ZSC_DSP_CTRL);
-			return 0;
-		}
-	}
-	ret = acp63_deinit(adata->acp63_base, dev);
-	if (ret)
-		dev_err(dev, "ACP de-init failed\n");
-
-	return ret;
-=======
 	return acp_hw_suspend(dev);
->>>>>>> e8a457b7
 }
 
 static int snd_acp_runtime_resume(struct device *dev)
 {
-<<<<<<< HEAD
-	struct acp63_dev_data *adata;
-	int ret;
-
-	adata = dev_get_drvdata(dev);
-	if (adata->sdw_en_stat) {
-		writel(0, adata->acp63_base + ACP_ZSC_DSP_CTRL);
-		return 0;
-	}
-	ret = acp63_init(adata->acp63_base, dev);
-	if (ret) {
-		dev_err(dev, "ACP init failed\n");
-		return ret;
-	}
-
-	if (!adata->sdw_en_stat)
-		handle_acp63_sdw_pme_event(adata);
-	return 0;
-=======
 	return acp_hw_runtime_resume(dev);
->>>>>>> e8a457b7
 }
 
 static int snd_acp_resume(struct device *dev)
 {
-<<<<<<< HEAD
-	struct acp63_dev_data *adata;
-	int ret;
-
-	adata = dev_get_drvdata(dev);
-	if (adata->sdw_en_stat) {
-		writel(0, adata->acp63_base + ACP_ZSC_DSP_CTRL);
-		return 0;
-	}
-
-	ret = acp63_init(adata->acp63_base, dev);
-	if (ret)
-		dev_err(dev, "ACP init failed\n");
-
-	return ret;
-=======
 	return acp_hw_resume(dev);
->>>>>>> e8a457b7
 }
 
 static const struct dev_pm_ops acp63_pm_ops = {
