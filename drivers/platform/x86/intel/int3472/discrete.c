// SPDX-License-Identifier: GPL-2.0
/* Author: Dan Scally <djrscally@gmail.com> */

#include <linux/acpi.h>
#include <linux/array_size.h>
#include <linux/bitfield.h>
#include <linux/device.h>
#include <linux/gpio/consumer.h>
#include <linux/gpio/machine.h>
#include <linux/i2c.h>
#include <linux/kernel.h>
#include <linux/module.h>
#include <linux/overflow.h>
#include <linux/platform_device.h>
#include <linux/string_choices.h>
#include <linux/uuid.h>

#include "common.h"

/*
 * 79234640-9e10-4fea-a5c1-b5aa8b19756f
 * This _DSM GUID returns information about the GPIO lines mapped to a
 * discrete INT3472 device. Function number 1 returns a count of the GPIO
 * lines that are mapped. Subsequent functions return 32 bit ints encoding
 * information about the GPIO line, including its purpose.
 */
static const guid_t int3472_gpio_guid =
	GUID_INIT(0x79234640, 0x9e10, 0x4fea,
		  0xa5, 0xc1, 0xb5, 0xaa, 0x8b, 0x19, 0x75, 0x6f);

#define INT3472_GPIO_DSM_TYPE				GENMASK(7, 0)
#define INT3472_GPIO_DSM_PIN				GENMASK(15, 8)
#define INT3472_GPIO_DSM_SENSOR_ON_VAL			GENMASK(31, 24)

/*
 * 822ace8f-2814-4174-a56b-5f029fe079ee
 * This _DSM GUID returns a string from the sensor device, which acts as a
 * module identifier.
 */
static const guid_t cio2_sensor_module_guid =
	GUID_INIT(0x822ace8f, 0x2814, 0x4174,
		  0xa5, 0x6b, 0x5f, 0x02, 0x9f, 0xe0, 0x79, 0xee);

static void skl_int3472_log_sensor_module_name(struct int3472_discrete_device *int3472)
{
	union acpi_object *obj;

	obj = acpi_evaluate_dsm_typed(int3472->sensor->handle,
				      &cio2_sensor_module_guid, 0x00,
				      0x01, NULL, ACPI_TYPE_STRING);
	if (obj) {
		dev_dbg(int3472->dev, "Sensor module id: '%s'\n", obj->string.pointer);
		ACPI_FREE(obj);
	}
}

static int skl_int3472_fill_gpiod_lookup(struct gpiod_lookup *table_entry,
					 struct acpi_resource_gpio *agpio,
					 const char *con_id, unsigned long gpio_flags)
{
	char *path = agpio->resource_source.string_ptr;
	struct acpi_device *adev;
	acpi_handle handle;
	acpi_status status;

	status = acpi_get_handle(NULL, path, &handle);
	if (ACPI_FAILURE(status))
		return -EINVAL;

	adev = acpi_fetch_acpi_dev(handle);
	if (!adev)
		return -ENODEV;

	*table_entry = GPIO_LOOKUP(acpi_dev_name(adev), agpio->pin_table[0], con_id, gpio_flags);

	return 0;
}

static int skl_int3472_map_gpio_to_sensor(struct int3472_discrete_device *int3472,
					  struct acpi_resource_gpio *agpio,
					  const char *con_id, unsigned long gpio_flags)
{
	int ret;

	if (int3472->n_sensor_gpios >= INT3472_MAX_SENSOR_GPIOS) {
		dev_warn(int3472->dev, "Too many GPIOs mapped\n");
		return -EINVAL;
	}

	ret = skl_int3472_fill_gpiod_lookup(&int3472->gpios.table[int3472->n_sensor_gpios],
					    agpio, con_id, gpio_flags);
	if (ret)
		return ret;

	int3472->n_sensor_gpios++;

	return 0;
}

/* This should *really* only be used when there's no other way... */
static struct gpio_desc *
skl_int3472_gpiod_get_from_temp_lookup(struct int3472_discrete_device *int3472,
				       struct acpi_resource_gpio *agpio,
				       const char *con_id, unsigned long gpio_flags)
{
	struct gpio_desc *desc;
	int ret;

	struct gpiod_lookup_table *lookup __free(kfree) =
			kzalloc(struct_size(lookup, table, 2), GFP_KERNEL);
	if (!lookup)
		return ERR_PTR(-ENOMEM);

	lookup->dev_id = dev_name(int3472->dev);
	ret = skl_int3472_fill_gpiod_lookup(&lookup->table[0], agpio, con_id, gpio_flags);
	if (ret)
		return ERR_PTR(ret);

	gpiod_add_lookup_table(lookup);
	desc = devm_gpiod_get(int3472->dev, con_id, GPIOD_OUT_LOW);
	gpiod_remove_lookup_table(lookup);

	return desc;
}

/**
 * struct int3472_gpio_map - Map GPIOs to whatever is expected by the
 * sensor driver (as in DT bindings)
 * @hid: The ACPI HID of the device without the instance number e.g. INT347E
 * @type_from: The GPIO type from ACPI ?SDT
 * @type_to: The assigned GPIO type, typically same as @type_from
 * @con_id: The name of the GPIO for the device
 * @polarity_low: GPIO_ACTIVE_LOW true if the @polarity_low is true,
 * GPIO_ACTIVE_HIGH otherwise
 */
struct int3472_gpio_map {
	const char *hid;
	u8 type_from;
	u8 type_to;
	bool polarity_low;
	const char *con_id;
};

static const struct int3472_gpio_map int3472_gpio_map[] = {
	{ "INT347E", INT3472_GPIO_TYPE_RESET, INT3472_GPIO_TYPE_RESET, false, "enable" },
};

static void int3472_get_con_id_and_polarity(struct acpi_device *adev, u8 *type,
					    const char **con_id, unsigned long *gpio_flags)
{
	unsigned int i;

	for (i = 0; i < ARRAY_SIZE(int3472_gpio_map); i++) {
		/*
		 * Map the firmware-provided GPIO to whatever a driver expects
		 * (as in DT bindings). First check if the type matches with the
		 * GPIO map, then further check that the device _HID matches.
		 */
		if (*type != int3472_gpio_map[i].type_from)
			continue;

		if (!acpi_dev_hid_uid_match(adev, int3472_gpio_map[i].hid, NULL))
			continue;

		*type = int3472_gpio_map[i].type_to;
		*gpio_flags = int3472_gpio_map[i].polarity_low ?
			      GPIO_ACTIVE_LOW : GPIO_ACTIVE_HIGH;
		*con_id = int3472_gpio_map[i].con_id;
		return;
	}

	switch (*type) {
	case INT3472_GPIO_TYPE_RESET:
		*con_id = "reset";
		*gpio_flags = GPIO_ACTIVE_LOW;
		break;
	case INT3472_GPIO_TYPE_POWERDOWN:
		*con_id = "powerdown";
		*gpio_flags = GPIO_ACTIVE_LOW;
		break;
	case INT3472_GPIO_TYPE_CLK_ENABLE:
		*con_id = "clk-enable";
		*gpio_flags = GPIO_ACTIVE_HIGH;
		break;
	case INT3472_GPIO_TYPE_PRIVACY_LED:
		*con_id = "privacy-led";
		*gpio_flags = GPIO_ACTIVE_HIGH;
		break;
	case INT3472_GPIO_TYPE_POWER_ENABLE:
		*con_id = "power-enable";
		*gpio_flags = GPIO_ACTIVE_HIGH;
		break;
	default:
		*con_id = "unknown";
		*gpio_flags = GPIO_ACTIVE_HIGH;
		break;
	}
}

/**
 * skl_int3472_handle_gpio_resources: Map PMIC resources to consuming sensor
 * @ares: A pointer to a &struct acpi_resource
 * @data: A pointer to a &struct int3472_discrete_device
 *
 * This function handles GPIO resources that are against an INT3472
 * ACPI device, by checking the value of the corresponding _DSM entry.
 * This will return a 32bit int, where the lowest byte represents the
 * function of the GPIO pin:
 *
 * 0x00 Reset
 * 0x01 Power down
 * 0x0b Power enable
 * 0x0c Clock enable
 * 0x0d Privacy LED
 *
 * There are some known platform specific quirks where that does not quite
 * hold up; for example where a pin with type 0x01 (Power down) is mapped to
 * a sensor pin that performs a reset function or entries in _CRS and _DSM that
 * do not actually correspond to a physical connection. These will be handled
 * by the mapping sub-functions.
 *
 * GPIOs will either be mapped directly to the sensor device or else used
 * to create clocks and regulators via the usual frameworks.
 *
 * Return:
 * * 1		- Continue the loop without adding a copy of the resource to
 * *		  the list passed to acpi_dev_get_resources()
 * * 0		- Continue the loop after adding a copy of the resource to
 * *		  the list passed to acpi_dev_get_resources()
 * * -errno	- Error, break loop
 */
static int skl_int3472_handle_gpio_resources(struct acpi_resource *ares,
					     void *data)
{
	struct int3472_discrete_device *int3472 = data;
	struct acpi_resource_gpio *agpio;
	u8 active_value, pin, type;
	union acpi_object *obj;
	struct gpio_desc *gpio;
	const char *err_msg;
	const char *con_id;
	unsigned long gpio_flags;
	int ret;

	if (!acpi_gpio_get_io_resource(ares, &agpio))
		return 1;

	/*
	 * ngpios + 2 because the index of this _DSM function is 1-based and
	 * the first function is just a count.
	 */
	obj = acpi_evaluate_dsm_typed(int3472->adev->handle,
				      &int3472_gpio_guid, 0x00,
				      int3472->ngpios + 2,
				      NULL, ACPI_TYPE_INTEGER);

	if (!obj) {
		dev_warn(int3472->dev, "No _DSM entry for GPIO pin %u\n",
			 agpio->pin_table[0]);
		return 1;
	}

	type = FIELD_GET(INT3472_GPIO_DSM_TYPE, obj->integer.value);

	int3472_get_con_id_and_polarity(int3472->sensor, &type, &con_id, &gpio_flags);

	pin = FIELD_GET(INT3472_GPIO_DSM_PIN, obj->integer.value);
	/* Pin field is not really used under Windows and wraps around at 8 bits */
	if (pin != (agpio->pin_table[0] & 0xff))
		dev_dbg(int3472->dev, FW_BUG "%s %s pin number mismatch _DSM %d resource %d\n",
<<<<<<< HEAD
			func, agpio->resource_source.string_ptr, pin, agpio->pin_table[0]);
=======
			con_id, agpio->resource_source.string_ptr, pin, agpio->pin_table[0]);
>>>>>>> e8a457b7

	active_value = FIELD_GET(INT3472_GPIO_DSM_SENSOR_ON_VAL, obj->integer.value);
	if (!active_value)
		gpio_flags ^= GPIO_ACTIVE_LOW;

	dev_dbg(int3472->dev, "%s %s pin %d active-%s\n", con_id,
		agpio->resource_source.string_ptr, agpio->pin_table[0],
		str_high_low(gpio_flags == GPIO_ACTIVE_HIGH));

	switch (type) {
	case INT3472_GPIO_TYPE_RESET:
	case INT3472_GPIO_TYPE_POWERDOWN:
		ret = skl_int3472_map_gpio_to_sensor(int3472, agpio, con_id, gpio_flags);
		if (ret)
			err_msg = "Failed to map GPIO pin to sensor\n";

		break;
	case INT3472_GPIO_TYPE_CLK_ENABLE:
	case INT3472_GPIO_TYPE_PRIVACY_LED:
	case INT3472_GPIO_TYPE_POWER_ENABLE:
		gpio = skl_int3472_gpiod_get_from_temp_lookup(int3472, agpio, con_id, gpio_flags);
		if (IS_ERR(gpio)) {
			ret = PTR_ERR(gpio);
			err_msg = "Failed to get GPIO\n";
			break;
		}

		switch (type) {
		case INT3472_GPIO_TYPE_CLK_ENABLE:
			ret = skl_int3472_register_gpio_clock(int3472, gpio);
			if (ret)
				err_msg = "Failed to register clock\n";

			break;
		case INT3472_GPIO_TYPE_PRIVACY_LED:
			ret = skl_int3472_register_pled(int3472, gpio);
			if (ret)
				err_msg = "Failed to register LED\n";

			break;
		case INT3472_GPIO_TYPE_POWER_ENABLE:
			ret = skl_int3472_register_regulator(int3472, gpio);
			if (ret)
				err_msg = "Failed to map regulator to sensor\n";

			break;
		default: /* Never reached */
			ret = -EINVAL;
			break;
		}
		break;
	default:
		dev_warn(int3472->dev,
			 "GPIO type 0x%02x unknown; the sensor may not work\n",
			 type);
		ret = 1;
		break;
	}

	int3472->ngpios++;
	ACPI_FREE(obj);

	if (ret < 0)
		return dev_err_probe(int3472->dev, ret, err_msg);

	/* Tell acpi_dev_get_resources() to not make a copy of the resource */
	return 1;
}

static int skl_int3472_parse_crs(struct int3472_discrete_device *int3472)
{
	LIST_HEAD(resource_list);
	int ret;

	skl_int3472_log_sensor_module_name(int3472);

	ret = acpi_dev_get_resources(int3472->adev, &resource_list,
				     skl_int3472_handle_gpio_resources,
				     int3472);
	if (ret < 0)
		return ret;

	acpi_dev_free_resource_list(&resource_list);

	/* Register _DSM based clock (no-op if a GPIO clock was already registered) */
	ret = skl_int3472_register_dsm_clock(int3472);
	if (ret < 0)
		return ret;

	int3472->gpios.dev_id = int3472->sensor_name;
	gpiod_add_lookup_table(&int3472->gpios);

	return 0;
}

static void skl_int3472_discrete_remove(struct platform_device *pdev)
{
	struct int3472_discrete_device *int3472 = platform_get_drvdata(pdev);

	gpiod_remove_lookup_table(&int3472->gpios);

	skl_int3472_unregister_clock(int3472);
	skl_int3472_unregister_pled(int3472);
	skl_int3472_unregister_regulator(int3472);
}

static int skl_int3472_discrete_probe(struct platform_device *pdev)
{
	struct acpi_device *adev = ACPI_COMPANION(&pdev->dev);
	struct int3472_discrete_device *int3472;
	struct int3472_cldb cldb;
	int ret;

	if (!adev)
		return -ENODEV;

	ret = skl_int3472_fill_cldb(adev, &cldb);
	if (ret) {
		dev_err(&pdev->dev, "Couldn't fill CLDB structure\n");
		return ret;
	}

	if (cldb.control_logic_type != 1) {
		dev_err(&pdev->dev, "Unsupported control logic type %u\n",
			cldb.control_logic_type);
		return -EINVAL;
	}

	/* Max num GPIOs we've seen plus a terminator */
	int3472 = devm_kzalloc(&pdev->dev, struct_size(int3472, gpios.table,
			       INT3472_MAX_SENSOR_GPIOS + 1), GFP_KERNEL);
	if (!int3472)
		return -ENOMEM;

	int3472->adev = adev;
	int3472->dev = &pdev->dev;
	platform_set_drvdata(pdev, int3472);
	int3472->clock.imgclk_index = cldb.clock_source;

	ret = skl_int3472_get_sensor_adev_and_name(&pdev->dev, &int3472->sensor,
						   &int3472->sensor_name);
	if (ret)
		return ret;

	/*
	 * Initialising this list means we can call gpiod_remove_lookup_table()
	 * in failure paths without issue.
	 */
	INIT_LIST_HEAD(&int3472->gpios.list);

	ret = skl_int3472_parse_crs(int3472);
	if (ret) {
		skl_int3472_discrete_remove(pdev);
		return ret;
	}

	acpi_dev_clear_dependencies(adev);
	return 0;
}

static const struct acpi_device_id int3472_device_id[] = {
	{ "INT3472", 0 },
	{ }
};
MODULE_DEVICE_TABLE(acpi, int3472_device_id);

static struct platform_driver int3472_discrete = {
	.driver = {
		.name = "int3472-discrete",
		.acpi_match_table = int3472_device_id,
	},
	.probe = skl_int3472_discrete_probe,
	.remove = skl_int3472_discrete_remove,
};
module_platform_driver(int3472_discrete);

MODULE_DESCRIPTION("Intel SkyLake INT3472 ACPI Discrete Device Driver");
MODULE_AUTHOR("Daniel Scally <djrscally@gmail.com>");
MODULE_LICENSE("GPL v2");<|MERGE_RESOLUTION|>--- conflicted
+++ resolved
@@ -268,11 +268,7 @@
 	/* Pin field is not really used under Windows and wraps around at 8 bits */
 	if (pin != (agpio->pin_table[0] & 0xff))
 		dev_dbg(int3472->dev, FW_BUG "%s %s pin number mismatch _DSM %d resource %d\n",
-<<<<<<< HEAD
-			func, agpio->resource_source.string_ptr, pin, agpio->pin_table[0]);
-=======
 			con_id, agpio->resource_source.string_ptr, pin, agpio->pin_table[0]);
->>>>>>> e8a457b7
 
 	active_value = FIELD_GET(INT3472_GPIO_DSM_SENSOR_ON_VAL, obj->integer.value);
 	if (!active_value)
