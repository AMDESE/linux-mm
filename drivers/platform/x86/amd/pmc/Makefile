# SPDX-License-Identifier: GPL-2.0
#
# Makefile for linux/drivers/platform/x86/amd/pmc
# AMD Power Management Controller Driver
#

<<<<<<< HEAD
amd-pmc-objs := pmc.o pmc-quirks.o mp1_stb.o
obj-$(CONFIG_AMD_PMC) += amd-pmc.o
amd-pmc-$(CONFIG_AMD_MP2_STB) += mp2_stb.o
=======
obj-$(CONFIG_AMD_PMC)			+= amd-pmc.o
amd-pmc-y				:= pmc.o pmc-quirks.o mp1_stb.o
amd-pmc-$(CONFIG_AMD_MP2_STB)		+= mp2_stb.o
>>>>>>> e8a457b7
<|MERGE_RESOLUTION|>--- conflicted
+++ resolved
@@ -4,12 +4,6 @@
 # AMD Power Management Controller Driver
 #
 
-<<<<<<< HEAD
-amd-pmc-objs := pmc.o pmc-quirks.o mp1_stb.o
-obj-$(CONFIG_AMD_PMC) += amd-pmc.o
-amd-pmc-$(CONFIG_AMD_MP2_STB) += mp2_stb.o
-=======
 obj-$(CONFIG_AMD_PMC)			+= amd-pmc.o
 amd-pmc-y				:= pmc.o pmc-quirks.o mp1_stb.o
-amd-pmc-$(CONFIG_AMD_MP2_STB)		+= mp2_stb.o
->>>>>>> e8a457b7
+amd-pmc-$(CONFIG_AMD_MP2_STB)		+= mp2_stb.o