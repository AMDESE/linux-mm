// SPDX-License-Identifier: GPL-2.0
/*
 * camss-vfe.c
 *
 * Qualcomm MSM Camera Subsystem - VFE (Video Front End) Module
 *
 * Copyright (c) 2013-2015, The Linux Foundation. All rights reserved.
 * Copyright (C) 2015-2018 Linaro Ltd.
 */
#include <linux/clk.h>
#include <linux/completion.h>
#include <linux/interrupt.h>
#include <linux/iommu.h>
#include <linux/mutex.h>
#include <linux/of.h>
#include <linux/platform_device.h>
#include <linux/pm_domain.h>
#include <linux/pm_runtime.h>
#include <linux/spinlock_types.h>
#include <linux/spinlock.h>
#include <media/media-entity.h>
#include <media/v4l2-device.h>
#include <media/v4l2-subdev.h>

#include "camss-vfe.h"
#include "camss.h"

#define MSM_VFE_NAME "msm_vfe"

/* VFE reset timeout */
#define VFE_RESET_TIMEOUT_MS 50

#define SCALER_RATIO_MAX 16

#define VFE_HW_VERSION		0x0
#define		HW_VERSION_STEPPING	0
#define		HW_VERSION_REVISION	16
#define		HW_VERSION_GENERATION	28

static const struct camss_format_info formats_rdi_8x16[] = {
	{ MEDIA_BUS_FMT_UYVY8_1X16, 8, V4L2_PIX_FMT_UYVY, 1,
	  PER_PLANE_DATA(0, 1, 1, 1, 1, 16) },
	{ MEDIA_BUS_FMT_VYUY8_1X16, 8, V4L2_PIX_FMT_VYUY, 1,
	  PER_PLANE_DATA(0, 1, 1, 1, 1, 16) },
	{ MEDIA_BUS_FMT_YUYV8_1X16, 8, V4L2_PIX_FMT_YUYV, 1,
	  PER_PLANE_DATA(0, 1, 1, 1, 1, 16) },
	{ MEDIA_BUS_FMT_YVYU8_1X16, 8, V4L2_PIX_FMT_YVYU, 1,
	  PER_PLANE_DATA(0, 1, 1, 1, 1, 16) },
	{ MEDIA_BUS_FMT_SBGGR8_1X8, 8, V4L2_PIX_FMT_SBGGR8, 1,
	  PER_PLANE_DATA(0, 1, 1, 1, 1, 8) },
	{ MEDIA_BUS_FMT_SGBRG8_1X8, 8, V4L2_PIX_FMT_SGBRG8, 1,
	  PER_PLANE_DATA(0, 1, 1, 1, 1, 8) },
	{ MEDIA_BUS_FMT_SGRBG8_1X8, 8, V4L2_PIX_FMT_SGRBG8, 1,
	  PER_PLANE_DATA(0, 1, 1, 1, 1, 8) },
	{ MEDIA_BUS_FMT_SRGGB8_1X8, 8, V4L2_PIX_FMT_SRGGB8, 1,
	  PER_PLANE_DATA(0, 1, 1, 1, 1, 8) },
	{ MEDIA_BUS_FMT_SBGGR10_1X10, 10, V4L2_PIX_FMT_SBGGR10P, 1,
	  PER_PLANE_DATA(0, 1, 1, 1, 1, 10) },
	{ MEDIA_BUS_FMT_SGBRG10_1X10, 10, V4L2_PIX_FMT_SGBRG10P, 1,
	  PER_PLANE_DATA(0, 1, 1, 1, 1, 10) },
	{ MEDIA_BUS_FMT_SGRBG10_1X10, 10, V4L2_PIX_FMT_SGRBG10P, 1,
	  PER_PLANE_DATA(0, 1, 1, 1, 1, 10) },
	{ MEDIA_BUS_FMT_SRGGB10_1X10, 10, V4L2_PIX_FMT_SRGGB10P, 1,
	  PER_PLANE_DATA(0, 1, 1, 1, 1, 10) },
	{ MEDIA_BUS_FMT_SBGGR12_1X12, 12, V4L2_PIX_FMT_SBGGR12P, 1,
	  PER_PLANE_DATA(0, 1, 1, 1, 1, 12) },
	{ MEDIA_BUS_FMT_SGBRG12_1X12, 12, V4L2_PIX_FMT_SGBRG12P, 1,
	  PER_PLANE_DATA(0, 1, 1, 1, 1, 12) },
	{ MEDIA_BUS_FMT_SGRBG12_1X12, 12, V4L2_PIX_FMT_SGRBG12P, 1,
	  PER_PLANE_DATA(0, 1, 1, 1, 1, 12) },
	{ MEDIA_BUS_FMT_SRGGB12_1X12, 12, V4L2_PIX_FMT_SRGGB12P, 1,
	  PER_PLANE_DATA(0, 1, 1, 1, 1, 12) },
	{ MEDIA_BUS_FMT_Y10_1X10, 10, V4L2_PIX_FMT_Y10P, 1,
	  PER_PLANE_DATA(0, 1, 1, 1, 1, 10) },
};

static const struct camss_format_info formats_rdi_8x96[] = {
	{ MEDIA_BUS_FMT_UYVY8_1X16, 8, V4L2_PIX_FMT_UYVY, 1,
	  PER_PLANE_DATA(0, 1, 1, 1, 1, 16) },
	{ MEDIA_BUS_FMT_VYUY8_1X16, 8, V4L2_PIX_FMT_VYUY, 1,
	  PER_PLANE_DATA(0, 1, 1, 1, 1, 16) },
	{ MEDIA_BUS_FMT_YUYV8_1X16, 8, V4L2_PIX_FMT_YUYV, 1,
	  PER_PLANE_DATA(0, 1, 1, 1, 1, 16) },
	{ MEDIA_BUS_FMT_YVYU8_1X16, 8, V4L2_PIX_FMT_YVYU, 1,
	  PER_PLANE_DATA(0, 1, 1, 1, 1, 16) },
	{ MEDIA_BUS_FMT_SBGGR8_1X8, 8, V4L2_PIX_FMT_SBGGR8, 1,
	  PER_PLANE_DATA(0, 1, 1, 1, 1, 8) },
	{ MEDIA_BUS_FMT_SGBRG8_1X8, 8, V4L2_PIX_FMT_SGBRG8, 1,
	  PER_PLANE_DATA(0, 1, 1, 1, 1, 8) },
	{ MEDIA_BUS_FMT_SGRBG8_1X8, 8, V4L2_PIX_FMT_SGRBG8, 1,
	  PER_PLANE_DATA(0, 1, 1, 1, 1, 8) },
	{ MEDIA_BUS_FMT_SRGGB8_1X8, 8, V4L2_PIX_FMT_SRGGB8, 1,
	  PER_PLANE_DATA(0, 1, 1, 1, 1, 8) },
	{ MEDIA_BUS_FMT_SBGGR10_1X10, 10, V4L2_PIX_FMT_SBGGR10P, 1,
	  PER_PLANE_DATA(0, 1, 1, 1, 1, 10) },
	{ MEDIA_BUS_FMT_SGBRG10_1X10, 10, V4L2_PIX_FMT_SGBRG10P, 1,
	  PER_PLANE_DATA(0, 1, 1, 1, 1, 10) },
	{ MEDIA_BUS_FMT_SGRBG10_1X10, 10, V4L2_PIX_FMT_SGRBG10P, 1,
	  PER_PLANE_DATA(0, 1, 1, 1, 1, 10) },
	{ MEDIA_BUS_FMT_SRGGB10_1X10, 10, V4L2_PIX_FMT_SRGGB10P, 1,
	  PER_PLANE_DATA(0, 1, 1, 1, 1, 10) },
	{ MEDIA_BUS_FMT_SBGGR10_2X8_PADHI_LE, 16, V4L2_PIX_FMT_SBGGR10, 1,
	  PER_PLANE_DATA(0, 1, 1, 1, 1, 16) },
	{ MEDIA_BUS_FMT_SBGGR12_1X12, 12, V4L2_PIX_FMT_SBGGR12P, 1,
	  PER_PLANE_DATA(0, 1, 1, 1, 1, 12) },
	{ MEDIA_BUS_FMT_SGBRG12_1X12, 12, V4L2_PIX_FMT_SGBRG12P, 1,
	  PER_PLANE_DATA(0, 1, 1, 1, 1, 12) },
	{ MEDIA_BUS_FMT_SGRBG12_1X12, 12, V4L2_PIX_FMT_SGRBG12P, 1,
	  PER_PLANE_DATA(0, 1, 1, 1, 1, 12) },
	{ MEDIA_BUS_FMT_SRGGB12_1X12, 12, V4L2_PIX_FMT_SRGGB12P, 1,
	  PER_PLANE_DATA(0, 1, 1, 1, 1, 12) },
	{ MEDIA_BUS_FMT_SBGGR14_1X14, 14, V4L2_PIX_FMT_SBGGR14P, 1,
	  PER_PLANE_DATA(0, 1, 1, 1, 1, 14) },
	{ MEDIA_BUS_FMT_SGBRG14_1X14, 14, V4L2_PIX_FMT_SGBRG14P, 1,
	  PER_PLANE_DATA(0, 1, 1, 1, 1, 14) },
	{ MEDIA_BUS_FMT_SGRBG14_1X14, 14, V4L2_PIX_FMT_SGRBG14P, 1,
	  PER_PLANE_DATA(0, 1, 1, 1, 1, 14) },
	{ MEDIA_BUS_FMT_SRGGB14_1X14, 14, V4L2_PIX_FMT_SRGGB14P, 1,
	  PER_PLANE_DATA(0, 1, 1, 1, 1, 14) },
	{ MEDIA_BUS_FMT_Y10_1X10, 10, V4L2_PIX_FMT_Y10P, 1,
	  PER_PLANE_DATA(0, 1, 1, 1, 1, 10) },
	{ MEDIA_BUS_FMT_Y10_2X8_PADHI_LE, 16, V4L2_PIX_FMT_Y10, 1,
	  PER_PLANE_DATA(0, 1, 1, 1, 1, 16) },
};

static const struct camss_format_info formats_rdi_845[] = {
	{ MEDIA_BUS_FMT_UYVY8_1X16, 8, V4L2_PIX_FMT_UYVY, 1,
	  PER_PLANE_DATA(0, 1, 1, 1, 1, 16) },
	{ MEDIA_BUS_FMT_VYUY8_1X16, 8, V4L2_PIX_FMT_VYUY, 1,
	  PER_PLANE_DATA(0, 1, 1, 1, 1, 16) },
	{ MEDIA_BUS_FMT_YUYV8_1X16, 8, V4L2_PIX_FMT_YUYV, 1,
	  PER_PLANE_DATA(0, 1, 1, 1, 1, 16) },
	{ MEDIA_BUS_FMT_YVYU8_1X16, 8, V4L2_PIX_FMT_YVYU, 1,
	  PER_PLANE_DATA(0, 1, 1, 1, 1, 16) },
	{ MEDIA_BUS_FMT_SBGGR8_1X8, 8, V4L2_PIX_FMT_SBGGR8, 1,
	  PER_PLANE_DATA(0, 1, 1, 1, 1, 8) },
	{ MEDIA_BUS_FMT_SGBRG8_1X8, 8, V4L2_PIX_FMT_SGBRG8, 1,
	  PER_PLANE_DATA(0, 1, 1, 1, 1, 8) },
	{ MEDIA_BUS_FMT_SGRBG8_1X8, 8, V4L2_PIX_FMT_SGRBG8, 1,
	  PER_PLANE_DATA(0, 1, 1, 1, 1, 8) },
	{ MEDIA_BUS_FMT_SRGGB8_1X8, 8, V4L2_PIX_FMT_SRGGB8, 1,
	  PER_PLANE_DATA(0, 1, 1, 1, 1, 8) },
	{ MEDIA_BUS_FMT_SBGGR10_1X10, 10, V4L2_PIX_FMT_SBGGR10P, 1,
	  PER_PLANE_DATA(0, 1, 1, 1, 1, 10) },
	{ MEDIA_BUS_FMT_SGBRG10_1X10, 10, V4L2_PIX_FMT_SGBRG10P, 1,
	  PER_PLANE_DATA(0, 1, 1, 1, 1, 10) },
	{ MEDIA_BUS_FMT_SGRBG10_1X10, 10, V4L2_PIX_FMT_SGRBG10P, 1,
	  PER_PLANE_DATA(0, 1, 1, 1, 1, 10) },
	{ MEDIA_BUS_FMT_SRGGB10_1X10, 10, V4L2_PIX_FMT_SRGGB10P, 1,
	  PER_PLANE_DATA(0, 1, 1, 1, 1, 10) },
	{ MEDIA_BUS_FMT_SBGGR10_2X8_PADHI_LE, 16, V4L2_PIX_FMT_SBGGR10, 1,
	  PER_PLANE_DATA(0, 1, 1, 1, 1, 16) },
	{ MEDIA_BUS_FMT_SBGGR12_1X12, 12, V4L2_PIX_FMT_SBGGR12P, 1,
	  PER_PLANE_DATA(0, 1, 1, 1, 1, 12) },
	{ MEDIA_BUS_FMT_SGBRG12_1X12, 12, V4L2_PIX_FMT_SGBRG12P, 1,
	  PER_PLANE_DATA(0, 1, 1, 1, 1, 12) },
	{ MEDIA_BUS_FMT_SGRBG12_1X12, 12, V4L2_PIX_FMT_SGRBG12P, 1,
	  PER_PLANE_DATA(0, 1, 1, 1, 1, 12) },
	{ MEDIA_BUS_FMT_SRGGB12_1X12, 12, V4L2_PIX_FMT_SRGGB12P, 1,
	  PER_PLANE_DATA(0, 1, 1, 1, 1, 12) },
	{ MEDIA_BUS_FMT_SBGGR14_1X14, 14, V4L2_PIX_FMT_SBGGR14P, 1,
	  PER_PLANE_DATA(0, 1, 1, 1, 1, 14) },
	{ MEDIA_BUS_FMT_SGBRG14_1X14, 14, V4L2_PIX_FMT_SGBRG14P, 1,
	  PER_PLANE_DATA(0, 1, 1, 1, 1, 14) },
	{ MEDIA_BUS_FMT_SGRBG14_1X14, 14, V4L2_PIX_FMT_SGRBG14P, 1,
	  PER_PLANE_DATA(0, 1, 1, 1, 1, 14) },
	{ MEDIA_BUS_FMT_SRGGB14_1X14, 14, V4L2_PIX_FMT_SRGGB14P, 1,
	  PER_PLANE_DATA(0, 1, 1, 1, 1, 14) },
	{ MEDIA_BUS_FMT_Y8_1X8, 8, V4L2_PIX_FMT_GREY, 1,
	  PER_PLANE_DATA(0, 1, 1, 1, 1, 8) },
	{ MEDIA_BUS_FMT_Y10_1X10, 10, V4L2_PIX_FMT_Y10P, 1,
	  PER_PLANE_DATA(0, 1, 1, 1, 1, 10) },
	{ MEDIA_BUS_FMT_Y10_2X8_PADHI_LE, 16, V4L2_PIX_FMT_Y10, 1,
	  PER_PLANE_DATA(0, 1, 1, 1, 1, 16) },
};

static const struct camss_format_info formats_pix_8x16[] = {
	{ MEDIA_BUS_FMT_YUYV8_1_5X8, 8, V4L2_PIX_FMT_NV12, 1,
	  PER_PLANE_DATA(0, 1, 1, 2, 3, 8) },
	{ MEDIA_BUS_FMT_YVYU8_1_5X8, 8, V4L2_PIX_FMT_NV12, 1,
	  PER_PLANE_DATA(0, 1, 1, 2, 3, 8) },
	{ MEDIA_BUS_FMT_UYVY8_1_5X8, 8, V4L2_PIX_FMT_NV12, 1,
	  PER_PLANE_DATA(0, 1, 1, 2, 3, 8) },
	{ MEDIA_BUS_FMT_VYUY8_1_5X8, 8, V4L2_PIX_FMT_NV12, 1,
	  PER_PLANE_DATA(0, 1, 1, 2, 3, 8) },
	{ MEDIA_BUS_FMT_YUYV8_1_5X8, 8, V4L2_PIX_FMT_NV21, 1,
	  PER_PLANE_DATA(0, 1, 1, 2, 3, 8) },
	{ MEDIA_BUS_FMT_YVYU8_1_5X8, 8, V4L2_PIX_FMT_NV21, 1,
	  PER_PLANE_DATA(0, 1, 1, 2, 3, 8) },
	{ MEDIA_BUS_FMT_UYVY8_1_5X8, 8, V4L2_PIX_FMT_NV21, 1,
	  PER_PLANE_DATA(0, 1, 1, 2, 3, 8) },
	{ MEDIA_BUS_FMT_VYUY8_1_5X8, 8, V4L2_PIX_FMT_NV21, 1,
	  PER_PLANE_DATA(0, 1, 1, 2, 3, 8) },
	{ MEDIA_BUS_FMT_YUYV8_1X16, 8, V4L2_PIX_FMT_NV16, 1,
	  PER_PLANE_DATA(0, 1, 1, 1, 2, 8) },
	{ MEDIA_BUS_FMT_YVYU8_1X16, 8, V4L2_PIX_FMT_NV16, 1,
	  PER_PLANE_DATA(0, 1, 1, 1, 2, 8) },
	{ MEDIA_BUS_FMT_UYVY8_1X16, 8, V4L2_PIX_FMT_NV16, 1,
	  PER_PLANE_DATA(0, 1, 1, 1, 2, 8) },
	{ MEDIA_BUS_FMT_VYUY8_1X16, 8, V4L2_PIX_FMT_NV16, 1,
	  PER_PLANE_DATA(0, 1, 1, 1, 2, 8) },
	{ MEDIA_BUS_FMT_YUYV8_1X16, 8, V4L2_PIX_FMT_NV61, 1,
	  PER_PLANE_DATA(0, 1, 1, 1, 2, 8) },
	{ MEDIA_BUS_FMT_YVYU8_1X16, 8, V4L2_PIX_FMT_NV61, 1,
	  PER_PLANE_DATA(0, 1, 1, 1, 2, 8) },
	{ MEDIA_BUS_FMT_UYVY8_1X16, 8, V4L2_PIX_FMT_NV61, 1,
	  PER_PLANE_DATA(0, 1, 1, 1, 2, 8) },
	{ MEDIA_BUS_FMT_VYUY8_1X16, 8, V4L2_PIX_FMT_NV61, 1,
	  PER_PLANE_DATA(0, 1, 1, 1, 2, 8) },
};

static const struct camss_format_info formats_pix_8x96[] = {
	{ MEDIA_BUS_FMT_YUYV8_1_5X8, 8, V4L2_PIX_FMT_NV12, 1,
	  PER_PLANE_DATA(0, 1, 1, 2, 3, 8) },
	{ MEDIA_BUS_FMT_YVYU8_1_5X8, 8, V4L2_PIX_FMT_NV12, 1,
	  PER_PLANE_DATA(0, 1, 1, 2, 3, 8) },
	{ MEDIA_BUS_FMT_UYVY8_1_5X8, 8, V4L2_PIX_FMT_NV12, 1,
	  PER_PLANE_DATA(0, 1, 1, 2, 3, 8) },
	{ MEDIA_BUS_FMT_VYUY8_1_5X8, 8, V4L2_PIX_FMT_NV12, 1,
	  PER_PLANE_DATA(0, 1, 1, 2, 3, 8) },
	{ MEDIA_BUS_FMT_YUYV8_1_5X8, 8, V4L2_PIX_FMT_NV21, 1,
	  PER_PLANE_DATA(0, 1, 1, 2, 3, 8) },
	{ MEDIA_BUS_FMT_YVYU8_1_5X8, 8, V4L2_PIX_FMT_NV21, 1,
	  PER_PLANE_DATA(0, 1, 1, 2, 3, 8) },
	{ MEDIA_BUS_FMT_UYVY8_1_5X8, 8, V4L2_PIX_FMT_NV21, 1,
	  PER_PLANE_DATA(0, 1, 1, 2, 3, 8) },
	{ MEDIA_BUS_FMT_VYUY8_1_5X8, 8, V4L2_PIX_FMT_NV21, 1,
	  PER_PLANE_DATA(0, 1, 1, 2, 3, 8) },
	{ MEDIA_BUS_FMT_YUYV8_1X16, 8, V4L2_PIX_FMT_NV16, 1,
	  PER_PLANE_DATA(0, 1, 1, 1, 2, 8) },
	{ MEDIA_BUS_FMT_YVYU8_1X16, 8, V4L2_PIX_FMT_NV16, 1,
	  PER_PLANE_DATA(0, 1, 1, 1, 2, 8) },
	{ MEDIA_BUS_FMT_UYVY8_1X16, 8, V4L2_PIX_FMT_NV16, 1,
	  PER_PLANE_DATA(0, 1, 1, 1, 2, 8) },
	{ MEDIA_BUS_FMT_VYUY8_1X16, 8, V4L2_PIX_FMT_NV16, 1,
	  PER_PLANE_DATA(0, 1, 1, 1, 2, 8) },
	{ MEDIA_BUS_FMT_YUYV8_1X16, 8, V4L2_PIX_FMT_NV61, 1,
	  PER_PLANE_DATA(0, 1, 1, 1, 2, 8) },
	{ MEDIA_BUS_FMT_YVYU8_1X16, 8, V4L2_PIX_FMT_NV61, 1,
	  PER_PLANE_DATA(0, 1, 1, 1, 2, 8) },
	{ MEDIA_BUS_FMT_UYVY8_1X16, 8, V4L2_PIX_FMT_NV61, 1,
	  PER_PLANE_DATA(0, 1, 1, 1, 2, 8) },
	{ MEDIA_BUS_FMT_VYUY8_1X16, 8, V4L2_PIX_FMT_NV61, 1,
	  PER_PLANE_DATA(0, 1, 1, 1, 2, 8) },
	{ MEDIA_BUS_FMT_UYVY8_1X16, 8, V4L2_PIX_FMT_UYVY, 1,
	  PER_PLANE_DATA(0, 1, 1, 1, 1, 16) },
	{ MEDIA_BUS_FMT_VYUY8_1X16, 8, V4L2_PIX_FMT_VYUY, 1,
	  PER_PLANE_DATA(0, 1, 1, 1, 1, 16) },
	{ MEDIA_BUS_FMT_YUYV8_1X16, 8, V4L2_PIX_FMT_YUYV, 1,
	  PER_PLANE_DATA(0, 1, 1, 1, 1, 16) },
	{ MEDIA_BUS_FMT_YVYU8_1X16, 8, V4L2_PIX_FMT_YVYU, 1,
	  PER_PLANE_DATA(0, 1, 1, 1, 1, 16) },
};

const struct camss_formats vfe_formats_rdi_8x16 = {
	.nformats = ARRAY_SIZE(formats_rdi_8x16),
	.formats = formats_rdi_8x16
};

const struct camss_formats vfe_formats_pix_8x16 = {
	.nformats = ARRAY_SIZE(formats_pix_8x16),
	.formats = formats_pix_8x16
};

const struct camss_formats vfe_formats_rdi_8x96 = {
	.nformats = ARRAY_SIZE(formats_rdi_8x96),
	.formats = formats_rdi_8x96
};

const struct camss_formats vfe_formats_pix_8x96 = {
	.nformats = ARRAY_SIZE(formats_pix_8x96),
	.formats = formats_pix_8x96
};

const struct camss_formats vfe_formats_rdi_845 = {
	.nformats = ARRAY_SIZE(formats_rdi_845),
	.formats = formats_rdi_845
};

/* TODO: Replace with pix formats */
const struct camss_formats vfe_formats_pix_845 = {
	.nformats = ARRAY_SIZE(formats_rdi_845),
	.formats = formats_rdi_845
};

static u32 vfe_src_pad_code(struct vfe_line *line, u32 sink_code,
			    unsigned int index, u32 src_req_code)
{
	struct vfe_device *vfe = to_vfe(line);

	switch (vfe->camss->res->version) {
	case CAMSS_8x16:
	case CAMSS_8x53:
		switch (sink_code) {
		case MEDIA_BUS_FMT_YUYV8_1X16:
		{
			u32 src_code[] = {
				MEDIA_BUS_FMT_YUYV8_1X16,
				MEDIA_BUS_FMT_YUYV8_1_5X8,
			};

			return camss_format_find_code(src_code, ARRAY_SIZE(src_code),
						      index, src_req_code);
		}
		case MEDIA_BUS_FMT_YVYU8_1X16:
		{
			u32 src_code[] = {
				MEDIA_BUS_FMT_YVYU8_1X16,
				MEDIA_BUS_FMT_YVYU8_1_5X8,
			};

			return camss_format_find_code(src_code, ARRAY_SIZE(src_code),
						      index, src_req_code);
		}
		case MEDIA_BUS_FMT_UYVY8_1X16:
		{
			u32 src_code[] = {
				MEDIA_BUS_FMT_UYVY8_1X16,
				MEDIA_BUS_FMT_UYVY8_1_5X8,
			};

			return camss_format_find_code(src_code, ARRAY_SIZE(src_code),
						      index, src_req_code);
		}
		case MEDIA_BUS_FMT_VYUY8_1X16:
		{
			u32 src_code[] = {
				MEDIA_BUS_FMT_VYUY8_1X16,
				MEDIA_BUS_FMT_VYUY8_1_5X8,
			};

			return camss_format_find_code(src_code, ARRAY_SIZE(src_code),
						      index, src_req_code);
		}
		default:
			if (index > 0)
				return 0;

			return sink_code;
		}
		break;
	case CAMSS_660:
	case CAMSS_7280:
	case CAMSS_8x96:
	case CAMSS_8250:
	case CAMSS_8280XP:
	case CAMSS_845:
<<<<<<< HEAD
=======
	case CAMSS_8550:
>>>>>>> e8a457b7
		switch (sink_code) {
		case MEDIA_BUS_FMT_YUYV8_1X16:
		{
			u32 src_code[] = {
				MEDIA_BUS_FMT_YUYV8_1X16,
				MEDIA_BUS_FMT_YVYU8_1X16,
				MEDIA_BUS_FMT_UYVY8_1X16,
				MEDIA_BUS_FMT_VYUY8_1X16,
				MEDIA_BUS_FMT_YUYV8_1_5X8,
			};

			return camss_format_find_code(src_code, ARRAY_SIZE(src_code),
						      index, src_req_code);
		}
		case MEDIA_BUS_FMT_YVYU8_1X16:
		{
			u32 src_code[] = {
				MEDIA_BUS_FMT_YVYU8_1X16,
				MEDIA_BUS_FMT_YUYV8_1X16,
				MEDIA_BUS_FMT_UYVY8_1X16,
				MEDIA_BUS_FMT_VYUY8_1X16,
				MEDIA_BUS_FMT_YVYU8_1_5X8,
			};

			return camss_format_find_code(src_code, ARRAY_SIZE(src_code),
						      index, src_req_code);
		}
		case MEDIA_BUS_FMT_UYVY8_1X16:
		{
			u32 src_code[] = {
				MEDIA_BUS_FMT_UYVY8_1X16,
				MEDIA_BUS_FMT_YUYV8_1X16,
				MEDIA_BUS_FMT_YVYU8_1X16,
				MEDIA_BUS_FMT_VYUY8_1X16,
				MEDIA_BUS_FMT_UYVY8_1_5X8,
			};

			return camss_format_find_code(src_code, ARRAY_SIZE(src_code),
						      index, src_req_code);
		}
		case MEDIA_BUS_FMT_VYUY8_1X16:
		{
			u32 src_code[] = {
				MEDIA_BUS_FMT_VYUY8_1X16,
				MEDIA_BUS_FMT_YUYV8_1X16,
				MEDIA_BUS_FMT_YVYU8_1X16,
				MEDIA_BUS_FMT_UYVY8_1X16,
				MEDIA_BUS_FMT_VYUY8_1_5X8,
			};

			return camss_format_find_code(src_code, ARRAY_SIZE(src_code),
						      index, src_req_code);
		}
		default:
			if (index > 0)
				return 0;

			return sink_code;
		}
		break;
	default:
		WARN(1, "Unsupported HW version: %x\n",
		     vfe->camss->res->version);
		break;
	}
	return 0;
}

/*
 * vfe_hw_version - Process write master done interrupt
 * @vfe: VFE Device
 *
 * Return vfe hw version
 */
u32 vfe_hw_version(struct vfe_device *vfe)
{
	u32 hw_version = readl_relaxed(vfe->base + VFE_HW_VERSION);

	u32 gen = (hw_version >> HW_VERSION_GENERATION) & 0xF;
	u32 rev = (hw_version >> HW_VERSION_REVISION) & 0xFFF;
	u32 step = (hw_version >> HW_VERSION_STEPPING) & 0xFFFF;

	dev_info(vfe->camss->dev, "VFE:%d HW Version = %u.%u.%u\n",
		 vfe->id, gen, rev, step);

	return hw_version;
}

/*
 * vfe_buf_done - Process write master done interrupt
 * @vfe: VFE Device
 * @wm: Write master id
 */
void vfe_buf_done(struct vfe_device *vfe, int wm)
{
	struct vfe_line *line = &vfe->line[vfe->wm_output_map[wm]];
	const struct vfe_hw_ops *ops = vfe->res->hw_ops;
	struct camss_buffer *ready_buf;
	struct vfe_output *output;
	unsigned long flags;
	u32 index;
	u64 ts = ktime_get_ns();

	spin_lock_irqsave(&vfe->output_lock, flags);

	if (vfe->wm_output_map[wm] == VFE_LINE_NONE) {
		dev_err_ratelimited(vfe->camss->dev,
				    "Received wm done for unmapped index\n");
		goto out_unlock;
	}
	output = &vfe->line[vfe->wm_output_map[wm]].output;

	ready_buf = output->buf[0];
	if (!ready_buf) {
		dev_err_ratelimited(vfe->camss->dev,
				    "Missing ready buf %d!\n", output->state);
		goto out_unlock;
	}

	ready_buf->vb.vb2_buf.timestamp = ts;
	ready_buf->vb.sequence = output->sequence++;

	index = 0;
	output->buf[0] = output->buf[1];
	if (output->buf[0])
		index = 1;

	output->buf[index] = vfe_buf_get_pending(output);

	if (output->buf[index]) {
		ops->vfe_wm_update(vfe, output->wm_idx[0],
				   output->buf[index]->addr[0],
				   line);
		ops->reg_update(vfe, line->id);
	} else {
		output->gen2.active_num--;
	}

	spin_unlock_irqrestore(&vfe->output_lock, flags);

	vb2_buffer_done(&ready_buf->vb.vb2_buf, VB2_BUF_STATE_DONE);

	return;

out_unlock:
	spin_unlock_irqrestore(&vfe->output_lock, flags);
}

int vfe_enable_output_v2(struct vfe_line *line)
{
	struct vfe_device *vfe = to_vfe(line);
	struct vfe_output *output = &line->output;
	const struct vfe_hw_ops *ops = vfe->res->hw_ops;
	struct media_pad *sensor_pad;
	unsigned long flags;
	unsigned int frame_skip = 0;
	unsigned int i;

	sensor_pad = camss_find_sensor_pad(&line->subdev.entity);
	if (sensor_pad) {
		struct v4l2_subdev *subdev =
			media_entity_to_v4l2_subdev(sensor_pad->entity);

		v4l2_subdev_call(subdev, sensor, g_skip_frames, &frame_skip);
		/* Max frame skip is 29 frames */
		if (frame_skip > VFE_FRAME_DROP_VAL - 1)
			frame_skip = VFE_FRAME_DROP_VAL - 1;
	}

	spin_lock_irqsave(&vfe->output_lock, flags);

	ops->reg_update_clear(vfe, line->id);

	if (output->state > VFE_OUTPUT_RESERVED) {
		dev_err(vfe->camss->dev,
			"Output is not in reserved state %d\n",
			output->state);
		spin_unlock_irqrestore(&vfe->output_lock, flags);
		return -EINVAL;
	}

	WARN_ON(output->gen2.active_num);

	output->state = VFE_OUTPUT_ON;

	output->sequence = 0;
	output->wait_reg_update = 0;
	reinit_completion(&output->reg_update);

	ops->vfe_wm_start(vfe, output->wm_idx[0], line);

	for (i = 0; i < 2; i++) {
		output->buf[i] = vfe_buf_get_pending(output);
		if (!output->buf[i])
			break;
		output->gen2.active_num++;
		ops->vfe_wm_update(vfe, output->wm_idx[0],
				   output->buf[i]->addr[0], line);
		ops->reg_update(vfe, line->id);
	}

	spin_unlock_irqrestore(&vfe->output_lock, flags);

	return 0;
}

/*
 * vfe_queue_buffer_v2 - Add empty buffer
 * @vid: Video device structure
 * @buf: Buffer to be enqueued
 *
 * Add an empty buffer - depending on the current number of buffers it will be
 * put in pending buffer queue or directly given to the hardware to be filled.
 *
 * Return 0 on success or a negative error code otherwise
 */
int vfe_queue_buffer_v2(struct camss_video *vid,
			struct camss_buffer *buf)
{
	struct vfe_line *line = container_of(vid, struct vfe_line, video_out);
	struct vfe_device *vfe = to_vfe(line);
	const struct vfe_hw_ops *ops = vfe->res->hw_ops;
	struct vfe_output *output;
	unsigned long flags;

	output = &line->output;

	spin_lock_irqsave(&vfe->output_lock, flags);

	if (output->state == VFE_OUTPUT_ON &&
	    output->gen2.active_num < 2) {
		output->buf[output->gen2.active_num++] = buf;
		ops->vfe_wm_update(vfe, output->wm_idx[0],
				   buf->addr[0], line);
		ops->reg_update(vfe, line->id);
	} else {
		vfe_buf_add_pending(output, buf);
	}

	spin_unlock_irqrestore(&vfe->output_lock, flags);

	return 0;
}

/*
 * vfe_enable_v2 - Enable streaming on VFE line
 * @line: VFE line
 *
 * Return 0 on success or a negative error code otherwise
 */
int vfe_enable_v2(struct vfe_line *line)
{
	struct vfe_device *vfe = to_vfe(line);
	const struct vfe_hw_ops *ops = vfe->res->hw_ops;
	int ret;

	mutex_lock(&vfe->stream_lock);

	if (vfe->res->hw_ops->enable_irq)
		ops->enable_irq(vfe);

	vfe->stream_count++;

	mutex_unlock(&vfe->stream_lock);

	ret = vfe_get_output_v2(line);
	if (ret < 0)
		goto error_get_output;

	ret = vfe_enable_output_v2(line);
	if (ret < 0)
		goto error_enable_output;

	vfe->was_streaming = 1;

	return 0;

error_enable_output:
	vfe_put_output(line);

error_get_output:
	mutex_lock(&vfe->stream_lock);

	vfe->stream_count--;

	mutex_unlock(&vfe->stream_lock);

	return ret;
}

/*
 * vfe_get_output_v2 - Get vfe output port for corresponding VFE line
 * @line: VFE line
 *
 * Return 0 on success or a negative error code otherwise
 */
int vfe_get_output_v2(struct vfe_line *line)
{
	struct vfe_device *vfe = to_vfe(line);
	struct vfe_output *output;
	unsigned long flags;

	spin_lock_irqsave(&vfe->output_lock, flags);

	output = &line->output;
	if (output->state > VFE_OUTPUT_RESERVED) {
		dev_err(vfe->camss->dev, "Output is running\n");
		goto error;
	}

	output->wm_num = 1;

	/* Correspondence between VFE line number and WM number.
	 * line 0 -> RDI 0, line 1 -> RDI1, line 2 -> RDI2, line 3 -> PIX/RDI3
	 * Note this 1:1 mapping will not work for PIX streams.
	 */
	output->wm_idx[0] = line->id;
	vfe->wm_output_map[line->id] = line->id;

	output->drop_update_idx = 0;

	spin_unlock_irqrestore(&vfe->output_lock, flags);

	return 0;

error:
	spin_unlock_irqrestore(&vfe->output_lock, flags);
	output->state = VFE_OUTPUT_OFF;

	return -EINVAL;
}

int vfe_reset(struct vfe_device *vfe)
{
	unsigned long time;

	reinit_completion(&vfe->reset_complete);

	vfe->res->hw_ops->global_reset(vfe);

	time = wait_for_completion_timeout(&vfe->reset_complete,
		msecs_to_jiffies(VFE_RESET_TIMEOUT_MS));
	if (!time) {
		dev_err(vfe->camss->dev, "VFE reset timeout\n");
		return -EIO;
	}

	return 0;
}

static void vfe_init_outputs(struct vfe_device *vfe)
{
	int i;

	for (i = 0; i < vfe->res->line_num; i++) {
		struct vfe_output *output = &vfe->line[i].output;

		output->state = VFE_OUTPUT_OFF;
		output->buf[0] = NULL;
		output->buf[1] = NULL;
		INIT_LIST_HEAD(&output->pending_bufs);
	}
}

static void vfe_reset_output_maps(struct vfe_device *vfe)
{
	int i;

	for (i = 0; i < ARRAY_SIZE(vfe->wm_output_map); i++)
		vfe->wm_output_map[i] = VFE_LINE_NONE;
}

int vfe_reserve_wm(struct vfe_device *vfe, enum vfe_line_id line_id)
{
	int ret = -EBUSY;
	int i;

	for (i = 0; i < ARRAY_SIZE(vfe->wm_output_map); i++) {
		if (vfe->wm_output_map[i] == VFE_LINE_NONE) {
			vfe->wm_output_map[i] = line_id;
			ret = i;
			break;
		}
	}

	return ret;
}

int vfe_release_wm(struct vfe_device *vfe, u8 wm)
{
	if (wm >= ARRAY_SIZE(vfe->wm_output_map))
		return -EINVAL;

	vfe->wm_output_map[wm] = VFE_LINE_NONE;

	return 0;
}

struct camss_buffer *vfe_buf_get_pending(struct vfe_output *output)
{
	struct camss_buffer *buffer = NULL;

	if (!list_empty(&output->pending_bufs)) {
		buffer = list_first_entry(&output->pending_bufs,
					  struct camss_buffer,
					  queue);
		list_del(&buffer->queue);
	}

	return buffer;
}

void vfe_buf_add_pending(struct vfe_output *output,
			 struct camss_buffer *buffer)
{
	INIT_LIST_HEAD(&buffer->queue);
	list_add_tail(&buffer->queue, &output->pending_bufs);
}

/*
 * vfe_buf_flush_pending - Flush all pending buffers.
 * @output: VFE output
 * @state: vb2 buffer state
 */
static void vfe_buf_flush_pending(struct vfe_output *output,
				  enum vb2_buffer_state state)
{
	struct camss_buffer *buf;
	struct camss_buffer *t;

	list_for_each_entry_safe(buf, t, &output->pending_bufs, queue) {
		vb2_buffer_done(&buf->vb.vb2_buf, state);
		list_del(&buf->queue);
	}
}

int vfe_put_output(struct vfe_line *line)
{
	struct vfe_device *vfe = to_vfe(line);
	struct vfe_output *output = &line->output;
	unsigned long flags;
	unsigned int i;

	spin_lock_irqsave(&vfe->output_lock, flags);

	for (i = 0; i < output->wm_num; i++)
		vfe_release_wm(vfe, output->wm_idx[i]);

	output->state = VFE_OUTPUT_OFF;

	spin_unlock_irqrestore(&vfe->output_lock, flags);
	return 0;
}

static int vfe_disable_output(struct vfe_line *line)
{
	struct vfe_device *vfe = to_vfe(line);
	struct vfe_output *output = &line->output;
	unsigned long flags;
	unsigned int i;

	spin_lock_irqsave(&vfe->output_lock, flags);
	for (i = 0; i < output->wm_num; i++)
		vfe->res->hw_ops->vfe_wm_stop(vfe, output->wm_idx[i]);
	output->gen2.active_num = 0;
	spin_unlock_irqrestore(&vfe->output_lock, flags);

	return vfe_reset(vfe);
}

/*
 * vfe_disable - Disable streaming on VFE line
 * @line: VFE line
 *
 * Return 0 on success or a negative error code otherwise
 */
int vfe_disable(struct vfe_line *line)
{
	struct vfe_device *vfe = to_vfe(line);
	int ret;

	ret = vfe_disable_output(line);
	if (ret)
		goto error;

	vfe_put_output(line);

	mutex_lock(&vfe->stream_lock);

	vfe->stream_count--;

	mutex_unlock(&vfe->stream_lock);

error:
	return ret;
}

/**
 * vfe_isr_comp_done() - Process composite image done interrupt
 * @vfe: VFE Device
 * @comp: Composite image id
 */
void vfe_isr_comp_done(struct vfe_device *vfe, u8 comp)
{
	unsigned int i;

	for (i = 0; i < ARRAY_SIZE(vfe->wm_output_map); i++)
		if (vfe->wm_output_map[i] == VFE_LINE_PIX) {
			vfe->isr_ops.wm_done(vfe, i);
			break;
		}
}

void vfe_isr_reset_ack(struct vfe_device *vfe)
{
	complete(&vfe->reset_complete);
}

/*
 * vfe_pm_domain_off - Disable power domains specific to this VFE.
 * @vfe: VFE Device
 */
void vfe_pm_domain_off(struct vfe_device *vfe)
{
	if (!vfe->genpd)
		return;

	device_link_del(vfe->genpd_link);
	vfe->genpd_link = NULL;
}

/*
 * vfe_pm_domain_on - Enable power domains specific to this VFE.
 * @vfe: VFE Device
 */
int vfe_pm_domain_on(struct vfe_device *vfe)
{
	struct camss *camss = vfe->camss;

	if (!vfe->genpd)
		return 0;

	vfe->genpd_link = device_link_add(camss->dev, vfe->genpd,
					  DL_FLAG_STATELESS |
					  DL_FLAG_PM_RUNTIME |
					  DL_FLAG_RPM_ACTIVE);
	if (!vfe->genpd_link)
		return -EINVAL;

	return 0;
}

static int vfe_match_clock_names(struct vfe_device *vfe,
				 struct camss_clock *clock)
{
	char vfe_name[7]; /* vfeXXX\0 */
	char vfe_lite_name[12]; /* vfe_liteXXX\0 */

	snprintf(vfe_name, sizeof(vfe_name), "vfe%d", vfe->id);
	snprintf(vfe_lite_name, sizeof(vfe_lite_name), "vfe_lite%d", vfe->id);

	return (!strcmp(clock->name, vfe_name) ||
		!strcmp(clock->name, vfe_lite_name) ||
		!strcmp(clock->name, "vfe_lite"));
}

/*
 * vfe_set_clock_rates - Calculate and set clock rates on VFE module
 * @vfe: VFE device
 *
 * Return 0 on success or a negative error code otherwise
 */
static int vfe_set_clock_rates(struct vfe_device *vfe)
{
	struct device *dev = vfe->camss->dev;
	u64 pixel_clock[VFE_LINE_NUM_MAX];
	int i, j;
	int ret;

	for (i = VFE_LINE_RDI0; i < vfe->res->line_num; i++) {
		ret = camss_get_pixel_clock(&vfe->line[i].subdev.entity,
					    &pixel_clock[i]);
		if (ret)
			pixel_clock[i] = 0;
	}

	for (i = 0; i < vfe->nclocks; i++) {
		struct camss_clock *clock = &vfe->clock[i];

		if (vfe_match_clock_names(vfe, clock)) {
			u64 min_rate = 0;
			long rate;

			for (j = VFE_LINE_RDI0; j < vfe->res->line_num; j++) {
				u32 tmp;
				u8 bpp;

				if (j == VFE_LINE_PIX) {
					tmp = pixel_clock[j];
				} else {
					struct vfe_line *l = &vfe->line[j];

					bpp = camss_format_get_bpp(l->formats,
								   l->nformats,
								   l->fmt[MSM_VFE_PAD_SINK].code);
					tmp = pixel_clock[j] * bpp / 64;
				}

				if (min_rate < tmp)
					min_rate = tmp;
			}

			camss_add_clock_margin(&min_rate);

			for (j = 0; j < clock->nfreqs; j++)
				if (min_rate < clock->freq[j])
					break;

			if (j == clock->nfreqs) {
				dev_err(dev,
					"Pixel clock is too high for VFE");
				return -EINVAL;
			}

			/* if sensor pixel clock is not available */
			/* set highest possible VFE clock rate */
			if (min_rate == 0)
				j = clock->nfreqs - 1;

			rate = clk_round_rate(clock->clk, clock->freq[j]);
			if (rate < 0) {
				dev_err(dev, "clk round rate failed: %ld\n",
					rate);
				return -EINVAL;
			}

			ret = clk_set_rate(clock->clk, rate);
			if (ret < 0) {
				dev_err(dev, "clk set rate failed: %d\n", ret);
				return ret;
			}
		}
	}

	return 0;
}

/*
 * vfe_check_clock_rates - Check current clock rates on VFE module
 * @vfe: VFE device
 *
 * Return 0 if current clock rates are suitable for a new pipeline
 * or a negative error code otherwise
 */
static int vfe_check_clock_rates(struct vfe_device *vfe)
{
	u64 pixel_clock[VFE_LINE_NUM_MAX];
	int i, j;
	int ret;

	for (i = VFE_LINE_RDI0; i < vfe->res->line_num; i++) {
		ret = camss_get_pixel_clock(&vfe->line[i].subdev.entity,
					    &pixel_clock[i]);
		if (ret)
			pixel_clock[i] = 0;
	}

	for (i = 0; i < vfe->nclocks; i++) {
		struct camss_clock *clock = &vfe->clock[i];

		if (vfe_match_clock_names(vfe, clock)) {
			u64 min_rate = 0;
			unsigned long rate;

			for (j = VFE_LINE_RDI0; j < vfe->res->line_num; j++) {
				u32 tmp;
				u8 bpp;

				if (j == VFE_LINE_PIX) {
					tmp = pixel_clock[j];
				} else {
					struct vfe_line *l = &vfe->line[j];

					bpp = camss_format_get_bpp(l->formats,
								   l->nformats,
								   l->fmt[MSM_VFE_PAD_SINK].code);
					tmp = pixel_clock[j] * bpp / 64;
				}

				if (min_rate < tmp)
					min_rate = tmp;
			}

			camss_add_clock_margin(&min_rate);

			rate = clk_get_rate(clock->clk);
			if (rate < min_rate)
				return -EBUSY;
		}
	}

	return 0;
}

/*
 * vfe_get - Power up and reset VFE module
 * @vfe: VFE Device
 *
 * Return 0 on success or a negative error code otherwise
 */
int vfe_get(struct vfe_device *vfe)
{
	int ret;

	mutex_lock(&vfe->power_lock);

	if (vfe->power_count == 0) {
		ret = vfe->res->hw_ops->pm_domain_on(vfe);
		if (ret < 0)
			goto error_pm_domain;

		ret = pm_runtime_resume_and_get(vfe->camss->dev);
		if (ret < 0)
			goto error_domain_off;

		ret = vfe_set_clock_rates(vfe);
		if (ret < 0)
			goto error_pm_runtime_get;

		ret = camss_enable_clocks(vfe->nclocks, vfe->clock,
					  vfe->camss->dev);
		if (ret < 0)
			goto error_pm_runtime_get;

		ret = vfe_reset(vfe);
		if (ret < 0)
			goto error_reset;

		vfe_reset_output_maps(vfe);

		vfe_init_outputs(vfe);

		vfe->res->hw_ops->hw_version(vfe);
	} else {
		ret = vfe_check_clock_rates(vfe);
		if (ret < 0)
			goto error_pm_domain;
	}
	vfe->power_count++;

	mutex_unlock(&vfe->power_lock);

	return 0;

error_reset:
	camss_disable_clocks(vfe->nclocks, vfe->clock);

error_pm_runtime_get:
	pm_runtime_put_sync(vfe->camss->dev);
error_domain_off:
	vfe->res->hw_ops->pm_domain_off(vfe);

error_pm_domain:
	mutex_unlock(&vfe->power_lock);

	return ret;
}

/*
 * vfe_put - Power down VFE module
 * @vfe: VFE Device
 */
void vfe_put(struct vfe_device *vfe)
{
	mutex_lock(&vfe->power_lock);

	if (vfe->power_count == 0) {
		dev_err(vfe->camss->dev, "vfe power off on power_count == 0\n");
		goto exit;
	} else if (vfe->power_count == 1) {
		if (vfe->was_streaming) {
			vfe->was_streaming = 0;
			vfe->res->hw_ops->vfe_halt(vfe);
		}
		camss_disable_clocks(vfe->nclocks, vfe->clock);
		pm_runtime_put_sync(vfe->camss->dev);
		vfe->res->hw_ops->pm_domain_off(vfe);
	}

	vfe->power_count--;

exit:
	mutex_unlock(&vfe->power_lock);
}

/*
 * vfe_flush_buffers - Return all vb2 buffers
 * @vid: Video device structure
 * @state: vb2 buffer state of the returned buffers
 *
 * Return all buffers to vb2. This includes queued pending buffers (still
 * unused) and any buffers given to the hardware but again still not used.
 *
 * Return 0 on success or a negative error code otherwise
 */
int vfe_flush_buffers(struct camss_video *vid,
		      enum vb2_buffer_state state)
{
	struct vfe_line *line = container_of(vid, struct vfe_line, video_out);
	struct vfe_device *vfe = to_vfe(line);
	struct vfe_output *output;
	unsigned long flags;

	output = &line->output;

	spin_lock_irqsave(&vfe->output_lock, flags);

	vfe_buf_flush_pending(output, state);

	if (output->buf[0])
		vb2_buffer_done(&output->buf[0]->vb.vb2_buf, state);

	if (output->buf[1])
		vb2_buffer_done(&output->buf[1]->vb.vb2_buf, state);

	if (output->last_buffer) {
		vb2_buffer_done(&output->last_buffer->vb.vb2_buf, state);
		output->last_buffer = NULL;
	}

	spin_unlock_irqrestore(&vfe->output_lock, flags);

	return 0;
}

/*
 * vfe_set_power - Power on/off VFE module
 * @sd: VFE V4L2 subdevice
 * @on: Requested power state
 *
 * Return 0 on success or a negative error code otherwise
 */
static int vfe_set_power(struct v4l2_subdev *sd, int on)
{
	struct vfe_line *line = v4l2_get_subdevdata(sd);
	struct vfe_device *vfe = to_vfe(line);
	int ret;

	if (on) {
		ret = vfe_get(vfe);
		if (ret < 0)
			return ret;
	} else {
		vfe_put(vfe);
	}

	return 0;
}

/*
 * vfe_set_stream - Enable/disable streaming on VFE module
 * @sd: VFE V4L2 subdevice
 * @enable: Requested streaming state
 *
 * Main configuration of VFE module is triggered here.
 *
 * Return 0 on success or a negative error code otherwise
 */
static int vfe_set_stream(struct v4l2_subdev *sd, int enable)
{
	struct vfe_line *line = v4l2_get_subdevdata(sd);
	struct vfe_device *vfe = to_vfe(line);
	int ret;

	if (enable) {
		line->output.state = VFE_OUTPUT_RESERVED;
		ret = vfe->res->hw_ops->vfe_enable(line);
		if (ret < 0)
			dev_err(vfe->camss->dev,
				"Failed to enable vfe outputs\n");
	} else {
		ret = vfe->res->hw_ops->vfe_disable(line);
		if (ret < 0)
			dev_err(vfe->camss->dev,
				"Failed to disable vfe outputs\n");
	}

	return ret;
}

/*
 * __vfe_get_format - Get pointer to format structure
 * @line: VFE line
 * @sd_state: V4L2 subdev state
 * @pad: pad from which format is requested
 * @which: TRY or ACTIVE format
 *
 * Return pointer to TRY or ACTIVE format structure
 */
static struct v4l2_mbus_framefmt *
__vfe_get_format(struct vfe_line *line,
		 struct v4l2_subdev_state *sd_state,
		 unsigned int pad,
		 enum v4l2_subdev_format_whence which)
{
	if (which == V4L2_SUBDEV_FORMAT_TRY)
		return v4l2_subdev_state_get_format(sd_state, pad);

	return &line->fmt[pad];
}

/*
 * __vfe_get_compose - Get pointer to compose selection structure
 * @line: VFE line
 * @sd_state: V4L2 subdev state
 * @which: TRY or ACTIVE format
 *
 * Return pointer to TRY or ACTIVE compose rectangle structure
 */
static struct v4l2_rect *
__vfe_get_compose(struct vfe_line *line,
		  struct v4l2_subdev_state *sd_state,
		  enum v4l2_subdev_format_whence which)
{
	if (which == V4L2_SUBDEV_FORMAT_TRY)
		return v4l2_subdev_state_get_compose(sd_state,
						     MSM_VFE_PAD_SINK);

	return &line->compose;
}

/*
 * __vfe_get_crop - Get pointer to crop selection structure
 * @line: VFE line
 * @sd_state: V4L2 subdev state
 * @which: TRY or ACTIVE format
 *
 * Return pointer to TRY or ACTIVE crop rectangle structure
 */
static struct v4l2_rect *
__vfe_get_crop(struct vfe_line *line,
	       struct v4l2_subdev_state *sd_state,
	       enum v4l2_subdev_format_whence which)
{
	if (which == V4L2_SUBDEV_FORMAT_TRY)
		return v4l2_subdev_state_get_crop(sd_state, MSM_VFE_PAD_SRC);

	return &line->crop;
}

/*
 * vfe_try_format - Handle try format by pad subdev method
 * @line: VFE line
 * @sd_state: V4L2 subdev state
 * @pad: pad on which format is requested
 * @fmt: pointer to v4l2 format structure
 * @which: wanted subdev format
 */
static void vfe_try_format(struct vfe_line *line,
			   struct v4l2_subdev_state *sd_state,
			   unsigned int pad,
			   struct v4l2_mbus_framefmt *fmt,
			   enum v4l2_subdev_format_whence which)
{
	unsigned int i;
	u32 code;

	switch (pad) {
	case MSM_VFE_PAD_SINK:
		/* Set format on sink pad */

		for (i = 0; i < line->nformats; i++)
			if (fmt->code == line->formats[i].code)
				break;

		/* If not found, use UYVY as default */
		if (i >= line->nformats)
			fmt->code = MEDIA_BUS_FMT_UYVY8_1X16;

		fmt->width = clamp_t(u32, fmt->width, 1, 8191);
		fmt->height = clamp_t(u32, fmt->height, 1, 8191);

		fmt->field = V4L2_FIELD_NONE;
		fmt->colorspace = V4L2_COLORSPACE_SRGB;

		break;

	case MSM_VFE_PAD_SRC:
		/* Set and return a format same as sink pad */
		code = fmt->code;

		*fmt = *__vfe_get_format(line, sd_state, MSM_VFE_PAD_SINK,
					 which);

		fmt->code = vfe_src_pad_code(line, fmt->code, 0, code);

		if (line->id == VFE_LINE_PIX) {
			struct v4l2_rect *rect;

			rect = __vfe_get_crop(line, sd_state, which);

			fmt->width = rect->width;
			fmt->height = rect->height;
		}

		break;
	}

	fmt->colorspace = V4L2_COLORSPACE_SRGB;
}

/*
 * vfe_try_compose - Handle try compose selection by pad subdev method
 * @line: VFE line
 * @sd_state: V4L2 subdev state
 * @rect: pointer to v4l2 rect structure
 * @which: wanted subdev format
 */
static void vfe_try_compose(struct vfe_line *line,
			    struct v4l2_subdev_state *sd_state,
			    struct v4l2_rect *rect,
			    enum v4l2_subdev_format_whence which)
{
	struct v4l2_mbus_framefmt *fmt;

	fmt = __vfe_get_format(line, sd_state, MSM_VFE_PAD_SINK, which);

	if (rect->width > fmt->width)
		rect->width = fmt->width;

	if (rect->height > fmt->height)
		rect->height = fmt->height;

	if (fmt->width > rect->width * SCALER_RATIO_MAX)
		rect->width = (fmt->width + SCALER_RATIO_MAX - 1) /
							SCALER_RATIO_MAX;

	rect->width &= ~0x1;

	if (fmt->height > rect->height * SCALER_RATIO_MAX)
		rect->height = (fmt->height + SCALER_RATIO_MAX - 1) /
							SCALER_RATIO_MAX;

	if (rect->width < 16)
		rect->width = 16;

	if (rect->height < 4)
		rect->height = 4;
}

/*
 * vfe_try_crop - Handle try crop selection by pad subdev method
 * @line: VFE line
 * @sd_state: V4L2 subdev state
 * @rect: pointer to v4l2 rect structure
 * @which: wanted subdev format
 */
static void vfe_try_crop(struct vfe_line *line,
			 struct v4l2_subdev_state *sd_state,
			 struct v4l2_rect *rect,
			 enum v4l2_subdev_format_whence which)
{
	struct v4l2_rect *compose;

	compose = __vfe_get_compose(line, sd_state, which);

	if (rect->width > compose->width)
		rect->width = compose->width;

	if (rect->width + rect->left > compose->width)
		rect->left = compose->width - rect->width;

	if (rect->height > compose->height)
		rect->height = compose->height;

	if (rect->height + rect->top > compose->height)
		rect->top = compose->height - rect->height;

	/* wm in line based mode writes multiple of 16 horizontally */
	rect->left += (rect->width & 0xf) >> 1;
	rect->width &= ~0xf;

	if (rect->width < 16) {
		rect->left = 0;
		rect->width = 16;
	}

	if (rect->height < 4) {
		rect->top = 0;
		rect->height = 4;
	}
}

/*
 * vfe_enum_mbus_code - Handle pixel format enumeration
 * @sd: VFE V4L2 subdevice
 * @sd_state: V4L2 subdev state
 * @code: pointer to v4l2_subdev_mbus_code_enum structure
 *
 * return -EINVAL or zero on success
 */
static int vfe_enum_mbus_code(struct v4l2_subdev *sd,
			      struct v4l2_subdev_state *sd_state,
			      struct v4l2_subdev_mbus_code_enum *code)
{
	struct vfe_line *line = v4l2_get_subdevdata(sd);

	if (code->pad == MSM_VFE_PAD_SINK) {
		if (code->index >= line->nformats)
			return -EINVAL;

		code->code = line->formats[code->index].code;
	} else {
		struct v4l2_mbus_framefmt *sink_fmt;

		sink_fmt = __vfe_get_format(line, sd_state, MSM_VFE_PAD_SINK,
					    code->which);

		code->code = vfe_src_pad_code(line, sink_fmt->code,
					      code->index, 0);
		if (!code->code)
			return -EINVAL;
	}

	return 0;
}

/*
 * vfe_enum_frame_size - Handle frame size enumeration
 * @sd: VFE V4L2 subdevice
 * @sd_state: V4L2 subdev state
 * @fse: pointer to v4l2_subdev_frame_size_enum structure
 *
 * Return -EINVAL or zero on success
 */
static int vfe_enum_frame_size(struct v4l2_subdev *sd,
			       struct v4l2_subdev_state *sd_state,
			       struct v4l2_subdev_frame_size_enum *fse)
{
	struct vfe_line *line = v4l2_get_subdevdata(sd);
	struct v4l2_mbus_framefmt format;

	if (fse->index != 0)
		return -EINVAL;

	format.code = fse->code;
	format.width = 1;
	format.height = 1;
	vfe_try_format(line, sd_state, fse->pad, &format, fse->which);
	fse->min_width = format.width;
	fse->min_height = format.height;

	if (format.code != fse->code)
		return -EINVAL;

	format.code = fse->code;
	format.width = -1;
	format.height = -1;
	vfe_try_format(line, sd_state, fse->pad, &format, fse->which);
	fse->max_width = format.width;
	fse->max_height = format.height;

	return 0;
}

/*
 * vfe_get_format - Handle get format by pads subdev method
 * @sd: VFE V4L2 subdevice
 * @sd_state: V4L2 subdev state
 * @fmt: pointer to v4l2 subdev format structure
 *
 * Return -EINVAL or zero on success
 */
static int vfe_get_format(struct v4l2_subdev *sd,
			  struct v4l2_subdev_state *sd_state,
			  struct v4l2_subdev_format *fmt)
{
	struct vfe_line *line = v4l2_get_subdevdata(sd);
	struct v4l2_mbus_framefmt *format;

	format = __vfe_get_format(line, sd_state, fmt->pad, fmt->which);
	if (format == NULL)
		return -EINVAL;

	fmt->format = *format;

	return 0;
}

static int vfe_set_selection(struct v4l2_subdev *sd,
			     struct v4l2_subdev_state *sd_state,
			     struct v4l2_subdev_selection *sel);

/*
 * vfe_set_format - Handle set format by pads subdev method
 * @sd: VFE V4L2 subdevice
 * @sd_state: V4L2 subdev state
 * @fmt: pointer to v4l2 subdev format structure
 *
 * Return -EINVAL or zero on success
 */
static int vfe_set_format(struct v4l2_subdev *sd,
			  struct v4l2_subdev_state *sd_state,
			  struct v4l2_subdev_format *fmt)
{
	struct vfe_line *line = v4l2_get_subdevdata(sd);
	struct v4l2_mbus_framefmt *format;

	format = __vfe_get_format(line, sd_state, fmt->pad, fmt->which);
	if (format == NULL)
		return -EINVAL;

	vfe_try_format(line, sd_state, fmt->pad, &fmt->format, fmt->which);
	*format = fmt->format;

	if (fmt->pad == MSM_VFE_PAD_SINK) {
		struct v4l2_subdev_selection sel = { 0 };
		int ret;

		/* Propagate the format from sink to source */
		format = __vfe_get_format(line, sd_state, MSM_VFE_PAD_SRC,
					  fmt->which);

		*format = fmt->format;
		vfe_try_format(line, sd_state, MSM_VFE_PAD_SRC, format,
			       fmt->which);

		if (line->id != VFE_LINE_PIX)
			return 0;

		/* Reset sink pad compose selection */
		sel.which = fmt->which;
		sel.pad = MSM_VFE_PAD_SINK;
		sel.target = V4L2_SEL_TGT_COMPOSE;
		sel.r.width = fmt->format.width;
		sel.r.height = fmt->format.height;
		ret = vfe_set_selection(sd, sd_state, &sel);
		if (ret < 0)
			return ret;
	}

	return 0;
}

/*
 * vfe_get_selection - Handle get selection by pads subdev method
 * @sd: VFE V4L2 subdevice
 * @sd_state: V4L2 subdev state
 * @sel: pointer to v4l2 subdev selection structure
 *
 * Return -EINVAL or zero on success
 */
static int vfe_get_selection(struct v4l2_subdev *sd,
			     struct v4l2_subdev_state *sd_state,
			     struct v4l2_subdev_selection *sel)
{
	struct vfe_line *line = v4l2_get_subdevdata(sd);
	struct v4l2_subdev_format fmt = { 0 };
	struct v4l2_rect *rect;
	int ret;

	if (line->id != VFE_LINE_PIX)
		return -EINVAL;

	if (sel->pad == MSM_VFE_PAD_SINK)
		switch (sel->target) {
		case V4L2_SEL_TGT_COMPOSE_BOUNDS:
			fmt.pad = sel->pad;
			fmt.which = sel->which;
			ret = vfe_get_format(sd, sd_state, &fmt);
			if (ret < 0)
				return ret;

			sel->r.left = 0;
			sel->r.top = 0;
			sel->r.width = fmt.format.width;
			sel->r.height = fmt.format.height;
			break;
		case V4L2_SEL_TGT_COMPOSE:
			rect = __vfe_get_compose(line, sd_state, sel->which);
			if (rect == NULL)
				return -EINVAL;

			sel->r = *rect;
			break;
		default:
			return -EINVAL;
		}
	else if (sel->pad == MSM_VFE_PAD_SRC)
		switch (sel->target) {
		case V4L2_SEL_TGT_CROP_BOUNDS:
			rect = __vfe_get_compose(line, sd_state, sel->which);
			if (rect == NULL)
				return -EINVAL;

			sel->r.left = rect->left;
			sel->r.top = rect->top;
			sel->r.width = rect->width;
			sel->r.height = rect->height;
			break;
		case V4L2_SEL_TGT_CROP:
			rect = __vfe_get_crop(line, sd_state, sel->which);
			if (rect == NULL)
				return -EINVAL;

			sel->r = *rect;
			break;
		default:
			return -EINVAL;
		}

	return 0;
}

/*
 * vfe_set_selection - Handle set selection by pads subdev method
 * @sd: VFE V4L2 subdevice
 * @sd_state: V4L2 subdev state
 * @sel: pointer to v4l2 subdev selection structure
 *
 * Return -EINVAL or zero on success
 */
static int vfe_set_selection(struct v4l2_subdev *sd,
			     struct v4l2_subdev_state *sd_state,
			     struct v4l2_subdev_selection *sel)
{
	struct vfe_line *line = v4l2_get_subdevdata(sd);
	struct v4l2_rect *rect;
	int ret;

	if (line->id != VFE_LINE_PIX)
		return -EINVAL;

	if (sel->target == V4L2_SEL_TGT_COMPOSE &&
		sel->pad == MSM_VFE_PAD_SINK) {
		struct v4l2_subdev_selection crop = { 0 };

		rect = __vfe_get_compose(line, sd_state, sel->which);
		if (rect == NULL)
			return -EINVAL;

		vfe_try_compose(line, sd_state, &sel->r, sel->which);
		*rect = sel->r;

		/* Reset source crop selection */
		crop.which = sel->which;
		crop.pad = MSM_VFE_PAD_SRC;
		crop.target = V4L2_SEL_TGT_CROP;
		crop.r = *rect;
		ret = vfe_set_selection(sd, sd_state, &crop);
	} else if (sel->target == V4L2_SEL_TGT_CROP &&
		sel->pad == MSM_VFE_PAD_SRC) {
		struct v4l2_subdev_format fmt = { 0 };

		rect = __vfe_get_crop(line, sd_state, sel->which);
		if (rect == NULL)
			return -EINVAL;

		vfe_try_crop(line, sd_state, &sel->r, sel->which);
		*rect = sel->r;

		/* Reset source pad format width and height */
		fmt.which = sel->which;
		fmt.pad = MSM_VFE_PAD_SRC;
		ret = vfe_get_format(sd, sd_state, &fmt);
		if (ret < 0)
			return ret;

		fmt.format.width = rect->width;
		fmt.format.height = rect->height;
		ret = vfe_set_format(sd, sd_state, &fmt);
	} else {
		ret = -EINVAL;
	}

	return ret;
}

/*
 * vfe_init_formats - Initialize formats on all pads
 * @sd: VFE V4L2 subdevice
 * @fh: V4L2 subdev file handle
 *
 * Initialize all pad formats with default values.
 *
 * Return 0 on success or a negative error code otherwise
 */
static int vfe_init_formats(struct v4l2_subdev *sd, struct v4l2_subdev_fh *fh)
{
	struct v4l2_subdev_format format = {
		.pad = MSM_VFE_PAD_SINK,
		.which = fh ? V4L2_SUBDEV_FORMAT_TRY :
			      V4L2_SUBDEV_FORMAT_ACTIVE,
		.format = {
			.code = MEDIA_BUS_FMT_UYVY8_1X16,
			.width = 1920,
			.height = 1080
		}
	};

	return vfe_set_format(sd, fh ? fh->state : NULL, &format);
}

/*
 * msm_vfe_subdev_init - Initialize VFE device structure and resources
 * @vfe: VFE device
 * @res: VFE module resources table
 *
 * Return 0 on success or a negative error code otherwise
 */
int msm_vfe_subdev_init(struct camss *camss, struct vfe_device *vfe,
			const struct camss_subdev_resources *res, u8 id)
{
	struct device *dev = camss->dev;
	struct platform_device *pdev = to_platform_device(dev);
	int i, j;
	int ret;

	if (!res->vfe.line_num)
		return -EINVAL;

	vfe->res = &res->vfe;
	vfe->res->hw_ops->subdev_init(dev, vfe);

	/* Power domain */

	if (res->vfe.pd_name) {
		vfe->genpd = dev_pm_domain_attach_by_name(camss->dev,
							  res->vfe.pd_name);
		if (IS_ERR(vfe->genpd)) {
			ret = PTR_ERR(vfe->genpd);
			return ret;
		}
	}

	if (!vfe->genpd && res->vfe.has_pd) {
		/*
		 * Legacy magic index.
		 * Requires
		 * power-domain = <VFE_X>,
		 *                <VFE_Y>,
		 *                <TITAN_TOP>
		 * id must correspondng to the index of the VFE which must
		 * come before the TOP GDSC. VFE Lite has no individually
		 * collapasible domain which is why id < vfe_num is a valid
		 * check.
		 */
		vfe->genpd = dev_pm_domain_attach_by_id(camss->dev, id);
		if (IS_ERR(vfe->genpd))
			return PTR_ERR(vfe->genpd);
	}

	/* Memory */

	vfe->base = devm_platform_ioremap_resource_byname(pdev, res->reg[0]);
	if (IS_ERR(vfe->base)) {
		dev_err(dev, "could not map memory\n");
		return PTR_ERR(vfe->base);
	}

	/* Interrupt */

	ret = platform_get_irq_byname(pdev, res->interrupt[0]);
	if (ret < 0)
		return ret;

	vfe->irq = ret;
	snprintf(vfe->irq_name, sizeof(vfe->irq_name), "%s_%s%d",
		 dev_name(dev), MSM_VFE_NAME, id);
	ret = devm_request_irq(dev, vfe->irq, vfe->res->hw_ops->isr,
			       IRQF_TRIGGER_RISING, vfe->irq_name, vfe);
	if (ret < 0) {
		dev_err(dev, "request_irq failed: %d\n", ret);
		return ret;
	}

	/* Clocks */

	vfe->nclocks = 0;
	while (res->clock[vfe->nclocks])
		vfe->nclocks++;

	vfe->clock = devm_kcalloc(dev, vfe->nclocks, sizeof(*vfe->clock),
				  GFP_KERNEL);
	if (!vfe->clock)
		return -ENOMEM;

	for (i = 0; i < vfe->nclocks; i++) {
		struct camss_clock *clock = &vfe->clock[i];

		clock->clk = devm_clk_get(dev, res->clock[i]);
		if (IS_ERR(clock->clk))
			return PTR_ERR(clock->clk);

		clock->name = res->clock[i];

		clock->nfreqs = 0;
		while (res->clock_rate[i][clock->nfreqs])
			clock->nfreqs++;

		if (!clock->nfreqs) {
			clock->freq = NULL;
			continue;
		}

		clock->freq = devm_kcalloc(dev,
					   clock->nfreqs,
					   sizeof(*clock->freq),
					   GFP_KERNEL);
		if (!clock->freq)
			return -ENOMEM;

		for (j = 0; j < clock->nfreqs; j++)
			clock->freq[j] = res->clock_rate[i][j];
	}

	mutex_init(&vfe->power_lock);
	vfe->power_count = 0;

	mutex_init(&vfe->stream_lock);
	vfe->stream_count = 0;

	spin_lock_init(&vfe->output_lock);

	vfe->camss = camss;
	vfe->id = id;
	vfe->reg_update = 0;

	for (i = VFE_LINE_RDI0; i < vfe->res->line_num; i++) {
		struct vfe_line *l = &vfe->line[i];

		l->video_out.type = V4L2_BUF_TYPE_VIDEO_CAPTURE_MPLANE;
		l->video_out.camss = camss;
		l->id = i;
		init_completion(&l->output.sof);
		init_completion(&l->output.reg_update);

		if (i == VFE_LINE_PIX) {
			l->nformats = res->vfe.formats_pix->nformats;
			l->formats = res->vfe.formats_pix->formats;
		} else {
			l->nformats = res->vfe.formats_rdi->nformats;
			l->formats = res->vfe.formats_rdi->formats;
		}
	}

	init_completion(&vfe->reset_complete);
	init_completion(&vfe->halt_complete);

	return 0;
}

/*
 * msm_vfe_genpd_cleanup - Cleanup VFE genpd linkages
 * @vfe: VFE device
 */
void msm_vfe_genpd_cleanup(struct vfe_device *vfe)
{
	if (vfe->genpd_link)
		device_link_del(vfe->genpd_link);

	if (vfe->genpd)
		dev_pm_domain_detach(vfe->genpd, true);
}

/*
 * vfe_link_setup - Setup VFE connections
 * @entity: Pointer to media entity structure
 * @local: Pointer to local pad
 * @remote: Pointer to remote pad
 * @flags: Link flags
 *
 * Return 0 on success
 */
static int vfe_link_setup(struct media_entity *entity,
			  const struct media_pad *local,
			  const struct media_pad *remote, u32 flags)
{
	if (flags & MEDIA_LNK_FL_ENABLED)
		if (media_pad_remote_pad_first(local))
			return -EBUSY;

	return 0;
}

static const struct v4l2_subdev_core_ops vfe_core_ops = {
	.s_power = vfe_set_power,
};

static const struct v4l2_subdev_video_ops vfe_video_ops = {
	.s_stream = vfe_set_stream,
};

static const struct v4l2_subdev_pad_ops vfe_pad_ops = {
	.enum_mbus_code = vfe_enum_mbus_code,
	.enum_frame_size = vfe_enum_frame_size,
	.get_fmt = vfe_get_format,
	.set_fmt = vfe_set_format,
	.get_selection = vfe_get_selection,
	.set_selection = vfe_set_selection,
};

static const struct v4l2_subdev_ops vfe_v4l2_ops = {
	.core = &vfe_core_ops,
	.video = &vfe_video_ops,
	.pad = &vfe_pad_ops,
};

static const struct v4l2_subdev_internal_ops vfe_v4l2_internal_ops = {
	.open = vfe_init_formats,
};

static const struct media_entity_operations vfe_media_ops = {
	.link_setup = vfe_link_setup,
	.link_validate = v4l2_subdev_link_validate,
};

static int vfe_bpl_align(struct vfe_device *vfe)
{
	int ret = 8;

	switch (vfe->camss->res->version) {
	case CAMSS_7280:
	case CAMSS_8250:
	case CAMSS_8280XP:
	case CAMSS_845:
<<<<<<< HEAD
=======
	case CAMSS_8550:
>>>>>>> e8a457b7
		ret = 16;
		break;
	default:
		break;
	}

	return ret;
}

/*
 * msm_vfe_register_entities - Register subdev node for VFE module
 * @vfe: VFE device
 * @v4l2_dev: V4L2 device
 *
 * Initialize and register a subdev node for the VFE module. Then
 * call msm_video_register() to register the video device node which
 * will be connected to this subdev node. Then actually create the
 * media link between them.
 *
 * Return 0 on success or a negative error code otherwise
 */
int msm_vfe_register_entities(struct vfe_device *vfe,
			      struct v4l2_device *v4l2_dev)
{
	struct device *dev = vfe->camss->dev;
	struct v4l2_subdev *sd;
	struct media_pad *pads;
	struct camss_video *video_out;
	int ret;
	int i;

	for (i = 0; i < vfe->res->line_num; i++) {
		char name[32];

		sd = &vfe->line[i].subdev;
		pads = vfe->line[i].pads;
		video_out = &vfe->line[i].video_out;

		v4l2_subdev_init(sd, &vfe_v4l2_ops);
		sd->internal_ops = &vfe_v4l2_internal_ops;
		sd->flags |= V4L2_SUBDEV_FL_HAS_DEVNODE;
		if (i == VFE_LINE_PIX)
			snprintf(sd->name, ARRAY_SIZE(sd->name), "%s%d_%s",
				 MSM_VFE_NAME, vfe->id, "pix");
		else
			snprintf(sd->name, ARRAY_SIZE(sd->name), "%s%d_%s%d",
				 MSM_VFE_NAME, vfe->id, "rdi", i);

		v4l2_set_subdevdata(sd, &vfe->line[i]);

		ret = vfe_init_formats(sd, NULL);
		if (ret < 0) {
			dev_err(dev, "Failed to init format: %d\n", ret);
			goto error_init;
		}

		pads[MSM_VFE_PAD_SINK].flags = MEDIA_PAD_FL_SINK;
		pads[MSM_VFE_PAD_SRC].flags = MEDIA_PAD_FL_SOURCE;

		sd->entity.function = MEDIA_ENT_F_PROC_VIDEO_PIXEL_FORMATTER;
		sd->entity.ops = &vfe_media_ops;
		ret = media_entity_pads_init(&sd->entity, MSM_VFE_PADS_NUM,
					     pads);
		if (ret < 0) {
			dev_err(dev, "Failed to init media entity: %d\n", ret);
			goto error_init;
		}

		ret = v4l2_device_register_subdev(v4l2_dev, sd);
		if (ret < 0) {
			dev_err(dev, "Failed to register subdev: %d\n", ret);
			goto error_reg_subdev;
		}

		video_out->ops = &vfe->video_ops;
		video_out->bpl_alignment = vfe_bpl_align(vfe);
		video_out->line_based = 0;
		if (i == VFE_LINE_PIX) {
			video_out->bpl_alignment = 16;
			video_out->line_based = 1;
		}

		video_out->nformats = vfe->line[i].nformats;
		video_out->formats = vfe->line[i].formats;

		snprintf(name, ARRAY_SIZE(name), "%s%d_%s%d",
			 MSM_VFE_NAME, vfe->id, "video", i);
		ret = msm_video_register(video_out, v4l2_dev, name);
		if (ret < 0) {
			dev_err(dev, "Failed to register video node: %d\n",
				ret);
			goto error_reg_video;
		}

		ret = media_create_pad_link(
				&sd->entity, MSM_VFE_PAD_SRC,
				&video_out->vdev.entity, 0,
				MEDIA_LNK_FL_IMMUTABLE | MEDIA_LNK_FL_ENABLED);
		if (ret < 0) {
			dev_err(dev, "Failed to link %s->%s entities: %d\n",
				sd->entity.name, video_out->vdev.entity.name,
				ret);
			goto error_link;
		}
	}

	return 0;

error_link:
	msm_video_unregister(video_out);

error_reg_video:
	v4l2_device_unregister_subdev(sd);

error_reg_subdev:
	media_entity_cleanup(&sd->entity);

error_init:
	for (i--; i >= 0; i--) {
		sd = &vfe->line[i].subdev;
		video_out = &vfe->line[i].video_out;

		msm_video_unregister(video_out);
		v4l2_device_unregister_subdev(sd);
		media_entity_cleanup(&sd->entity);
	}

	return ret;
}

/*
 * msm_vfe_unregister_entities - Unregister VFE module subdev node
 * @vfe: VFE device
 */
void msm_vfe_unregister_entities(struct vfe_device *vfe)
{
	int i;

	mutex_destroy(&vfe->power_lock);
	mutex_destroy(&vfe->stream_lock);

	for (i = 0; i < vfe->res->line_num; i++) {
		struct v4l2_subdev *sd = &vfe->line[i].subdev;
		struct camss_video *video_out = &vfe->line[i].video_out;

		msm_video_unregister(video_out);
		v4l2_device_unregister_subdev(sd);
		media_entity_cleanup(&sd->entity);
	}
}

bool vfe_is_lite(struct vfe_device *vfe)
{
	return vfe->camss->res->vfe_res[vfe->id].vfe.is_lite;
}<|MERGE_RESOLUTION|>--- conflicted
+++ resolved
@@ -345,10 +345,7 @@
 	case CAMSS_8250:
 	case CAMSS_8280XP:
 	case CAMSS_845:
-<<<<<<< HEAD
-=======
 	case CAMSS_8550:
->>>>>>> e8a457b7
 		switch (sink_code) {
 		case MEDIA_BUS_FMT_YUYV8_1X16:
 		{
@@ -1975,10 +1972,7 @@
 	case CAMSS_8250:
 	case CAMSS_8280XP:
 	case CAMSS_845:
-<<<<<<< HEAD
-=======
 	case CAMSS_8550:
->>>>>>> e8a457b7
 		ret = 16;
 		break;
 	default:
