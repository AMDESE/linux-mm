// SPDX-License-Identifier: GPL-2.0
/*
 * Driver for Atmel QSPI Controller
 *
 * Copyright (C) 2015 Atmel Corporation
 * Copyright (C) 2018 Cryptera A/S
 *
 * Author: Cyrille Pitchen <cyrille.pitchen@atmel.com>
 * Author: Piotr Bugalski <bugalski.piotr@gmail.com>
 *
 * This driver is based on drivers/mtd/spi-nor/fsl-quadspi.c from Freescale.
 */

#include <linux/bitfield.h>
#include <linux/clk.h>
#include <linux/delay.h>
#include <linux/dma-mapping.h>
#include <linux/dmaengine.h>
#include <linux/err.h>
#include <linux/interrupt.h>
#include <linux/io.h>
#include <linux/iopoll.h>
#include <linux/kernel.h>
#include <linux/module.h>
#include <linux/of.h>
#include <linux/of_platform.h>
#include <linux/platform_device.h>
#include <linux/pm_runtime.h>
#include <linux/spi/spi-mem.h>

/* QSPI register offsets */
#define QSPI_CR      0x0000  /* Control Register */
#define QSPI_MR      0x0004  /* Mode Register */
#define QSPI_RD      0x0008  /* Receive Data Register */
#define QSPI_TD      0x000c  /* Transmit Data Register */
#define QSPI_SR      0x0010  /* Status Register */
#define QSPI_IER     0x0014  /* Interrupt Enable Register */
#define QSPI_IDR     0x0018  /* Interrupt Disable Register */
#define QSPI_IMR     0x001c  /* Interrupt Mask Register */
#define QSPI_SCR     0x0020  /* Serial Clock Register */
#define QSPI_SR2     0x0024  /* SAMA7G5 Status Register */

#define QSPI_IAR     0x0030  /* Instruction Address Register */
#define QSPI_ICR     0x0034  /* Instruction Code Register */
#define QSPI_WICR    0x0034  /* Write Instruction Code Register */
#define QSPI_IFR     0x0038  /* Instruction Frame Register */
#define QSPI_RICR    0x003C  /* Read Instruction Code Register */

#define QSPI_SMR     0x0040  /* Scrambling Mode Register */
#define QSPI_SKR     0x0044  /* Scrambling Key Register */

#define QSPI_REFRESH	0x0050	/* Refresh Register */
#define QSPI_WRACNT	0x0054	/* Write Access Counter Register */
#define QSPI_DLLCFG	0x0058	/* DLL Configuration Register */
#define QSPI_PCALCFG	0x005C	/* Pad Calibration Configuration Register */
#define QSPI_PCALBP	0x0060	/* Pad Calibration Bypass Register */
#define QSPI_TOUT	0x0064	/* Timeout Register */

#define QSPI_WPMR    0x00E4  /* Write Protection Mode Register */
#define QSPI_WPSR    0x00E8  /* Write Protection Status Register */

#define QSPI_VERSION 0x00FC  /* Version Register */

#define SAMA7G5_QSPI0_MAX_SPEED_HZ	200000000
#define SAMA7G5_QSPI1_SDR_MAX_SPEED_HZ	133000000

/* Bitfields in QSPI_CR (Control Register) */
#define QSPI_CR_QSPIEN                  BIT(0)
#define QSPI_CR_QSPIDIS                 BIT(1)
#define QSPI_CR_DLLON			BIT(2)
#define QSPI_CR_DLLOFF			BIT(3)
#define QSPI_CR_STPCAL			BIT(4)
#define QSPI_CR_SRFRSH			BIT(5)
#define QSPI_CR_SWRST                   BIT(7)
#define QSPI_CR_UPDCFG			BIT(8)
#define QSPI_CR_STTFR			BIT(9)
#define QSPI_CR_RTOUT			BIT(10)
#define QSPI_CR_LASTXFER                BIT(24)

/* Bitfields in QSPI_MR (Mode Register) */
#define QSPI_MR_SMM                     BIT(0)
#define QSPI_MR_LLB                     BIT(1)
#define QSPI_MR_WDRBT                   BIT(2)
#define QSPI_MR_SMRM                    BIT(3)
#define QSPI_MR_DQSDLYEN		BIT(3)
#define QSPI_MR_CSMODE_MASK             GENMASK(5, 4)
#define QSPI_MR_CSMODE_NOT_RELOADED     (0 << 4)
#define QSPI_MR_CSMODE_LASTXFER         (1 << 4)
#define QSPI_MR_CSMODE_SYSTEMATICALLY   (2 << 4)
#define QSPI_MR_NBBITS_MASK             GENMASK(11, 8)
#define QSPI_MR_NBBITS(n)               ((((n) - 8) << 8) & QSPI_MR_NBBITS_MASK)
#define QSPI_MR_OENSD			BIT(15)
#define QSPI_MR_DLYBCT_MASK             GENMASK(23, 16)
#define QSPI_MR_DLYBCT(n)               (((n) << 16) & QSPI_MR_DLYBCT_MASK)
#define QSPI_MR_DLYCS_MASK              GENMASK(31, 24)
#define QSPI_MR_DLYCS(n)                (((n) << 24) & QSPI_MR_DLYCS_MASK)

/* Bitfields in QSPI_SR/QSPI_IER/QSPI_IDR/QSPI_IMR  */
#define QSPI_SR_RDRF                    BIT(0)
#define QSPI_SR_TDRE                    BIT(1)
#define QSPI_SR_TXEMPTY                 BIT(2)
#define QSPI_SR_OVRES                   BIT(3)
#define QSPI_SR_CSR                     BIT(8)
#define QSPI_SR_CSS                     BIT(9)
#define QSPI_SR_INSTRE                  BIT(10)
#define QSPI_SR_LWRA			BIT(11)
#define QSPI_SR_QITF			BIT(12)
#define QSPI_SR_QITR			BIT(13)
#define QSPI_SR_CSFA			BIT(14)
#define QSPI_SR_CSRA			BIT(15)
#define QSPI_SR_RFRSHD			BIT(16)
#define QSPI_SR_TOUT			BIT(17)
#define QSPI_SR_QSPIENS                 BIT(24)

#define QSPI_SR_CMD_COMPLETED	(QSPI_SR_INSTRE | QSPI_SR_CSR)

/* Bitfields in QSPI_SCR (Serial Clock Register) */
#define QSPI_SCR_CPOL                   BIT(0)
#define QSPI_SCR_CPHA                   BIT(1)
#define QSPI_SCR_SCBR_MASK              GENMASK(15, 8)
#define QSPI_SCR_SCBR(n)                (((n) << 8) & QSPI_SCR_SCBR_MASK)
#define QSPI_SCR_DLYBS_MASK             GENMASK(23, 16)
#define QSPI_SCR_DLYBS(n)               (((n) << 16) & QSPI_SCR_DLYBS_MASK)

/* Bitfields in QSPI_SR2 (SAMA7G5 Status Register) */
#define QSPI_SR2_SYNCBSY		BIT(0)
#define QSPI_SR2_QSPIENS		BIT(1)
#define QSPI_SR2_CSS			BIT(2)
#define QSPI_SR2_RBUSY			BIT(3)
#define QSPI_SR2_HIDLE			BIT(4)
#define QSPI_SR2_DLOCK			BIT(5)
#define QSPI_SR2_CALBSY			BIT(6)

/* Bitfields in QSPI_IAR (Instruction Address Register) */
#define QSPI_IAR_ADDR			GENMASK(31, 0)

/* Bitfields in QSPI_ICR (Read/Write Instruction Code Register) */
#define QSPI_ICR_INST_MASK              GENMASK(7, 0)
#define QSPI_ICR_INST(inst)             (((inst) << 0) & QSPI_ICR_INST_MASK)
#define QSPI_ICR_INST_MASK_SAMA7G5	GENMASK(15, 0)
#define QSPI_ICR_OPT_MASK               GENMASK(23, 16)
#define QSPI_ICR_OPT(opt)               (((opt) << 16) & QSPI_ICR_OPT_MASK)

/* Bitfields in QSPI_IFR (Instruction Frame Register) */
#define QSPI_IFR_WIDTH_MASK             GENMASK(2, 0)
#define QSPI_IFR_WIDTH_SINGLE_BIT_SPI   (0 << 0)
#define QSPI_IFR_WIDTH_DUAL_OUTPUT      (1 << 0)
#define QSPI_IFR_WIDTH_QUAD_OUTPUT      (2 << 0)
#define QSPI_IFR_WIDTH_DUAL_IO          (3 << 0)
#define QSPI_IFR_WIDTH_QUAD_IO          (4 << 0)
#define QSPI_IFR_WIDTH_DUAL_CMD         (5 << 0)
#define QSPI_IFR_WIDTH_QUAD_CMD         (6 << 0)
#define QSPI_IFR_WIDTH_OCT_OUTPUT	(7 << 0)
#define QSPI_IFR_WIDTH_OCT_IO		(8 << 0)
#define QSPI_IFR_WIDTH_OCT_CMD		(9 << 0)
#define QSPI_IFR_INSTEN                 BIT(4)
#define QSPI_IFR_ADDREN                 BIT(5)
#define QSPI_IFR_OPTEN                  BIT(6)
#define QSPI_IFR_DATAEN                 BIT(7)
#define QSPI_IFR_OPTL_MASK              GENMASK(9, 8)
#define QSPI_IFR_OPTL_1BIT              (0 << 8)
#define QSPI_IFR_OPTL_2BIT              (1 << 8)
#define QSPI_IFR_OPTL_4BIT              (2 << 8)
#define QSPI_IFR_OPTL_8BIT              (3 << 8)
#define QSPI_IFR_ADDRL                  BIT(10)
#define QSPI_IFR_ADDRL_SAMA7G5		GENMASK(11, 10)
#define QSPI_IFR_TFRTYP_MEM		BIT(12)
#define QSPI_IFR_SAMA5D2_WRITE_TRSFR	BIT(13)
#define QSPI_IFR_CRM                    BIT(14)
#define QSPI_IFR_DDREN			BIT(15)
#define QSPI_IFR_NBDUM_MASK             GENMASK(20, 16)
#define QSPI_IFR_NBDUM(n)               (((n) << 16) & QSPI_IFR_NBDUM_MASK)
#define QSPI_IFR_END			BIT(22)
#define QSPI_IFR_SMRM			BIT(23)
#define QSPI_IFR_APBTFRTYP_READ		BIT(24)	/* Defined in SAM9X60 */
#define QSPI_IFR_DQSEN			BIT(25)
#define QSPI_IFR_DDRCMDEN		BIT(26)
#define QSPI_IFR_HFWBEN			BIT(27)
#define QSPI_IFR_PROTTYP		GENMASK(29, 28)
#define QSPI_IFR_PROTTYP_STD_SPI	0
#define QSPI_IFR_PROTTYP_TWIN_QUAD	1
#define QSPI_IFR_PROTTYP_OCTAFLASH	2
#define QSPI_IFR_PROTTYP_HYPERFLASH	3

/* Bitfields in QSPI_SMR (Scrambling Mode Register) */
#define QSPI_SMR_SCREN                  BIT(0)
#define QSPI_SMR_RVDIS                  BIT(1)
#define QSPI_SMR_SCRKL                  BIT(2)

/* Bitfields in QSPI_REFRESH (Refresh Register) */
#define QSPI_REFRESH_DELAY_COUNTER	GENMASK(31, 0)

/* Bitfields in QSPI_WRACNT (Write Access Counter Register) */
#define QSPI_WRACNT_NBWRA		GENMASK(31, 0)

/* Bitfields in QSPI_DLLCFG (DLL Configuration Register) */
#define QSPI_DLLCFG_RANGE		BIT(0)

/* Bitfields in QSPI_PCALCFG (DLL Pad Calibration Configuration Register) */
#define QSPI_PCALCFG_AAON		BIT(0)
#define QSPI_PCALCFG_DAPCAL		BIT(1)
#define QSPI_PCALCFG_DIFFPM		BIT(2)
#define QSPI_PCALCFG_CLKDIV		GENMASK(6, 4)
#define QSPI_PCALCFG_CALCNT		GENMASK(16, 8)
#define QSPI_PCALCFG_CALP		GENMASK(27, 24)
#define QSPI_PCALCFG_CALN		GENMASK(31, 28)

/* Bitfields in QSPI_PCALBP (DLL Pad Calibration Bypass Register) */
#define QSPI_PCALBP_BPEN		BIT(0)
#define QSPI_PCALBP_CALPBP		GENMASK(11, 8)
#define QSPI_PCALBP_CALNBP		GENMASK(19, 16)

/* Bitfields in QSPI_TOUT (Timeout Register) */
#define QSPI_TOUT_TCNTM			GENMASK(15, 0)

/* Bitfields in QSPI_WPMR (Write Protection Mode Register) */
#define QSPI_WPMR_WPEN                  BIT(0)
#define QSPI_WPMR_WPITEN		BIT(1)
#define QSPI_WPMR_WPCREN		BIT(2)
#define QSPI_WPMR_WPKEY_MASK            GENMASK(31, 8)
#define QSPI_WPMR_WPKEY(wpkey)          (((wpkey) << 8) & QSPI_WPMR_WPKEY_MASK)

/* Bitfields in QSPI_WPSR (Write Protection Status Register) */
#define QSPI_WPSR_WPVS                  BIT(0)
#define QSPI_WPSR_WPVSRC_MASK           GENMASK(15, 8)
#define QSPI_WPSR_WPVSRC(src)           (((src) << 8) & QSPI_WPSR_WPVSRC)

#define ATMEL_QSPI_TIMEOUT		1000	/* ms */
#define ATMEL_QSPI_SYNC_TIMEOUT		300	/* ms */
#define QSPI_DLLCFG_THRESHOLD_FREQ	90000000U
#define QSPI_CALIB_TIME			2000	/* 2 us */

/* Use PIO for small transfers. */
#define ATMEL_QSPI_DMA_MIN_BYTES	16
/**
 * struct atmel_qspi_pcal - Pad Calibration Clock Division
 * @pclk_rate: peripheral clock rate.
<<<<<<< HEAD
 * @pclkdiv: calibration clock division. The clock applied to the calibration
 *           cell is divided by pclkdiv + 1.
=======
 * @pclk_div: calibration clock division. The clock applied to the calibration
 *           cell is divided by pclk_div + 1.
>>>>>>> e8a457b7
 */
struct atmel_qspi_pcal {
	u32 pclk_rate;
	u8 pclk_div;
};

#define ATMEL_QSPI_PCAL_ARRAY_SIZE	8
static const struct atmel_qspi_pcal pcal[ATMEL_QSPI_PCAL_ARRAY_SIZE] = {
	{25000000, 0},
	{50000000, 1},
	{75000000, 2},
	{100000000, 3},
	{125000000, 4},
	{150000000, 5},
	{175000000, 6},
	{200000000, 7},
};

struct atmel_qspi_caps {
	u32 max_speed_hz;
	bool has_qspick;
	bool has_gclk;
	bool has_ricr;
	bool octal;
	bool has_dma;
};

struct atmel_qspi_ops;

struct atmel_qspi {
	void __iomem		*regs;
	void __iomem		*mem;
	struct clk		*pclk;
	struct clk		*qspick;
	struct clk		*gclk;
	struct platform_device	*pdev;
	const struct atmel_qspi_caps *caps;
	const struct atmel_qspi_ops *ops;
	resource_size_t		mmap_size;
	u32			pending;
	u32			irq_mask;
	u32			mr;
	u32			scr;
	u32			target_max_speed_hz;
	struct completion	cmd_completion;
	struct completion	dma_completion;
	dma_addr_t		mmap_phys_base;
	struct dma_chan		*rx_chan;
	struct dma_chan		*tx_chan;
};

struct atmel_qspi_ops {
	int (*set_cfg)(struct atmel_qspi *aq, const struct spi_mem_op *op,
		       u32 *offset);
	int (*transfer)(struct spi_mem *mem, const struct spi_mem_op *op,
			u32 offset);
};

struct atmel_qspi_mode {
	u8 cmd_buswidth;
	u8 addr_buswidth;
	u8 data_buswidth;
	u32 config;
};

static const struct atmel_qspi_mode atmel_qspi_modes[] = {
	{ 1, 1, 1, QSPI_IFR_WIDTH_SINGLE_BIT_SPI },
	{ 1, 1, 2, QSPI_IFR_WIDTH_DUAL_OUTPUT },
	{ 1, 1, 4, QSPI_IFR_WIDTH_QUAD_OUTPUT },
	{ 1, 2, 2, QSPI_IFR_WIDTH_DUAL_IO },
	{ 1, 4, 4, QSPI_IFR_WIDTH_QUAD_IO },
	{ 2, 2, 2, QSPI_IFR_WIDTH_DUAL_CMD },
	{ 4, 4, 4, QSPI_IFR_WIDTH_QUAD_CMD },
};

static const struct atmel_qspi_mode atmel_qspi_sama7g5_modes[] = {
	{ 1, 1, 1, QSPI_IFR_WIDTH_SINGLE_BIT_SPI },
	{ 1, 1, 2, QSPI_IFR_WIDTH_DUAL_OUTPUT },
	{ 1, 1, 4, QSPI_IFR_WIDTH_QUAD_OUTPUT },
	{ 1, 2, 2, QSPI_IFR_WIDTH_DUAL_IO },
	{ 1, 4, 4, QSPI_IFR_WIDTH_QUAD_IO },
	{ 2, 2, 2, QSPI_IFR_WIDTH_DUAL_CMD },
	{ 4, 4, 4, QSPI_IFR_WIDTH_QUAD_CMD },
	{ 1, 1, 8, QSPI_IFR_WIDTH_OCT_OUTPUT },
	{ 1, 8, 8, QSPI_IFR_WIDTH_OCT_IO },
	{ 8, 8, 8, QSPI_IFR_WIDTH_OCT_CMD },
};

#ifdef VERBOSE_DEBUG
static const char *atmel_qspi_reg_name(u32 offset, char *tmp, size_t sz)
{
	switch (offset) {
	case QSPI_CR:
		return "CR";
	case QSPI_MR:
		return "MR";
	case QSPI_RD:
		return "RD";
	case QSPI_TD:
		return "TD";
	case QSPI_SR:
		return "SR";
	case QSPI_IER:
		return "IER";
	case QSPI_IDR:
		return "IDR";
	case QSPI_IMR:
		return "IMR";
	case QSPI_SCR:
		return "SCR";
	case QSPI_SR2:
		return "SR2";
	case QSPI_IAR:
		return "IAR";
	case QSPI_ICR:
		return "ICR/WICR";
	case QSPI_IFR:
		return "IFR";
	case QSPI_RICR:
		return "RICR";
	case QSPI_SMR:
		return "SMR";
	case QSPI_SKR:
		return "SKR";
	case QSPI_REFRESH:
		return "REFRESH";
	case QSPI_WRACNT:
		return "WRACNT";
	case QSPI_DLLCFG:
		return "DLLCFG";
	case QSPI_PCALCFG:
		return "PCALCFG";
	case QSPI_PCALBP:
		return "PCALBP";
	case QSPI_TOUT:
		return "TOUT";
	case QSPI_WPMR:
		return "WPMR";
	case QSPI_WPSR:
		return "WPSR";
	case QSPI_VERSION:
		return "VERSION";
	default:
		snprintf(tmp, sz, "0x%02x", offset);
		break;
	}

	return tmp;
}
#endif /* VERBOSE_DEBUG */

static u32 atmel_qspi_read(struct atmel_qspi *aq, u32 offset)
{
	u32 value = readl_relaxed(aq->regs + offset);

#ifdef VERBOSE_DEBUG
	char tmp[8];

	dev_vdbg(&aq->pdev->dev, "read 0x%08x from %s\n", value,
		 atmel_qspi_reg_name(offset, tmp, sizeof(tmp)));
#endif /* VERBOSE_DEBUG */

	return value;
}

static void atmel_qspi_write(u32 value, struct atmel_qspi *aq, u32 offset)
{
#ifdef VERBOSE_DEBUG
	char tmp[8];

	dev_vdbg(&aq->pdev->dev, "write 0x%08x into %s\n", value,
		 atmel_qspi_reg_name(offset, tmp, sizeof(tmp)));
#endif /* VERBOSE_DEBUG */

	writel_relaxed(value, aq->regs + offset);
}

static int atmel_qspi_reg_sync(struct atmel_qspi *aq)
{
	u32 val;
	int ret;

	ret = readl_poll_timeout(aq->regs + QSPI_SR2, val,
				 !(val & QSPI_SR2_SYNCBSY), 40,
				 ATMEL_QSPI_SYNC_TIMEOUT);
	return ret;
}

static int atmel_qspi_update_config(struct atmel_qspi *aq)
{
	int ret;

	ret = atmel_qspi_reg_sync(aq);
	if (ret)
		return ret;
	atmel_qspi_write(QSPI_CR_UPDCFG, aq, QSPI_CR);
	return atmel_qspi_reg_sync(aq);
}

static inline bool atmel_qspi_is_compatible(const struct spi_mem_op *op,
					    const struct atmel_qspi_mode *mode)
{
	if (op->cmd.buswidth != mode->cmd_buswidth)
		return false;

	if (op->addr.nbytes && op->addr.buswidth != mode->addr_buswidth)
		return false;

	if (op->data.nbytes && op->data.buswidth != mode->data_buswidth)
		return false;

	return true;
}

static int atmel_qspi_find_mode(const struct spi_mem_op *op)
{
	u32 i;

	for (i = 0; i < ARRAY_SIZE(atmel_qspi_modes); i++)
		if (atmel_qspi_is_compatible(op, &atmel_qspi_modes[i]))
			return i;

	return -EOPNOTSUPP;
}

static int atmel_qspi_sama7g5_find_mode(const struct spi_mem_op *op)
{
	u32 i;

	for (i = 0; i < ARRAY_SIZE(atmel_qspi_sama7g5_modes); i++)
		if (atmel_qspi_is_compatible(op, &atmel_qspi_sama7g5_modes[i]))
			return i;

	return -EOPNOTSUPP;
}

static bool atmel_qspi_supports_op(struct spi_mem *mem,
				   const struct spi_mem_op *op)
{
	struct atmel_qspi *aq = spi_controller_get_devdata(mem->spi->controller);
	if (!spi_mem_default_supports_op(mem, op))
		return false;

	if (aq->caps->octal) {
		if (atmel_qspi_sama7g5_find_mode(op) < 0)
			return false;
		else
			return true;
	}

	if (atmel_qspi_find_mode(op) < 0)
		return false;

	/* special case not supported by hardware */
	if (op->addr.nbytes == 2 && op->cmd.buswidth != op->addr.buswidth &&
	    op->dummy.nbytes == 0)
		return false;

	return true;
}

/*
 * If the QSPI controller is set in regular SPI mode, set it in
 * Serial Memory Mode (SMM).
 */
static int atmel_qspi_set_serial_memory_mode(struct atmel_qspi *aq)
{
	int ret = 0;

	if (!(aq->mr & QSPI_MR_SMM)) {
		aq->mr |= QSPI_MR_SMM;
		atmel_qspi_write(aq->mr, aq, QSPI_MR);

		if (aq->caps->has_gclk)
			ret = atmel_qspi_update_config(aq);
	}

	return ret;
}

static int atmel_qspi_set_cfg(struct atmel_qspi *aq,
			      const struct spi_mem_op *op, u32 *offset)
{
	u32 iar, icr, ifr;
	u32 dummy_cycles = 0;
	int mode;

	iar = 0;
	icr = QSPI_ICR_INST(op->cmd.opcode);
	ifr = QSPI_IFR_INSTEN;

	mode = atmel_qspi_find_mode(op);
	if (mode < 0)
		return mode;
	ifr |= atmel_qspi_modes[mode].config;

	if (op->dummy.nbytes)
		dummy_cycles = op->dummy.nbytes * 8 / op->dummy.buswidth;

	/*
	 * The controller allows 24 and 32-bit addressing while NAND-flash
	 * requires 16-bit long. Handling 8-bit long addresses is done using
	 * the option field. For the 16-bit addresses, the workaround depends
	 * of the number of requested dummy bits. If there are 8 or more dummy
	 * cycles, the address is shifted and sent with the first dummy byte.
	 * Otherwise opcode is disabled and the first byte of the address
	 * contains the command opcode (works only if the opcode and address
	 * use the same buswidth). The limitation is when the 16-bit address is
	 * used without enough dummy cycles and the opcode is using a different
	 * buswidth than the address.
	 */
	if (op->addr.buswidth) {
		switch (op->addr.nbytes) {
		case 0:
			break;
		case 1:
			ifr |= QSPI_IFR_OPTEN | QSPI_IFR_OPTL_8BIT;
			icr |= QSPI_ICR_OPT(op->addr.val & 0xff);
			break;
		case 2:
			if (dummy_cycles < 8 / op->addr.buswidth) {
				ifr &= ~QSPI_IFR_INSTEN;
				ifr |= QSPI_IFR_ADDREN;
				iar = (op->cmd.opcode << 16) |
					(op->addr.val & 0xffff);
			} else {
				ifr |= QSPI_IFR_ADDREN;
				iar = (op->addr.val << 8) & 0xffffff;
				dummy_cycles -= 8 / op->addr.buswidth;
			}
			break;
		case 3:
			ifr |= QSPI_IFR_ADDREN;
			iar = op->addr.val & 0xffffff;
			break;
		case 4:
			ifr |= QSPI_IFR_ADDREN | QSPI_IFR_ADDRL;
			iar = op->addr.val & 0x7ffffff;
			break;
		default:
			return -ENOTSUPP;
		}
	}

	/* offset of the data access in the QSPI memory space */
	*offset = iar;

	/* Set number of dummy cycles */
	if (dummy_cycles)
		ifr |= QSPI_IFR_NBDUM(dummy_cycles);

	/* Set data enable and data transfer type. */
	if (op->data.nbytes) {
		ifr |= QSPI_IFR_DATAEN;

		if (op->addr.nbytes)
			ifr |= QSPI_IFR_TFRTYP_MEM;
	}

	mode = atmel_qspi_set_serial_memory_mode(aq);
	if (mode < 0)
		return mode;

	/* Clear pending interrupts */
	(void)atmel_qspi_read(aq, QSPI_SR);

	/* Set QSPI Instruction Frame registers. */
	if (op->addr.nbytes && !op->data.nbytes)
		atmel_qspi_write(iar, aq, QSPI_IAR);

	if (aq->caps->has_ricr) {
		if (op->data.dir == SPI_MEM_DATA_IN)
			atmel_qspi_write(icr, aq, QSPI_RICR);
		else
			atmel_qspi_write(icr, aq, QSPI_WICR);
	} else {
		if (op->data.nbytes && op->data.dir == SPI_MEM_DATA_OUT)
			ifr |= QSPI_IFR_SAMA5D2_WRITE_TRSFR;

		atmel_qspi_write(icr, aq, QSPI_ICR);
	}

	atmel_qspi_write(ifr, aq, QSPI_IFR);

	return 0;
}

static int atmel_qspi_wait_for_completion(struct atmel_qspi *aq, u32 irq_mask)
{
	int err = 0;
	u32 sr;

	/* Poll INSTRuction End status */
	sr = atmel_qspi_read(aq, QSPI_SR);
	if ((sr & irq_mask) == irq_mask)
		return 0;

	/* Wait for INSTRuction End interrupt */
	reinit_completion(&aq->cmd_completion);
	aq->pending = sr & irq_mask;
	aq->irq_mask = irq_mask;
	atmel_qspi_write(irq_mask, aq, QSPI_IER);
	if (!wait_for_completion_timeout(&aq->cmd_completion,
					 msecs_to_jiffies(ATMEL_QSPI_TIMEOUT)))
		err = -ETIMEDOUT;
	atmel_qspi_write(irq_mask, aq, QSPI_IDR);

	return err;
}

static int atmel_qspi_transfer(struct spi_mem *mem,
			       const struct spi_mem_op *op, u32 offset)
{
	struct atmel_qspi *aq = spi_controller_get_devdata(mem->spi->controller);

	/* Skip to the final steps if there is no data */
	if (!op->data.nbytes)
		return atmel_qspi_wait_for_completion(aq,
						      QSPI_SR_CMD_COMPLETED);

	/* Dummy read of QSPI_IFR to synchronize APB and AHB accesses */
	(void)atmel_qspi_read(aq, QSPI_IFR);

	/* Send/Receive data */
	if (op->data.dir == SPI_MEM_DATA_IN) {
		memcpy_fromio(op->data.buf.in, aq->mem + offset,
			      op->data.nbytes);

		/* Synchronize AHB and APB accesses again */
		rmb();
	} else {
		memcpy_toio(aq->mem + offset, op->data.buf.out,
			    op->data.nbytes);

		/* Synchronize AHB and APB accesses again */
		wmb();
	}

	/* Release the chip-select */
	atmel_qspi_write(QSPI_CR_LASTXFER, aq, QSPI_CR);

	return atmel_qspi_wait_for_completion(aq, QSPI_SR_CMD_COMPLETED);
}

static int atmel_qspi_sama7g5_set_cfg(struct atmel_qspi *aq,
				      const struct spi_mem_op *op, u32 *offset)
{
	u32 iar, icr, ifr;
	int mode, ret;

	iar = 0;
	icr = FIELD_PREP(QSPI_ICR_INST_MASK_SAMA7G5, op->cmd.opcode);
	ifr = QSPI_IFR_INSTEN;

	mode = atmel_qspi_sama7g5_find_mode(op);
	if (mode < 0)
		return mode;
	ifr |= atmel_qspi_sama7g5_modes[mode].config;

	if (op->dummy.buswidth && op->dummy.nbytes) {
		if (op->addr.dtr && op->dummy.dtr && op->data.dtr)
			ifr |= QSPI_IFR_NBDUM(op->dummy.nbytes * 8 /
					      (2 * op->dummy.buswidth));
		else
			ifr |= QSPI_IFR_NBDUM(op->dummy.nbytes * 8 /
					      op->dummy.buswidth);
	}

	if (op->addr.buswidth && op->addr.nbytes) {
		ifr |= FIELD_PREP(QSPI_IFR_ADDRL_SAMA7G5, op->addr.nbytes - 1) |
		       QSPI_IFR_ADDREN;
		iar = FIELD_PREP(QSPI_IAR_ADDR, op->addr.val);
	}

	if (op->addr.dtr && op->dummy.dtr && op->data.dtr) {
		ifr |= QSPI_IFR_DDREN;
		if (op->cmd.dtr)
			ifr |= QSPI_IFR_DDRCMDEN;

		ifr |= QSPI_IFR_DQSEN;
	}

	if (op->cmd.buswidth == 8 || op->addr.buswidth == 8 ||
	    op->data.buswidth == 8)
		ifr |= FIELD_PREP(QSPI_IFR_PROTTYP, QSPI_IFR_PROTTYP_OCTAFLASH);

	/* offset of the data access in the QSPI memory space */
	*offset = iar;

	/* Set data enable */
	if (op->data.nbytes) {
		ifr |= QSPI_IFR_DATAEN;

		if (op->addr.nbytes)
			ifr |= QSPI_IFR_TFRTYP_MEM;
	}

	ret = atmel_qspi_set_serial_memory_mode(aq);
	if (ret < 0)
		return ret;

	/* Clear pending interrupts */
	(void)atmel_qspi_read(aq, QSPI_SR);

	/* Set QSPI Instruction Frame registers */
	if (op->addr.nbytes && !op->data.nbytes)
		atmel_qspi_write(iar, aq, QSPI_IAR);

	if (op->data.dir == SPI_MEM_DATA_IN) {
		atmel_qspi_write(icr, aq, QSPI_RICR);
	} else {
		atmel_qspi_write(icr, aq, QSPI_WICR);
		if (op->data.nbytes)
			atmel_qspi_write(FIELD_PREP(QSPI_WRACNT_NBWRA,
						    op->data.nbytes),
					 aq, QSPI_WRACNT);
	}

	atmel_qspi_write(ifr, aq, QSPI_IFR);

	return atmel_qspi_update_config(aq);
}

static void atmel_qspi_dma_callback(void *param)
{
	struct atmel_qspi *aq = param;

	complete(&aq->dma_completion);
}

static int atmel_qspi_dma_xfer(struct atmel_qspi *aq, struct dma_chan *chan,
			       dma_addr_t dma_dst, dma_addr_t dma_src,
			       unsigned int len)
{
	struct dma_async_tx_descriptor *tx;
	dma_cookie_t cookie;
	int ret;

	tx = dmaengine_prep_dma_memcpy(chan, dma_dst, dma_src, len,
				       DMA_PREP_INTERRUPT | DMA_CTRL_ACK);
	if (!tx) {
		dev_err(&aq->pdev->dev, "device_prep_dma_memcpy error\n");
		return -EIO;
	}

	reinit_completion(&aq->dma_completion);
	tx->callback = atmel_qspi_dma_callback;
	tx->callback_param = aq;
	cookie = tx->tx_submit(tx);
	ret = dma_submit_error(cookie);
	if (ret) {
		dev_err(&aq->pdev->dev, "dma_submit_error %d\n", cookie);
		return ret;
	}

	dma_async_issue_pending(chan);
	ret = wait_for_completion_timeout(&aq->dma_completion,
					  msecs_to_jiffies(20 * ATMEL_QSPI_TIMEOUT));
	if (ret == 0) {
		dmaengine_terminate_sync(chan);
		dev_err(&aq->pdev->dev, "DMA wait_for_completion_timeout\n");
		return -ETIMEDOUT;
	}

	return 0;
}

static int atmel_qspi_dma_rx_xfer(struct spi_mem *mem,
				  const struct spi_mem_op *op,
				  struct sg_table *sgt, loff_t loff)
{
	struct atmel_qspi *aq =
		spi_controller_get_devdata(mem->spi->controller);
	struct scatterlist *sg;
	dma_addr_t dma_src;
	unsigned int i, len;
	int ret;

	dma_src = aq->mmap_phys_base + loff;

	for_each_sg(sgt->sgl, sg, sgt->nents, i) {
		len = sg_dma_len(sg);
		ret = atmel_qspi_dma_xfer(aq, aq->rx_chan, sg_dma_address(sg),
					  dma_src, len);
		if (ret)
			return ret;
		dma_src += len;
	}

	return 0;
}

static int atmel_qspi_dma_tx_xfer(struct spi_mem *mem,
				  const struct spi_mem_op *op,
				  struct sg_table *sgt, loff_t loff)
{
	struct atmel_qspi *aq =
		spi_controller_get_devdata(mem->spi->controller);
	struct scatterlist *sg;
	dma_addr_t dma_dst;
	unsigned int i, len;
	int ret;

	dma_dst = aq->mmap_phys_base + loff;

	for_each_sg(sgt->sgl, sg, sgt->nents, i) {
		len = sg_dma_len(sg);
		ret = atmel_qspi_dma_xfer(aq, aq->tx_chan, dma_dst,
					  sg_dma_address(sg), len);
		if (ret)
			return ret;
		dma_dst += len;
	}

	return 0;
}

static int atmel_qspi_dma_transfer(struct spi_mem *mem,
				   const struct spi_mem_op *op, loff_t loff)
{
	struct sg_table sgt;
	int ret;

	ret = spi_controller_dma_map_mem_op_data(mem->spi->controller, op,
						 &sgt);
	if (ret)
		return ret;

	if (op->data.dir == SPI_MEM_DATA_IN)
		ret = atmel_qspi_dma_rx_xfer(mem, op, &sgt, loff);
	else
		ret = atmel_qspi_dma_tx_xfer(mem, op, &sgt, loff);

	spi_controller_dma_unmap_mem_op_data(mem->spi->controller, op, &sgt);

	return ret;
}

static int atmel_qspi_sama7g5_transfer(struct spi_mem *mem,
				       const struct spi_mem_op *op, u32 offset)
{
	struct atmel_qspi *aq =
		spi_controller_get_devdata(mem->spi->controller);
	u32 val;
	int ret;

	if (!op->data.nbytes) {
		/* Start the transfer. */
		ret = atmel_qspi_reg_sync(aq);
		if (ret)
			return ret;
		atmel_qspi_write(QSPI_CR_STTFR, aq, QSPI_CR);

		return atmel_qspi_wait_for_completion(aq, QSPI_SR_CSRA);
	}

	/* Send/Receive data. */
	if (op->data.dir == SPI_MEM_DATA_IN) {
		if (aq->rx_chan && op->addr.nbytes &&
		    op->data.nbytes > ATMEL_QSPI_DMA_MIN_BYTES) {
			ret = atmel_qspi_dma_transfer(mem, op, offset);
			if (ret)
				return ret;
		} else {
			memcpy_fromio(op->data.buf.in, aq->mem + offset,
				      op->data.nbytes);
		}

		if (op->addr.nbytes) {
			ret = readl_poll_timeout(aq->regs + QSPI_SR2, val,
						 !(val & QSPI_SR2_RBUSY), 40,
						 ATMEL_QSPI_SYNC_TIMEOUT);
			if (ret)
				return ret;
		}
	} else {
		if (aq->tx_chan && op->addr.nbytes &&
		    op->data.nbytes > ATMEL_QSPI_DMA_MIN_BYTES) {
			ret = atmel_qspi_dma_transfer(mem, op, offset);
			if (ret)
				return ret;
		} else {
			memcpy_toio(aq->mem + offset, op->data.buf.out,
				    op->data.nbytes);
		}

		ret = atmel_qspi_wait_for_completion(aq, QSPI_SR_LWRA);
		if (ret)
			return ret;
	}

	/* Release the chip-select. */
	ret = atmel_qspi_reg_sync(aq);
<<<<<<< HEAD
	if (ret) {
		pm_runtime_mark_last_busy(&aq->pdev->dev);
		pm_runtime_put_autosuspend(&aq->pdev->dev);
		return ret;
	}
=======
	if (ret)
		return ret;
>>>>>>> e8a457b7
	atmel_qspi_write(QSPI_CR_LASTXFER, aq, QSPI_CR);

	return atmel_qspi_wait_for_completion(aq, QSPI_SR_CSRA);
}

static int atmel_qspi_exec_op(struct spi_mem *mem, const struct spi_mem_op *op)
{
	struct atmel_qspi *aq = spi_controller_get_devdata(mem->spi->controller);
	u32 offset;
	int err;

	/*
	 * Check if the address exceeds the MMIO window size. An improvement
	 * would be to add support for regular SPI mode and fall back to it
	 * when the flash memories overrun the controller's memory space.
	 */
	if (op->addr.val + op->data.nbytes > aq->mmap_size)
		return -EOPNOTSUPP;

	if (op->addr.nbytes > 4)
		return -EOPNOTSUPP;

	err = pm_runtime_resume_and_get(&aq->pdev->dev);
	if (err < 0)
		return err;

	err = aq->ops->set_cfg(aq, op, &offset);
	if (err)
		goto pm_runtime_put;

	err = aq->ops->transfer(mem, op, offset);

pm_runtime_put:
	pm_runtime_mark_last_busy(&aq->pdev->dev);
	pm_runtime_put_autosuspend(&aq->pdev->dev);
	return err;
}

static const char *atmel_qspi_get_name(struct spi_mem *spimem)
{
	return dev_name(spimem->spi->dev.parent);
}

static const struct spi_controller_mem_ops atmel_qspi_mem_ops = {
	.supports_op = atmel_qspi_supports_op,
	.exec_op = atmel_qspi_exec_op,
	.get_name = atmel_qspi_get_name
};

static int atmel_qspi_set_pad_calibration(struct atmel_qspi *aq)
{
	unsigned long pclk_rate;
	u32 status, val;
	int i, ret;
	u8 pclk_div = 0;

	pclk_rate = clk_get_rate(aq->pclk);
	if (!pclk_rate)
		return -EINVAL;

	for (i = 0; i < ATMEL_QSPI_PCAL_ARRAY_SIZE; i++) {
		if (pclk_rate <= pcal[i].pclk_rate) {
			pclk_div = pcal[i].pclk_div;
			break;
		}
	}

	/*
	 * Use the biggest divider in case the peripheral clock exceeds
	 * 200MHZ.
	 */
	if (pclk_rate > pcal[ATMEL_QSPI_PCAL_ARRAY_SIZE - 1].pclk_rate)
		pclk_div = pcal[ATMEL_QSPI_PCAL_ARRAY_SIZE - 1].pclk_div;

	/* Disable QSPI while configuring the pad calibration. */
	status = atmel_qspi_read(aq, QSPI_SR2);
	if (status & QSPI_SR2_QSPIENS) {
		ret = atmel_qspi_reg_sync(aq);
		if (ret)
			return ret;
		atmel_qspi_write(QSPI_CR_QSPIDIS, aq, QSPI_CR);
	}

	/*
	 * The analog circuitry is not shut down at the end of the calibration
	 * and the start-up time is only required for the first calibration
	 * sequence, thus increasing performance. Set the delay between the Pad
	 * calibration analog circuitry and the calibration request to 2us.
	 */
	atmel_qspi_write(QSPI_PCALCFG_AAON |
			 FIELD_PREP(QSPI_PCALCFG_CLKDIV, pclk_div) |
			 FIELD_PREP(QSPI_PCALCFG_CALCNT,
				    2 * (pclk_rate / 1000000)),
			 aq, QSPI_PCALCFG);

	/* DLL On + start calibration. */
	atmel_qspi_write(QSPI_CR_DLLON | QSPI_CR_STPCAL, aq, QSPI_CR);

	/* Check synchronization status before updating configuration. */
	ret =  readl_poll_timeout(aq->regs + QSPI_SR2, val,
				  (val & QSPI_SR2_DLOCK) &&
				  !(val & QSPI_SR2_CALBSY), 40,
				  ATMEL_QSPI_TIMEOUT);

	/* Refresh analogic blocks every 1 ms.*/
	atmel_qspi_write(FIELD_PREP(QSPI_REFRESH_DELAY_COUNTER,
				    aq->target_max_speed_hz / 1000),
			 aq, QSPI_REFRESH);

	return ret;
}

static int atmel_qspi_set_gclk(struct atmel_qspi *aq)
{
	u32 status, val;
	int ret;

	/* Disable DLL before setting GCLK */
	status = atmel_qspi_read(aq, QSPI_SR2);
	if (status & QSPI_SR2_DLOCK) {
		atmel_qspi_write(QSPI_CR_DLLOFF, aq, QSPI_CR);

		ret = readl_poll_timeout(aq->regs + QSPI_SR2, val,
					 !(val & QSPI_SR2_DLOCK), 40,
					 ATMEL_QSPI_TIMEOUT);
		if (ret)
			return ret;
	}

	if (aq->target_max_speed_hz > QSPI_DLLCFG_THRESHOLD_FREQ)
		atmel_qspi_write(QSPI_DLLCFG_RANGE, aq, QSPI_DLLCFG);
	else
		atmel_qspi_write(0, aq, QSPI_DLLCFG);

	ret = clk_set_rate(aq->gclk, aq->target_max_speed_hz);
	if (ret) {
		dev_err(&aq->pdev->dev, "Failed to set generic clock rate.\n");
		return ret;
	}

	/* Enable the QSPI generic clock */
	ret = clk_prepare_enable(aq->gclk);
	if (ret)
		dev_err(&aq->pdev->dev, "Failed to enable generic clock.\n");

	return ret;
}

static int atmel_qspi_sama7g5_init(struct atmel_qspi *aq)
{
	u32 val;
	int ret;

	ret = atmel_qspi_set_gclk(aq);
	if (ret)
		return ret;

	if (aq->caps->octal) {
		ret = atmel_qspi_set_pad_calibration(aq);
		if (ret)
			return ret;
	} else {
		atmel_qspi_write(QSPI_CR_DLLON, aq, QSPI_CR);
		ret =  readl_poll_timeout(aq->regs + QSPI_SR2, val,
					  (val & QSPI_SR2_DLOCK), 40,
					  ATMEL_QSPI_TIMEOUT);
	}

	/* Set the QSPI controller by default in Serial Memory Mode */
	aq->mr |= QSPI_MR_DQSDLYEN;
	ret = atmel_qspi_set_serial_memory_mode(aq);
	if (ret < 0)
		return ret;

	/* Enable the QSPI controller. */
	atmel_qspi_write(QSPI_CR_QSPIEN, aq, QSPI_CR);
	ret = readl_poll_timeout(aq->regs + QSPI_SR2, val,
				 val & QSPI_SR2_QSPIENS, 40,
				 ATMEL_QSPI_SYNC_TIMEOUT);
	if (ret)
		return ret;

	if (aq->caps->octal) {
		ret = readl_poll_timeout(aq->regs + QSPI_SR, val,
					 val & QSPI_SR_RFRSHD, 40,
					 ATMEL_QSPI_TIMEOUT);
	}

	atmel_qspi_write(QSPI_TOUT_TCNTM, aq, QSPI_TOUT);
	return ret;
}

static int atmel_qspi_sama7g5_setup(struct spi_device *spi)
{
	struct atmel_qspi *aq = spi_controller_get_devdata(spi->controller);

	/* The controller can communicate with a single peripheral device (target). */
	aq->target_max_speed_hz = spi->max_speed_hz;

	return atmel_qspi_sama7g5_init(aq);
}

static int atmel_qspi_setup(struct spi_device *spi)
{
	struct spi_controller *ctrl = spi->controller;
	struct atmel_qspi *aq = spi_controller_get_devdata(ctrl);
	unsigned long src_rate;
	u32 scbr;
	int ret;

	if (ctrl->busy)
		return -EBUSY;

	if (!spi->max_speed_hz)
		return -EINVAL;

	if (aq->caps->has_gclk)
		return atmel_qspi_sama7g5_setup(spi);

	src_rate = clk_get_rate(aq->pclk);
	if (!src_rate)
		return -EINVAL;

	/* Compute the QSPI baudrate */
	scbr = DIV_ROUND_UP(src_rate, spi->max_speed_hz);
	if (scbr > 0)
		scbr--;

	ret = pm_runtime_resume_and_get(ctrl->dev.parent);
	if (ret < 0)
		return ret;

	aq->scr &= ~QSPI_SCR_SCBR_MASK;
	aq->scr |= QSPI_SCR_SCBR(scbr);
	atmel_qspi_write(aq->scr, aq, QSPI_SCR);

	pm_runtime_mark_last_busy(ctrl->dev.parent);
	pm_runtime_put_autosuspend(ctrl->dev.parent);

	return 0;
}

static int atmel_qspi_set_cs_timing(struct spi_device *spi)
{
	struct spi_controller *ctrl = spi->controller;
	struct atmel_qspi *aq = spi_controller_get_devdata(ctrl);
	unsigned long clk_rate;
	u32 cs_inactive;
	u32 cs_setup;
	u32 cs_hold;
	int delay;
	int ret;

	clk_rate = clk_get_rate(aq->pclk);
	if (!clk_rate)
		return -EINVAL;

	/* hold */
	delay = spi_delay_to_ns(&spi->cs_hold, NULL);
	if (aq->mr & QSPI_MR_SMM) {
		if (delay > 0)
			dev_warn(&aq->pdev->dev,
				 "Ignoring cs_hold, must be 0 in Serial Memory Mode.\n");
		cs_hold = 0;
	} else {
		delay = spi_delay_to_ns(&spi->cs_hold, NULL);
		if (delay < 0)
			return delay;

		cs_hold = DIV_ROUND_UP((delay * DIV_ROUND_UP(clk_rate, 1000000)), 32000);
	}

	/* setup */
	delay = spi_delay_to_ns(&spi->cs_setup, NULL);
	if (delay < 0)
		return delay;

	cs_setup = DIV_ROUND_UP((delay * DIV_ROUND_UP(clk_rate, 1000000)),
				1000);

	/* inactive */
	delay = spi_delay_to_ns(&spi->cs_inactive, NULL);
	if (delay < 0)
		return delay;
	cs_inactive = DIV_ROUND_UP((delay * DIV_ROUND_UP(clk_rate, 1000000)), 1000);

	ret = pm_runtime_resume_and_get(ctrl->dev.parent);
	if (ret < 0)
		return ret;

	aq->scr &= ~QSPI_SCR_DLYBS_MASK;
	aq->scr |= QSPI_SCR_DLYBS(cs_setup);
	atmel_qspi_write(aq->scr, aq, QSPI_SCR);

	aq->mr &= ~(QSPI_MR_DLYBCT_MASK | QSPI_MR_DLYCS_MASK);
	aq->mr |= QSPI_MR_DLYBCT(cs_hold) | QSPI_MR_DLYCS(cs_inactive);
	atmel_qspi_write(aq->mr, aq, QSPI_MR);

	pm_runtime_mark_last_busy(ctrl->dev.parent);
	pm_runtime_put_autosuspend(ctrl->dev.parent);

	return 0;
}

static int atmel_qspi_init(struct atmel_qspi *aq)
{
	int ret;

	if (aq->caps->has_gclk) {
		ret = atmel_qspi_reg_sync(aq);
		if (ret)
			return ret;
		atmel_qspi_write(QSPI_CR_SWRST, aq, QSPI_CR);
		return 0;
	}

	/* Reset the QSPI controller */
	atmel_qspi_write(QSPI_CR_SWRST, aq, QSPI_CR);

	/* Set the QSPI controller by default in Serial Memory Mode */
	ret = atmel_qspi_set_serial_memory_mode(aq);
	if (ret < 0)
		return ret;

	/* Enable the QSPI controller */
	atmel_qspi_write(QSPI_CR_QSPIEN, aq, QSPI_CR);
	return 0;
}

static irqreturn_t atmel_qspi_interrupt(int irq, void *dev_id)
{
	struct atmel_qspi *aq = dev_id;
	u32 status, mask, pending;

	status = atmel_qspi_read(aq, QSPI_SR);
	mask = atmel_qspi_read(aq, QSPI_IMR);
	pending = status & mask;

	if (!pending)
		return IRQ_NONE;

	aq->pending |= pending;
	if ((aq->pending & aq->irq_mask) == aq->irq_mask)
		complete(&aq->cmd_completion);

	return IRQ_HANDLED;
}

static int atmel_qspi_dma_init(struct spi_controller *ctrl)
{
	struct atmel_qspi *aq = spi_controller_get_devdata(ctrl);
	int ret;

	aq->rx_chan = dma_request_chan(&aq->pdev->dev, "rx");
	if (IS_ERR(aq->rx_chan)) {
		aq->rx_chan = NULL;
		return dev_err_probe(&aq->pdev->dev, PTR_ERR(aq->rx_chan),
				     "RX DMA channel is not available\n");
	}

	aq->tx_chan = dma_request_chan(&aq->pdev->dev, "tx");
	if (IS_ERR(aq->tx_chan)) {
		ret = dev_err_probe(&aq->pdev->dev, PTR_ERR(aq->tx_chan),
				    "TX DMA channel is not available\n");
		goto release_rx_chan;
	}

	ctrl->dma_rx = aq->rx_chan;
	ctrl->dma_tx = aq->tx_chan;
	init_completion(&aq->dma_completion);

	dev_info(&aq->pdev->dev, "Using %s (tx) and %s (rx) for DMA transfers\n",
		 dma_chan_name(aq->tx_chan), dma_chan_name(aq->rx_chan));

	return 0;

release_rx_chan:
	dma_release_channel(aq->rx_chan);
	aq->rx_chan = NULL;
	aq->tx_chan = NULL;
	return ret;
}

static void atmel_qspi_dma_release(struct atmel_qspi *aq)
{
	if (aq->rx_chan)
		dma_release_channel(aq->rx_chan);
	if (aq->tx_chan)
		dma_release_channel(aq->tx_chan);
}

static const struct atmel_qspi_ops atmel_qspi_ops = {
	.set_cfg = atmel_qspi_set_cfg,
	.transfer = atmel_qspi_transfer,
};

static const struct atmel_qspi_ops atmel_qspi_sama7g5_ops = {
	.set_cfg = atmel_qspi_sama7g5_set_cfg,
	.transfer = atmel_qspi_sama7g5_transfer,
};

static int atmel_qspi_probe(struct platform_device *pdev)
{
	struct spi_controller *ctrl;
	struct atmel_qspi *aq;
	struct resource *res;
	int irq, err = 0;

	ctrl = devm_spi_alloc_host(&pdev->dev, sizeof(*aq));
	if (!ctrl)
		return -ENOMEM;

	aq = spi_controller_get_devdata(ctrl);

	aq->caps = of_device_get_match_data(&pdev->dev);
	if (!aq->caps) {
		dev_err(&pdev->dev, "Could not retrieve QSPI caps\n");
		return -EINVAL;
	}

	init_completion(&aq->cmd_completion);
	aq->pdev = pdev;

	ctrl->mode_bits = SPI_RX_DUAL | SPI_RX_QUAD | SPI_TX_DUAL | SPI_TX_QUAD;
	if (aq->caps->octal)
		ctrl->mode_bits |= SPI_RX_OCTAL | SPI_TX_OCTAL;

	if (aq->caps->has_gclk)
		aq->ops = &atmel_qspi_sama7g5_ops;
	else
		aq->ops = &atmel_qspi_ops;

	ctrl->max_speed_hz = aq->caps->max_speed_hz;
	ctrl->setup = atmel_qspi_setup;
	ctrl->set_cs_timing = atmel_qspi_set_cs_timing;
	ctrl->bus_num = -1;
	ctrl->mem_ops = &atmel_qspi_mem_ops;
	ctrl->num_chipselect = 1;
	ctrl->dev.of_node = pdev->dev.of_node;
	platform_set_drvdata(pdev, ctrl);

	/* Map the registers */
	aq->regs = devm_platform_ioremap_resource_byname(pdev, "qspi_base");
	if (IS_ERR(aq->regs))
		return dev_err_probe(&pdev->dev, PTR_ERR(aq->regs),
				     "missing registers\n");

	/* Map the AHB memory */
	res = platform_get_resource_byname(pdev, IORESOURCE_MEM, "qspi_mmap");
	aq->mem = devm_ioremap_resource(&pdev->dev, res);
	if (IS_ERR(aq->mem))
		return dev_err_probe(&pdev->dev, PTR_ERR(aq->mem),
				     "missing AHB memory\n");

	aq->mmap_size = resource_size(res);
	aq->mmap_phys_base = (dma_addr_t)res->start;

	/* Get the peripheral clock */
	aq->pclk = devm_clk_get_enabled(&pdev->dev, "pclk");
	if (IS_ERR(aq->pclk))
		aq->pclk = devm_clk_get_enabled(&pdev->dev, NULL);

	if (IS_ERR(aq->pclk))
		return dev_err_probe(&pdev->dev, PTR_ERR(aq->pclk),
				     "missing peripheral clock\n");

	if (aq->caps->has_qspick) {
		/* Get the QSPI system clock */
		aq->qspick = devm_clk_get_enabled(&pdev->dev, "qspick");
		if (IS_ERR(aq->qspick)) {
			dev_err(&pdev->dev, "missing system clock\n");
			err = PTR_ERR(aq->qspick);
			return err;
		}

	} else if (aq->caps->has_gclk) {
		/* Get the QSPI generic clock */
		aq->gclk = devm_clk_get(&pdev->dev, "gclk");
		if (IS_ERR(aq->gclk)) {
			dev_err(&pdev->dev, "missing Generic clock\n");
			err = PTR_ERR(aq->gclk);
			return err;
		}
	}

	if (aq->caps->has_dma) {
		err = atmel_qspi_dma_init(ctrl);
		if (err == -EPROBE_DEFER)
			return err;
	}

	/* Request the IRQ */
	irq = platform_get_irq(pdev, 0);
	if (irq < 0) {
		err = irq;
		goto dma_release;
	}
	err = devm_request_irq(&pdev->dev, irq, atmel_qspi_interrupt,
			       0, dev_name(&pdev->dev), aq);
	if (err)
		goto dma_release;

	pm_runtime_set_autosuspend_delay(&pdev->dev, 500);
	pm_runtime_use_autosuspend(&pdev->dev);
	pm_runtime_set_active(&pdev->dev);
	pm_runtime_enable(&pdev->dev);
	pm_runtime_get_noresume(&pdev->dev);

	err = atmel_qspi_init(aq);
	if (err)
		goto dma_release;

	err = spi_register_controller(ctrl);
	if (err) {
		pm_runtime_put_noidle(&pdev->dev);
		pm_runtime_disable(&pdev->dev);
		pm_runtime_set_suspended(&pdev->dev);
		pm_runtime_dont_use_autosuspend(&pdev->dev);
		goto dma_release;
	}
	pm_runtime_mark_last_busy(&pdev->dev);
	pm_runtime_put_autosuspend(&pdev->dev);

	return 0;

dma_release:
	if (aq->caps->has_dma)
		atmel_qspi_dma_release(aq);

	return err;
}

static int atmel_qspi_sama7g5_suspend(struct atmel_qspi *aq)
{
	int ret;
	u32 val;

	ret = readl_poll_timeout(aq->regs + QSPI_SR2, val,
				 !(val & QSPI_SR2_RBUSY) &&
				 (val & QSPI_SR2_HIDLE), 40,
				 ATMEL_QSPI_SYNC_TIMEOUT);
	if (ret)
		return ret;

	atmel_qspi_write(QSPI_CR_QSPIDIS, aq, QSPI_CR);
	ret = readl_poll_timeout(aq->regs + QSPI_SR2, val,
				 !(val & QSPI_SR2_QSPIENS), 40,
				 ATMEL_QSPI_SYNC_TIMEOUT);
	if (ret)
		return ret;

	clk_disable_unprepare(aq->gclk);

	atmel_qspi_write(QSPI_CR_DLLOFF, aq, QSPI_CR);
	ret = readl_poll_timeout(aq->regs + QSPI_SR2, val,
				 !(val & QSPI_SR2_DLOCK), 40,
				 ATMEL_QSPI_TIMEOUT);
	if (ret)
		return ret;

	ret =  readl_poll_timeout(aq->regs + QSPI_SR2, val,
				  !(val & QSPI_SR2_CALBSY), 40,
				  ATMEL_QSPI_TIMEOUT);
	if (ret)
		return ret;

	return 0;
}

static void atmel_qspi_remove(struct platform_device *pdev)
{
	struct spi_controller *ctrl = platform_get_drvdata(pdev);
	struct atmel_qspi *aq = spi_controller_get_devdata(ctrl);
	int ret;

	spi_unregister_controller(ctrl);

	ret = pm_runtime_get_sync(&pdev->dev);
	if (ret >= 0) {
		if (aq->caps->has_dma)
			atmel_qspi_dma_release(aq);

		if (aq->caps->has_gclk) {
			ret = atmel_qspi_sama7g5_suspend(aq);
			if (ret)
				dev_warn(&pdev->dev, "Failed to de-init device on remove: %d\n", ret);
			return;
		}

		atmel_qspi_write(QSPI_CR_QSPIDIS, aq, QSPI_CR);
	} else {
		/*
		 * atmel_qspi_runtime_{suspend,resume} just disable and enable
		 * the two clks respectively. So after resume failed these are
		 * off, and we skip hardware access and disabling these clks again.
		 */
		dev_warn(&pdev->dev, "Failed to resume device on remove\n");
	}

	pm_runtime_disable(&pdev->dev);
	pm_runtime_dont_use_autosuspend(&pdev->dev);
	pm_runtime_put_noidle(&pdev->dev);
}

static int __maybe_unused atmel_qspi_suspend(struct device *dev)
{
	struct spi_controller *ctrl = dev_get_drvdata(dev);
	struct atmel_qspi *aq = spi_controller_get_devdata(ctrl);
	int ret;

	ret = pm_runtime_resume_and_get(dev);
	if (ret < 0)
		return ret;

	if (aq->caps->has_gclk) {
		ret = atmel_qspi_sama7g5_suspend(aq);
		clk_disable_unprepare(aq->pclk);
		return ret;
	}

	atmel_qspi_write(QSPI_CR_QSPIDIS, aq, QSPI_CR);

	pm_runtime_mark_last_busy(dev);
	pm_runtime_force_suspend(dev);

	clk_unprepare(aq->qspick);
	clk_unprepare(aq->pclk);

	return 0;
}

static int __maybe_unused atmel_qspi_resume(struct device *dev)
{
	struct spi_controller *ctrl = dev_get_drvdata(dev);
	struct atmel_qspi *aq = spi_controller_get_devdata(ctrl);
	int ret;

	ret = clk_prepare(aq->pclk);
	if (ret)
		return ret;

	ret = clk_prepare(aq->qspick);
	if (ret) {
		clk_unprepare(aq->pclk);
		return ret;
	}

	if (aq->caps->has_gclk)
		return atmel_qspi_sama7g5_init(aq);

	ret = pm_runtime_force_resume(dev);
	if (ret < 0)
		return ret;

	atmel_qspi_init(aq);

	atmel_qspi_write(aq->scr, aq, QSPI_SCR);

	pm_runtime_mark_last_busy(dev);
	pm_runtime_put_autosuspend(dev);

	return 0;
}

static int __maybe_unused atmel_qspi_runtime_suspend(struct device *dev)
{
	struct spi_controller *ctrl = dev_get_drvdata(dev);
	struct atmel_qspi *aq = spi_controller_get_devdata(ctrl);

	clk_disable(aq->qspick);
	clk_disable(aq->pclk);

	return 0;
}

static int __maybe_unused atmel_qspi_runtime_resume(struct device *dev)
{
	struct spi_controller *ctrl = dev_get_drvdata(dev);
	struct atmel_qspi *aq = spi_controller_get_devdata(ctrl);
	int ret;

	ret = clk_enable(aq->pclk);
	if (ret)
		return ret;

	ret = clk_enable(aq->qspick);
	if (ret)
		clk_disable(aq->pclk);

	return ret;
}

static const struct dev_pm_ops __maybe_unused atmel_qspi_pm_ops = {
	SET_SYSTEM_SLEEP_PM_OPS(atmel_qspi_suspend, atmel_qspi_resume)
	SET_RUNTIME_PM_OPS(atmel_qspi_runtime_suspend,
			   atmel_qspi_runtime_resume, NULL)
};

static const struct atmel_qspi_caps atmel_sama5d2_qspi_caps = {};

static const struct atmel_qspi_caps atmel_sam9x60_qspi_caps = {
	.has_qspick = true,
	.has_ricr = true,
};

static const struct atmel_qspi_caps atmel_sama7g5_ospi_caps = {
	.max_speed_hz = SAMA7G5_QSPI0_MAX_SPEED_HZ,
	.has_gclk = true,
	.octal = true,
	.has_dma = true,
};

static const struct atmel_qspi_caps atmel_sama7g5_qspi_caps = {
	.max_speed_hz = SAMA7G5_QSPI1_SDR_MAX_SPEED_HZ,
	.has_gclk = true,
	.has_dma = true,
};

static const struct of_device_id atmel_qspi_dt_ids[] = {
	{
		.compatible = "atmel,sama5d2-qspi",
		.data = &atmel_sama5d2_qspi_caps,
	},
	{
		.compatible = "microchip,sam9x60-qspi",
		.data = &atmel_sam9x60_qspi_caps,
	},
	{
		.compatible = "microchip,sama7g5-ospi",
		.data = &atmel_sama7g5_ospi_caps,
	},
	{
		.compatible = "microchip,sama7g5-qspi",
		.data = &atmel_sama7g5_qspi_caps,
	},

	{ /* sentinel */ }
};

MODULE_DEVICE_TABLE(of, atmel_qspi_dt_ids);

static struct platform_driver atmel_qspi_driver = {
	.driver = {
		.name	= "atmel_qspi",
		.of_match_table	= atmel_qspi_dt_ids,
		.pm	= pm_ptr(&atmel_qspi_pm_ops),
	},
	.probe		= atmel_qspi_probe,
	.remove		= atmel_qspi_remove,
};
module_platform_driver(atmel_qspi_driver);

MODULE_AUTHOR("Cyrille Pitchen <cyrille.pitchen@atmel.com>");
MODULE_AUTHOR("Piotr Bugalski <bugalski.piotr@gmail.com");
MODULE_DESCRIPTION("Atmel QSPI Controller driver");
MODULE_LICENSE("GPL v2");<|MERGE_RESOLUTION|>--- conflicted
+++ resolved
@@ -235,13 +235,8 @@
 /**
  * struct atmel_qspi_pcal - Pad Calibration Clock Division
  * @pclk_rate: peripheral clock rate.
-<<<<<<< HEAD
- * @pclkdiv: calibration clock division. The clock applied to the calibration
- *           cell is divided by pclkdiv + 1.
-=======
  * @pclk_div: calibration clock division. The clock applied to the calibration
  *           cell is divided by pclk_div + 1.
->>>>>>> e8a457b7
  */
 struct atmel_qspi_pcal {
 	u32 pclk_rate;
@@ -935,16 +930,8 @@
 
 	/* Release the chip-select. */
 	ret = atmel_qspi_reg_sync(aq);
-<<<<<<< HEAD
-	if (ret) {
-		pm_runtime_mark_last_busy(&aq->pdev->dev);
-		pm_runtime_put_autosuspend(&aq->pdev->dev);
-		return ret;
-	}
-=======
 	if (ret)
 		return ret;
->>>>>>> e8a457b7
 	atmel_qspi_write(QSPI_CR_LASTXFER, aq, QSPI_CR);
 
 	return atmel_qspi_wait_for_completion(aq, QSPI_SR_CSRA);
