/* SPDX-License-Identifier: GPL-2.0 */
/*
 * Copyright(c) 2008 - 2010 Realtek Corporation. All rights reserved.
 *
 * Contact Information: wlanfae <wlanfae@realtek.com>
 */
#ifndef _RTL819XU_HTTYPE_H_
#define _RTL819XU_HTTYPE_H_

#define MIMO_PS_STATIC				0

#define sHTCLng	4

enum ht_channel_width {
	HT_CHANNEL_WIDTH_20 = 0,
	HT_CHANNEL_WIDTH_20_40 = 1,
};

enum ht_extchnl_offset {
	HT_EXTCHNL_OFFSET_NO_EXT = 0,
	HT_EXTCHNL_OFFSET_UPPER = 1,
	HT_EXTCHNL_OFFSET_NO_DEF = 2,
	HT_EXTCHNL_OFFSET_LOWER = 3,
};

struct ht_capab_ele {
	u8	adv_coding:1;
	u8	chl_width:1;
	u8	mimo_pwr_save:2;
	u8	green_field:1;
	u8	short_gi_20mhz:1;
	u8	short_gi_40mhz:1;
	u8	tx_stbc:1;
	u8	rx_stbc:2;
	u8	delay_ba:1;
	u8	max_amsdu_size:1;
	u8	dss_cck:1;
	u8	PSMP:1;
	u8	Rsvd1:1;
	u8	lsig_txop_protect:1;

	u8	max_rx_ampdu_factor:2;
	u8	mpdu_density:3;
	u8	Rsvd2:3;

	u8	MCS[16];

	u16	ext_ht_cap_info;

	u8	TxBFCap[4];

	u8	ASCap;

} __packed;

struct ht_info_ele {
	u8	ControlChl;

	u8	ExtChlOffset:2;
	u8	RecommemdedTxWidth:1;
	u8	RIFS:1;
	u8	PSMPAccessOnly:1;
	u8	SrvIntGranularity:3;

	u8	opt_mode:2;
	u8	NonGFDevPresent:1;
	u8	Revd1:5;
	u8	Revd2:8;

	u8	Rsvd3:6;
	u8	DualBeacon:1;
	u8	DualCTSProtect:1;

	u8	SecondaryBeacon:1;
	u8	LSigTxopProtectFull:1;
	u8	PcoActive:1;
	u8	PcoPhase:1;
	u8	Rsvd4:4;

	u8	BasicMSC[16];
} __packed;

enum ht_spec_ver {
	HT_SPEC_VER_IEEE = 0,
	HT_SPEC_VER_EWC = 1,
};

enum ht_aggre_mode {
	HT_AGG_AUTO = 0,
	HT_AGG_FORCE_ENABLE = 1,
	HT_AGG_FORCE_DISABLE = 2,
};

struct rt_hi_throughput {
	u8 enable_ht;
	u8 current_ht_support;
	u8 cur_bw_40mhz;
	u8 cur_short_gi_40mhz;
	u8 cur_short_gi_20mhz;
	enum ht_spec_ver peer_ht_spec_ver;
	struct ht_capab_ele self_ht_cap;
	u8 peer_ht_cap_buf[32];
	u8 peer_ht_info_buf[32];
	u8 ampdu_enable;
	u8 current_ampdu_enable;
	u8 ampdu_factor;
<<<<<<< HEAD
	u8 CurrentAMPDUFactor;
=======
	u8 current_ampdu_factor;
>>>>>>> 0c383648
	u8 current_mpdu_density;
	u8 forced_ampdu_factor;
	u8 forced_mpdu_density;
	u8 current_op_mode;
<<<<<<< HEAD
	enum ht_extchnl_offset CurSTAExtChnlOffset;
=======
	enum ht_extchnl_offset cur_sta_ext_chnl_offset;
>>>>>>> 0c383648
	u8 cur_tx_bw40mhz;
	u8 sw_bw_in_progress;
	u8 current_rt2rt_aggregation;
	u8 current_rt2rt_long_slot_time;
	u8 sz_rt2rt_agg_buf[10];
	u8 cur_rx_reorder_enable;
	u8 rx_reorder_win_size;
	u8 rx_reorder_pending_time;
	u16 rx_reorder_drop_counter;
	u8 iot_peer;
	u32 iot_action;
	u8 iot_ra_func;
} __packed;

struct bss_ht {
	u8 bd_support_ht;

	u8 bd_ht_cap_buf[32];
	u16 bd_ht_cap_len;
	u8 bd_ht_info_buf[32];
	u16 bd_ht_info_len;

	enum ht_spec_ver bd_ht_spec_ver;
	enum ht_channel_width bd_bandwidth;

	u8 bd_rt2rt_aggregation;
	u8 bd_rt2rt_long_slot_time;
	u8 rt2rt_ht_mode;
	u8 bd_ht_1r;
};

extern u8 MCS_FILTER_ALL[16];
extern u8 MCS_FILTER_1SS[16];

#define	RATE_ADPT_1SS_MASK		0xFF
#define	RATE_ADPT_2SS_MASK		0xF0
#define	RATE_ADPT_MCS32_MASK		0x01

enum ht_aggre_size {
	HT_AGG_SIZE_8K = 0,
	HT_AGG_SIZE_16K = 1,
	HT_AGG_SIZE_32K = 2,
	HT_AGG_SIZE_64K = 3,
};

enum ht_iot_peer {
	HT_IOT_PEER_UNKNOWN = 0,
	HT_IOT_PEER_REALTEK = 1,
	HT_IOT_PEER_REALTEK_92SE = 2,
	HT_IOT_PEER_BROADCOM = 3,
	HT_IOT_PEER_RALINK = 4,
	HT_IOT_PEER_ATHEROS = 5,
	HT_IOT_PEER_CISCO = 6,
	HT_IOT_PEER_MARVELL = 7,
	HT_IOT_PEER_92U_SOFTAP = 8,
	HT_IOT_PEER_SELF_SOFTAP = 9,
	HT_IOT_PEER_AIRGO = 10,
	HT_IOT_PEER_MAX = 11,
};

enum ht_iot_action {
	HT_IOT_ACT_TX_USE_AMSDU_4K = 0x00000001,
	HT_IOT_ACT_TX_USE_AMSDU_8K = 0x00000002,
	HT_IOT_ACT_DISABLE_MCS14 = 0x00000004,
	HT_IOT_ACT_DISABLE_MCS15 = 0x00000008,
	HT_IOT_ACT_DISABLE_ALL_2SS = 0x00000010,
	HT_IOT_ACT_DISABLE_EDCA_TURBO = 0x00000020,
	HT_IOT_ACT_MGNT_USE_CCK_6M = 0x00000040,
	HT_IOT_ACT_CDD_FSYNC = 0x00000080,
	HT_IOT_ACT_PURE_N_MODE = 0x00000100,
	HT_IOT_ACT_FORCED_CTS2SELF = 0x00000200,
	HT_IOT_ACT_FORCED_RTS = 0x00000400,
	HT_IOT_ACT_AMSDU_ENABLE = 0x00000800,
	HT_IOT_ACT_REJECT_ADDBA_REQ = 0x00001000,
	HT_IOT_ACT_ALLOW_PEER_AGG_ONE_PKT = 0x00002000,
	HT_IOT_ACT_EDCA_BIAS_ON_RX = 0x00004000,

	HT_IOT_ACT_HYBRID_AGGREGATION = 0x00010000,
	HT_IOT_ACT_DISABLE_SHORT_GI = 0x00020000,
	HT_IOT_ACT_DISABLE_HIGH_POWER = 0x00040000,
	HT_IOT_ACT_DISABLE_TX_40_MHZ = 0x00080000,
	HT_IOT_ACT_TX_NO_AGGREGATION = 0x00100000,
	HT_IOT_ACT_DISABLE_TX_2SS = 0x00200000,

	HT_IOT_ACT_MID_HIGHPOWER = 0x00400000,
	HT_IOT_ACT_NULL_DATA_POWER_SAVING = 0x00800000,

	HT_IOT_ACT_DISABLE_CCK_RATE = 0x01000000,
	HT_IOT_ACT_FORCED_ENABLE_BE_TXOP = 0x02000000,
	HT_IOT_ACT_WA_IOT_Broadcom = 0x04000000,

	HT_IOT_ACT_DISABLE_RX_40MHZ_SHORT_GI = 0x08000000,

};

enum ht_iot_rafunc {
	HT_IOT_RAFUNC_DISABLE_ALL = 0x00,
	HT_IOT_RAFUNC_PEER_1R = 0x01,
	HT_IOT_RAFUNC_TX_AMSDU = 0x02,
};

enum rt_ht_capability {
	RT_HT_CAP_USE_TURBO_AGGR = 0x01,
	RT_HT_CAP_USE_LONG_PREAMBLE = 0x02,
	RT_HT_CAP_USE_AMPDU = 0x04,
	RT_HT_CAP_USE_WOW = 0x8,
	RT_HT_CAP_USE_SOFTAP = 0x10,
	RT_HT_CAP_USE_92SE = 0x20,
};

#endif<|MERGE_RESOLUTION|>--- conflicted
+++ resolved
@@ -104,20 +104,12 @@
 	u8 ampdu_enable;
 	u8 current_ampdu_enable;
 	u8 ampdu_factor;
-<<<<<<< HEAD
-	u8 CurrentAMPDUFactor;
-=======
 	u8 current_ampdu_factor;
->>>>>>> 0c383648
 	u8 current_mpdu_density;
 	u8 forced_ampdu_factor;
 	u8 forced_mpdu_density;
 	u8 current_op_mode;
-<<<<<<< HEAD
-	enum ht_extchnl_offset CurSTAExtChnlOffset;
-=======
 	enum ht_extchnl_offset cur_sta_ext_chnl_offset;
->>>>>>> 0c383648
 	u8 cur_tx_bw40mhz;
 	u8 sw_bw_in_progress;
 	u8 current_rt2rt_aggregation;
