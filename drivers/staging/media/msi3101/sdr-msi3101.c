/*
 * Mirics MSi3101 SDR Dongle driver
 *
 * Copyright (C) 2013 Antti Palosaari <crope@iki.fi>
 *
 *    This program is free software; you can redistribute it and/or modify
 *    it under the terms of the GNU General Public License as published by
 *    the Free Software Foundation; either version 2 of the License, or
 *    (at your option) any later version.
 *
 *    This program is distributed in the hope that it will be useful,
 *    but WITHOUT ANY WARRANTY; without even the implied warranty of
 *    MERCHANTABILITY or FITNESS FOR A PARTICULAR PURPOSE.  See the
 *    GNU General Public License for more details.
 *
 *    You should have received a copy of the GNU General Public License along
 *    with this program; if not, write to the Free Software Foundation, Inc.,
 *    51 Franklin Street, Fifth Floor, Boston, MA 02110-1301 USA.
 *
 * That driver is somehow based of pwc driver:
 *  (C) 1999-2004 Nemosoft Unv.
 *  (C) 2004-2006 Luc Saillard (luc@saillard.org)
 *  (C) 2011 Hans de Goede <hdegoede@redhat.com>
 */

#include <linux/module.h>
#include <linux/slab.h>
#include <asm/div64.h>
#include <media/v4l2-device.h>
#include <media/v4l2-ioctl.h>
#include <media/v4l2-ctrls.h>
#include <media/v4l2-event.h>
#include <linux/usb.h>
#include <media/videobuf2-vmalloc.h>
#include <linux/spi/spi.h>

/*
 *   iConfiguration          0
 *     bInterfaceNumber        0
 *     bAlternateSetting       1
 *     bNumEndpoints           1
 *       bEndpointAddress     0x81  EP 1 IN
 *       bmAttributes            1
 *         Transfer Type            Isochronous
 *       wMaxPacketSize     0x1400  3x 1024 bytes
 *       bInterval               1
 */
#define MAX_ISO_BUFS            (8)
#define ISO_FRAMES_PER_DESC     (8)
#define ISO_MAX_FRAME_SIZE      (3 * 1024)
#define ISO_BUFFER_SIZE         (ISO_FRAMES_PER_DESC * ISO_MAX_FRAME_SIZE)
#define MAX_ISOC_ERRORS         20

/* TODO: These should be moved to V4L2 API */
#define V4L2_PIX_FMT_SDR_S8     v4l2_fourcc('D', 'S', '0', '8') /* signed 8-bit */
#define V4L2_PIX_FMT_SDR_S12    v4l2_fourcc('D', 'S', '1', '2') /* signed 12-bit */
#define V4L2_PIX_FMT_SDR_S14    v4l2_fourcc('D', 'S', '1', '4') /* signed 14-bit */
#define V4L2_PIX_FMT_SDR_MSI2500_384 v4l2_fourcc('M', '3', '8', '4') /* Mirics MSi2500 format 384 */

static const struct v4l2_frequency_band bands[] = {
	{
		.tuner = 0,
		.type = V4L2_TUNER_ADC,
		.index = 0,
		.capability = V4L2_TUNER_CAP_1HZ | V4L2_TUNER_CAP_FREQ_BANDS,
		.rangelow   =  1200000,
		.rangehigh  = 15000000,
	},
};

/* stream formats */
struct msi3101_format {
	char	*name;
	u32	pixelformat;
};

/* format descriptions for capture and preview */
static struct msi3101_format formats[] = {
	{
		.name		= "IQ U8",
		.pixelformat	= V4L2_SDR_FMT_CU8,
	}, {
		.name		= "IQ U16LE",
		.pixelformat	=  V4L2_SDR_FMT_CU16LE,
#if 0
	}, {
		.name		= "8-bit signed",
		.pixelformat	= V4L2_PIX_FMT_SDR_S8,
	}, {
		.name		= "10+2-bit signed",
		.pixelformat	= V4L2_PIX_FMT_SDR_MSI2500_384,
	}, {
		.name		= "12-bit signed",
		.pixelformat	= V4L2_PIX_FMT_SDR_S12,
	}, {
		.name		= "14-bit signed",
		.pixelformat	= V4L2_PIX_FMT_SDR_S14,
#endif
	},
};

static const unsigned int NUM_FORMATS = ARRAY_SIZE(formats);

/* intermediate buffers with raw data from the USB device */
struct msi3101_frame_buf {
	struct vb2_buffer vb;   /* common v4l buffer stuff -- must be first */
	struct list_head list;
};

struct msi3101_state {
	struct video_device vdev;
	struct v4l2_device v4l2_dev;
	struct v4l2_subdev *v4l2_subdev;
	struct spi_master *master;

	/* videobuf2 queue and queued buffers list */
	struct vb2_queue vb_queue;
	struct list_head queued_bufs;
	spinlock_t queued_bufs_lock; /* Protects queued_bufs */

	/* Note if taking both locks v4l2_lock must always be locked first! */
	struct mutex v4l2_lock;      /* Protects everything else */
	struct mutex vb_queue_lock;  /* Protects vb_queue and capt_file */

	/* Pointer to our usb_device, will be NULL after unplug */
	struct usb_device *udev; /* Both mutexes most be hold when setting! */

	unsigned int f_adc;
	u32 pixelformat;

	unsigned int isoc_errors; /* number of contiguous ISOC errors */
	unsigned int vb_full; /* vb is full and packets dropped */

	struct urb *urbs[MAX_ISO_BUFS];
<<<<<<< HEAD
	int (*convert_stream)(struct msi3101_state *s, u32 *dst, u8 *src,
=======
	int (*convert_stream) (struct msi3101_state *s, u8 *dst, u8 *src,
>>>>>>> a83b93a7
			unsigned int src_len);

	/* Controls */
	struct v4l2_ctrl_handler hdl;

	u32 next_sample; /* for track lost packets */
	u32 sample; /* for sample rate calc */
	unsigned long jiffies_next;
	unsigned int sample_ctrl_bit[4];
};

/* Private functions */
static struct msi3101_frame_buf *msi3101_get_next_fill_buf(
		struct msi3101_state *s)
{
	unsigned long flags = 0;
	struct msi3101_frame_buf *buf = NULL;

	spin_lock_irqsave(&s->queued_bufs_lock, flags);
	if (list_empty(&s->queued_bufs))
		goto leave;

	buf = list_entry(s->queued_bufs.next, struct msi3101_frame_buf, list);
	list_del(&buf->list);
leave:
	spin_unlock_irqrestore(&s->queued_bufs_lock, flags);
	return buf;
}

/*
 * +===========================================================================
 * |   00-1023 | USB packet type '504'
 * +===========================================================================
 * |   00-  03 | sequence number of first sample in that USB packet
 * +---------------------------------------------------------------------------
 * |   04-  15 | garbage
 * +---------------------------------------------------------------------------
 * |   16-1023 | samples
 * +---------------------------------------------------------------------------
 * signed 8-bit sample
 * 504 * 2 = 1008 samples
 */
static int msi3101_convert_stream_504(struct msi3101_state *s, u8 *dst,
		u8 *src, unsigned int src_len)
{
	int i, i_max, dst_len = 0;
	u32 sample_num[3];

	/* There could be 1-3 1024 bytes URB frames */
	i_max = src_len / 1024;

	for (i = 0; i < i_max; i++) {
		sample_num[i] = src[3] << 24 | src[2] << 16 | src[1] << 8 | src[0] << 0;
		if (i == 0 && s->next_sample != sample_num[0]) {
			dev_dbg_ratelimited(&s->udev->dev,
					"%d samples lost, %d %08x:%08x\n",
					sample_num[0] - s->next_sample,
					src_len, s->next_sample, sample_num[0]);
		}

		/*
		 * Dump all unknown 'garbage' data - maybe we will discover
		 * someday if there is something rational...
		 */
		dev_dbg_ratelimited(&s->udev->dev, "%*ph\n", 12, &src[4]);

		/* 504 x I+Q samples */
		src += 16;
		memcpy(dst, src, 1008);
		src += 1008;
		dst += 1008;
		dst_len += 1008;
	}

	/* calculate samping rate and output it in 10 seconds intervals */
	if ((s->jiffies_next + msecs_to_jiffies(10000)) <= jiffies) {
		unsigned long jiffies_now = jiffies;
		unsigned long msecs = jiffies_to_msecs(jiffies_now) - jiffies_to_msecs(s->jiffies_next);
		unsigned int samples = sample_num[i_max - 1] - s->sample;
		s->jiffies_next = jiffies_now;
		s->sample = sample_num[i_max - 1];
		dev_dbg(&s->udev->dev,
				"slen=%d samples=%u msecs=%lu sampling rate=%lu\n",
				src_len, samples, msecs,
				samples * 1000UL / msecs);
	}

	/* next sample (sample = sample + i * 504) */
	s->next_sample = sample_num[i_max - 1] + 504;

	return dst_len;
}

static int msi3101_convert_stream_504_u8(struct msi3101_state *s, u8 *dst,
		u8 *src, unsigned int src_len)
{
	int i, j, i_max, dst_len = 0;
	u32 sample_num[3];
	s8 *s8src;
	u8 *u8dst;

	/* There could be 1-3 1024 bytes URB frames */
	i_max = src_len / 1024;
	u8dst = (u8 *) dst;

	for (i = 0; i < i_max; i++) {
		sample_num[i] = src[3] << 24 | src[2] << 16 | src[1] << 8 | src[0] << 0;
		if (i == 0 && s->next_sample != sample_num[0]) {
			dev_dbg_ratelimited(&s->udev->dev,
					"%d samples lost, %d %08x:%08x\n",
					sample_num[0] - s->next_sample,
					src_len, s->next_sample, sample_num[0]);
		}

		/*
		 * Dump all unknown 'garbage' data - maybe we will discover
		 * someday if there is something rational...
		 */
		dev_dbg_ratelimited(&s->udev->dev, "%*ph\n", 12, &src[4]);

		/* 504 x I+Q samples */
		src += 16;

		s8src = (s8 *) src;
		for (j = 0; j < 1008; j++)
			*u8dst++ = *s8src++ + 128;

		src += 1008;
		dst += 1008;
		dst_len += 1008;
	}

	/* calculate samping rate and output it in 10 seconds intervals */
	if (unlikely(time_is_before_jiffies(s->jiffies_next))) {
#define MSECS 10000UL
		unsigned int samples = sample_num[i_max - 1] - s->sample;
		s->jiffies_next = jiffies + msecs_to_jiffies(MSECS);
		s->sample = sample_num[i_max - 1];
		dev_dbg(&s->udev->dev,
				"slen=%d samples=%u msecs=%lu sampling rate=%lu\n",
				src_len, samples, MSECS,
				samples * 1000UL / MSECS);
	}

	/* next sample (sample = sample + i * 504) */
	s->next_sample = sample_num[i_max - 1] + 504;

	return dst_len;
}

/*
 * +===========================================================================
 * |   00-1023 | USB packet type '384'
 * +===========================================================================
 * |   00-  03 | sequence number of first sample in that USB packet
 * +---------------------------------------------------------------------------
 * |   04-  15 | garbage
 * +---------------------------------------------------------------------------
 * |   16- 175 | samples
 * +---------------------------------------------------------------------------
 * |  176- 179 | control bits for previous samples
 * +---------------------------------------------------------------------------
 * |  180- 339 | samples
 * +---------------------------------------------------------------------------
 * |  340- 343 | control bits for previous samples
 * +---------------------------------------------------------------------------
 * |  344- 503 | samples
 * +---------------------------------------------------------------------------
 * |  504- 507 | control bits for previous samples
 * +---------------------------------------------------------------------------
 * |  508- 667 | samples
 * +---------------------------------------------------------------------------
 * |  668- 671 | control bits for previous samples
 * +---------------------------------------------------------------------------
 * |  672- 831 | samples
 * +---------------------------------------------------------------------------
 * |  832- 835 | control bits for previous samples
 * +---------------------------------------------------------------------------
 * |  836- 995 | samples
 * +---------------------------------------------------------------------------
 * |  996- 999 | control bits for previous samples
 * +---------------------------------------------------------------------------
 * | 1000-1023 | garbage
 * +---------------------------------------------------------------------------
 *
 * Bytes 4 - 7 could have some meaning?
 *
 * Control bits for previous samples is 32-bit field, containing 16 x 2-bit
 * numbers. This results one 2-bit number for 8 samples. It is likely used for
 * for bit shifting sample by given bits, increasing actual sampling resolution.
 * Number 2 (0b10) was never seen.
 *
 * 6 * 16 * 2 * 4 = 768 samples. 768 * 4 = 3072 bytes
 */
static int msi3101_convert_stream_384(struct msi3101_state *s, u8 *dst,
		u8 *src, unsigned int src_len)
{
	int i, i_max, dst_len = 0;
	u32 sample_num[3];

	/* There could be 1-3 1024 bytes URB frames */
	i_max = src_len / 1024;
	for (i = 0; i < i_max; i++) {
		sample_num[i] = src[3] << 24 | src[2] << 16 | src[1] << 8 | src[0] << 0;
		if (i == 0 && s->next_sample != sample_num[0]) {
			dev_dbg_ratelimited(&s->udev->dev,
					"%d samples lost, %d %08x:%08x\n",
					sample_num[0] - s->next_sample,
					src_len, s->next_sample, sample_num[0]);
		}

		/*
		 * Dump all unknown 'garbage' data - maybe we will discover
		 * someday if there is something rational...
		 */
		dev_dbg_ratelimited(&s->udev->dev,
				"%*ph  %*ph\n", 12, &src[4], 24, &src[1000]);

		/* 384 x I+Q samples */
		src += 16;
		memcpy(dst, src, 984);
		src += 984 + 24;
		dst += 984;
		dst_len += 984;
	}

	/* calculate samping rate and output it in 10 seconds intervals */
	if ((s->jiffies_next + msecs_to_jiffies(10000)) <= jiffies) {
		unsigned long jiffies_now = jiffies;
		unsigned long msecs = jiffies_to_msecs(jiffies_now) - jiffies_to_msecs(s->jiffies_next);
		unsigned int samples = sample_num[i_max - 1] - s->sample;
		s->jiffies_next = jiffies_now;
		s->sample = sample_num[i_max - 1];
		dev_dbg(&s->udev->dev,
				"slen=%d samples=%u msecs=%lu sampling rate=%lu bits=%d.%d.%d.%d\n",
				src_len, samples, msecs,
				samples * 1000UL / msecs,
				s->sample_ctrl_bit[0], s->sample_ctrl_bit[1],
				s->sample_ctrl_bit[2], s->sample_ctrl_bit[3]);
	}

	/* next sample (sample = sample + i * 384) */
	s->next_sample = sample_num[i_max - 1] + 384;

	return dst_len;
}

/*
 * +===========================================================================
 * |   00-1023 | USB packet type '336'
 * +===========================================================================
 * |   00-  03 | sequence number of first sample in that USB packet
 * +---------------------------------------------------------------------------
 * |   04-  15 | garbage
 * +---------------------------------------------------------------------------
 * |   16-1023 | samples
 * +---------------------------------------------------------------------------
 * signed 12-bit sample
 */
static int msi3101_convert_stream_336(struct msi3101_state *s, u8 *dst,
		u8 *src, unsigned int src_len)
{
	int i, i_max, dst_len = 0;
	u32 sample_num[3];

	/* There could be 1-3 1024 bytes URB frames */
	i_max = src_len / 1024;

	for (i = 0; i < i_max; i++) {
		sample_num[i] = src[3] << 24 | src[2] << 16 | src[1] << 8 | src[0] << 0;
		if (i == 0 && s->next_sample != sample_num[0]) {
			dev_dbg_ratelimited(&s->udev->dev,
					"%d samples lost, %d %08x:%08x\n",
					sample_num[0] - s->next_sample,
					src_len, s->next_sample, sample_num[0]);
		}

		/*
		 * Dump all unknown 'garbage' data - maybe we will discover
		 * someday if there is something rational...
		 */
		dev_dbg_ratelimited(&s->udev->dev, "%*ph\n", 12, &src[4]);

		/* 336 x I+Q samples */
		src += 16;
		memcpy(dst, src, 1008);
		src += 1008;
		dst += 1008;
		dst_len += 1008;
	}

	/* calculate samping rate and output it in 10 seconds intervals */
	if ((s->jiffies_next + msecs_to_jiffies(10000)) <= jiffies) {
		unsigned long jiffies_now = jiffies;
		unsigned long msecs = jiffies_to_msecs(jiffies_now) - jiffies_to_msecs(s->jiffies_next);
		unsigned int samples = sample_num[i_max - 1] - s->sample;
		s->jiffies_next = jiffies_now;
		s->sample = sample_num[i_max - 1];
		dev_dbg(&s->udev->dev,
				"slen=%d samples=%u msecs=%lu sampling rate=%lu\n",
				src_len, samples, msecs,
				samples * 1000UL / msecs);
	}

	/* next sample (sample = sample + i * 336) */
	s->next_sample = sample_num[i_max - 1] + 336;

	return dst_len;
}

/*
 * +===========================================================================
 * |   00-1023 | USB packet type '252'
 * +===========================================================================
 * |   00-  03 | sequence number of first sample in that USB packet
 * +---------------------------------------------------------------------------
 * |   04-  15 | garbage
 * +---------------------------------------------------------------------------
 * |   16-1023 | samples
 * +---------------------------------------------------------------------------
 * signed 14-bit sample
 */
static int msi3101_convert_stream_252(struct msi3101_state *s, u8 *dst,
		u8 *src, unsigned int src_len)
{
	int i, i_max, dst_len = 0;
	u32 sample_num[3];

	/* There could be 1-3 1024 bytes URB frames */
	i_max = src_len / 1024;

	for (i = 0; i < i_max; i++) {
		sample_num[i] = src[3] << 24 | src[2] << 16 | src[1] << 8 | src[0] << 0;
		if (i == 0 && s->next_sample != sample_num[0]) {
			dev_dbg_ratelimited(&s->udev->dev,
					"%d samples lost, %d %08x:%08x\n",
					sample_num[0] - s->next_sample,
					src_len, s->next_sample, sample_num[0]);
		}

		/*
		 * Dump all unknown 'garbage' data - maybe we will discover
		 * someday if there is something rational...
		 */
		dev_dbg_ratelimited(&s->udev->dev, "%*ph\n", 12, &src[4]);

		/* 252 x I+Q samples */
		src += 16;
		memcpy(dst, src, 1008);
		src += 1008;
		dst += 1008;
		dst_len += 1008;
	}

	/* calculate samping rate and output it in 10 seconds intervals */
	if ((s->jiffies_next + msecs_to_jiffies(10000)) <= jiffies) {
		unsigned long jiffies_now = jiffies;
		unsigned long msecs = jiffies_to_msecs(jiffies_now) - jiffies_to_msecs(s->jiffies_next);
		unsigned int samples = sample_num[i_max - 1] - s->sample;
		s->jiffies_next = jiffies_now;
		s->sample = sample_num[i_max - 1];
		dev_dbg(&s->udev->dev,
				"slen=%d samples=%u msecs=%lu sampling rate=%lu\n",
				src_len, samples, msecs,
				samples * 1000UL / msecs);
	}

	/* next sample (sample = sample + i * 252) */
	s->next_sample = sample_num[i_max - 1] + 252;

	return dst_len;
}

static int msi3101_convert_stream_252_u16(struct msi3101_state *s, u8 *dst,
		u8 *src, unsigned int src_len)
{
	int i, j, i_max, dst_len = 0;
	u32 sample_num[3];
	u16 *u16dst = (u16 *) dst;
	struct {signed int x:14;} se;

	/* There could be 1-3 1024 bytes URB frames */
	i_max = src_len / 1024;

	for (i = 0; i < i_max; i++) {
		sample_num[i] = src[3] << 24 | src[2] << 16 | src[1] << 8 | src[0] << 0;
		if (i == 0 && s->next_sample != sample_num[0]) {
			dev_dbg_ratelimited(&s->udev->dev,
					"%d samples lost, %d %08x:%08x\n",
					sample_num[0] - s->next_sample,
					src_len, s->next_sample, sample_num[0]);
		}

		/*
		 * Dump all unknown 'garbage' data - maybe we will discover
		 * someday if there is something rational...
		 */
		dev_dbg_ratelimited(&s->udev->dev, "%*ph\n", 12, &src[4]);

		/* 252 x I+Q samples */
		src += 16;

		for (j = 0; j < 1008; j += 4) {
			unsigned int usample[2];
			int ssample[2];

			usample[0] = src[j + 0] >> 0 | src[j + 1] << 8;
			usample[1] = src[j + 2] >> 0 | src[j + 3] << 8;

			/* sign extension from 14-bit to signed int */
			ssample[0] = se.x = usample[0];
			ssample[1] = se.x = usample[1];

			/* from signed to unsigned */
			usample[0] = ssample[0] + 8192;
			usample[1] = ssample[1] + 8192;

			/* from 14-bit to 16-bit */
			*u16dst++ = (usample[0] << 2) | (usample[0] >> 12);
			*u16dst++ = (usample[1] << 2) | (usample[1] >> 12);
		}

		src += 1008;
		dst += 1008;
		dst_len += 1008;
	}

	/* calculate samping rate and output it in 10 seconds intervals */
	if (unlikely(time_is_before_jiffies(s->jiffies_next))) {
#define MSECS 10000UL
		unsigned int samples = sample_num[i_max - 1] - s->sample;
		s->jiffies_next = jiffies + msecs_to_jiffies(MSECS);
		s->sample = sample_num[i_max - 1];
		dev_dbg(&s->udev->dev,
				"slen=%d samples=%u msecs=%lu sampling rate=%lu\n",
				src_len, samples, MSECS,
				samples * 1000UL / MSECS);
	}

	/* next sample (sample = sample + i * 252) */
	s->next_sample = sample_num[i_max - 1] + 252;

	return dst_len;
}

/*
 * This gets called for the Isochronous pipe (stream). This is done in interrupt
 * time, so it has to be fast, not crash, and not stall. Neat.
 */
static void msi3101_isoc_handler(struct urb *urb)
{
	struct msi3101_state *s = (struct msi3101_state *)urb->context;
	int i, flen, fstatus;
	unsigned char *iso_buf = NULL;
	struct msi3101_frame_buf *fbuf;

	if (unlikely(urb->status == -ENOENT || urb->status == -ECONNRESET ||
			urb->status == -ESHUTDOWN)) {
		dev_dbg(&s->udev->dev, "URB (%p) unlinked %ssynchronuously\n",
				urb, urb->status == -ENOENT ? "" : "a");
		return;
	}

	if (unlikely(urb->status != 0)) {
		dev_dbg(&s->udev->dev,
				"msi3101_isoc_handler() called with status %d\n",
				urb->status);
		/* Give up after a number of contiguous errors */
		if (++s->isoc_errors > MAX_ISOC_ERRORS)
			dev_dbg(&s->udev->dev,
					"Too many ISOC errors, bailing out\n");
		goto handler_end;
	} else {
		/* Reset ISOC error counter. We did get here, after all. */
		s->isoc_errors = 0;
	}

	/* Compact data */
	for (i = 0; i < urb->number_of_packets; i++) {
		void *ptr;

		/* Check frame error */
		fstatus = urb->iso_frame_desc[i].status;
		if (unlikely(fstatus)) {
			dev_dbg_ratelimited(&s->udev->dev,
					"frame=%d/%d has error %d skipping\n",
					i, urb->number_of_packets, fstatus);
			continue;
		}

		/* Check if that frame contains data */
		flen = urb->iso_frame_desc[i].actual_length;
		if (unlikely(flen == 0))
			continue;

		iso_buf = urb->transfer_buffer + urb->iso_frame_desc[i].offset;

		/* Get free framebuffer */
		fbuf = msi3101_get_next_fill_buf(s);
		if (unlikely(fbuf == NULL)) {
			s->vb_full++;
			dev_dbg_ratelimited(&s->udev->dev,
					"videobuf is full, %d packets dropped\n",
					s->vb_full);
			continue;
		}

		/* fill framebuffer */
		ptr = vb2_plane_vaddr(&fbuf->vb, 0);
		flen = s->convert_stream(s, ptr, iso_buf, flen);
		vb2_set_plane_payload(&fbuf->vb, 0, flen);
		vb2_buffer_done(&fbuf->vb, VB2_BUF_STATE_DONE);
	}

handler_end:
	i = usb_submit_urb(urb, GFP_ATOMIC);
	if (unlikely(i != 0))
		dev_dbg(&s->udev->dev,
				"Error (%d) re-submitting urb in msi3101_isoc_handler\n",
				i);
}

static void msi3101_iso_stop(struct msi3101_state *s)
{
	int i;
	dev_dbg(&s->udev->dev, "%s:\n", __func__);

	/* Unlinking ISOC buffers one by one */
	for (i = 0; i < MAX_ISO_BUFS; i++) {
		if (s->urbs[i]) {
			dev_dbg(&s->udev->dev, "Unlinking URB %p\n",
					s->urbs[i]);
			usb_kill_urb(s->urbs[i]);
		}
	}
}

static void msi3101_iso_free(struct msi3101_state *s)
{
	int i;
	dev_dbg(&s->udev->dev, "%s:\n", __func__);

	/* Freeing ISOC buffers one by one */
	for (i = 0; i < MAX_ISO_BUFS; i++) {
		if (s->urbs[i]) {
			dev_dbg(&s->udev->dev, "Freeing URB\n");
			if (s->urbs[i]->transfer_buffer) {
				usb_free_coherent(s->udev,
					s->urbs[i]->transfer_buffer_length,
					s->urbs[i]->transfer_buffer,
					s->urbs[i]->transfer_dma);
			}
			usb_free_urb(s->urbs[i]);
			s->urbs[i] = NULL;
		}
	}
}

/* Both v4l2_lock and vb_queue_lock should be locked when calling this */
static void msi3101_isoc_cleanup(struct msi3101_state *s)
{
	dev_dbg(&s->udev->dev, "%s:\n", __func__);

	msi3101_iso_stop(s);
	msi3101_iso_free(s);
}

/* Both v4l2_lock and vb_queue_lock should be locked when calling this */
static int msi3101_isoc_init(struct msi3101_state *s)
{
	struct usb_device *udev;
	struct urb *urb;
	int i, j, ret;
	dev_dbg(&s->udev->dev, "%s:\n", __func__);

	s->isoc_errors = 0;
	udev = s->udev;

	ret = usb_set_interface(s->udev, 0, 1);
	if (ret)
		return ret;

	/* Allocate and init Isochronuous urbs */
	for (i = 0; i < MAX_ISO_BUFS; i++) {
		urb = usb_alloc_urb(ISO_FRAMES_PER_DESC, GFP_KERNEL);
		if (urb == NULL) {
			dev_err(&s->udev->dev,
					"Failed to allocate urb %d\n", i);
			msi3101_isoc_cleanup(s);
			return -ENOMEM;
		}
		s->urbs[i] = urb;
		dev_dbg(&s->udev->dev, "Allocated URB at 0x%p\n", urb);

		urb->interval = 1;
		urb->dev = udev;
		urb->pipe = usb_rcvisocpipe(udev, 0x81);
		urb->transfer_flags = URB_ISO_ASAP | URB_NO_TRANSFER_DMA_MAP;
		urb->transfer_buffer = usb_alloc_coherent(udev, ISO_BUFFER_SIZE,
				GFP_KERNEL, &urb->transfer_dma);
		if (urb->transfer_buffer == NULL) {
			dev_err(&s->udev->dev,
					"Failed to allocate urb buffer %d\n",
					i);
			msi3101_isoc_cleanup(s);
			return -ENOMEM;
		}
		urb->transfer_buffer_length = ISO_BUFFER_SIZE;
		urb->complete = msi3101_isoc_handler;
		urb->context = s;
		urb->start_frame = 0;
		urb->number_of_packets = ISO_FRAMES_PER_DESC;
		for (j = 0; j < ISO_FRAMES_PER_DESC; j++) {
			urb->iso_frame_desc[j].offset = j * ISO_MAX_FRAME_SIZE;
			urb->iso_frame_desc[j].length = ISO_MAX_FRAME_SIZE;
		}
	}

	/* link */
	for (i = 0; i < MAX_ISO_BUFS; i++) {
		ret = usb_submit_urb(s->urbs[i], GFP_KERNEL);
		if (ret) {
			dev_err(&s->udev->dev,
					"isoc_init() submit_urb %d failed with error %d\n",
					i, ret);
			msi3101_isoc_cleanup(s);
			return ret;
		}
		dev_dbg(&s->udev->dev, "URB 0x%p submitted.\n", s->urbs[i]);
	}

	/* All is done... */
	return 0;
}

/* Must be called with vb_queue_lock hold */
static void msi3101_cleanup_queued_bufs(struct msi3101_state *s)
{
	unsigned long flags = 0;
	dev_dbg(&s->udev->dev, "%s:\n", __func__);

	spin_lock_irqsave(&s->queued_bufs_lock, flags);
	while (!list_empty(&s->queued_bufs)) {
		struct msi3101_frame_buf *buf;

		buf = list_entry(s->queued_bufs.next, struct msi3101_frame_buf,
				 list);
		list_del(&buf->list);
		vb2_buffer_done(&buf->vb, VB2_BUF_STATE_ERROR);
	}
	spin_unlock_irqrestore(&s->queued_bufs_lock, flags);
}

/* The user yanked out the cable... */
static void msi3101_disconnect(struct usb_interface *intf)
{
	struct v4l2_device *v = usb_get_intfdata(intf);
	struct msi3101_state *s =
			container_of(v, struct msi3101_state, v4l2_dev);
	dev_dbg(&s->udev->dev, "%s:\n", __func__);

	mutex_lock(&s->vb_queue_lock);
	mutex_lock(&s->v4l2_lock);
	/* No need to keep the urbs around after disconnection */
	s->udev = NULL;
	v4l2_device_disconnect(&s->v4l2_dev);
	video_unregister_device(&s->vdev);
	spi_unregister_master(s->master);
	mutex_unlock(&s->v4l2_lock);
	mutex_unlock(&s->vb_queue_lock);

	v4l2_device_put(&s->v4l2_dev);
}

static int msi3101_querycap(struct file *file, void *fh,
		struct v4l2_capability *cap)
{
	struct msi3101_state *s = video_drvdata(file);
	dev_dbg(&s->udev->dev, "%s:\n", __func__);

	strlcpy(cap->driver, KBUILD_MODNAME, sizeof(cap->driver));
	strlcpy(cap->card, s->vdev.name, sizeof(cap->card));
	usb_make_path(s->udev, cap->bus_info, sizeof(cap->bus_info));
	cap->device_caps = V4L2_CAP_SDR_CAPTURE | V4L2_CAP_STREAMING |
			V4L2_CAP_READWRITE | V4L2_CAP_TUNER;
	cap->capabilities = cap->device_caps | V4L2_CAP_DEVICE_CAPS;
	return 0;
}

/* Videobuf2 operations */
static int msi3101_queue_setup(struct vb2_queue *vq,
		const struct v4l2_format *fmt, unsigned int *nbuffers,
		unsigned int *nplanes, unsigned int sizes[], void *alloc_ctxs[])
{
	struct msi3101_state *s = vb2_get_drv_priv(vq);
	dev_dbg(&s->udev->dev, "%s: *nbuffers=%d\n", __func__, *nbuffers);

	/* Absolute min and max number of buffers available for mmap() */
	*nbuffers = clamp_t(unsigned int, *nbuffers, 8, 32);
	*nplanes = 1;
	/*
	 *   3, wMaxPacketSize 3x 1024 bytes
	 * 504, max IQ sample pairs per 1024 frame
	 *   2, two samples, I and Q
	 *   2, 16-bit is enough for single sample
	 */
	sizes[0] = PAGE_ALIGN(3 * 504 * 2 * 2);
	dev_dbg(&s->udev->dev, "%s: nbuffers=%d sizes[0]=%d\n",
			__func__, *nbuffers, sizes[0]);
	return 0;
}

static void msi3101_buf_queue(struct vb2_buffer *vb)
{
	struct msi3101_state *s = vb2_get_drv_priv(vb->vb2_queue);
	struct msi3101_frame_buf *buf =
			container_of(vb, struct msi3101_frame_buf, vb);
	unsigned long flags = 0;

	/* Check the device has not disconnected between prep and queuing */
	if (unlikely(!s->udev)) {
		vb2_buffer_done(&buf->vb, VB2_BUF_STATE_ERROR);
		return;
	}

	spin_lock_irqsave(&s->queued_bufs_lock, flags);
	list_add_tail(&buf->list, &s->queued_bufs);
	spin_unlock_irqrestore(&s->queued_bufs_lock, flags);
}

#define CMD_WREG               0x41
#define CMD_START_STREAMING    0x43
#define CMD_STOP_STREAMING     0x45
#define CMD_READ_UNKNOW        0x48

#define msi3101_dbg_usb_control_msg(udev, r, t, v, _i, b, l) { \
	char *direction; \
	if (t == (USB_TYPE_VENDOR | USB_DIR_OUT)) \
		direction = ">>>"; \
	else \
		direction = "<<<"; \
	dev_dbg(&udev->dev, "%s: %02x %02x %02x %02x %02x %02x %02x %02x " \
			"%s %*ph\n",  __func__, t, r, v & 0xff, v >> 8, \
			_i & 0xff, _i >> 8, l & 0xff, l >> 8, direction, l, b); \
}

static int msi3101_ctrl_msg(struct msi3101_state *s, u8 cmd, u32 data)
{
	int ret;
	u8 request = cmd;
	u8 requesttype = USB_DIR_OUT | USB_TYPE_VENDOR;
	u16 value = (data >> 0) & 0xffff;
	u16 index = (data >> 16) & 0xffff;

	msi3101_dbg_usb_control_msg(s->udev,
			request, requesttype, value, index, NULL, 0);

	ret = usb_control_msg(s->udev, usb_sndctrlpipe(s->udev, 0),
			request, requesttype, value, index, NULL, 0, 2000);

	if (ret)
		dev_err(&s->udev->dev, "%s: failed %d, cmd %02x, data %04x\n",
				__func__, ret, cmd, data);

	return ret;
};

#define F_REF 24000000
#define DIV_R_IN 2
static int msi3101_set_usb_adc(struct msi3101_state *s)
{
	int ret, div_n, div_m, div_r_out, f_sr, f_vco, fract;
	u32 reg3, reg4, reg7;
	struct v4l2_ctrl *bandwidth_auto;
	struct v4l2_ctrl *bandwidth;

	f_sr = s->f_adc;

	/* set tuner, subdev, filters according to sampling rate */
	bandwidth_auto = v4l2_ctrl_find(&s->hdl, V4L2_CID_RF_TUNER_BANDWIDTH_AUTO);
	bandwidth = v4l2_ctrl_find(&s->hdl, V4L2_CID_RF_TUNER_BANDWIDTH);
	if (v4l2_ctrl_g_ctrl(bandwidth_auto)) {
		bandwidth = v4l2_ctrl_find(&s->hdl, V4L2_CID_RF_TUNER_BANDWIDTH);
		v4l2_ctrl_s_ctrl(bandwidth, s->f_adc);
	}

	/* select stream format */
	switch (s->pixelformat) {
	case V4L2_SDR_FMT_CU8:
		s->convert_stream = msi3101_convert_stream_504_u8;
		reg7 = 0x000c9407;
		break;
	case  V4L2_SDR_FMT_CU16LE:
		s->convert_stream = msi3101_convert_stream_252_u16;
		reg7 = 0x00009407;
		break;
	case V4L2_PIX_FMT_SDR_S8:
		s->convert_stream = msi3101_convert_stream_504;
		reg7 = 0x000c9407;
		break;
	case V4L2_PIX_FMT_SDR_MSI2500_384:
		s->convert_stream = msi3101_convert_stream_384;
		reg7 = 0x0000a507;
		break;
	case V4L2_PIX_FMT_SDR_S12:
		s->convert_stream = msi3101_convert_stream_336;
		reg7 = 0x00008507;
		break;
	case V4L2_PIX_FMT_SDR_S14:
		s->convert_stream = msi3101_convert_stream_252;
		reg7 = 0x00009407;
		break;
	default:
		s->convert_stream = msi3101_convert_stream_504_u8;
		reg7 = 0x000c9407;
		break;
	}

	/*
	 * Synthesizer config is just a educated guess...
	 *
	 * [7:0]   0x03, register address
	 * [8]     1, power control
	 * [9]     ?, power control
	 * [12:10] output divider
	 * [13]    0 ?
	 * [14]    0 ?
	 * [15]    fractional MSB, bit 20
	 * [16:19] N
	 * [23:20] ?
	 * [24:31] 0x01
	 *
	 * output divider
	 * val   div
	 *   0     - (invalid)
	 *   1     4
	 *   2     6
	 *   3     8
	 *   4    10
	 *   5    12
	 *   6    14
	 *   7    16
	 *
	 * VCO 202000000 - 720000000++
	 */
	reg3 = 0x01000303;
	reg4 = 0x00000004;

	/* XXX: Filters? AGC? */
	if (f_sr < 6000000)
		reg3 |= 0x1 << 20;
	else if (f_sr < 7000000)
		reg3 |= 0x5 << 20;
	else if (f_sr < 8500000)
		reg3 |= 0x9 << 20;
	else
		reg3 |= 0xd << 20;

	for (div_r_out = 4; div_r_out < 16; div_r_out += 2) {
		f_vco = f_sr * div_r_out * 12;
		dev_dbg(&s->udev->dev, "%s: div_r_out=%d f_vco=%d\n",
				__func__, div_r_out, f_vco);
		if (f_vco >= 202000000)
			break;
	}

	div_n = f_vco / (F_REF * DIV_R_IN);
	div_m = f_vco % (F_REF * DIV_R_IN);
	fract = 0x200000ul * div_m / (F_REF * DIV_R_IN);

	reg3 |= div_n << 16;
	reg3 |= (div_r_out / 2 - 1) << 10;
	reg3 |= ((fract >> 20) & 0x000001) << 15; /* [20] */
	reg4 |= ((fract >>  0) & 0x0fffff) <<  8; /* [19:0] */

	dev_dbg(&s->udev->dev,
			"%s: f_sr=%d f_vco=%d div_n=%d div_m=%d div_r_out=%d reg3=%08x reg4=%08x\n",
			__func__, f_sr, f_vco, div_n, div_m, div_r_out, reg3, reg4);

	ret = msi3101_ctrl_msg(s, CMD_WREG, 0x00608008);
	if (ret)
		goto err;

	ret = msi3101_ctrl_msg(s, CMD_WREG, 0x00000c05);
	if (ret)
		goto err;

	ret = msi3101_ctrl_msg(s, CMD_WREG, 0x00020000);
	if (ret)
		goto err;

	ret = msi3101_ctrl_msg(s, CMD_WREG, 0x00480102);
	if (ret)
		goto err;

	ret = msi3101_ctrl_msg(s, CMD_WREG, 0x00f38008);
	if (ret)
		goto err;

	ret = msi3101_ctrl_msg(s, CMD_WREG, reg7);
	if (ret)
		goto err;

	ret = msi3101_ctrl_msg(s, CMD_WREG, reg4);
	if (ret)
		goto err;

	ret = msi3101_ctrl_msg(s, CMD_WREG, reg3);
	if (ret)
		goto err;
err:
	return ret;
};

static int msi3101_start_streaming(struct vb2_queue *vq, unsigned int count)
{
	struct msi3101_state *s = vb2_get_drv_priv(vq);
	int ret;
	dev_dbg(&s->udev->dev, "%s:\n", __func__);

	if (!s->udev)
		return -ENODEV;

	if (mutex_lock_interruptible(&s->v4l2_lock))
		return -ERESTARTSYS;

	/* wake-up tuner */
	v4l2_subdev_call(s->v4l2_subdev, core, s_power, 1);

	ret = msi3101_set_usb_adc(s);

	ret = msi3101_isoc_init(s);
	if (ret)
		msi3101_cleanup_queued_bufs(s);

	ret = msi3101_ctrl_msg(s, CMD_START_STREAMING, 0);

	mutex_unlock(&s->v4l2_lock);

	return ret;
}

static int msi3101_stop_streaming(struct vb2_queue *vq)
{
	struct msi3101_state *s = vb2_get_drv_priv(vq);
	dev_dbg(&s->udev->dev, "%s:\n", __func__);

	if (mutex_lock_interruptible(&s->v4l2_lock))
		return -ERESTARTSYS;

	if (s->udev)
		msi3101_isoc_cleanup(s);

	msi3101_cleanup_queued_bufs(s);

	/* according to tests, at least 700us delay is required  */
	msleep(20);
	msi3101_ctrl_msg(s, CMD_STOP_STREAMING, 0);

	/* sleep USB IF / ADC */
	msi3101_ctrl_msg(s, CMD_WREG, 0x01000003);

	/* sleep tuner */
	v4l2_subdev_call(s->v4l2_subdev, core, s_power, 0);

	mutex_unlock(&s->v4l2_lock);

	return 0;
}

static struct vb2_ops msi3101_vb2_ops = {
	.queue_setup            = msi3101_queue_setup,
	.buf_queue              = msi3101_buf_queue,
	.start_streaming        = msi3101_start_streaming,
	.stop_streaming         = msi3101_stop_streaming,
	.wait_prepare           = vb2_ops_wait_prepare,
	.wait_finish            = vb2_ops_wait_finish,
};

static int msi3101_enum_fmt_sdr_cap(struct file *file, void *priv,
		struct v4l2_fmtdesc *f)
{
	struct msi3101_state *s = video_drvdata(file);
	dev_dbg(&s->udev->dev, "%s: index=%d\n", __func__, f->index);

	if (f->index >= NUM_FORMATS)
		return -EINVAL;

	strlcpy(f->description, formats[f->index].name, sizeof(f->description));
	f->pixelformat = formats[f->index].pixelformat;

	return 0;
}

static int msi3101_g_fmt_sdr_cap(struct file *file, void *priv,
		struct v4l2_format *f)
{
	struct msi3101_state *s = video_drvdata(file);
	dev_dbg(&s->udev->dev, "%s: pixelformat fourcc %4.4s\n", __func__,
			(char *)&s->pixelformat);

	memset(f->fmt.sdr.reserved, 0, sizeof(f->fmt.sdr.reserved));
	f->fmt.sdr.pixelformat = s->pixelformat;

	return 0;
}

static int msi3101_s_fmt_sdr_cap(struct file *file, void *priv,
		struct v4l2_format *f)
{
	struct msi3101_state *s = video_drvdata(file);
	struct vb2_queue *q = &s->vb_queue;
	int i;
	dev_dbg(&s->udev->dev, "%s: pixelformat fourcc %4.4s\n", __func__,
			(char *)&f->fmt.sdr.pixelformat);

	if (vb2_is_busy(q))
		return -EBUSY;

	memset(f->fmt.sdr.reserved, 0, sizeof(f->fmt.sdr.reserved));
	for (i = 0; i < NUM_FORMATS; i++) {
		if (formats[i].pixelformat == f->fmt.sdr.pixelformat) {
			s->pixelformat = f->fmt.sdr.pixelformat;
			return 0;
		}
	}

	f->fmt.sdr.pixelformat = formats[0].pixelformat;
	s->pixelformat = formats[0].pixelformat;

	return 0;
}

static int msi3101_try_fmt_sdr_cap(struct file *file, void *priv,
		struct v4l2_format *f)
{
	struct msi3101_state *s = video_drvdata(file);
	int i;
	dev_dbg(&s->udev->dev, "%s: pixelformat fourcc %4.4s\n", __func__,
			(char *)&f->fmt.sdr.pixelformat);

	memset(f->fmt.sdr.reserved, 0, sizeof(f->fmt.sdr.reserved));
	for (i = 0; i < NUM_FORMATS; i++) {
		if (formats[i].pixelformat == f->fmt.sdr.pixelformat)
			return 0;
	}

	f->fmt.sdr.pixelformat = formats[0].pixelformat;

	return 0;
}

static int msi3101_s_tuner(struct file *file, void *priv,
		const struct v4l2_tuner *v)
{
	struct msi3101_state *s = video_drvdata(file);
	int ret;
	dev_dbg(&s->udev->dev, "%s: index=%d\n", __func__, v->index);

	if (v->index == 0)
		ret = 0;
	else if (v->index == 1)
		ret = v4l2_subdev_call(s->v4l2_subdev, tuner, s_tuner, v);
	else
		ret = -EINVAL;

	return ret;
}

static int msi3101_g_tuner(struct file *file, void *priv, struct v4l2_tuner *v)
{
	struct msi3101_state *s = video_drvdata(file);
	int ret;
	dev_dbg(&s->udev->dev, "%s: index=%d\n", __func__, v->index);

	if (v->index == 0) {
		strlcpy(v->name, "Mirics MSi2500", sizeof(v->name));
		v->type = V4L2_TUNER_ADC;
		v->capability = V4L2_TUNER_CAP_1HZ | V4L2_TUNER_CAP_FREQ_BANDS;
		v->rangelow =   1200000;
		v->rangehigh = 15000000;
		ret = 0;
	} else if (v->index == 1) {
		ret = v4l2_subdev_call(s->v4l2_subdev, tuner, g_tuner, v);
	} else {
		ret = -EINVAL;
	}

	return ret;
}

static int msi3101_g_frequency(struct file *file, void *priv,
		struct v4l2_frequency *f)
{
	struct msi3101_state *s = video_drvdata(file);
	int ret  = 0;
	dev_dbg(&s->udev->dev, "%s: tuner=%d type=%d\n",
			__func__, f->tuner, f->type);

	if (f->tuner == 0) {
		f->frequency = s->f_adc;
		ret = 0;
	} else if (f->tuner == 1) {
		f->type = V4L2_TUNER_RF;
		ret = v4l2_subdev_call(s->v4l2_subdev, tuner, g_frequency, f);
	} else {
		ret = -EINVAL;
	}

	return ret;
}

static int msi3101_s_frequency(struct file *file, void *priv,
		const struct v4l2_frequency *f)
{
	struct msi3101_state *s = video_drvdata(file);
	int ret;
	dev_dbg(&s->udev->dev, "%s: tuner=%d type=%d frequency=%u\n",
			__func__, f->tuner, f->type, f->frequency);

	if (f->tuner == 0) {
		s->f_adc = clamp_t(unsigned int, f->frequency,
				bands[0].rangelow,
				bands[0].rangehigh);
		dev_dbg(&s->udev->dev, "%s: ADC frequency=%u Hz\n",
				__func__, s->f_adc);
		ret = msi3101_set_usb_adc(s);
	} else if (f->tuner == 1) {
		ret = v4l2_subdev_call(s->v4l2_subdev, tuner, s_frequency, f);
	} else {
		ret = -EINVAL;
	}

	return ret;
}

static int msi3101_enum_freq_bands(struct file *file, void *priv,
		struct v4l2_frequency_band *band)
{
	struct msi3101_state *s = video_drvdata(file);
	int ret;
	dev_dbg(&s->udev->dev, "%s: tuner=%d type=%d index=%d\n",
			__func__, band->tuner, band->type, band->index);

	if (band->tuner == 0) {
		if (band->index >= ARRAY_SIZE(bands)) {
			ret = -EINVAL;
		} else {
			*band = bands[band->index];
			ret = 0;
		}
	} else if (band->tuner == 1) {
		ret = v4l2_subdev_call(s->v4l2_subdev, tuner,
				enum_freq_bands, band);
	} else {
		ret = -EINVAL;
	}

	return ret;
}

static const struct v4l2_ioctl_ops msi3101_ioctl_ops = {
	.vidioc_querycap          = msi3101_querycap,

	.vidioc_enum_fmt_sdr_cap  = msi3101_enum_fmt_sdr_cap,
	.vidioc_g_fmt_sdr_cap     = msi3101_g_fmt_sdr_cap,
	.vidioc_s_fmt_sdr_cap     = msi3101_s_fmt_sdr_cap,
	.vidioc_try_fmt_sdr_cap   = msi3101_try_fmt_sdr_cap,

	.vidioc_reqbufs           = vb2_ioctl_reqbufs,
	.vidioc_create_bufs       = vb2_ioctl_create_bufs,
	.vidioc_prepare_buf       = vb2_ioctl_prepare_buf,
	.vidioc_querybuf          = vb2_ioctl_querybuf,
	.vidioc_qbuf              = vb2_ioctl_qbuf,
	.vidioc_dqbuf             = vb2_ioctl_dqbuf,

	.vidioc_streamon          = vb2_ioctl_streamon,
	.vidioc_streamoff         = vb2_ioctl_streamoff,

	.vidioc_g_tuner           = msi3101_g_tuner,
	.vidioc_s_tuner           = msi3101_s_tuner,

	.vidioc_g_frequency       = msi3101_g_frequency,
	.vidioc_s_frequency       = msi3101_s_frequency,
	.vidioc_enum_freq_bands   = msi3101_enum_freq_bands,

	.vidioc_subscribe_event   = v4l2_ctrl_subscribe_event,
	.vidioc_unsubscribe_event = v4l2_event_unsubscribe,
	.vidioc_log_status        = v4l2_ctrl_log_status,
};

static const struct v4l2_file_operations msi3101_fops = {
	.owner                    = THIS_MODULE,
	.open                     = v4l2_fh_open,
	.release                  = vb2_fop_release,
	.read                     = vb2_fop_read,
	.poll                     = vb2_fop_poll,
	.mmap                     = vb2_fop_mmap,
	.unlocked_ioctl           = video_ioctl2,
};

static struct video_device msi3101_template = {
	.name                     = "Mirics MSi3101 SDR Dongle",
	.release                  = video_device_release_empty,
	.fops                     = &msi3101_fops,
	.ioctl_ops                = &msi3101_ioctl_ops,
};

static void msi3101_video_release(struct v4l2_device *v)
{
	struct msi3101_state *s =
			container_of(v, struct msi3101_state, v4l2_dev);

	v4l2_ctrl_handler_free(&s->hdl);
	v4l2_device_unregister(&s->v4l2_dev);
	kfree(s);
}

static int msi3101_transfer_one_message(struct spi_master *master,
		struct spi_message *m)
{
	struct msi3101_state *s = spi_master_get_devdata(master);
	struct spi_transfer *t;
	int ret = 0;
	u32 data;

	list_for_each_entry(t, &m->transfers, transfer_list) {
		dev_dbg(&s->udev->dev, "%s: msg=%*ph\n",
				__func__, t->len, t->tx_buf);
		data = 0x09; /* reg 9 is SPI adapter */
		data |= ((u8 *)t->tx_buf)[0] << 8;
		data |= ((u8 *)t->tx_buf)[1] << 16;
		data |= ((u8 *)t->tx_buf)[2] << 24;
		ret = msi3101_ctrl_msg(s, CMD_WREG, data);
	}

	m->status = ret;
	spi_finalize_current_message(master);
	return ret;
}

static int msi3101_probe(struct usb_interface *intf,
		const struct usb_device_id *id)
{
	struct usb_device *udev = interface_to_usbdev(intf);
	struct msi3101_state *s = NULL;
	struct v4l2_subdev *sd;
	struct spi_master *master;
	int ret;
	static struct spi_board_info board_info = {
		.modalias		= "msi001",
		.bus_num		= 0,
		.chip_select		= 0,
		.max_speed_hz		= 12000000,
	};

	s = kzalloc(sizeof(struct msi3101_state), GFP_KERNEL);
	if (s == NULL) {
		pr_err("Could not allocate memory for msi3101_state\n");
		return -ENOMEM;
	}

	mutex_init(&s->v4l2_lock);
	mutex_init(&s->vb_queue_lock);
	spin_lock_init(&s->queued_bufs_lock);
	INIT_LIST_HEAD(&s->queued_bufs);
	s->udev = udev;
	s->f_adc = bands[0].rangelow;
	s->pixelformat = V4L2_SDR_FMT_CU8;

	/* Init videobuf2 queue structure */
	s->vb_queue.type = V4L2_BUF_TYPE_SDR_CAPTURE;
	s->vb_queue.io_modes = VB2_MMAP | VB2_USERPTR | VB2_READ;
	s->vb_queue.drv_priv = s;
	s->vb_queue.buf_struct_size = sizeof(struct msi3101_frame_buf);
	s->vb_queue.ops = &msi3101_vb2_ops;
	s->vb_queue.mem_ops = &vb2_vmalloc_memops;
	s->vb_queue.timestamp_flags = V4L2_BUF_FLAG_TIMESTAMP_MONOTONIC;
	ret = vb2_queue_init(&s->vb_queue);
	if (ret) {
		dev_err(&s->udev->dev, "Could not initialize vb2 queue\n");
		goto err_free_mem;
	}

	/* Init video_device structure */
	s->vdev = msi3101_template;
	s->vdev.queue = &s->vb_queue;
	s->vdev.queue->lock = &s->vb_queue_lock;
	set_bit(V4L2_FL_USE_FH_PRIO, &s->vdev.flags);
	video_set_drvdata(&s->vdev, s);

	/* Register the v4l2_device structure */
	s->v4l2_dev.release = msi3101_video_release;
	ret = v4l2_device_register(&intf->dev, &s->v4l2_dev);
	if (ret) {
		dev_err(&s->udev->dev,
				"Failed to register v4l2-device (%d)\n", ret);
		goto err_free_mem;
	}

	/* SPI master adapter */
	master = spi_alloc_master(&s->udev->dev, 0);
	if (master == NULL) {
		ret = -ENOMEM;
		goto err_unregister_v4l2_dev;
	}

	s->master = master;
	master->bus_num = 0;
	master->num_chipselect = 1;
	master->transfer_one_message = msi3101_transfer_one_message;
	spi_master_set_devdata(master, s);
	ret = spi_register_master(master);
	if (ret) {
		spi_master_put(master);
		goto err_unregister_v4l2_dev;
	}

	/* load v4l2 subdevice */
	sd = v4l2_spi_new_subdev(&s->v4l2_dev, master, &board_info);
	s->v4l2_subdev = sd;
	if (sd == NULL) {
		dev_err(&s->udev->dev, "cannot get v4l2 subdevice\n");
		ret = -ENODEV;
		goto err_unregister_master;
	}

	/* Register controls */
	v4l2_ctrl_handler_init(&s->hdl, 0);
	if (s->hdl.error) {
		ret = s->hdl.error;
		dev_err(&s->udev->dev, "Could not initialize controls\n");
		goto err_free_controls;
	}

	/* currently all controls are from subdev */
	v4l2_ctrl_add_handler(&s->hdl, sd->ctrl_handler, NULL);

	s->v4l2_dev.ctrl_handler = &s->hdl;
	s->vdev.v4l2_dev = &s->v4l2_dev;
	s->vdev.lock = &s->v4l2_lock;

	ret = video_register_device(&s->vdev, VFL_TYPE_SDR, -1);
	if (ret) {
		dev_err(&s->udev->dev,
				"Failed to register as video device (%d)\n",
				ret);
		goto err_unregister_v4l2_dev;
	}
	dev_info(&s->udev->dev, "Registered as %s\n",
			video_device_node_name(&s->vdev));

	return 0;

err_free_controls:
	v4l2_ctrl_handler_free(&s->hdl);
err_unregister_master:
	spi_unregister_master(s->master);
err_unregister_v4l2_dev:
	v4l2_device_unregister(&s->v4l2_dev);
err_free_mem:
	kfree(s);
	return ret;
}

/* USB device ID list */
static struct usb_device_id msi3101_id_table[] = {
	{ USB_DEVICE(0x1df7, 0x2500) }, /* Mirics MSi3101 SDR Dongle */
	{ USB_DEVICE(0x2040, 0xd300) }, /* Hauppauge WinTV 133559 LF */
	{ }
};
MODULE_DEVICE_TABLE(usb, msi3101_id_table);

/* USB subsystem interface */
static struct usb_driver msi3101_driver = {
	.name                     = KBUILD_MODNAME,
	.probe                    = msi3101_probe,
	.disconnect               = msi3101_disconnect,
	.id_table                 = msi3101_id_table,
};

module_usb_driver(msi3101_driver);

MODULE_AUTHOR("Antti Palosaari <crope@iki.fi>");
MODULE_DESCRIPTION("Mirics MSi3101 SDR Dongle");
MODULE_LICENSE("GPL");<|MERGE_RESOLUTION|>--- conflicted
+++ resolved
@@ -132,11 +132,7 @@
 	unsigned int vb_full; /* vb is full and packets dropped */
 
 	struct urb *urbs[MAX_ISO_BUFS];
-<<<<<<< HEAD
-	int (*convert_stream)(struct msi3101_state *s, u32 *dst, u8 *src,
-=======
-	int (*convert_stream) (struct msi3101_state *s, u8 *dst, u8 *src,
->>>>>>> a83b93a7
+	int (*convert_stream)(struct msi3101_state *s, u8 *dst, u8 *src,
 			unsigned int src_len);
 
 	/* Controls */
