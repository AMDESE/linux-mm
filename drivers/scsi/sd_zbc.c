--- conflicted
+++ resolved
@@ -203,18 +203,6 @@
 }
 
 /**
-<<<<<<< HEAD
- * sd_zbc_zone_sectors - Get the device zone size in number of 512B sectors.
- * @sdkp: The target disk
- */
-static inline sector_t sd_zbc_zone_sectors(struct scsi_disk *sdkp)
-{
-	return logical_to_sectors(sdkp->device, sdkp->zone_blocks);
-}
-
-/**
-=======
->>>>>>> a4681681
  * sd_zbc_setup_zone_mgmt_cmnd - Prepare a zone ZBC_OUT command. The operations
  *			can be RESET WRITE POINTER, OPEN, CLOSE or FINISH.
  * @cmd: the command to setup
