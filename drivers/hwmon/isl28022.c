// SPDX-License-Identifier: GPL-2.0-or-later
/*
 * isl28022.c - driver for Renesas ISL28022 power monitor chip monitoring
 *
 * Copyright (c) 2023 Carsten Spieß <mail@carsten-spiess.de>
 */

#include <linux/debugfs.h>
#include <linux/err.h>
#include <linux/hwmon.h>
#include <linux/i2c.h>
#include <linux/module.h>
#include <linux/regmap.h>

/* ISL28022 registers */
#define ISL28022_REG_CONFIG	0x00
#define ISL28022_REG_SHUNT	0x01
#define ISL28022_REG_BUS	0x02
#define ISL28022_REG_POWER	0x03
#define ISL28022_REG_CURRENT	0x04
#define ISL28022_REG_CALIB	0x05
#define ISL28022_REG_SHUNT_THR	0x06
#define ISL28022_REG_BUS_THR	0x07
#define ISL28022_REG_INT	0x08
#define ISL28022_REG_AUX	0x09
#define ISL28022_REG_MAX	ISL28022_REG_AUX

/* ISL28022 config flags */
/* mode flags */
#define ISL28022_MODE_SHIFT	0
#define ISL28022_MODE_MASK	0x0007

#define ISL28022_MODE_PWR_DOWN	0x0
#define ISL28022_MODE_TRG_S	0x1
#define ISL28022_MODE_TRG_B	0x2
#define ISL28022_MODE_TRG_SB	0x3
#define ISL28022_MODE_ADC_OFF	0x4
#define ISL28022_MODE_CONT_S	0x5
#define ISL28022_MODE_CONT_B	0x6
#define ISL28022_MODE_CONT_SB	0x7

/* shunt ADC settings */
#define ISL28022_SADC_SHIFT	3
#define ISL28022_SADC_MASK	0x0078

#define ISL28022_BADC_SHIFT	7
#define ISL28022_BADC_MASK	0x0780

#define ISL28022_ADC_12		0x0	/* 12 bit ADC */
#define ISL28022_ADC_13		0x1	/* 13 bit ADC */
#define ISL28022_ADC_14		0x2	/* 14 bit ADC */
#define ISL28022_ADC_15		0x3	/* 15 bit ADC */
#define ISL28022_ADC_15_1	0x8	/* 15 bit ADC, 1 sample */
#define ISL28022_ADC_15_2	0x9	/* 15 bit ADC, 2 samples */
#define ISL28022_ADC_15_4	0xA	/* 15 bit ADC, 4 samples */
#define ISL28022_ADC_15_8	0xB	/* 15 bit ADC, 8 samples */
#define ISL28022_ADC_15_16	0xC	/* 15 bit ADC, 16 samples */
#define ISL28022_ADC_15_32	0xD	/* 15 bit ADC, 32 samples */
#define ISL28022_ADC_15_64	0xE	/* 15 bit ADC, 64 samples */
#define ISL28022_ADC_15_128	0xF	/* 15 bit ADC, 128 samples */

/* shunt voltage range */
#define ISL28022_PG_SHIFT	11
#define ISL28022_PG_MASK	0x1800

#define ISL28022_PG_40		0x0	/* +/-40 mV */
#define ISL28022_PG_80		0x1	/* +/-80 mV */
#define ISL28022_PG_160		0x2	/* +/-160 mV */
#define ISL28022_PG_320		0x3	/* +/-3200 mV */

/* bus voltage range */
#define ISL28022_BRNG_SHIFT	13
#define ISL28022_BRNG_MASK	0x6000

#define ISL28022_BRNG_16	0x0	/* 16 V */
#define ISL28022_BRNG_32	0x1	/* 32 V */
#define ISL28022_BRNG_60	0x3	/* 60 V */

/* reset */
#define ISL28022_RESET		0x8000

struct isl28022_data {
	struct regmap		*regmap;
	u32			shunt;
	u32			gain;
	u32			average;
};

static int isl28022_read_in(struct device *dev, u32 attr, int channel, long *val)
{
	struct isl28022_data *data = dev_get_drvdata(dev);
	unsigned int regval;
	int err;
	u16 sign_bit;

	switch (channel) {
	case 0:
		switch (attr) {
		case hwmon_in_input:
			err = regmap_read(data->regmap,
					  ISL28022_REG_BUS, &regval);
			if (err < 0)
				return err;
			/* driver supports only 60V mode (BRNG 11) */
			*val = (long)(((u16)regval) & 0xFFFC);
			break;
		default:
			return -EOPNOTSUPP;
		}
		break;
	case 1:
		switch (attr) {
		case hwmon_in_input:
			err = regmap_read(data->regmap,
					  ISL28022_REG_SHUNT, &regval);
			if (err < 0)
				return err;
			switch (data->gain) {
			case 8:
				sign_bit = (regval >> 15) & 0x01;
				*val = (long)((((u16)regval) & 0x7FFF) -
					(sign_bit * 32768)) / 100;
				break;
			case 4:
				sign_bit = (regval >> 14) & 0x01;
				*val = (long)((((u16)regval) & 0x3FFF) -
					(sign_bit * 16384)) / 100;
				break;
			case 2:
				sign_bit = (regval >> 13) & 0x01;
				*val = (long)((((u16)regval) & 0x1FFF) -
					(sign_bit * 8192)) / 100;
				break;
			case 1:
				sign_bit = (regval >> 12) & 0x01;
				*val = (long)((((u16)regval) & 0x0FFF) -
					(sign_bit * 4096)) / 100;
				break;
			}
			break;
		default:
			return -EOPNOTSUPP;
		}
		break;
	default:
		return -EOPNOTSUPP;
	}

	return 0;
}

static int isl28022_read_current(struct device *dev, u32 attr, long *val)
{
	struct isl28022_data *data = dev_get_drvdata(dev);
	unsigned int regval;
	int err;

	switch (attr) {
	case hwmon_curr_input:
		err = regmap_read(data->regmap,
				  ISL28022_REG_CURRENT, &regval);
		if (err < 0)
			return err;
		*val = ((long)regval * 1250L * (long)data->gain) /
			(long)data->shunt;
		break;
	default:
		return -EOPNOTSUPP;
	}

	return 0;
}

static int isl28022_read_power(struct device *dev, u32 attr, long *val)
{
	struct isl28022_data *data = dev_get_drvdata(dev);
	unsigned int regval;
	int err;

	switch (attr) {
	case hwmon_power_input:
		err = regmap_read(data->regmap,
				  ISL28022_REG_POWER, &regval);
		if (err < 0)
			return err;
		*val = ((51200000L * ((long)data->gain)) /
			(long)data->shunt) * (long)regval;
		break;
	default:
		return -EOPNOTSUPP;
	}

	return 0;
}

static int isl28022_read(struct device *dev, enum hwmon_sensor_types type,
			 u32 attr, int channel, long *val)
{
	switch (type) {
	case hwmon_in:
		return isl28022_read_in(dev, attr, channel, val);
	case hwmon_curr:
		return isl28022_read_current(dev, attr, val);
	case hwmon_power:
		return isl28022_read_power(dev, attr, val);
	default:
		return -EOPNOTSUPP;
	}
	return 0;
}

static umode_t isl28022_is_visible(const void *data, enum hwmon_sensor_types type,
				   u32 attr, int channel)
{
	switch (type) {
	case hwmon_in:
		switch (attr) {
		case hwmon_in_input:
			return 0444;
		default:
			break;
		}
		break;
	case hwmon_curr:
		switch (attr) {
		case hwmon_curr_input:
			return 0444;
		default:
			break;
		}
		break;
	case hwmon_power:
		switch (attr) {
		case hwmon_power_input:
			return 0444;
		default:
			break;
		}
		break;
	default:
		break;
	}
	return 0;
}

static const struct hwmon_channel_info *isl28022_info[] = {
	HWMON_CHANNEL_INFO(in,
			   HWMON_I_INPUT,	/* channel 0: bus voltage (mV) */
			   HWMON_I_INPUT),	/* channel 1: shunt voltage (mV) */
	HWMON_CHANNEL_INFO(curr,
			   HWMON_C_INPUT),	/* channel 1: current (mA) */
	HWMON_CHANNEL_INFO(power,
			   HWMON_P_INPUT),	/* channel 1: power (µW) */
	NULL
};

static const struct hwmon_ops isl28022_hwmon_ops = {
	.is_visible = isl28022_is_visible,
	.read = isl28022_read,
};

static const struct hwmon_chip_info isl28022_chip_info = {
	.ops = &isl28022_hwmon_ops,
	.info = isl28022_info,
};

static bool isl28022_is_writeable_reg(struct device *dev, unsigned int reg)
{
	switch (reg) {
	case ISL28022_REG_CONFIG:
	case ISL28022_REG_CALIB:
	case ISL28022_REG_SHUNT_THR:
	case ISL28022_REG_BUS_THR:
	case ISL28022_REG_INT:
	case ISL28022_REG_AUX:
		return true;
	}

	return false;
}

static bool isl28022_is_volatile_reg(struct device *dev, unsigned int reg)
{
	switch (reg) {
	case ISL28022_REG_CONFIG:
	case ISL28022_REG_SHUNT:
	case ISL28022_REG_BUS:
	case ISL28022_REG_POWER:
	case ISL28022_REG_CURRENT:
	case ISL28022_REG_INT:
	case ISL28022_REG_AUX:
		return true;
	}
	return true;
}

static const struct regmap_config isl28022_regmap_config = {
	.reg_bits = 8,
	.val_bits = 16,
	.max_register = ISL28022_REG_MAX,
	.writeable_reg = isl28022_is_writeable_reg,
	.volatile_reg = isl28022_is_volatile_reg,
	.val_format_endian = REGMAP_ENDIAN_BIG,
	.cache_type = REGCACHE_RBTREE,
	.use_single_read = true,
	.use_single_write = true,
};

static int shunt_voltage_show(struct seq_file *seqf, void *unused)
{
	struct isl28022_data *data = seqf->private;
	unsigned int regval;
	int err;

	err = regmap_read(data->regmap,
			  ISL28022_REG_SHUNT, &regval);
	if (err)
		return err;

	/* print shunt voltage in micro volt  */
	seq_printf(seqf, "%d\n", regval * 10);

	return 0;
}
DEFINE_SHOW_ATTRIBUTE(shunt_voltage);

/*
 * read property values and make consistency checks.
 *
 * following values for shunt range and resistor are allowed:
 *   40 mV -> gain 1, shunt min.  800 micro ohms
 *   80 mV -> gain 2, shunt min. 1600 micro ohms
 *  160 mV -> gain 4, shunt min. 3200 micro ohms
 *  320 mV -> gain 8, shunt min. 6400 micro ohms
 */
static int isl28022_read_properties(struct device *dev, struct isl28022_data *data)
{
	u32 val;
	int err;

	err = device_property_read_u32(dev, "shunt-resistor-micro-ohms", &val);
	if (err == -EINVAL)
		val = 10000;
	else if (err < 0)
		return err;
	data->shunt = val;

	err = device_property_read_u32(dev, "renesas,shunt-range-microvolt", &val);
	if (err == -EINVAL)
		val = 320000;
	else if (err < 0)
		return err;

	switch (val) {
	case 40000:
		data->gain = 1;
		if (data->shunt < 800)
			goto shunt_invalid;
		break;
	case 80000:
		data->gain = 2;
		if (data->shunt < 1600)
			goto shunt_invalid;
		break;
	case 160000:
		data->gain = 4;
		if (data->shunt < 3200)
			goto shunt_invalid;
		break;
	case 320000:
		data->gain = 8;
		if (data->shunt < 6400)
			goto shunt_invalid;
		break;
	default:
		return dev_err_probe(dev, -EINVAL,
				     "renesas,shunt-range-microvolt invalid value %d\n",
				     val);
	}

	err = device_property_read_u32(dev, "renesas,average-samples", &val);
	if (err == -EINVAL)
		val = 1;
	else if (err < 0)
		return err;
	if (val > 128 || hweight32(val) != 1)
		return dev_err_probe(dev, -EINVAL,
				     "renesas,average-samples invalid value %d\n",
				     val);

	data->average = val;

	return 0;

shunt_invalid:
	return dev_err_probe(dev, -EINVAL,
			     "renesas,shunt-resistor-microvolt invalid value %d\n",
			     data->shunt);
}

/*
 * write configuration and calibration registers
 *
 * The driver supports only shunt and bus continuous ADC mode at 15bit resolution
 * with averaging from 1 to 128 samples (pow of 2) on both channels.
 * Shunt voltage gain 1,2,4 or 8 is allowed.
 * The bus voltage range is 60V fixed.
 */
static int isl28022_config(struct isl28022_data *data)
{
	int err;
	u16 config;
	u16 calib;

	config = (ISL28022_MODE_CONT_SB << ISL28022_MODE_SHIFT) |
			(ISL28022_BRNG_60 << ISL28022_BRNG_SHIFT) |
			(__ffs(data->gain) << ISL28022_PG_SHIFT) |
			((ISL28022_ADC_15_1 + __ffs(data->average)) << ISL28022_SADC_SHIFT) |
			((ISL28022_ADC_15_1 + __ffs(data->average)) << ISL28022_BADC_SHIFT);

	calib = data->shunt ? 0x8000 / data->gain : 0;

	err = regmap_write(data->regmap, ISL28022_REG_CONFIG, config);
	if (err < 0)
		return err;

	return regmap_write(data->regmap, ISL28022_REG_CALIB, calib);
}

static int isl28022_probe(struct i2c_client *client)
{
	struct device *dev = &client->dev;
	struct device *hwmon_dev;
	struct isl28022_data *data;
	int err;

	if (!i2c_check_functionality(client->adapter,
				     I2C_FUNC_SMBUS_BYTE_DATA |
				     I2C_FUNC_SMBUS_WORD_DATA))
		return -ENODEV;

	data = devm_kzalloc(dev, sizeof(struct isl28022_data), GFP_KERNEL);
	if (!data)
		return -ENOMEM;

	err = isl28022_read_properties(dev, data);
	if (err)
		return err;

	data->regmap = devm_regmap_init_i2c(client, &isl28022_regmap_config);
	if (IS_ERR(data->regmap))
		return PTR_ERR(data->regmap);

	err = isl28022_config(data);
	if (err)
		return err;

	debugfs_create_file("shunt_voltage", 0444, client->debugfs, data, &shunt_voltage_fops);

	hwmon_dev = devm_hwmon_device_register_with_info(dev, client->name,
							 data, &isl28022_chip_info, NULL);
	if (IS_ERR(hwmon_dev))
		return PTR_ERR(hwmon_dev);

	return 0;
}

static const struct i2c_device_id isl28022_ids[] = {
	{ "isl28022" },
	{ /* LIST END */ }
};
MODULE_DEVICE_TABLE(i2c, isl28022_ids);

static const struct of_device_id __maybe_unused isl28022_of_match[] = {
	{ .compatible = "renesas,isl28022"},
	{ /* LIST END */ }
};
MODULE_DEVICE_TABLE(of, isl28022_of_match);

static struct i2c_driver isl28022_driver = {
	.class		= I2C_CLASS_HWMON,
	.driver = {
		.name	= "isl28022",
	},
	.probe	= isl28022_probe,
	.id_table	= isl28022_ids,
};
<<<<<<< HEAD

static int __init isl28022_init(void)
{
	int err;

	isl28022_debugfs_root = debugfs_create_dir("isl28022", NULL);
	err = i2c_add_driver(&isl28022_driver);
	if (!err)
		return 0;

	debugfs_remove_recursive(isl28022_debugfs_root);
	return err;
}
module_init(isl28022_init);

static void __exit isl28022_exit(void)
{
	i2c_del_driver(&isl28022_driver);
	debugfs_remove_recursive(isl28022_debugfs_root);
}
module_exit(isl28022_exit);
=======
module_i2c_driver(isl28022_driver);
>>>>>>> e8a457b7

MODULE_AUTHOR("Carsten Spieß <mail@carsten-spiess.de>");
MODULE_DESCRIPTION("ISL28022 driver");
MODULE_LICENSE("GPL");<|MERGE_RESOLUTION|>--- conflicted
+++ resolved
@@ -485,31 +485,7 @@
 	.probe	= isl28022_probe,
 	.id_table	= isl28022_ids,
 };
-<<<<<<< HEAD
-
-static int __init isl28022_init(void)
-{
-	int err;
-
-	isl28022_debugfs_root = debugfs_create_dir("isl28022", NULL);
-	err = i2c_add_driver(&isl28022_driver);
-	if (!err)
-		return 0;
-
-	debugfs_remove_recursive(isl28022_debugfs_root);
-	return err;
-}
-module_init(isl28022_init);
-
-static void __exit isl28022_exit(void)
-{
-	i2c_del_driver(&isl28022_driver);
-	debugfs_remove_recursive(isl28022_debugfs_root);
-}
-module_exit(isl28022_exit);
-=======
 module_i2c_driver(isl28022_driver);
->>>>>>> e8a457b7
 
 MODULE_AUTHOR("Carsten Spieß <mail@carsten-spiess.de>");
 MODULE_DESCRIPTION("ISL28022 driver");
