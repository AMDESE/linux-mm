// SPDX-License-Identifier: GPL-2.0-or-later
/*
 * Copyright (c) 2021-2022 Rockchip Electronics Co., Ltd.
 * Copyright (c) 2024 Collabora Ltd.
 *
 * Author: Algea Cao <algea.cao@rock-chips.com>
 * Author: Cristian Ciocaltea <cristian.ciocaltea@collabora.com>
 */

#include <linux/clk.h>
#include <linux/gpio/consumer.h>
#include <linux/mfd/syscon.h>
#include <linux/module.h>
#include <linux/platform_device.h>
#include <linux/phy/phy.h>
#include <linux/regmap.h>
#include <linux/workqueue.h>

#include <drm/bridge/dw_hdmi_qp.h>
#include <drm/display/drm_hdmi_helper.h>
#include <drm/drm_bridge_connector.h>
#include <drm/drm_of.h>
#include <drm/drm_probe_helper.h>
#include <drm/drm_simple_kms_helper.h>

#include "rockchip_drm_drv.h"

#define RK3576_IOC_MISC_CON0		0xa400
#define RK3576_HDMI_HPD_INT_MSK		BIT(2)
#define RK3576_HDMI_HPD_INT_CLR		BIT(1)

#define RK3576_IOC_HDMI_HPD_STATUS	0xa440
#define RK3576_HDMI_LEVEL_INT		BIT(3)

#define RK3576_VO0_GRF_SOC_CON1		0x0004
#define RK3576_HDMI_FRL_MOD		BIT(0)
#define RK3576_HDMI_HDCP14_MEM_EN	BIT(15)

#define RK3576_VO0_GRF_SOC_CON8		0x0020
#define RK3576_COLOR_FORMAT_MASK	(0xf << 4)
#define RK3576_COLOR_DEPTH_MASK		(0xf << 8)
#define RK3576_RGB			(0 << 4)
#define RK3576_YUV422			(0x1 << 4)
#define RK3576_YUV444			(0x2 << 4)
#define RK3576_YUV420			(0x3 << 4)
#define RK3576_8BPC			(0x0 << 8)
#define RK3576_10BPC			(0x6 << 8)
#define RK3576_CECIN_MASK		BIT(3)

#define RK3576_VO0_GRF_SOC_CON12	0x0030
#define RK3576_GRF_OSDA_DLYN		(0xf << 12)
#define RK3576_GRF_OSDA_DIV		(0x7f << 1)
#define RK3576_GRF_OSDA_DLY_EN		BIT(0)

#define RK3576_VO0_GRF_SOC_CON14	0x0038
#define RK3576_I2S_SEL_MASK		BIT(0)
#define RK3576_SPDIF_SEL_MASK		BIT(1)
#define HDCP0_P1_GPIO_IN		BIT(2)
#define RK3576_SCLIN_MASK		BIT(4)
#define RK3576_SDAIN_MASK		BIT(5)
#define RK3576_HDMI_GRANT_SEL		BIT(6)

#define RK3588_GRF_SOC_CON2		0x0308
#define RK3588_HDMI0_HPD_INT_MSK	BIT(13)
#define RK3588_HDMI0_HPD_INT_CLR	BIT(12)
#define RK3588_HDMI1_HPD_INT_MSK	BIT(15)
#define RK3588_HDMI1_HPD_INT_CLR	BIT(14)
#define RK3588_GRF_SOC_CON7		0x031c
#define RK3588_SET_HPD_PATH_MASK	GENMASK(13, 12)
#define RK3588_GRF_SOC_STATUS1		0x0384
#define RK3588_HDMI0_LEVEL_INT		BIT(16)
#define RK3588_HDMI1_LEVEL_INT		BIT(24)
#define RK3588_GRF_VO1_CON3		0x000c
#define RK3588_GRF_VO1_CON6		0x0018
#define RK3588_SCLIN_MASK		BIT(9)
#define RK3588_SDAIN_MASK		BIT(10)
#define RK3588_MODE_MASK		BIT(11)
#define RK3588_I2S_SEL_MASK		BIT(13)
#define RK3588_GRF_VO1_CON9		0x0024
#define RK3588_HDMI0_GRANT_SEL		BIT(10)
#define RK3588_HDMI1_GRANT_SEL		BIT(12)

#define HIWORD_UPDATE(val, mask)	((val) | (mask) << 16)
#define HOTPLUG_DEBOUNCE_MS		150
#define MAX_HDMI_PORT_NUM		2

struct rockchip_hdmi_qp {
	struct device *dev;
	struct regmap *regmap;
	struct regmap *vo_regmap;
	struct rockchip_encoder encoder;
	struct dw_hdmi_qp *hdmi;
	struct phy *phy;
	struct gpio_desc *enable_gpio;
	struct delayed_work hpd_work;
	int port_id;
<<<<<<< HEAD
=======
};

struct rockchip_hdmi_qp_ctrl_ops {
	void (*io_init)(struct rockchip_hdmi_qp *hdmi);
	irqreturn_t (*irq_callback)(int irq, void *dev_id);
	irqreturn_t (*hardirq_callback)(int irq, void *dev_id);
>>>>>>> e8a457b7
};

static struct rockchip_hdmi_qp *to_rockchip_hdmi_qp(struct drm_encoder *encoder)
{
	struct rockchip_encoder *rkencoder = to_rockchip_encoder(encoder);

	return container_of(rkencoder, struct rockchip_hdmi_qp, encoder);
}

static void dw_hdmi_qp_rockchip_encoder_enable(struct drm_encoder *encoder)
{
	struct rockchip_hdmi_qp *hdmi = to_rockchip_hdmi_qp(encoder);
	struct drm_crtc *crtc = encoder->crtc;
	unsigned long long rate;

	/* Unconditionally switch to TMDS as FRL is not yet supported */
	gpiod_set_value(hdmi->enable_gpio, 1);

	if (crtc && crtc->state) {
		rate = drm_hdmi_compute_mode_clock(&crtc->state->adjusted_mode,
						   8, HDMI_COLORSPACE_RGB);
		/*
		 * FIXME: Temporary workaround to pass pixel clock rate
		 * to the PHY driver until phy_configure_opts_hdmi
		 * becomes available in the PHY API. See also the related
		 * comment in rk_hdptx_phy_power_on() from
		 * drivers/phy/rockchip/phy-rockchip-samsung-hdptx.c
		 */
		phy_set_bus_width(hdmi->phy, div_u64(rate, 100));
	}
}

static int
dw_hdmi_qp_rockchip_encoder_atomic_check(struct drm_encoder *encoder,
					 struct drm_crtc_state *crtc_state,
					 struct drm_connector_state *conn_state)
{
	struct rockchip_crtc_state *s = to_rockchip_crtc_state(crtc_state);

	s->output_mode = ROCKCHIP_OUT_MODE_AAAA;
	s->output_type = DRM_MODE_CONNECTOR_HDMIA;

	return 0;
}

static const struct
drm_encoder_helper_funcs dw_hdmi_qp_rockchip_encoder_helper_funcs = {
	.enable		= dw_hdmi_qp_rockchip_encoder_enable,
	.atomic_check	= dw_hdmi_qp_rockchip_encoder_atomic_check,
};

static int dw_hdmi_qp_rk3588_phy_init(struct dw_hdmi_qp *dw_hdmi, void *data)
{
	struct rockchip_hdmi_qp *hdmi = (struct rockchip_hdmi_qp *)data;

	return phy_power_on(hdmi->phy);
}

static void dw_hdmi_qp_rk3588_phy_disable(struct dw_hdmi_qp *dw_hdmi,
					  void *data)
{
	struct rockchip_hdmi_qp *hdmi = (struct rockchip_hdmi_qp *)data;

	phy_power_off(hdmi->phy);
}

static enum drm_connector_status
dw_hdmi_qp_rk3588_read_hpd(struct dw_hdmi_qp *dw_hdmi, void *data)
{
	struct rockchip_hdmi_qp *hdmi = (struct rockchip_hdmi_qp *)data;
	u32 val;

	regmap_read(hdmi->regmap, RK3588_GRF_SOC_STATUS1, &val);
	val &= hdmi->port_id ? RK3588_HDMI1_LEVEL_INT : RK3588_HDMI0_LEVEL_INT;

	return val ? connector_status_connected : connector_status_disconnected;
}

static void dw_hdmi_qp_rk3588_setup_hpd(struct dw_hdmi_qp *dw_hdmi, void *data)
{
	struct rockchip_hdmi_qp *hdmi = (struct rockchip_hdmi_qp *)data;
	u32 val;

	if (hdmi->port_id)
		val = HIWORD_UPDATE(RK3588_HDMI1_HPD_INT_CLR,
				    RK3588_HDMI1_HPD_INT_CLR | RK3588_HDMI1_HPD_INT_MSK);
	else
		val = HIWORD_UPDATE(RK3588_HDMI0_HPD_INT_CLR,
				    RK3588_HDMI0_HPD_INT_CLR | RK3588_HDMI0_HPD_INT_MSK);

	regmap_write(hdmi->regmap, RK3588_GRF_SOC_CON2, val);
}

static const struct dw_hdmi_qp_phy_ops rk3588_hdmi_phy_ops = {
	.init		= dw_hdmi_qp_rk3588_phy_init,
	.disable	= dw_hdmi_qp_rk3588_phy_disable,
	.read_hpd	= dw_hdmi_qp_rk3588_read_hpd,
	.setup_hpd	= dw_hdmi_qp_rk3588_setup_hpd,
};

static enum drm_connector_status
dw_hdmi_qp_rk3576_read_hpd(struct dw_hdmi_qp *dw_hdmi, void *data)
{
	struct rockchip_hdmi_qp *hdmi = (struct rockchip_hdmi_qp *)data;
	u32 val;

	regmap_read(hdmi->regmap, RK3576_IOC_HDMI_HPD_STATUS, &val);

	return val & RK3576_HDMI_LEVEL_INT ?
		connector_status_connected : connector_status_disconnected;
}

static void dw_hdmi_qp_rk3576_setup_hpd(struct dw_hdmi_qp *dw_hdmi, void *data)
{
	struct rockchip_hdmi_qp *hdmi = (struct rockchip_hdmi_qp *)data;
	u32 val;

	val = HIWORD_UPDATE(RK3576_HDMI_HPD_INT_CLR,
			    RK3576_HDMI_HPD_INT_CLR | RK3576_HDMI_HPD_INT_MSK);

	regmap_write(hdmi->regmap, RK3576_IOC_MISC_CON0, val);
	regmap_write(hdmi->regmap, 0xa404, 0xffff0102);
}

static const struct dw_hdmi_qp_phy_ops rk3576_hdmi_phy_ops = {
	.init		= dw_hdmi_qp_rk3588_phy_init,
	.disable	= dw_hdmi_qp_rk3588_phy_disable,
	.read_hpd	= dw_hdmi_qp_rk3576_read_hpd,
	.setup_hpd	= dw_hdmi_qp_rk3576_setup_hpd,
};

static void dw_hdmi_qp_rk3588_hpd_work(struct work_struct *work)
{
	struct rockchip_hdmi_qp *hdmi = container_of(work,
						     struct rockchip_hdmi_qp,
						     hpd_work.work);
	struct drm_device *drm = hdmi->encoder.encoder.dev;
	bool changed;

	if (drm) {
		changed = drm_helper_hpd_irq_event(drm);
		if (changed)
			dev_dbg(hdmi->dev, "connector status changed\n");
	}
}

static irqreturn_t dw_hdmi_qp_rk3576_hardirq(int irq, void *dev_id)
{
	struct rockchip_hdmi_qp *hdmi = dev_id;
	u32 intr_stat, val;

	regmap_read(hdmi->regmap, RK3576_IOC_HDMI_HPD_STATUS, &intr_stat);
	if (intr_stat) {
		val = HIWORD_UPDATE(RK3576_HDMI_HPD_INT_MSK, RK3576_HDMI_HPD_INT_MSK);

		regmap_write(hdmi->regmap, RK3576_IOC_MISC_CON0, val);
		return IRQ_WAKE_THREAD;
	}

	return IRQ_NONE;
}

static irqreturn_t dw_hdmi_qp_rk3576_irq(int irq, void *dev_id)
{
	struct rockchip_hdmi_qp *hdmi = dev_id;
	u32 intr_stat, val;

	regmap_read(hdmi->regmap, RK3576_IOC_HDMI_HPD_STATUS, &intr_stat);

	if (!intr_stat)
		return IRQ_NONE;

	val = HIWORD_UPDATE(RK3576_HDMI_HPD_INT_CLR, RK3576_HDMI_HPD_INT_CLR);
	regmap_write(hdmi->regmap, RK3576_IOC_MISC_CON0, val);
	mod_delayed_work(system_wq, &hdmi->hpd_work,
			 msecs_to_jiffies(HOTPLUG_DEBOUNCE_MS));

	val = HIWORD_UPDATE(0, RK3576_HDMI_HPD_INT_MSK);
	regmap_write(hdmi->regmap, RK3576_IOC_MISC_CON0, val);

	return IRQ_HANDLED;
}

static irqreturn_t dw_hdmi_qp_rk3588_hardirq(int irq, void *dev_id)
{
	struct rockchip_hdmi_qp *hdmi = dev_id;
	u32 intr_stat, val;

	regmap_read(hdmi->regmap, RK3588_GRF_SOC_STATUS1, &intr_stat);

	if (intr_stat) {
		if (hdmi->port_id)
			val = HIWORD_UPDATE(RK3588_HDMI1_HPD_INT_MSK,
					    RK3588_HDMI1_HPD_INT_MSK);
		else
			val = HIWORD_UPDATE(RK3588_HDMI0_HPD_INT_MSK,
					    RK3588_HDMI0_HPD_INT_MSK);
		regmap_write(hdmi->regmap, RK3588_GRF_SOC_CON2, val);
		return IRQ_WAKE_THREAD;
	}

	return IRQ_NONE;
}

static irqreturn_t dw_hdmi_qp_rk3588_irq(int irq, void *dev_id)
{
	struct rockchip_hdmi_qp *hdmi = dev_id;
	u32 intr_stat, val;

	regmap_read(hdmi->regmap, RK3588_GRF_SOC_STATUS1, &intr_stat);
	if (!intr_stat)
		return IRQ_NONE;

	if (hdmi->port_id)
		val = HIWORD_UPDATE(RK3588_HDMI1_HPD_INT_CLR,
				    RK3588_HDMI1_HPD_INT_CLR);
	else
		val = HIWORD_UPDATE(RK3588_HDMI0_HPD_INT_CLR,
				    RK3588_HDMI0_HPD_INT_CLR);
	regmap_write(hdmi->regmap, RK3588_GRF_SOC_CON2, val);

	mod_delayed_work(system_wq, &hdmi->hpd_work,
			 msecs_to_jiffies(HOTPLUG_DEBOUNCE_MS));

	if (hdmi->port_id)
		val |= HIWORD_UPDATE(0, RK3588_HDMI1_HPD_INT_MSK);
	else
		val |= HIWORD_UPDATE(0, RK3588_HDMI0_HPD_INT_MSK);
	regmap_write(hdmi->regmap, RK3588_GRF_SOC_CON2, val);

	return IRQ_HANDLED;
}

<<<<<<< HEAD
struct rockchip_hdmi_qp_cfg {
	unsigned int num_ports;
	unsigned int port_ids[MAX_HDMI_PORT_NUM];
	const struct dw_hdmi_qp_phy_ops *phy_ops;
};

=======
static void dw_hdmi_qp_rk3576_io_init(struct rockchip_hdmi_qp *hdmi)
{
	u32 val;

	val = HIWORD_UPDATE(RK3576_SCLIN_MASK, RK3576_SCLIN_MASK) |
	      HIWORD_UPDATE(RK3576_SDAIN_MASK, RK3576_SDAIN_MASK) |
	      HIWORD_UPDATE(RK3576_HDMI_GRANT_SEL, RK3576_HDMI_GRANT_SEL) |
	      HIWORD_UPDATE(RK3576_I2S_SEL_MASK, RK3576_I2S_SEL_MASK);

	regmap_write(hdmi->vo_regmap, RK3576_VO0_GRF_SOC_CON14, val);

	val = HIWORD_UPDATE(0, RK3576_HDMI_HPD_INT_MSK);
	regmap_write(hdmi->regmap, RK3576_IOC_MISC_CON0, val);
}

static void dw_hdmi_qp_rk3588_io_init(struct rockchip_hdmi_qp *hdmi)
{
	u32 val;

	val = HIWORD_UPDATE(RK3588_SCLIN_MASK, RK3588_SCLIN_MASK) |
	      HIWORD_UPDATE(RK3588_SDAIN_MASK, RK3588_SDAIN_MASK) |
	      HIWORD_UPDATE(RK3588_MODE_MASK, RK3588_MODE_MASK) |
	      HIWORD_UPDATE(RK3588_I2S_SEL_MASK, RK3588_I2S_SEL_MASK);
	regmap_write(hdmi->vo_regmap,
		     hdmi->port_id ? RK3588_GRF_VO1_CON6 : RK3588_GRF_VO1_CON3,
		     val);

	val = HIWORD_UPDATE(RK3588_SET_HPD_PATH_MASK, RK3588_SET_HPD_PATH_MASK);
	regmap_write(hdmi->regmap, RK3588_GRF_SOC_CON7, val);

	if (hdmi->port_id)
		val = HIWORD_UPDATE(RK3588_HDMI1_GRANT_SEL, RK3588_HDMI1_GRANT_SEL);
	else
		val = HIWORD_UPDATE(RK3588_HDMI0_GRANT_SEL, RK3588_HDMI0_GRANT_SEL);
	regmap_write(hdmi->vo_regmap, RK3588_GRF_VO1_CON9, val);

	if (hdmi->port_id)
		val = HIWORD_UPDATE(RK3588_HDMI1_HPD_INT_MSK, RK3588_HDMI1_HPD_INT_MSK);
	else
		val = HIWORD_UPDATE(RK3588_HDMI0_HPD_INT_MSK, RK3588_HDMI0_HPD_INT_MSK);
	regmap_write(hdmi->regmap, RK3588_GRF_SOC_CON2, val);
}

static const struct rockchip_hdmi_qp_ctrl_ops rk3576_hdmi_ctrl_ops = {
	.io_init		= dw_hdmi_qp_rk3576_io_init,
	.irq_callback	        = dw_hdmi_qp_rk3576_irq,
	.hardirq_callback	= dw_hdmi_qp_rk3576_hardirq,
};

static const struct rockchip_hdmi_qp_ctrl_ops rk3588_hdmi_ctrl_ops = {
	.io_init		= dw_hdmi_qp_rk3588_io_init,
	.irq_callback	        = dw_hdmi_qp_rk3588_irq,
	.hardirq_callback	= dw_hdmi_qp_rk3588_hardirq,
};

struct rockchip_hdmi_qp_cfg {
	unsigned int num_ports;
	unsigned int port_ids[MAX_HDMI_PORT_NUM];
	const struct rockchip_hdmi_qp_ctrl_ops *ctrl_ops;
	const struct dw_hdmi_qp_phy_ops *phy_ops;
};

static const struct rockchip_hdmi_qp_cfg rk3576_hdmi_cfg = {
	.num_ports = 1,
	.port_ids = {
		0x27da0000,
	},
	.ctrl_ops = &rk3576_hdmi_ctrl_ops,
	.phy_ops = &rk3576_hdmi_phy_ops,
};

>>>>>>> e8a457b7
static const struct rockchip_hdmi_qp_cfg rk3588_hdmi_cfg = {
	.num_ports = 2,
	.port_ids = {
		0xfde80000,
		0xfdea0000,
	},
<<<<<<< HEAD
=======
	.ctrl_ops = &rk3588_hdmi_ctrl_ops,
>>>>>>> e8a457b7
	.phy_ops = &rk3588_hdmi_phy_ops,
};

static const struct of_device_id dw_hdmi_qp_rockchip_dt_ids[] = {
<<<<<<< HEAD
	{ .compatible = "rockchip,rk3588-dw-hdmi-qp",
	  .data = &rk3588_hdmi_cfg },
=======
	{
		.compatible = "rockchip,rk3576-dw-hdmi-qp",
		.data = &rk3576_hdmi_cfg
	}, {
		.compatible = "rockchip,rk3588-dw-hdmi-qp",
		.data = &rk3588_hdmi_cfg
	},
>>>>>>> e8a457b7
	{},
};
MODULE_DEVICE_TABLE(of, dw_hdmi_qp_rockchip_dt_ids);

static int dw_hdmi_qp_rockchip_bind(struct device *dev, struct device *master,
				    void *data)
{
	struct platform_device *pdev = to_platform_device(dev);
	const struct rockchip_hdmi_qp_cfg *cfg;
	struct dw_hdmi_qp_plat_data plat_data;
	struct drm_device *drm = data;
	struct drm_connector *connector;
	struct drm_encoder *encoder;
	struct rockchip_hdmi_qp *hdmi;
	struct resource *res;
	struct clk_bulk_data *clks;
	int ret, irq, i;

	if (!pdev->dev.of_node)
		return -ENODEV;

	hdmi = devm_kzalloc(&pdev->dev, sizeof(*hdmi), GFP_KERNEL);
	if (!hdmi)
		return -ENOMEM;

	res = platform_get_resource(pdev, IORESOURCE_MEM, 0);
	if (!res)
<<<<<<< HEAD
		return -ENODEV;

	cfg = of_device_get_match_data(dev);
	if (!cfg)
		return -ENODEV;

=======
		return -ENODEV;

	cfg = of_device_get_match_data(dev);
	if (!cfg)
		return -ENODEV;

	if (!cfg->ctrl_ops || !cfg->ctrl_ops->io_init ||
	    !cfg->ctrl_ops->irq_callback || !cfg->ctrl_ops->hardirq_callback) {
		dev_err(dev, "Missing platform ctrl ops\n");
		return -ENODEV;
	}

>>>>>>> e8a457b7
	hdmi->dev = &pdev->dev;
	hdmi->port_id = -ENODEV;

	/* Identify port ID by matching base IO address */
	for (i = 0; i < cfg->num_ports; i++) {
		if (res->start == cfg->port_ids[i]) {
			hdmi->port_id = i;
			break;
		}
	}
	if (hdmi->port_id < 0) {
<<<<<<< HEAD
		drm_err(hdmi, "Failed to match HDMI port ID\n");
=======
		dev_err(hdmi->dev, "Failed to match HDMI port ID\n");
>>>>>>> e8a457b7
		return hdmi->port_id;
	}

	plat_data.phy_ops = cfg->phy_ops;
	plat_data.phy_data = hdmi;

	encoder = &hdmi->encoder.encoder;
	encoder->possible_crtcs = drm_of_find_possible_crtcs(drm, dev->of_node);

	rockchip_drm_encoder_set_crtc_endpoint_id(&hdmi->encoder,
						  dev->of_node, 0, 0);
	/*
	 * If we failed to find the CRTC(s) which this encoder is
	 * supposed to be connected to, it's because the CRTC has
	 * not been registered yet.  Defer probing, and hope that
	 * the required CRTC is added later.
	 */
	if (encoder->possible_crtcs == 0)
		return -EPROBE_DEFER;

	hdmi->regmap = syscon_regmap_lookup_by_phandle(dev->of_node,
						       "rockchip,grf");
	if (IS_ERR(hdmi->regmap)) {
		dev_err(hdmi->dev, "Unable to get rockchip,grf\n");
		return PTR_ERR(hdmi->regmap);
	}

	hdmi->vo_regmap = syscon_regmap_lookup_by_phandle(dev->of_node,
							  "rockchip,vo-grf");
	if (IS_ERR(hdmi->vo_regmap)) {
		dev_err(hdmi->dev, "Unable to get rockchip,vo-grf\n");
		return PTR_ERR(hdmi->vo_regmap);
	}

	ret = devm_clk_bulk_get_all_enabled(hdmi->dev, &clks);
	if (ret < 0) {
<<<<<<< HEAD
		drm_err(hdmi, "Failed to get clocks: %d\n", ret);
		return ret;
	}

	for (i = 0; i < ret; i++) {
		if (!strcmp(clks[i].id, "ref")) {
			hdmi->ref_clk = clks[1].clk;
			break;
		}
	}
	if (!hdmi->ref_clk) {
		drm_err(hdmi, "Missing ref clock\n");
		return -EINVAL;
	}
=======
		dev_err(hdmi->dev, "Failed to get clocks: %d\n", ret);
		return ret;
	}
>>>>>>> e8a457b7

	hdmi->enable_gpio = devm_gpiod_get_optional(hdmi->dev, "enable",
						    GPIOD_OUT_HIGH);
	if (IS_ERR(hdmi->enable_gpio)) {
		ret = PTR_ERR(hdmi->enable_gpio);
		dev_err(hdmi->dev, "Failed to request enable GPIO: %d\n", ret);
		return ret;
	}

	hdmi->phy = devm_of_phy_get_by_index(dev, dev->of_node, 0);
	if (IS_ERR(hdmi->phy)) {
		ret = PTR_ERR(hdmi->phy);
		if (ret != -EPROBE_DEFER)
			dev_err(hdmi->dev, "failed to get phy: %d\n", ret);
		return ret;
	}

<<<<<<< HEAD
	val = HIWORD_UPDATE(RK3588_SCLIN_MASK, RK3588_SCLIN_MASK) |
	      HIWORD_UPDATE(RK3588_SDAIN_MASK, RK3588_SDAIN_MASK) |
	      HIWORD_UPDATE(RK3588_MODE_MASK, RK3588_MODE_MASK) |
	      HIWORD_UPDATE(RK3588_I2S_SEL_MASK, RK3588_I2S_SEL_MASK);
	regmap_write(hdmi->vo_regmap,
		     hdmi->port_id ? RK3588_GRF_VO1_CON6 : RK3588_GRF_VO1_CON3,
		     val);

	val = HIWORD_UPDATE(RK3588_SET_HPD_PATH_MASK,
			    RK3588_SET_HPD_PATH_MASK);
	regmap_write(hdmi->regmap, RK3588_GRF_SOC_CON7, val);

	if (hdmi->port_id)
		val = HIWORD_UPDATE(RK3588_HDMI1_GRANT_SEL,
				    RK3588_HDMI1_GRANT_SEL);
	else
		val = HIWORD_UPDATE(RK3588_HDMI0_GRANT_SEL,
				    RK3588_HDMI0_GRANT_SEL);
	regmap_write(hdmi->vo_regmap, RK3588_GRF_VO1_CON9, val);

	if (hdmi->port_id)
		val = HIWORD_UPDATE(RK3588_HDMI1_HPD_INT_MSK, RK3588_HDMI1_HPD_INT_MSK);
	else
		val = HIWORD_UPDATE(RK3588_HDMI0_HPD_INT_MSK, RK3588_HDMI0_HPD_INT_MSK);
	regmap_write(hdmi->regmap, RK3588_GRF_SOC_CON2, val);
=======
	cfg->ctrl_ops->io_init(hdmi);
>>>>>>> e8a457b7

	INIT_DELAYED_WORK(&hdmi->hpd_work, dw_hdmi_qp_rk3588_hpd_work);

	plat_data.main_irq = platform_get_irq_byname(pdev, "main");
	if (plat_data.main_irq < 0)
		return plat_data.main_irq;

	irq = platform_get_irq_byname(pdev, "hpd");
	if (irq < 0)
		return irq;

	ret = devm_request_threaded_irq(hdmi->dev, irq,
					cfg->ctrl_ops->hardirq_callback,
					cfg->ctrl_ops->irq_callback,
					IRQF_SHARED, "dw-hdmi-qp-hpd",
					hdmi);
	if (ret)
		return ret;

	drm_encoder_helper_add(encoder, &dw_hdmi_qp_rockchip_encoder_helper_funcs);
	drm_simple_encoder_init(drm, encoder, DRM_MODE_ENCODER_TMDS);

	platform_set_drvdata(pdev, hdmi);

	hdmi->hdmi = dw_hdmi_qp_bind(pdev, encoder, &plat_data);
	if (IS_ERR(hdmi->hdmi)) {
		ret = PTR_ERR(hdmi->hdmi);
		drm_encoder_cleanup(encoder);
		return ret;
	}

	connector = drm_bridge_connector_init(drm, encoder);
	if (IS_ERR(connector)) {
		ret = PTR_ERR(connector);
		dev_err(hdmi->dev, "failed to init bridge connector: %d\n", ret);
		return ret;
	}

	return drm_connector_attach_encoder(connector, encoder);
}

static void dw_hdmi_qp_rockchip_unbind(struct device *dev,
				       struct device *master,
				       void *data)
{
	struct rockchip_hdmi_qp *hdmi = dev_get_drvdata(dev);

	cancel_delayed_work_sync(&hdmi->hpd_work);

	drm_encoder_cleanup(&hdmi->encoder.encoder);
}

static const struct component_ops dw_hdmi_qp_rockchip_ops = {
	.bind	= dw_hdmi_qp_rockchip_bind,
	.unbind	= dw_hdmi_qp_rockchip_unbind,
};

static int dw_hdmi_qp_rockchip_probe(struct platform_device *pdev)
{
	return component_add(&pdev->dev, &dw_hdmi_qp_rockchip_ops);
}

static void dw_hdmi_qp_rockchip_remove(struct platform_device *pdev)
{
	component_del(&pdev->dev, &dw_hdmi_qp_rockchip_ops);
}

static int __maybe_unused dw_hdmi_qp_rockchip_resume(struct device *dev)
{
	struct rockchip_hdmi_qp *hdmi = dev_get_drvdata(dev);
	u32 val;

	val = HIWORD_UPDATE(RK3588_SCLIN_MASK, RK3588_SCLIN_MASK) |
	      HIWORD_UPDATE(RK3588_SDAIN_MASK, RK3588_SDAIN_MASK) |
	      HIWORD_UPDATE(RK3588_MODE_MASK, RK3588_MODE_MASK) |
	      HIWORD_UPDATE(RK3588_I2S_SEL_MASK, RK3588_I2S_SEL_MASK);
	regmap_write(hdmi->vo_regmap,
		     hdmi->port_id ? RK3588_GRF_VO1_CON6 : RK3588_GRF_VO1_CON3,
		     val);

	val = HIWORD_UPDATE(RK3588_SET_HPD_PATH_MASK,
			    RK3588_SET_HPD_PATH_MASK);
	regmap_write(hdmi->regmap, RK3588_GRF_SOC_CON7, val);

	if (hdmi->port_id)
		val = HIWORD_UPDATE(RK3588_HDMI1_GRANT_SEL,
				    RK3588_HDMI1_GRANT_SEL);
	else
		val = HIWORD_UPDATE(RK3588_HDMI0_GRANT_SEL,
				    RK3588_HDMI0_GRANT_SEL);
	regmap_write(hdmi->vo_regmap, RK3588_GRF_VO1_CON9, val);

	dw_hdmi_qp_resume(dev, hdmi->hdmi);

	if (hdmi->encoder.encoder.dev)
		drm_helper_hpd_irq_event(hdmi->encoder.encoder.dev);

	return 0;
}

static const struct dev_pm_ops dw_hdmi_qp_rockchip_pm = {
	SET_SYSTEM_SLEEP_PM_OPS(NULL, dw_hdmi_qp_rockchip_resume)
};

struct platform_driver dw_hdmi_qp_rockchip_pltfm_driver = {
	.probe = dw_hdmi_qp_rockchip_probe,
	.remove = dw_hdmi_qp_rockchip_remove,
	.driver = {
		.name = "dwhdmiqp-rockchip",
		.pm = &dw_hdmi_qp_rockchip_pm,
		.of_match_table = dw_hdmi_qp_rockchip_dt_ids,
	},
};<|MERGE_RESOLUTION|>--- conflicted
+++ resolved
@@ -94,15 +94,12 @@
 	struct gpio_desc *enable_gpio;
 	struct delayed_work hpd_work;
 	int port_id;
-<<<<<<< HEAD
-=======
 };
 
 struct rockchip_hdmi_qp_ctrl_ops {
 	void (*io_init)(struct rockchip_hdmi_qp *hdmi);
 	irqreturn_t (*irq_callback)(int irq, void *dev_id);
 	irqreturn_t (*hardirq_callback)(int irq, void *dev_id);
->>>>>>> e8a457b7
 };
 
 static struct rockchip_hdmi_qp *to_rockchip_hdmi_qp(struct drm_encoder *encoder)
@@ -336,14 +333,6 @@
 	return IRQ_HANDLED;
 }
 
-<<<<<<< HEAD
-struct rockchip_hdmi_qp_cfg {
-	unsigned int num_ports;
-	unsigned int port_ids[MAX_HDMI_PORT_NUM];
-	const struct dw_hdmi_qp_phy_ops *phy_ops;
-};
-
-=======
 static void dw_hdmi_qp_rk3576_io_init(struct rockchip_hdmi_qp *hdmi)
 {
 	u32 val;
@@ -415,25 +404,17 @@
 	.phy_ops = &rk3576_hdmi_phy_ops,
 };
 
->>>>>>> e8a457b7
 static const struct rockchip_hdmi_qp_cfg rk3588_hdmi_cfg = {
 	.num_ports = 2,
 	.port_ids = {
 		0xfde80000,
 		0xfdea0000,
 	},
-<<<<<<< HEAD
-=======
 	.ctrl_ops = &rk3588_hdmi_ctrl_ops,
->>>>>>> e8a457b7
 	.phy_ops = &rk3588_hdmi_phy_ops,
 };
 
 static const struct of_device_id dw_hdmi_qp_rockchip_dt_ids[] = {
-<<<<<<< HEAD
-	{ .compatible = "rockchip,rk3588-dw-hdmi-qp",
-	  .data = &rk3588_hdmi_cfg },
-=======
 	{
 		.compatible = "rockchip,rk3576-dw-hdmi-qp",
 		.data = &rk3576_hdmi_cfg
@@ -441,7 +422,6 @@
 		.compatible = "rockchip,rk3588-dw-hdmi-qp",
 		.data = &rk3588_hdmi_cfg
 	},
->>>>>>> e8a457b7
 	{},
 };
 MODULE_DEVICE_TABLE(of, dw_hdmi_qp_rockchip_dt_ids);
@@ -469,14 +449,6 @@
 
 	res = platform_get_resource(pdev, IORESOURCE_MEM, 0);
 	if (!res)
-<<<<<<< HEAD
-		return -ENODEV;
-
-	cfg = of_device_get_match_data(dev);
-	if (!cfg)
-		return -ENODEV;
-
-=======
 		return -ENODEV;
 
 	cfg = of_device_get_match_data(dev);
@@ -489,7 +461,6 @@
 		return -ENODEV;
 	}
 
->>>>>>> e8a457b7
 	hdmi->dev = &pdev->dev;
 	hdmi->port_id = -ENODEV;
 
@@ -501,11 +472,7 @@
 		}
 	}
 	if (hdmi->port_id < 0) {
-<<<<<<< HEAD
-		drm_err(hdmi, "Failed to match HDMI port ID\n");
-=======
 		dev_err(hdmi->dev, "Failed to match HDMI port ID\n");
->>>>>>> e8a457b7
 		return hdmi->port_id;
 	}
 
@@ -542,26 +509,9 @@
 
 	ret = devm_clk_bulk_get_all_enabled(hdmi->dev, &clks);
 	if (ret < 0) {
-<<<<<<< HEAD
-		drm_err(hdmi, "Failed to get clocks: %d\n", ret);
-		return ret;
-	}
-
-	for (i = 0; i < ret; i++) {
-		if (!strcmp(clks[i].id, "ref")) {
-			hdmi->ref_clk = clks[1].clk;
-			break;
-		}
-	}
-	if (!hdmi->ref_clk) {
-		drm_err(hdmi, "Missing ref clock\n");
-		return -EINVAL;
-	}
-=======
 		dev_err(hdmi->dev, "Failed to get clocks: %d\n", ret);
 		return ret;
 	}
->>>>>>> e8a457b7
 
 	hdmi->enable_gpio = devm_gpiod_get_optional(hdmi->dev, "enable",
 						    GPIOD_OUT_HIGH);
@@ -579,35 +529,7 @@
 		return ret;
 	}
 
-<<<<<<< HEAD
-	val = HIWORD_UPDATE(RK3588_SCLIN_MASK, RK3588_SCLIN_MASK) |
-	      HIWORD_UPDATE(RK3588_SDAIN_MASK, RK3588_SDAIN_MASK) |
-	      HIWORD_UPDATE(RK3588_MODE_MASK, RK3588_MODE_MASK) |
-	      HIWORD_UPDATE(RK3588_I2S_SEL_MASK, RK3588_I2S_SEL_MASK);
-	regmap_write(hdmi->vo_regmap,
-		     hdmi->port_id ? RK3588_GRF_VO1_CON6 : RK3588_GRF_VO1_CON3,
-		     val);
-
-	val = HIWORD_UPDATE(RK3588_SET_HPD_PATH_MASK,
-			    RK3588_SET_HPD_PATH_MASK);
-	regmap_write(hdmi->regmap, RK3588_GRF_SOC_CON7, val);
-
-	if (hdmi->port_id)
-		val = HIWORD_UPDATE(RK3588_HDMI1_GRANT_SEL,
-				    RK3588_HDMI1_GRANT_SEL);
-	else
-		val = HIWORD_UPDATE(RK3588_HDMI0_GRANT_SEL,
-				    RK3588_HDMI0_GRANT_SEL);
-	regmap_write(hdmi->vo_regmap, RK3588_GRF_VO1_CON9, val);
-
-	if (hdmi->port_id)
-		val = HIWORD_UPDATE(RK3588_HDMI1_HPD_INT_MSK, RK3588_HDMI1_HPD_INT_MSK);
-	else
-		val = HIWORD_UPDATE(RK3588_HDMI0_HPD_INT_MSK, RK3588_HDMI0_HPD_INT_MSK);
-	regmap_write(hdmi->regmap, RK3588_GRF_SOC_CON2, val);
-=======
 	cfg->ctrl_ops->io_init(hdmi);
->>>>>>> e8a457b7
 
 	INIT_DELAYED_WORK(&hdmi->hpd_work, dw_hdmi_qp_rk3588_hpd_work);
 
