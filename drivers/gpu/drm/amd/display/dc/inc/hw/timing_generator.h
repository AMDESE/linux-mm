/*
 * Copyright 2012-15 Advanced Micro Devices, Inc.
 *
 * Permission is hereby granted, free of charge, to any person obtaining a
 * copy of this software and associated documentation files (the "Software"),
 * to deal in the Software without restriction, including without limitation
 * the rights to use, copy, modify, merge, publish, distribute, sublicense,
 * and/or sell copies of the Software, and to permit persons to whom the
 * Software is furnished to do so, subject to the following conditions:
 *
 * The above copyright notice and this permission notice shall be included in
 * all copies or substantial portions of the Software.
 *
 * THE SOFTWARE IS PROVIDED "AS IS", WITHOUT WARRANTY OF ANY KIND, EXPRESS OR
 * IMPLIED, INCLUDING BUT NOT LIMITED TO THE WARRANTIES OF MERCHANTABILITY,
 * FITNESS FOR A PARTICULAR PURPOSE AND NONINFRINGEMENT.  IN NO EVENT SHALL
 * THE COPYRIGHT HOLDER(S) OR AUTHOR(S) BE LIABLE FOR ANY CLAIM, DAMAGES OR
 * OTHER LIABILITY, WHETHER IN AN ACTION OF CONTRACT, TORT OR OTHERWISE,
 * ARISING FROM, OUT OF OR IN CONNECTION WITH THE SOFTWARE OR THE USE OR
 * OTHER DEALINGS IN THE SOFTWARE.
 *
 * Authors: AMD
 *
 */

#ifndef __DAL_TIMING_GENERATOR_TYPES_H__
#define __DAL_TIMING_GENERATOR_TYPES_H__

#include "hw_shared.h"

struct dc_bios;

/* Contains CRTC vertical/horizontal pixel counters */
struct crtc_position {
	int32_t vertical_count;
	int32_t horizontal_count;
	int32_t nominal_vcount;
};

struct dcp_gsl_params {
	int gsl_group;
	int gsl_master;
};

struct gsl_params {
	int gsl0_en;
	int gsl1_en;
	int gsl2_en;
	int gsl_master_en;
	int gsl_master_mode;
	int master_update_lock_gsl_en;
	int gsl_window_start_x;
	int gsl_window_end_x;
	int gsl_window_start_y;
	int gsl_window_end_y;
};

/* define the structure of Dynamic Refresh Mode */
struct drr_params {
	uint32_t vertical_total_min;
	uint32_t vertical_total_max;
	uint32_t vertical_total_mid;
	uint32_t vertical_total_mid_frame_num;
	bool immediate_flip;
};

struct long_vtotal_params {
	uint32_t vertical_total_min;
	uint32_t vertical_total_max;
	uint32_t vertical_blank_start;
};

#define LEFT_EYE_3D_PRIMARY_SURFACE 1
#define RIGHT_EYE_3D_PRIMARY_SURFACE 0

enum crtc_state {
	CRTC_STATE_VBLANK = 0,
	CRTC_STATE_VACTIVE
};

struct vupdate_keepout_params {
	int start_offset;
	int end_offset;
	int enable;
};

struct crtc_stereo_flags {
	uint8_t PROGRAM_STEREO         : 1;
	uint8_t PROGRAM_POLARITY       : 1;
	uint8_t RIGHT_EYE_POLARITY     : 1;
	uint8_t FRAME_PACKED           : 1;
	uint8_t DISABLE_STEREO_DP_SYNC : 1;
};

enum crc_selection {
	/* Order must match values expected by hardware */
	UNION_WINDOW_A_B = 0,
	UNION_WINDOW_A_NOT_B,
	UNION_WINDOW_NOT_A_B,
	UNION_WINDOW_NOT_A_NOT_B,
	INTERSECT_WINDOW_A_B,
	INTERSECT_WINDOW_A_NOT_B,
	INTERSECT_WINDOW_NOT_A_B,
	INTERSECT_WINDOW_NOT_A_NOT_B,
};

enum otg_out_mux_dest {
	OUT_MUX_DIO = 0,
	OUT_MUX_HPO_DP = 2,
};

enum h_timing_div_mode {
	H_TIMING_NO_DIV,
	H_TIMING_DIV_BY2,
	H_TIMING_RESERVED,
	H_TIMING_DIV_BY4,
};

enum timing_synchronization_type {
	NOT_SYNCHRONIZABLE,
	TIMING_SYNCHRONIZABLE,
	VBLANK_SYNCHRONIZABLE
};

struct crc_params {
	/* Regions used to calculate CRC*/
	uint16_t windowa_x_start;
	uint16_t windowa_x_end;
	uint16_t windowa_y_start;
	uint16_t windowa_y_end;

	uint16_t windowb_x_start;
	uint16_t windowb_x_end;
	uint16_t windowb_y_start;
	uint16_t windowb_y_end;

	enum crc_selection selection;

	uint8_t dsc_mode;
	uint8_t odm_mode;

	bool continuous_mode;
	bool enable;

	uint8_t crc_eng_inst;
	bool reset;
<<<<<<< HEAD
=======
};

struct dcn_otg_state {
	uint32_t v_blank_start;
	uint32_t v_blank_end;
	uint32_t v_sync_a_pol;
	uint32_t v_total;
	uint32_t v_total_max;
	uint32_t v_total_min;
	uint32_t v_total_min_sel;
	uint32_t v_total_max_sel;
	uint32_t v_sync_a_start;
	uint32_t v_sync_a_end;
	uint32_t h_blank_start;
	uint32_t h_blank_end;
	uint32_t h_sync_a_start;
	uint32_t h_sync_a_end;
	uint32_t h_sync_a_pol;
	uint32_t h_total;
	uint32_t underflow_occurred_status;
	uint32_t otg_enabled;
	uint32_t blank_enabled;
	uint32_t vertical_interrupt1_en;
	uint32_t vertical_interrupt1_line;
	uint32_t vertical_interrupt2_en;
	uint32_t vertical_interrupt2_line;
	uint32_t vertical_interrupt2_dest;
	uint32_t otg_master_update_lock;
	uint32_t otg_double_buffer_control;
>>>>>>> e8a457b7
};

/**
 * struct timing_generator - Entry point to Output Timing Generator feature.
 */
struct timing_generator {
	/**
	 * @funcs: Timing generator control functions
	 */
	const struct timing_generator_funcs *funcs;
	struct dc_bios *bp;
	struct dc_context *ctx;
	int inst;
};

struct dc_crtc_timing;

struct drr_params;

/**
 * struct timing_generator_funcs - Control timing generator on a given device.
 */
struct timing_generator_funcs {
	bool (*validate_timing)(struct timing_generator *tg,
							const struct dc_crtc_timing *timing);
	void (*program_timing)(struct timing_generator *tg,
							const struct dc_crtc_timing *timing,
							int vready_offset,
							int vstartup_start,
							int vupdate_offset,
							int vupdate_width,
							int pstate_keepout,
							const enum signal_type signal,
							bool use_vbios
	);
	void (*setup_vertical_interrupt0)(
			struct timing_generator *optc,
			uint32_t start_line,
			uint32_t end_line);
	void (*setup_vertical_interrupt1)(
			struct timing_generator *optc,
			uint32_t start_line);
	void (*setup_vertical_interrupt2)(
			struct timing_generator *optc,
			uint32_t start_line);

	bool (*enable_crtc)(struct timing_generator *tg);
	bool (*disable_crtc)(struct timing_generator *tg);
	void (*phantom_crtc_post_enable)(struct timing_generator *tg);
	void (*disable_phantom_crtc)(struct timing_generator *tg);
	bool (*immediate_disable_crtc)(struct timing_generator *tg);
	bool (*is_counter_moving)(struct timing_generator *tg);
	void (*get_position)(struct timing_generator *tg,
				struct crtc_position *position);

	uint32_t (*get_frame_count)(struct timing_generator *tg);
	void (*get_scanoutpos)(
		struct timing_generator *tg,
		uint32_t *v_blank_start,
		uint32_t *v_blank_end,
		uint32_t *h_position,
		uint32_t *v_position);
	bool (*get_otg_active_size)(struct timing_generator *optc,
			uint32_t *otg_active_width,
			uint32_t *otg_active_height);
	bool (*is_matching_timing)(struct timing_generator *tg,
			const struct dc_crtc_timing *otg_timing);
	void (*set_early_control)(struct timing_generator *tg,
							   uint32_t early_cntl);
	void (*wait_for_state)(struct timing_generator *tg,
							enum crtc_state state);
	void (*set_blank)(struct timing_generator *tg,
					bool enable_blanking);
	bool (*is_blanked)(struct timing_generator *tg);
	void (*set_overscan_blank_color) (struct timing_generator *tg, const struct tg_color *color);
	void (*set_blank_color)(struct timing_generator *tg, const struct tg_color *color);
	void (*set_colors)(struct timing_generator *tg,
						const struct tg_color *blank_color,
						const struct tg_color *overscan_color);

	void (*disable_vga)(struct timing_generator *tg);
	bool (*did_triggered_reset_occur)(struct timing_generator *tg);
	void (*setup_global_swap_lock)(struct timing_generator *tg,
							const struct dcp_gsl_params *gsl_params);
	void (*unlock)(struct timing_generator *tg);
	void (*lock)(struct timing_generator *tg);
	void (*lock_doublebuffer_disable)(struct timing_generator *tg);
	void (*lock_doublebuffer_enable)(struct timing_generator *tg);
	void(*triplebuffer_unlock)(struct timing_generator *tg);
	void(*triplebuffer_lock)(struct timing_generator *tg);
	void (*enable_reset_trigger)(struct timing_generator *tg,
				     int source_tg_inst);
	void (*enable_crtc_reset)(struct timing_generator *tg,
				  int source_tg_inst,
				  struct crtc_trigger_info *crtc_tp);
	void (*disable_reset_trigger)(struct timing_generator *tg);
	void (*tear_down_global_swap_lock)(struct timing_generator *tg);
	void (*enable_advanced_request)(struct timing_generator *tg,
					bool enable, const struct dc_crtc_timing *timing);
	void (*set_drr)(struct timing_generator *tg, const struct drr_params *params);
	void (*set_vtotal_min_max)(struct timing_generator *optc, int vtotal_min, int vtotal_max);
	void (*get_last_used_drr_vtotal)(struct timing_generator *optc, uint32_t *refresh_rate);
	void (*set_static_screen_control)(struct timing_generator *tg,
						uint32_t event_triggers,
						uint32_t num_frames);
	void (*set_test_pattern)(
		struct timing_generator *tg,
		enum controller_dp_test_pattern test_pattern,
		enum dc_color_depth color_depth);

	bool (*arm_vert_intr)(struct timing_generator *tg, uint8_t width);

	void (*program_global_sync)(struct timing_generator *tg,
			int vready_offset,
			int vstartup_start,
			int vupdate_offset,
			int vupdate_width,
			int pstate_keepout);
	void (*enable_optc_clock)(struct timing_generator *tg, bool enable);
	void (*program_stereo)(struct timing_generator *tg,
		const struct dc_crtc_timing *timing, struct crtc_stereo_flags *flags);
	bool (*is_stereo_left_eye)(struct timing_generator *tg);

	void (*set_blank_data_double_buffer)(struct timing_generator *tg, bool enable);

	void (*tg_init)(struct timing_generator *tg);
	bool (*is_tg_enabled)(struct timing_generator *tg);
	bool (*is_optc_underflow_occurred)(struct timing_generator *tg);
	void (*clear_optc_underflow)(struct timing_generator *tg);

	void (*set_dwb_source)(struct timing_generator *optc,
		uint32_t dwb_pipe_inst);

	void (*get_optc_source)(struct timing_generator *optc,
			uint32_t *num_of_input_segments,
			uint32_t *seg0_src_sel,
			uint32_t *seg1_src_sel);
	bool (*is_two_pixels_per_container)(const struct dc_crtc_timing *timing);

	/**
	 * Configure CRCs for the given timing generator. Return false if TG is
	 * not on.
	 */
	bool (*configure_crc)(struct timing_generator *tg,
			       const struct crc_params *params);

	/**
	 * @get_crc: Get CRCs for the given timing generator. Return false if
	 * CRCs are not enabled (via configure_crc).
	 */
	bool (*get_crc)(struct timing_generator *tg, uint8_t idx,
			uint32_t *r_cr, uint32_t *g_y, uint32_t *b_cb);

	void (*program_manual_trigger)(struct timing_generator *optc);
	void (*setup_manual_trigger)(struct timing_generator *optc);
	bool (*get_hw_timing)(struct timing_generator *optc,
			struct dc_crtc_timing *hw_crtc_timing);

	void (*set_vtg_params)(struct timing_generator *optc,
			const struct dc_crtc_timing *dc_crtc_timing, bool program_fp2);

	void (*set_dsc_config)(struct timing_generator *optc,
			       enum optc_dsc_mode dsc_mode,
			       uint32_t dsc_bytes_per_pixel,
			       uint32_t dsc_slice_width);
	void (*get_dsc_status)(struct timing_generator *optc,
					uint32_t *dsc_mode);
	void (*set_odm_bypass)(struct timing_generator *optc, const struct dc_crtc_timing *dc_crtc_timing);

	/**
	 * @set_odm_combine: Set up the ODM block to read from the correct
	 * OPP(s) and turn on/off ODM memory.
	 */
	void (*set_odm_combine)(struct timing_generator *optc, int *opp_id, int opp_cnt,
			int segment_width, int last_segment_width);
	void (*get_odm_combine_segments)(struct timing_generator *tg, int *odm_segments);
	void (*set_h_timing_div_manual_mode)(struct timing_generator *optc, bool manual_mode);
	void (*set_gsl)(struct timing_generator *optc, const struct gsl_params *params);
	void (*set_gsl_source_select)(struct timing_generator *optc,
			int group_idx,
			uint32_t gsl_ready_signal);
	void (*set_out_mux)(struct timing_generator *tg, enum otg_out_mux_dest dest);
	void (*set_drr_trigger_window)(struct timing_generator *optc,
			uint32_t window_start, uint32_t window_end);
	void (*set_vtotal_change_limit)(struct timing_generator *optc,
			uint32_t limit);
	void (*align_vblanks)(struct timing_generator *master_optc,
			struct timing_generator *slave_optc,
			uint32_t master_pixel_clock_100Hz,
			uint32_t slave_pixel_clock_100Hz,
			uint8_t master_clock_divider,
			uint8_t slave_clock_divider);
	bool (*validate_vmin_vmax)(struct timing_generator *optc,
			int vmin, int vmax);
	bool (*validate_vtotal_change_limit)(struct timing_generator *optc,
			uint32_t vtotal_change_limit);

	void (*init_odm)(struct timing_generator *tg);
	void (*wait_drr_doublebuffer_pending_clear)(struct timing_generator *tg);
	void (*set_long_vtotal)(struct timing_generator *optc, const struct long_vtotal_params *params);
	void (*wait_odm_doublebuffer_pending_clear)(struct timing_generator *tg);
	bool (*get_optc_double_buffer_pending)(struct timing_generator *tg);
	bool (*get_otg_double_buffer_pending)(struct timing_generator *tg);
	bool (*get_pipe_update_pending)(struct timing_generator *tg);
	void (*set_vupdate_keepout)(struct timing_generator *tg, bool enable);
	bool (*wait_update_lock_status)(struct timing_generator *tg, bool locked);
	void (*read_otg_state)(struct timing_generator *tg, struct dcn_otg_state *s);
};

#endif<|MERGE_RESOLUTION|>--- conflicted
+++ resolved
@@ -144,8 +144,6 @@
 
 	uint8_t crc_eng_inst;
 	bool reset;
-<<<<<<< HEAD
-=======
 };
 
 struct dcn_otg_state {
@@ -175,7 +173,6 @@
 	uint32_t vertical_interrupt2_dest;
 	uint32_t otg_master_update_lock;
 	uint32_t otg_double_buffer_control;
->>>>>>> e8a457b7
 };
 
 /**
