/*
 * Copyright 2008 Advanced Micro Devices, Inc.
 *
 * Permission is hereby granted, free of charge, to any person obtaining a
 * copy of this software and associated documentation files (the "Software"),
 * to deal in the Software without restriction, including without limitation
 * the rights to use, copy, modify, merge, publish, distribute, sublicense,
 * and/or sell copies of the Software, and to permit persons to whom the
 * Software is furnished to do so, subject to the following conditions:
 *
 * The above copyright notice and this permission notice shall be included in
 * all copies or substantial portions of the Software.
 *
 * THE SOFTWARE IS PROVIDED "AS IS", WITHOUT WARRANTY OF ANY KIND, EXPRESS OR
 * IMPLIED, INCLUDING BUT NOT LIMITED TO THE WARRANTIES OF MERCHANTABILITY,
 * FITNESS FOR A PARTICULAR PURPOSE AND NONINFRINGEMENT.  IN NO EVENT SHALL
 * THE COPYRIGHT HOLDER(S) OR AUTHOR(S) BE LIABLE FOR ANY CLAIM, DAMAGES OR
 * OTHER LIABILITY, WHETHER IN AN ACTION OF CONTRACT, TORT OR OTHERWISE,
 * ARISING FROM, OUT OF OR IN CONNECTION WITH THE SOFTWARE OR THE USE OR
 * OTHER DEALINGS IN THE SOFTWARE.
 *
 * Author: Stanislaw Skowronek
 */

#include <linux/module.h>
#include <linux/sched.h>
#include <linux/slab.h>
#include <linux/string_helpers.h>

#include <asm/unaligned.h>

#include <drm/drm_util.h>

#define ATOM_DEBUG

#include "atomfirmware.h"
#include "atom.h"
#include "atom-names.h"
#include "atom-bits.h"
#include "amdgpu.h"

#define ATOM_COND_ABOVE		0
#define ATOM_COND_ABOVEOREQUAL	1
#define ATOM_COND_ALWAYS	2
#define ATOM_COND_BELOW		3
#define ATOM_COND_BELOWOREQUAL	4
#define ATOM_COND_EQUAL		5
#define ATOM_COND_NOTEQUAL	6

#define ATOM_PORT_ATI	0
#define ATOM_PORT_PCI	1
#define ATOM_PORT_SYSIO	2

#define ATOM_UNIT_MICROSEC	0
#define ATOM_UNIT_MILLISEC	1

#define PLL_INDEX	2
#define PLL_DATA	3

#define ATOM_CMD_TIMEOUT_SEC	20

typedef struct {
	struct atom_context *ctx;
	uint32_t *ps, *ws;
	int ps_shift;
	uint16_t start;
	unsigned last_jump;
	unsigned long last_jump_jiffies;
	bool abort;
} atom_exec_context;

int amdgpu_atom_debug;
static int amdgpu_atom_execute_table_locked(struct atom_context *ctx, int index, uint32_t *params);
int amdgpu_atom_execute_table(struct atom_context *ctx, int index, uint32_t *params);

static uint32_t atom_arg_mask[8] =
	{ 0xFFFFFFFF, 0xFFFF, 0xFFFF00, 0xFFFF0000, 0xFF, 0xFF00, 0xFF0000,
	  0xFF000000 };
static int atom_arg_shift[8] = { 0, 0, 8, 16, 0, 8, 16, 24 };

static int atom_dst_to_src[8][4] = {
	/* translate destination alignment field to the source alignment encoding */
	{0, 0, 0, 0},
	{1, 2, 3, 0},
	{1, 2, 3, 0},
	{1, 2, 3, 0},
	{4, 5, 6, 7},
	{4, 5, 6, 7},
	{4, 5, 6, 7},
	{4, 5, 6, 7},
};
static int atom_def_dst[8] = { 0, 0, 1, 2, 0, 1, 2, 3 };

static int debug_depth;
#ifdef ATOM_DEBUG
static void debug_print_spaces(int n)
{
	while (n--)
		printk("   ");
}

#define DEBUG(...) do if (amdgpu_atom_debug) { printk(KERN_DEBUG __VA_ARGS__); } while (0)
#define SDEBUG(...) do if (amdgpu_atom_debug) { printk(KERN_DEBUG); debug_print_spaces(debug_depth); printk(__VA_ARGS__); } while (0)
#else
#define DEBUG(...) do { } while (0)
#define SDEBUG(...) do { } while (0)
#endif

static uint32_t atom_iio_execute(struct atom_context *ctx, int base,
				 uint32_t index, uint32_t data)
{
	uint32_t temp = 0xCDCDCDCD;

	while (1)
		switch (CU8(base)) {
		case ATOM_IIO_NOP:
			base++;
			break;
		case ATOM_IIO_READ:
			temp = ctx->card->reg_read(ctx->card, CU16(base + 1));
			base += 3;
			break;
		case ATOM_IIO_WRITE:
			ctx->card->reg_write(ctx->card, CU16(base + 1), temp);
			base += 3;
			break;
		case ATOM_IIO_CLEAR:
			temp &=
			    ~((0xFFFFFFFF >> (32 - CU8(base + 1))) <<
			      CU8(base + 2));
			base += 3;
			break;
		case ATOM_IIO_SET:
			temp |=
			    (0xFFFFFFFF >> (32 - CU8(base + 1))) << CU8(base +
									2);
			base += 3;
			break;
		case ATOM_IIO_MOVE_INDEX:
			temp &=
			    ~((0xFFFFFFFF >> (32 - CU8(base + 1))) <<
			      CU8(base + 3));
			temp |=
			    ((index >> CU8(base + 2)) &
			     (0xFFFFFFFF >> (32 - CU8(base + 1)))) << CU8(base +
									  3);
			base += 4;
			break;
		case ATOM_IIO_MOVE_DATA:
			temp &=
			    ~((0xFFFFFFFF >> (32 - CU8(base + 1))) <<
			      CU8(base + 3));
			temp |=
			    ((data >> CU8(base + 2)) &
			     (0xFFFFFFFF >> (32 - CU8(base + 1)))) << CU8(base +
									  3);
			base += 4;
			break;
		case ATOM_IIO_MOVE_ATTR:
			temp &=
			    ~((0xFFFFFFFF >> (32 - CU8(base + 1))) <<
			      CU8(base + 3));
			temp |=
			    ((ctx->
			      io_attr >> CU8(base + 2)) & (0xFFFFFFFF >> (32 -
									  CU8
									  (base
									   +
									   1))))
			    << CU8(base + 3);
			base += 4;
			break;
		case ATOM_IIO_END:
			return temp;
		default:
			pr_info("Unknown IIO opcode\n");
			return 0;
		}
}

static uint32_t atom_get_src_int(atom_exec_context *ctx, uint8_t attr,
				 int *ptr, uint32_t *saved, int print)
{
	uint32_t idx, val = 0xCDCDCDCD, align, arg;
	struct atom_context *gctx = ctx->ctx;
	arg = attr & 7;
	align = (attr >> 3) & 7;
	switch (arg) {
	case ATOM_ARG_REG:
		idx = U16(*ptr);
		(*ptr) += 2;
		if (print)
			DEBUG("REG[0x%04X]", idx);
		idx += gctx->reg_block;
		switch (gctx->io_mode) {
		case ATOM_IO_MM:
			val = gctx->card->reg_read(gctx->card, idx);
			break;
		case ATOM_IO_PCI:
			pr_info("PCI registers are not implemented\n");
			return 0;
		case ATOM_IO_SYSIO:
			pr_info("SYSIO registers are not implemented\n");
			return 0;
		default:
			if (!(gctx->io_mode & 0x80)) {
				pr_info("Bad IO mode\n");
				return 0;
			}
			if (!gctx->iio[gctx->io_mode & 0x7F]) {
				pr_info("Undefined indirect IO read method %d\n",
					gctx->io_mode & 0x7F);
				return 0;
			}
			val =
			    atom_iio_execute(gctx,
					     gctx->iio[gctx->io_mode & 0x7F],
					     idx, 0);
		}
		break;
	case ATOM_ARG_PS:
		idx = U8(*ptr);
		(*ptr)++;
		/* get_unaligned_le32 avoids unaligned accesses from atombios
		 * tables, noticed on a DEC Alpha. */
		val = get_unaligned_le32((u32 *)&ctx->ps[idx]);
		if (print)
			DEBUG("PS[0x%02X,0x%04X]", idx, val);
		break;
	case ATOM_ARG_WS:
		idx = U8(*ptr);
		(*ptr)++;
		if (print)
			DEBUG("WS[0x%02X]", idx);
		switch (idx) {
		case ATOM_WS_QUOTIENT:
			val = gctx->divmul[0];
			break;
		case ATOM_WS_REMAINDER:
			val = gctx->divmul[1];
			break;
		case ATOM_WS_DATAPTR:
			val = gctx->data_block;
			break;
		case ATOM_WS_SHIFT:
			val = gctx->shift;
			break;
		case ATOM_WS_OR_MASK:
			val = 1 << gctx->shift;
			break;
		case ATOM_WS_AND_MASK:
			val = ~(1 << gctx->shift);
			break;
		case ATOM_WS_FB_WINDOW:
			val = gctx->fb_base;
			break;
		case ATOM_WS_ATTRIBUTES:
			val = gctx->io_attr;
			break;
		case ATOM_WS_REGPTR:
			val = gctx->reg_block;
			break;
		default:
			val = ctx->ws[idx];
		}
		break;
	case ATOM_ARG_ID:
		idx = U16(*ptr);
		(*ptr) += 2;
		if (print) {
			if (gctx->data_block)
				DEBUG("ID[0x%04X+%04X]", idx, gctx->data_block);
			else
				DEBUG("ID[0x%04X]", idx);
		}
		val = U32(idx + gctx->data_block);
		break;
	case ATOM_ARG_FB:
		idx = U8(*ptr);
		(*ptr)++;
		if ((gctx->fb_base + (idx * 4)) > gctx->scratch_size_bytes) {
			DRM_ERROR("ATOM: fb read beyond scratch region: %d vs. %d\n",
				  gctx->fb_base + (idx * 4), gctx->scratch_size_bytes);
			val = 0;
		} else
			val = gctx->scratch[(gctx->fb_base / 4) + idx];
		if (print)
			DEBUG("FB[0x%02X]", idx);
		break;
	case ATOM_ARG_IMM:
		switch (align) {
		case ATOM_SRC_DWORD:
			val = U32(*ptr);
			(*ptr) += 4;
			if (print)
				DEBUG("IMM 0x%08X\n", val);
			return val;
		case ATOM_SRC_WORD0:
		case ATOM_SRC_WORD8:
		case ATOM_SRC_WORD16:
			val = U16(*ptr);
			(*ptr) += 2;
			if (print)
				DEBUG("IMM 0x%04X\n", val);
			return val;
		case ATOM_SRC_BYTE0:
		case ATOM_SRC_BYTE8:
		case ATOM_SRC_BYTE16:
		case ATOM_SRC_BYTE24:
			val = U8(*ptr);
			(*ptr)++;
			if (print)
				DEBUG("IMM 0x%02X\n", val);
			return val;
		}
		return 0;
	case ATOM_ARG_PLL:
		idx = U8(*ptr);
		(*ptr)++;
		if (print)
			DEBUG("PLL[0x%02X]", idx);
		val = gctx->card->pll_read(gctx->card, idx);
		break;
	case ATOM_ARG_MC:
		idx = U8(*ptr);
		(*ptr)++;
		if (print)
			DEBUG("MC[0x%02X]", idx);
		val = gctx->card->mc_read(gctx->card, idx);
		break;
	}
	if (saved)
		*saved = val;
	val &= atom_arg_mask[align];
	val >>= atom_arg_shift[align];
	if (print)
		switch (align) {
		case ATOM_SRC_DWORD:
			DEBUG(".[31:0] -> 0x%08X\n", val);
			break;
		case ATOM_SRC_WORD0:
			DEBUG(".[15:0] -> 0x%04X\n", val);
			break;
		case ATOM_SRC_WORD8:
			DEBUG(".[23:8] -> 0x%04X\n", val);
			break;
		case ATOM_SRC_WORD16:
			DEBUG(".[31:16] -> 0x%04X\n", val);
			break;
		case ATOM_SRC_BYTE0:
			DEBUG(".[7:0] -> 0x%02X\n", val);
			break;
		case ATOM_SRC_BYTE8:
			DEBUG(".[15:8] -> 0x%02X\n", val);
			break;
		case ATOM_SRC_BYTE16:
			DEBUG(".[23:16] -> 0x%02X\n", val);
			break;
		case ATOM_SRC_BYTE24:
			DEBUG(".[31:24] -> 0x%02X\n", val);
			break;
		}
	return val;
}

static void atom_skip_src_int(atom_exec_context *ctx, uint8_t attr, int *ptr)
{
	uint32_t align = (attr >> 3) & 7, arg = attr & 7;
	switch (arg) {
	case ATOM_ARG_REG:
	case ATOM_ARG_ID:
		(*ptr) += 2;
		break;
	case ATOM_ARG_PLL:
	case ATOM_ARG_MC:
	case ATOM_ARG_PS:
	case ATOM_ARG_WS:
	case ATOM_ARG_FB:
		(*ptr)++;
		break;
	case ATOM_ARG_IMM:
		switch (align) {
		case ATOM_SRC_DWORD:
			(*ptr) += 4;
			return;
		case ATOM_SRC_WORD0:
		case ATOM_SRC_WORD8:
		case ATOM_SRC_WORD16:
			(*ptr) += 2;
			return;
		case ATOM_SRC_BYTE0:
		case ATOM_SRC_BYTE8:
		case ATOM_SRC_BYTE16:
		case ATOM_SRC_BYTE24:
			(*ptr)++;
			return;
		}
		return;
	}
}

static uint32_t atom_get_src(atom_exec_context *ctx, uint8_t attr, int *ptr)
{
	return atom_get_src_int(ctx, attr, ptr, NULL, 1);
}

static uint32_t atom_get_src_direct(atom_exec_context *ctx, uint8_t align, int *ptr)
{
	uint32_t val = 0xCDCDCDCD;

	switch (align) {
	case ATOM_SRC_DWORD:
		val = U32(*ptr);
		(*ptr) += 4;
		break;
	case ATOM_SRC_WORD0:
	case ATOM_SRC_WORD8:
	case ATOM_SRC_WORD16:
		val = U16(*ptr);
		(*ptr) += 2;
		break;
	case ATOM_SRC_BYTE0:
	case ATOM_SRC_BYTE8:
	case ATOM_SRC_BYTE16:
	case ATOM_SRC_BYTE24:
		val = U8(*ptr);
		(*ptr)++;
		break;
	}
	return val;
}

static uint32_t atom_get_dst(atom_exec_context *ctx, int arg, uint8_t attr,
			     int *ptr, uint32_t *saved, int print)
{
	return atom_get_src_int(ctx,
				arg | atom_dst_to_src[(attr >> 3) &
						      7][(attr >> 6) & 3] << 3,
				ptr, saved, print);
}

static void atom_skip_dst(atom_exec_context *ctx, int arg, uint8_t attr, int *ptr)
{
	atom_skip_src_int(ctx,
			  arg | atom_dst_to_src[(attr >> 3) & 7][(attr >> 6) &
								 3] << 3, ptr);
}

static void atom_put_dst(atom_exec_context *ctx, int arg, uint8_t attr,
			 int *ptr, uint32_t val, uint32_t saved)
{
	uint32_t align =
	    atom_dst_to_src[(attr >> 3) & 7][(attr >> 6) & 3], old_val =
	    val, idx;
	struct atom_context *gctx = ctx->ctx;
	old_val &= atom_arg_mask[align] >> atom_arg_shift[align];
	val <<= atom_arg_shift[align];
	val &= atom_arg_mask[align];
	saved &= ~atom_arg_mask[align];
	val |= saved;
	switch (arg) {
	case ATOM_ARG_REG:
		idx = U16(*ptr);
		(*ptr) += 2;
		DEBUG("REG[0x%04X]", idx);
		idx += gctx->reg_block;
		switch (gctx->io_mode) {
		case ATOM_IO_MM:
			if (idx == 0)
				gctx->card->reg_write(gctx->card, idx,
						      val << 2);
			else
				gctx->card->reg_write(gctx->card, idx, val);
			break;
		case ATOM_IO_PCI:
			pr_info("PCI registers are not implemented\n");
			return;
		case ATOM_IO_SYSIO:
			pr_info("SYSIO registers are not implemented\n");
			return;
		default:
			if (!(gctx->io_mode & 0x80)) {
				pr_info("Bad IO mode\n");
				return;
			}
			if (!gctx->iio[gctx->io_mode & 0xFF]) {
				pr_info("Undefined indirect IO write method %d\n",
					gctx->io_mode & 0x7F);
				return;
			}
			atom_iio_execute(gctx, gctx->iio[gctx->io_mode & 0xFF],
					 idx, val);
		}
		break;
	case ATOM_ARG_PS:
		idx = U8(*ptr);
		(*ptr)++;
		DEBUG("PS[0x%02X]", idx);
		ctx->ps[idx] = cpu_to_le32(val);
		break;
	case ATOM_ARG_WS:
		idx = U8(*ptr);
		(*ptr)++;
		DEBUG("WS[0x%02X]", idx);
		switch (idx) {
		case ATOM_WS_QUOTIENT:
			gctx->divmul[0] = val;
			break;
		case ATOM_WS_REMAINDER:
			gctx->divmul[1] = val;
			break;
		case ATOM_WS_DATAPTR:
			gctx->data_block = val;
			break;
		case ATOM_WS_SHIFT:
			gctx->shift = val;
			break;
		case ATOM_WS_OR_MASK:
		case ATOM_WS_AND_MASK:
			break;
		case ATOM_WS_FB_WINDOW:
			gctx->fb_base = val;
			break;
		case ATOM_WS_ATTRIBUTES:
			gctx->io_attr = val;
			break;
		case ATOM_WS_REGPTR:
			gctx->reg_block = val;
			break;
		default:
			ctx->ws[idx] = val;
		}
		break;
	case ATOM_ARG_FB:
		idx = U8(*ptr);
		(*ptr)++;
		if ((gctx->fb_base + (idx * 4)) > gctx->scratch_size_bytes) {
			DRM_ERROR("ATOM: fb write beyond scratch region: %d vs. %d\n",
				  gctx->fb_base + (idx * 4), gctx->scratch_size_bytes);
		} else
			gctx->scratch[(gctx->fb_base / 4) + idx] = val;
		DEBUG("FB[0x%02X]", idx);
		break;
	case ATOM_ARG_PLL:
		idx = U8(*ptr);
		(*ptr)++;
		DEBUG("PLL[0x%02X]", idx);
		gctx->card->pll_write(gctx->card, idx, val);
		break;
	case ATOM_ARG_MC:
		idx = U8(*ptr);
		(*ptr)++;
		DEBUG("MC[0x%02X]", idx);
		gctx->card->mc_write(gctx->card, idx, val);
		return;
	}
	switch (align) {
	case ATOM_SRC_DWORD:
		DEBUG(".[31:0] <- 0x%08X\n", old_val);
		break;
	case ATOM_SRC_WORD0:
		DEBUG(".[15:0] <- 0x%04X\n", old_val);
		break;
	case ATOM_SRC_WORD8:
		DEBUG(".[23:8] <- 0x%04X\n", old_val);
		break;
	case ATOM_SRC_WORD16:
		DEBUG(".[31:16] <- 0x%04X\n", old_val);
		break;
	case ATOM_SRC_BYTE0:
		DEBUG(".[7:0] <- 0x%02X\n", old_val);
		break;
	case ATOM_SRC_BYTE8:
		DEBUG(".[15:8] <- 0x%02X\n", old_val);
		break;
	case ATOM_SRC_BYTE16:
		DEBUG(".[23:16] <- 0x%02X\n", old_val);
		break;
	case ATOM_SRC_BYTE24:
		DEBUG(".[31:24] <- 0x%02X\n", old_val);
		break;
	}
}

static void atom_op_add(atom_exec_context *ctx, int *ptr, int arg)
{
	uint8_t attr = U8((*ptr)++);
	uint32_t dst, src, saved;
	int dptr = *ptr;
	SDEBUG("   dst: ");
	dst = atom_get_dst(ctx, arg, attr, ptr, &saved, 1);
	SDEBUG("   src: ");
	src = atom_get_src(ctx, attr, ptr);
	dst += src;
	SDEBUG("   dst: ");
	atom_put_dst(ctx, arg, attr, &dptr, dst, saved);
}

static void atom_op_and(atom_exec_context *ctx, int *ptr, int arg)
{
	uint8_t attr = U8((*ptr)++);
	uint32_t dst, src, saved;
	int dptr = *ptr;
	SDEBUG("   dst: ");
	dst = atom_get_dst(ctx, arg, attr, ptr, &saved, 1);
	SDEBUG("   src: ");
	src = atom_get_src(ctx, attr, ptr);
	dst &= src;
	SDEBUG("   dst: ");
	atom_put_dst(ctx, arg, attr, &dptr, dst, saved);
}

static void atom_op_beep(atom_exec_context *ctx, int *ptr, int arg)
{
	printk("ATOM BIOS beeped!\n");
}

static void atom_op_calltable(atom_exec_context *ctx, int *ptr, int arg)
{
	int idx = U8((*ptr)++);
	int r = 0;

	if (idx < ATOM_TABLE_NAMES_CNT)
		SDEBUG("   table: %d (%s)\n", idx, atom_table_names[idx]);
	else
		SDEBUG("   table: %d\n", idx);
	if (U16(ctx->ctx->cmd_table + 4 + 2 * idx))
		r = amdgpu_atom_execute_table_locked(ctx->ctx, idx, ctx->ps + ctx->ps_shift);
	if (r) {
		ctx->abort = true;
	}
}

static void atom_op_clear(atom_exec_context *ctx, int *ptr, int arg)
{
	uint8_t attr = U8((*ptr)++);
	uint32_t saved;
	int dptr = *ptr;
	attr &= 0x38;
	attr |= atom_def_dst[attr >> 3] << 6;
	atom_get_dst(ctx, arg, attr, ptr, &saved, 0);
	SDEBUG("   dst: ");
	atom_put_dst(ctx, arg, attr, &dptr, 0, saved);
}

static void atom_op_compare(atom_exec_context *ctx, int *ptr, int arg)
{
	uint8_t attr = U8((*ptr)++);
	uint32_t dst, src;
	SDEBUG("   src1: ");
	dst = atom_get_dst(ctx, arg, attr, ptr, NULL, 1);
	SDEBUG("   src2: ");
	src = atom_get_src(ctx, attr, ptr);
	ctx->ctx->cs_equal = (dst == src);
	ctx->ctx->cs_above = (dst > src);
	SDEBUG("   result: %s %s\n", ctx->ctx->cs_equal ? "EQ" : "NE",
	       ctx->ctx->cs_above ? "GT" : "LE");
}

static void atom_op_delay(atom_exec_context *ctx, int *ptr, int arg)
{
	unsigned count = U8((*ptr)++);
	SDEBUG("   count: %d\n", count);
	if (arg == ATOM_UNIT_MICROSEC)
		udelay(count);
	else if (!drm_can_sleep())
		mdelay(count);
	else
		msleep(count);
}

static void atom_op_div(atom_exec_context *ctx, int *ptr, int arg)
{
	uint8_t attr = U8((*ptr)++);
	uint32_t dst, src;
	SDEBUG("   src1: ");
	dst = atom_get_dst(ctx, arg, attr, ptr, NULL, 1);
	SDEBUG("   src2: ");
	src = atom_get_src(ctx, attr, ptr);
	if (src != 0) {
		ctx->ctx->divmul[0] = dst / src;
		ctx->ctx->divmul[1] = dst % src;
	} else {
		ctx->ctx->divmul[0] = 0;
		ctx->ctx->divmul[1] = 0;
	}
}

static void atom_op_div32(atom_exec_context *ctx, int *ptr, int arg)
{
	uint64_t val64;
	uint8_t attr = U8((*ptr)++);
	uint32_t dst, src;
	SDEBUG("   src1: ");
	dst = atom_get_dst(ctx, arg, attr, ptr, NULL, 1);
	SDEBUG("   src2: ");
	src = atom_get_src(ctx, attr, ptr);
	if (src != 0) {
		val64 = dst;
		val64 |= ((uint64_t)ctx->ctx->divmul[1]) << 32;
		do_div(val64, src);
		ctx->ctx->divmul[0] = lower_32_bits(val64);
		ctx->ctx->divmul[1] = upper_32_bits(val64);
	} else {
		ctx->ctx->divmul[0] = 0;
		ctx->ctx->divmul[1] = 0;
	}
}

static void atom_op_eot(atom_exec_context *ctx, int *ptr, int arg)
{
	/* functionally, a nop */
}

static void atom_op_jump(atom_exec_context *ctx, int *ptr, int arg)
{
	int execute = 0, target = U16(*ptr);
	unsigned long cjiffies;

	(*ptr) += 2;
	switch (arg) {
	case ATOM_COND_ABOVE:
		execute = ctx->ctx->cs_above;
		break;
	case ATOM_COND_ABOVEOREQUAL:
		execute = ctx->ctx->cs_above || ctx->ctx->cs_equal;
		break;
	case ATOM_COND_ALWAYS:
		execute = 1;
		break;
	case ATOM_COND_BELOW:
		execute = !(ctx->ctx->cs_above || ctx->ctx->cs_equal);
		break;
	case ATOM_COND_BELOWOREQUAL:
		execute = !ctx->ctx->cs_above;
		break;
	case ATOM_COND_EQUAL:
		execute = ctx->ctx->cs_equal;
		break;
	case ATOM_COND_NOTEQUAL:
		execute = !ctx->ctx->cs_equal;
		break;
	}
	if (arg != ATOM_COND_ALWAYS)
		SDEBUG("   taken: %s\n", str_yes_no(execute));
	SDEBUG("   target: 0x%04X\n", target);
	if (execute) {
		if (ctx->last_jump == (ctx->start + target)) {
			cjiffies = jiffies;
			if (time_after(cjiffies, ctx->last_jump_jiffies)) {
				cjiffies -= ctx->last_jump_jiffies;
				if ((jiffies_to_msecs(cjiffies) > ATOM_CMD_TIMEOUT_SEC*1000)) {
					DRM_ERROR("atombios stuck in loop for more than %dsecs aborting\n",
						  ATOM_CMD_TIMEOUT_SEC);
					ctx->abort = true;
				}
			} else {
				/* jiffies wrap around we will just wait a little longer */
				ctx->last_jump_jiffies = jiffies;
			}
		} else {
			ctx->last_jump = ctx->start + target;
			ctx->last_jump_jiffies = jiffies;
		}
		*ptr = ctx->start + target;
	}
}

static void atom_op_mask(atom_exec_context *ctx, int *ptr, int arg)
{
	uint8_t attr = U8((*ptr)++);
	uint32_t dst, mask, src, saved;
	int dptr = *ptr;
	SDEBUG("   dst: ");
	dst = atom_get_dst(ctx, arg, attr, ptr, &saved, 1);
	mask = atom_get_src_direct(ctx, ((attr >> 3) & 7), ptr);
	SDEBUG("   mask: 0x%08x", mask);
	SDEBUG("   src: ");
	src = atom_get_src(ctx, attr, ptr);
	dst &= mask;
	dst |= src;
	SDEBUG("   dst: ");
	atom_put_dst(ctx, arg, attr, &dptr, dst, saved);
}

static void atom_op_move(atom_exec_context *ctx, int *ptr, int arg)
{
	uint8_t attr = U8((*ptr)++);
	uint32_t src, saved;
	int dptr = *ptr;
	if (((attr >> 3) & 7) != ATOM_SRC_DWORD)
		atom_get_dst(ctx, arg, attr, ptr, &saved, 0);
	else {
		atom_skip_dst(ctx, arg, attr, ptr);
		saved = 0xCDCDCDCD;
	}
	SDEBUG("   src: ");
	src = atom_get_src(ctx, attr, ptr);
	SDEBUG("   dst: ");
	atom_put_dst(ctx, arg, attr, &dptr, src, saved);
}

static void atom_op_mul(atom_exec_context *ctx, int *ptr, int arg)
{
	uint8_t attr = U8((*ptr)++);
	uint32_t dst, src;
	SDEBUG("   src1: ");
	dst = atom_get_dst(ctx, arg, attr, ptr, NULL, 1);
	SDEBUG("   src2: ");
	src = atom_get_src(ctx, attr, ptr);
	ctx->ctx->divmul[0] = dst * src;
}

static void atom_op_mul32(atom_exec_context *ctx, int *ptr, int arg)
{
	uint64_t val64;
	uint8_t attr = U8((*ptr)++);
	uint32_t dst, src;
	SDEBUG("   src1: ");
	dst = atom_get_dst(ctx, arg, attr, ptr, NULL, 1);
	SDEBUG("   src2: ");
	src = atom_get_src(ctx, attr, ptr);
	val64 = (uint64_t)dst * (uint64_t)src;
	ctx->ctx->divmul[0] = lower_32_bits(val64);
	ctx->ctx->divmul[1] = upper_32_bits(val64);
}

static void atom_op_nop(atom_exec_context *ctx, int *ptr, int arg)
{
	/* nothing */
}

static void atom_op_or(atom_exec_context *ctx, int *ptr, int arg)
{
	uint8_t attr = U8((*ptr)++);
	uint32_t dst, src, saved;
	int dptr = *ptr;
	SDEBUG("   dst: ");
	dst = atom_get_dst(ctx, arg, attr, ptr, &saved, 1);
	SDEBUG("   src: ");
	src = atom_get_src(ctx, attr, ptr);
	dst |= src;
	SDEBUG("   dst: ");
	atom_put_dst(ctx, arg, attr, &dptr, dst, saved);
}

static void atom_op_postcard(atom_exec_context *ctx, int *ptr, int arg)
{
	uint8_t val = U8((*ptr)++);
	SDEBUG("POST card output: 0x%02X\n", val);
}

static void atom_op_repeat(atom_exec_context *ctx, int *ptr, int arg)
{
	pr_info("unimplemented!\n");
}

static void atom_op_restorereg(atom_exec_context *ctx, int *ptr, int arg)
{
	pr_info("unimplemented!\n");
}

static void atom_op_savereg(atom_exec_context *ctx, int *ptr, int arg)
{
	pr_info("unimplemented!\n");
}

static void atom_op_setdatablock(atom_exec_context *ctx, int *ptr, int arg)
{
	int idx = U8(*ptr);
	(*ptr)++;
	SDEBUG("   block: %d\n", idx);
	if (!idx)
		ctx->ctx->data_block = 0;
	else if (idx == 255)
		ctx->ctx->data_block = ctx->start;
	else
		ctx->ctx->data_block = U16(ctx->ctx->data_table + 4 + 2 * idx);
	SDEBUG("   base: 0x%04X\n", ctx->ctx->data_block);
}

static void atom_op_setfbbase(atom_exec_context *ctx, int *ptr, int arg)
{
	uint8_t attr = U8((*ptr)++);
	SDEBUG("   fb_base: ");
	ctx->ctx->fb_base = atom_get_src(ctx, attr, ptr);
}

static void atom_op_setport(atom_exec_context *ctx, int *ptr, int arg)
{
	int port;
	switch (arg) {
	case ATOM_PORT_ATI:
		port = U16(*ptr);
		if (port < ATOM_IO_NAMES_CNT)
			SDEBUG("   port: %d (%s)\n", port, atom_io_names[port]);
		else
			SDEBUG("   port: %d\n", port);
		if (!port)
			ctx->ctx->io_mode = ATOM_IO_MM;
		else
			ctx->ctx->io_mode = ATOM_IO_IIO | port;
		(*ptr) += 2;
		break;
	case ATOM_PORT_PCI:
		ctx->ctx->io_mode = ATOM_IO_PCI;
		(*ptr)++;
		break;
	case ATOM_PORT_SYSIO:
		ctx->ctx->io_mode = ATOM_IO_SYSIO;
		(*ptr)++;
		break;
	}
}

static void atom_op_setregblock(atom_exec_context *ctx, int *ptr, int arg)
{
	ctx->ctx->reg_block = U16(*ptr);
	(*ptr) += 2;
	SDEBUG("   base: 0x%04X\n", ctx->ctx->reg_block);
}

static void atom_op_shift_left(atom_exec_context *ctx, int *ptr, int arg)
{
	uint8_t attr = U8((*ptr)++), shift;
	uint32_t saved, dst;
	int dptr = *ptr;
	attr &= 0x38;
	attr |= atom_def_dst[attr >> 3] << 6;
	SDEBUG("   dst: ");
	dst = atom_get_dst(ctx, arg, attr, ptr, &saved, 1);
	shift = atom_get_src_direct(ctx, ATOM_SRC_BYTE0, ptr);
	SDEBUG("   shift: %d\n", shift);
	dst <<= shift;
	SDEBUG("   dst: ");
	atom_put_dst(ctx, arg, attr, &dptr, dst, saved);
}

static void atom_op_shift_right(atom_exec_context *ctx, int *ptr, int arg)
{
	uint8_t attr = U8((*ptr)++), shift;
	uint32_t saved, dst;
	int dptr = *ptr;
	attr &= 0x38;
	attr |= atom_def_dst[attr >> 3] << 6;
	SDEBUG("   dst: ");
	dst = atom_get_dst(ctx, arg, attr, ptr, &saved, 1);
	shift = atom_get_src_direct(ctx, ATOM_SRC_BYTE0, ptr);
	SDEBUG("   shift: %d\n", shift);
	dst >>= shift;
	SDEBUG("   dst: ");
	atom_put_dst(ctx, arg, attr, &dptr, dst, saved);
}

static void atom_op_shl(atom_exec_context *ctx, int *ptr, int arg)
{
	uint8_t attr = U8((*ptr)++), shift;
	uint32_t saved, dst;
	int dptr = *ptr;
	uint32_t dst_align = atom_dst_to_src[(attr >> 3) & 7][(attr >> 6) & 3];
	SDEBUG("   dst: ");
	dst = atom_get_dst(ctx, arg, attr, ptr, &saved, 1);
	/* op needs to full dst value */
	dst = saved;
	shift = atom_get_src(ctx, attr, ptr);
	SDEBUG("   shift: %d\n", shift);
	dst <<= shift;
	dst &= atom_arg_mask[dst_align];
	dst >>= atom_arg_shift[dst_align];
	SDEBUG("   dst: ");
	atom_put_dst(ctx, arg, attr, &dptr, dst, saved);
}

static void atom_op_shr(atom_exec_context *ctx, int *ptr, int arg)
{
	uint8_t attr = U8((*ptr)++), shift;
	uint32_t saved, dst;
	int dptr = *ptr;
	uint32_t dst_align = atom_dst_to_src[(attr >> 3) & 7][(attr >> 6) & 3];
	SDEBUG("   dst: ");
	dst = atom_get_dst(ctx, arg, attr, ptr, &saved, 1);
	/* op needs to full dst value */
	dst = saved;
	shift = atom_get_src(ctx, attr, ptr);
	SDEBUG("   shift: %d\n", shift);
	dst >>= shift;
	dst &= atom_arg_mask[dst_align];
	dst >>= atom_arg_shift[dst_align];
	SDEBUG("   dst: ");
	atom_put_dst(ctx, arg, attr, &dptr, dst, saved);
}

static void atom_op_sub(atom_exec_context *ctx, int *ptr, int arg)
{
	uint8_t attr = U8((*ptr)++);
	uint32_t dst, src, saved;
	int dptr = *ptr;
	SDEBUG("   dst: ");
	dst = atom_get_dst(ctx, arg, attr, ptr, &saved, 1);
	SDEBUG("   src: ");
	src = atom_get_src(ctx, attr, ptr);
	dst -= src;
	SDEBUG("   dst: ");
	atom_put_dst(ctx, arg, attr, &dptr, dst, saved);
}

static void atom_op_switch(atom_exec_context *ctx, int *ptr, int arg)
{
	uint8_t attr = U8((*ptr)++);
	uint32_t src, val, target;
	SDEBUG("   switch: ");
	src = atom_get_src(ctx, attr, ptr);
	while (U16(*ptr) != ATOM_CASE_END)
		if (U8(*ptr) == ATOM_CASE_MAGIC) {
			(*ptr)++;
			SDEBUG("   case: ");
			val =
			    atom_get_src(ctx, (attr & 0x38) | ATOM_ARG_IMM,
					 ptr);
			target = U16(*ptr);
			if (val == src) {
				SDEBUG("   target: %04X\n", target);
				*ptr = ctx->start + target;
				return;
			}
			(*ptr) += 2;
		} else {
			pr_info("Bad case\n");
			return;
		}
	(*ptr) += 2;
}

static void atom_op_test(atom_exec_context *ctx, int *ptr, int arg)
{
	uint8_t attr = U8((*ptr)++);
	uint32_t dst, src;
	SDEBUG("   src1: ");
	dst = atom_get_dst(ctx, arg, attr, ptr, NULL, 1);
	SDEBUG("   src2: ");
	src = atom_get_src(ctx, attr, ptr);
	ctx->ctx->cs_equal = ((dst & src) == 0);
	SDEBUG("   result: %s\n", ctx->ctx->cs_equal ? "EQ" : "NE");
}

static void atom_op_xor(atom_exec_context *ctx, int *ptr, int arg)
{
	uint8_t attr = U8((*ptr)++);
	uint32_t dst, src, saved;
	int dptr = *ptr;
	SDEBUG("   dst: ");
	dst = atom_get_dst(ctx, arg, attr, ptr, &saved, 1);
	SDEBUG("   src: ");
	src = atom_get_src(ctx, attr, ptr);
	dst ^= src;
	SDEBUG("   dst: ");
	atom_put_dst(ctx, arg, attr, &dptr, dst, saved);
}

static void atom_op_debug(atom_exec_context *ctx, int *ptr, int arg)
{
	uint8_t val = U8((*ptr)++);
	SDEBUG("DEBUG output: 0x%02X\n", val);
}

static void atom_op_processds(atom_exec_context *ctx, int *ptr, int arg)
{
	uint16_t val = U16(*ptr);
	(*ptr) += val + 2;
	SDEBUG("PROCESSDS output: 0x%02X\n", val);
}

static struct {
	void (*func) (atom_exec_context *, int *, int);
	int arg;
} opcode_table[ATOM_OP_CNT] = {
	{
	NULL, 0}, {
	atom_op_move, ATOM_ARG_REG}, {
	atom_op_move, ATOM_ARG_PS}, {
	atom_op_move, ATOM_ARG_WS}, {
	atom_op_move, ATOM_ARG_FB}, {
	atom_op_move, ATOM_ARG_PLL}, {
	atom_op_move, ATOM_ARG_MC}, {
	atom_op_and, ATOM_ARG_REG}, {
	atom_op_and, ATOM_ARG_PS}, {
	atom_op_and, ATOM_ARG_WS}, {
	atom_op_and, ATOM_ARG_FB}, {
	atom_op_and, ATOM_ARG_PLL}, {
	atom_op_and, ATOM_ARG_MC}, {
	atom_op_or, ATOM_ARG_REG}, {
	atom_op_or, ATOM_ARG_PS}, {
	atom_op_or, ATOM_ARG_WS}, {
	atom_op_or, ATOM_ARG_FB}, {
	atom_op_or, ATOM_ARG_PLL}, {
	atom_op_or, ATOM_ARG_MC}, {
	atom_op_shift_left, ATOM_ARG_REG}, {
	atom_op_shift_left, ATOM_ARG_PS}, {
	atom_op_shift_left, ATOM_ARG_WS}, {
	atom_op_shift_left, ATOM_ARG_FB}, {
	atom_op_shift_left, ATOM_ARG_PLL}, {
	atom_op_shift_left, ATOM_ARG_MC}, {
	atom_op_shift_right, ATOM_ARG_REG}, {
	atom_op_shift_right, ATOM_ARG_PS}, {
	atom_op_shift_right, ATOM_ARG_WS}, {
	atom_op_shift_right, ATOM_ARG_FB}, {
	atom_op_shift_right, ATOM_ARG_PLL}, {
	atom_op_shift_right, ATOM_ARG_MC}, {
	atom_op_mul, ATOM_ARG_REG}, {
	atom_op_mul, ATOM_ARG_PS}, {
	atom_op_mul, ATOM_ARG_WS}, {
	atom_op_mul, ATOM_ARG_FB}, {
	atom_op_mul, ATOM_ARG_PLL}, {
	atom_op_mul, ATOM_ARG_MC}, {
	atom_op_div, ATOM_ARG_REG}, {
	atom_op_div, ATOM_ARG_PS}, {
	atom_op_div, ATOM_ARG_WS}, {
	atom_op_div, ATOM_ARG_FB}, {
	atom_op_div, ATOM_ARG_PLL}, {
	atom_op_div, ATOM_ARG_MC}, {
	atom_op_add, ATOM_ARG_REG}, {
	atom_op_add, ATOM_ARG_PS}, {
	atom_op_add, ATOM_ARG_WS}, {
	atom_op_add, ATOM_ARG_FB}, {
	atom_op_add, ATOM_ARG_PLL}, {
	atom_op_add, ATOM_ARG_MC}, {
	atom_op_sub, ATOM_ARG_REG}, {
	atom_op_sub, ATOM_ARG_PS}, {
	atom_op_sub, ATOM_ARG_WS}, {
	atom_op_sub, ATOM_ARG_FB}, {
	atom_op_sub, ATOM_ARG_PLL}, {
	atom_op_sub, ATOM_ARG_MC}, {
	atom_op_setport, ATOM_PORT_ATI}, {
	atom_op_setport, ATOM_PORT_PCI}, {
	atom_op_setport, ATOM_PORT_SYSIO}, {
	atom_op_setregblock, 0}, {
	atom_op_setfbbase, 0}, {
	atom_op_compare, ATOM_ARG_REG}, {
	atom_op_compare, ATOM_ARG_PS}, {
	atom_op_compare, ATOM_ARG_WS}, {
	atom_op_compare, ATOM_ARG_FB}, {
	atom_op_compare, ATOM_ARG_PLL}, {
	atom_op_compare, ATOM_ARG_MC}, {
	atom_op_switch, 0}, {
	atom_op_jump, ATOM_COND_ALWAYS}, {
	atom_op_jump, ATOM_COND_EQUAL}, {
	atom_op_jump, ATOM_COND_BELOW}, {
	atom_op_jump, ATOM_COND_ABOVE}, {
	atom_op_jump, ATOM_COND_BELOWOREQUAL}, {
	atom_op_jump, ATOM_COND_ABOVEOREQUAL}, {
	atom_op_jump, ATOM_COND_NOTEQUAL}, {
	atom_op_test, ATOM_ARG_REG}, {
	atom_op_test, ATOM_ARG_PS}, {
	atom_op_test, ATOM_ARG_WS}, {
	atom_op_test, ATOM_ARG_FB}, {
	atom_op_test, ATOM_ARG_PLL}, {
	atom_op_test, ATOM_ARG_MC}, {
	atom_op_delay, ATOM_UNIT_MILLISEC}, {
	atom_op_delay, ATOM_UNIT_MICROSEC}, {
	atom_op_calltable, 0}, {
	atom_op_repeat, 0}, {
	atom_op_clear, ATOM_ARG_REG}, {
	atom_op_clear, ATOM_ARG_PS}, {
	atom_op_clear, ATOM_ARG_WS}, {
	atom_op_clear, ATOM_ARG_FB}, {
	atom_op_clear, ATOM_ARG_PLL}, {
	atom_op_clear, ATOM_ARG_MC}, {
	atom_op_nop, 0}, {
	atom_op_eot, 0}, {
	atom_op_mask, ATOM_ARG_REG}, {
	atom_op_mask, ATOM_ARG_PS}, {
	atom_op_mask, ATOM_ARG_WS}, {
	atom_op_mask, ATOM_ARG_FB}, {
	atom_op_mask, ATOM_ARG_PLL}, {
	atom_op_mask, ATOM_ARG_MC}, {
	atom_op_postcard, 0}, {
	atom_op_beep, 0}, {
	atom_op_savereg, 0}, {
	atom_op_restorereg, 0}, {
	atom_op_setdatablock, 0}, {
	atom_op_xor, ATOM_ARG_REG}, {
	atom_op_xor, ATOM_ARG_PS}, {
	atom_op_xor, ATOM_ARG_WS}, {
	atom_op_xor, ATOM_ARG_FB}, {
	atom_op_xor, ATOM_ARG_PLL}, {
	atom_op_xor, ATOM_ARG_MC}, {
	atom_op_shl, ATOM_ARG_REG}, {
	atom_op_shl, ATOM_ARG_PS}, {
	atom_op_shl, ATOM_ARG_WS}, {
	atom_op_shl, ATOM_ARG_FB}, {
	atom_op_shl, ATOM_ARG_PLL}, {
	atom_op_shl, ATOM_ARG_MC}, {
	atom_op_shr, ATOM_ARG_REG}, {
	atom_op_shr, ATOM_ARG_PS}, {
	atom_op_shr, ATOM_ARG_WS}, {
	atom_op_shr, ATOM_ARG_FB}, {
	atom_op_shr, ATOM_ARG_PLL}, {
	atom_op_shr, ATOM_ARG_MC}, {
	atom_op_debug, 0}, {
	atom_op_processds, 0}, {
	atom_op_mul32, ATOM_ARG_PS}, {
	atom_op_mul32, ATOM_ARG_WS}, {
	atom_op_div32, ATOM_ARG_PS}, {
	atom_op_div32, ATOM_ARG_WS},
};

static int amdgpu_atom_execute_table_locked(struct atom_context *ctx, int index, uint32_t *params)
{
	int base = CU16(ctx->cmd_table + 4 + 2 * index);
	int len, ws, ps, ptr;
	unsigned char op;
	atom_exec_context ectx;
	int ret = 0;

	if (!base)
		return -EINVAL;

	len = CU16(base + ATOM_CT_SIZE_PTR);
	ws = CU8(base + ATOM_CT_WS_PTR);
	ps = CU8(base + ATOM_CT_PS_PTR) & ATOM_CT_PS_MASK;
	ptr = base + ATOM_CT_CODE_PTR;

	SDEBUG(">> execute %04X (len %d, WS %d, PS %d)\n", base, len, ws, ps);

	ectx.ctx = ctx;
	ectx.ps_shift = ps / 4;
	ectx.start = base;
	ectx.ps = params;
	ectx.abort = false;
	ectx.last_jump = 0;
	if (ws)
		ectx.ws = kcalloc(4, ws, GFP_KERNEL);
	else
		ectx.ws = NULL;

	debug_depth++;
	while (1) {
		op = CU8(ptr++);
		if (op < ATOM_OP_NAMES_CNT)
			SDEBUG("%s @ 0x%04X\n", atom_op_names[op], ptr - 1);
		else
			SDEBUG("[%d] @ 0x%04X\n", op, ptr - 1);
		if (ectx.abort) {
			DRM_ERROR("atombios stuck executing %04X (len %d, WS %d, PS %d) @ 0x%04X\n",
				base, len, ws, ps, ptr - 1);
			ret = -EINVAL;
			goto free;
		}

		if (op < ATOM_OP_CNT && op > 0)
			opcode_table[op].func(&ectx, &ptr,
					      opcode_table[op].arg);
		else
			break;

		if (op == ATOM_OP_EOT)
			break;
	}
	debug_depth--;
	SDEBUG("<<\n");

free:
	if (ws)
		kfree(ectx.ws);
	return ret;
}

int amdgpu_atom_execute_table(struct atom_context *ctx, int index, uint32_t *params)
{
	int r;

	mutex_lock(&ctx->mutex);
	/* reset data block */
	ctx->data_block = 0;
	/* reset reg block */
	ctx->reg_block = 0;
	/* reset fb window */
	ctx->fb_base = 0;
	/* reset io mode */
	ctx->io_mode = ATOM_IO_MM;
	/* reset divmul */
	ctx->divmul[0] = 0;
	ctx->divmul[1] = 0;
	r = amdgpu_atom_execute_table_locked(ctx, index, params);
	mutex_unlock(&ctx->mutex);
	return r;
}

static int atom_iio_len[] = { 1, 2, 3, 3, 3, 3, 4, 4, 4, 3 };

static void atom_index_iio(struct atom_context *ctx, int base)
{
	ctx->iio = kzalloc(2 * 256, GFP_KERNEL);
	if (!ctx->iio)
		return;
	while (CU8(base) == ATOM_IIO_START) {
		ctx->iio[CU8(base + 1)] = base + 2;
		base += 2;
		while (CU8(base) != ATOM_IIO_END)
			base += atom_iio_len[CU8(base)];
		base += 3;
	}
}

static void atom_get_vbios_name(struct atom_context *ctx)
{
	unsigned char *p_rom;
	unsigned char str_num;
	unsigned short off_to_vbios_str;
	unsigned char *c_ptr;
	int name_size;
	int i;

	const char *na = "--N/A--";
	char *back;

	p_rom = ctx->bios;

	str_num = *(p_rom + OFFSET_TO_GET_ATOMBIOS_NUMBER_OF_STRINGS);
	if (str_num != 0) {
		off_to_vbios_str =
			*(unsigned short *)(p_rom + OFFSET_TO_GET_ATOMBIOS_STRING_START);

		c_ptr = (unsigned char *)(p_rom + off_to_vbios_str);
	} else {
		/* do not know where to find name */
		memcpy(ctx->name, na, 7);
		ctx->name[7] = 0;
		return;
	}

	/*
	 * skip the atombios strings, usually 4
	 * 1st is P/N, 2nd is ASIC, 3rd is PCI type, 4th is Memory type
	 */
	for (i = 0; i < str_num; i++) {
		while (*c_ptr != 0)
			c_ptr++;
		c_ptr++;
	}

	/* skip the following 2 chars: 0x0D 0x0A */
	c_ptr += 2;

	name_size = strnlen(c_ptr, STRLEN_LONG - 1);
	memcpy(ctx->name, c_ptr, name_size);
	back = ctx->name + name_size;
	while ((*--back) == ' ')
		;
	*(back + 1) = '\0';
}

static void atom_get_vbios_date(struct atom_context *ctx)
{
	unsigned char *p_rom;
	unsigned char *date_in_rom;

	p_rom = ctx->bios;

	date_in_rom = p_rom + OFFSET_TO_VBIOS_DATE;

	ctx->date[0] = '2';
	ctx->date[1] = '0';
	ctx->date[2] = date_in_rom[6];
	ctx->date[3] = date_in_rom[7];
	ctx->date[4] = '/';
	ctx->date[5] = date_in_rom[0];
	ctx->date[6] = date_in_rom[1];
	ctx->date[7] = '/';
	ctx->date[8] = date_in_rom[3];
	ctx->date[9] = date_in_rom[4];
	ctx->date[10] = ' ';
	ctx->date[11] = date_in_rom[9];
	ctx->date[12] = date_in_rom[10];
	ctx->date[13] = date_in_rom[11];
	ctx->date[14] = date_in_rom[12];
	ctx->date[15] = date_in_rom[13];
	ctx->date[16] = '\0';
}

static unsigned char *atom_find_str_in_rom(struct atom_context *ctx, char *str, int start,
					   int end, int maxlen)
{
	unsigned long str_off;
	unsigned char *p_rom;
	unsigned short str_len;

	str_off = 0;
	str_len = strnlen(str, maxlen);
	p_rom = ctx->bios;

	for (; start <= end; ++start) {
		for (str_off = 0; str_off < str_len; ++str_off) {
			if (str[str_off] != *(p_rom + start + str_off))
				break;
		}

		if (str_off == str_len || str[str_off] == 0)
			return p_rom + start;
	}
	return NULL;
}

static void atom_get_vbios_pn(struct atom_context *ctx)
{
	unsigned char *p_rom;
	unsigned short off_to_vbios_str;
	unsigned char *vbios_str;
	int count;

	off_to_vbios_str = 0;
	p_rom = ctx->bios;

	if (*(p_rom + OFFSET_TO_GET_ATOMBIOS_NUMBER_OF_STRINGS) != 0) {
		off_to_vbios_str =
			*(unsigned short *)(p_rom + OFFSET_TO_GET_ATOMBIOS_STRING_START);

		vbios_str = (unsigned char *)(p_rom + off_to_vbios_str);
	} else {
		vbios_str = p_rom + OFFSET_TO_VBIOS_PART_NUMBER;
	}

	if (*vbios_str == 0) {
		vbios_str = atom_find_str_in_rom(ctx, BIOS_ATOM_PREFIX, 3, 1024, 64);
		if (vbios_str == NULL)
			vbios_str += sizeof(BIOS_ATOM_PREFIX) - 1;
	}
	if (vbios_str != NULL && *vbios_str == 0)
		vbios_str++;

	if (vbios_str != NULL) {
		count = 0;
		while ((count < BIOS_STRING_LENGTH) && vbios_str[count] >= ' ' &&
		       vbios_str[count] <= 'z') {
			ctx->vbios_pn[count] = vbios_str[count];
			count++;
		}

		ctx->vbios_pn[count] = 0;
	}

	pr_info("ATOM BIOS: %s\n", ctx->vbios_pn);
}

static void atom_get_vbios_version(struct atom_context *ctx)
{
	unsigned char *vbios_ver;

	/* find anchor ATOMBIOSBK-AMD */
	vbios_ver = atom_find_str_in_rom(ctx, BIOS_VERSION_PREFIX, 3, 1024, 64);
	if (vbios_ver != NULL) {
		/* skip ATOMBIOSBK-AMD VER */
		vbios_ver += 18;
		memcpy(ctx->vbios_ver_str, vbios_ver, STRLEN_NORMAL);
	} else {
		ctx->vbios_ver_str[0] = '\0';
	}
}

struct atom_context *amdgpu_atom_parse(struct card_info *card, void *bios)
{
	int base;
	struct atom_context *ctx =
	    kzalloc(sizeof(struct atom_context), GFP_KERNEL);
	struct _ATOM_ROM_HEADER *atom_rom_header;
	struct _ATOM_MASTER_DATA_TABLE *master_table;
	struct _ATOM_FIRMWARE_INFO *atom_fw_info;

	if (!ctx)
		return NULL;

	ctx->card = card;
	ctx->bios = bios;

	if (CU16(0) != ATOM_BIOS_MAGIC) {
		pr_info("Invalid BIOS magic\n");
		kfree(ctx);
		return NULL;
	}
	if (strncmp
	    (CSTR(ATOM_ATI_MAGIC_PTR), ATOM_ATI_MAGIC,
	     strlen(ATOM_ATI_MAGIC))) {
		pr_info("Invalid ATI magic\n");
		kfree(ctx);
		return NULL;
	}

	base = CU16(ATOM_ROM_TABLE_PTR);
	if (strncmp
	    (CSTR(base + ATOM_ROM_MAGIC_PTR), ATOM_ROM_MAGIC,
	     strlen(ATOM_ROM_MAGIC))) {
		pr_info("Invalid ATOM magic\n");
		kfree(ctx);
		return NULL;
	}

	ctx->cmd_table = CU16(base + ATOM_ROM_CMD_PTR);
	ctx->data_table = CU16(base + ATOM_ROM_DATA_PTR);
	atom_index_iio(ctx, CU16(ctx->data_table + ATOM_DATA_IIO_PTR) + 4);
	if (!ctx->iio) {
		amdgpu_atom_destroy(ctx);
		return NULL;
	}

<<<<<<< HEAD
	idx = CU16(ATOM_ROM_PART_NUMBER_PTR);
	if (idx == 0)
		idx = 0x80;

	str = CSTR(idx);
	if (*str != '\0') {
		pr_info("ATOM BIOS: %s\n", str);
		strscpy(ctx->vbios_version, str, sizeof(ctx->vbios_version));
	}

=======
>>>>>>> 7ea1db28
	atom_rom_header = (struct _ATOM_ROM_HEADER *)CSTR(base);
	if (atom_rom_header->usMasterDataTableOffset != 0) {
		master_table = (struct _ATOM_MASTER_DATA_TABLE *)
				CSTR(atom_rom_header->usMasterDataTableOffset);
		if (master_table->ListOfDataTables.FirmwareInfo != 0) {
			atom_fw_info = (struct _ATOM_FIRMWARE_INFO *)
					CSTR(master_table->ListOfDataTables.FirmwareInfo);
			ctx->version = atom_fw_info->ulFirmwareRevision;
		}
	}

	atom_get_vbios_name(ctx);
	atom_get_vbios_pn(ctx);
	atom_get_vbios_date(ctx);
	atom_get_vbios_version(ctx);

	return ctx;
}

int amdgpu_atom_asic_init(struct atom_context *ctx)
{
	int hwi = CU16(ctx->data_table + ATOM_DATA_FWI_PTR);
	uint32_t ps[16];
	int ret;

	memset(ps, 0, 64);

	ps[0] = cpu_to_le32(CU32(hwi + ATOM_FWI_DEFSCLK_PTR));
	ps[1] = cpu_to_le32(CU32(hwi + ATOM_FWI_DEFMCLK_PTR));
	if (!ps[0] || !ps[1])
		return 1;

	if (!CU16(ctx->cmd_table + 4 + 2 * ATOM_CMD_INIT))
		return 1;
	ret = amdgpu_atom_execute_table(ctx, ATOM_CMD_INIT, ps);
	if (ret)
		return ret;

	memset(ps, 0, 64);

	return ret;
}

void amdgpu_atom_destroy(struct atom_context *ctx)
{
	kfree(ctx->iio);
	kfree(ctx);
}

bool amdgpu_atom_parse_data_header(struct atom_context *ctx, int index,
			    uint16_t *size, uint8_t *frev, uint8_t *crev,
			    uint16_t *data_start)
{
	int offset = index * 2 + 4;
	int idx = CU16(ctx->data_table + offset);
	u16 *mdt = (u16 *)(ctx->bios + ctx->data_table + 4);

	if (!mdt[index])
		return false;

	if (size)
		*size = CU16(idx);
	if (frev)
		*frev = CU8(idx + 2);
	if (crev)
		*crev = CU8(idx + 3);
	*data_start = idx;
	return true;
}

bool amdgpu_atom_parse_cmd_header(struct atom_context *ctx, int index, uint8_t *frev,
			   uint8_t *crev)
{
	int offset = index * 2 + 4;
	int idx = CU16(ctx->cmd_table + offset);
	u16 *mct = (u16 *)(ctx->bios + ctx->cmd_table + 4);

	if (!mct[index])
		return false;

	if (frev)
		*frev = CU8(idx + 2);
	if (crev)
		*crev = CU8(idx + 3);
	return true;
}
<|MERGE_RESOLUTION|>--- conflicted
+++ resolved
@@ -1502,19 +1502,6 @@
 		return NULL;
 	}
 
-<<<<<<< HEAD
-	idx = CU16(ATOM_ROM_PART_NUMBER_PTR);
-	if (idx == 0)
-		idx = 0x80;
-
-	str = CSTR(idx);
-	if (*str != '\0') {
-		pr_info("ATOM BIOS: %s\n", str);
-		strscpy(ctx->vbios_version, str, sizeof(ctx->vbios_version));
-	}
-
-=======
->>>>>>> 7ea1db28
 	atom_rom_header = (struct _ATOM_ROM_HEADER *)CSTR(base);
 	if (atom_rom_header->usMasterDataTableOffset != 0) {
 		master_table = (struct _ATOM_MASTER_DATA_TABLE *)
