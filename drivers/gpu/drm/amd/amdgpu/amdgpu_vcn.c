--- conflicted
+++ resolved
@@ -101,20 +101,6 @@
 	adev->vcn.inst[i].adev = adev;
 	adev->vcn.inst[i].inst = i;
 	amdgpu_ucode_ip_version_decode(adev, UVD_HWIP, ucode_prefix, sizeof(ucode_prefix));
-<<<<<<< HEAD
-	for (i = 0; i < adev->vcn.num_vcn_inst; i++) {
-		if (i == 1 && amdgpu_ip_version(adev, UVD_HWIP, 0) ==  IP_VERSION(4, 0, 6))
-			r = amdgpu_ucode_request(adev, &adev->vcn.inst[i].fw,
-						 AMDGPU_UCODE_REQUIRED,
-						 "amdgpu/%s_%d.bin", ucode_prefix, i);
-		else
-			r = amdgpu_ucode_request(adev, &adev->vcn.inst[i].fw,
-						 AMDGPU_UCODE_REQUIRED,
-						 "amdgpu/%s.bin", ucode_prefix);
-		if (r) {
-			amdgpu_ucode_release(&adev->vcn.inst[i].fw);
-			return r;
-=======
 
 	if (i != 0 && adev->vcn.per_inst_fw) {
 		r = amdgpu_ucode_request(adev, &adev->vcn.inst[i].fw,
@@ -131,7 +117,6 @@
 				amdgpu_ucode_release(&adev->vcn.inst[0].fw);
 		} else {
 			r = 0;
->>>>>>> e8a457b7
 		}
 		adev->vcn.inst[i].fw = adev->vcn.inst[0].fw;
 	}
@@ -178,12 +163,8 @@
 	adev->vcn.inst[i].using_unified_queue =
 		amdgpu_ip_version(adev, UVD_HWIP, 0) >= IP_VERSION(4, 0, 0);
 
-<<<<<<< HEAD
-	hdr = (const struct common_firmware_header *)adev->vcn.inst[0].fw->data;
-=======
 	hdr = (const struct common_firmware_header *)adev->vcn.inst[i].fw->data;
 	adev->vcn.inst[i].fw_version = le32_to_cpu(hdr->ucode_version);
->>>>>>> e8a457b7
 	adev->vcn.fw_version = le32_to_cpu(hdr->ucode_version);
 
 	/* Bit 20-23, it is encode major and non-zero for new naming convention.
@@ -297,15 +278,11 @@
 	for (j = 0; j < adev->vcn.inst[i].num_enc_rings; ++j)
 		amdgpu_ring_fini(&adev->vcn.inst[i].ring_enc[j]);
 
-<<<<<<< HEAD
-		amdgpu_ucode_release(&adev->vcn.inst[j].fw);
-=======
 	if (adev->vcn.per_inst_fw) {
 		amdgpu_ucode_release(&adev->vcn.inst[i].fw);
 	} else {
 		amdgpu_ucode_release(&adev->vcn.inst[0].fw);
 		adev->vcn.inst[i].fw = NULL;
->>>>>>> e8a457b7
 	}
 	mutex_destroy(&adev->vcn.inst[i].vcn_pg_lock);
 	mutex_destroy(&adev->vcn.inst[i].vcn1_jpeg1_workaround);
@@ -418,30 +395,8 @@
 					    le32_to_cpu(hdr->ucode_size_bytes));
 				drm_dev_exit(idx);
 			}
-<<<<<<< HEAD
-			kvfree(adev->vcn.inst[i].saved_bo);
-			adev->vcn.inst[i].saved_bo = NULL;
-		} else {
-			const struct common_firmware_header *hdr;
-			unsigned int offset;
-
-			hdr = (const struct common_firmware_header *)adev->vcn.inst[i].fw->data;
-			if (adev->firmware.load_type != AMDGPU_FW_LOAD_PSP) {
-				offset = le32_to_cpu(hdr->ucode_array_offset_bytes);
-				if (drm_dev_enter(adev_to_drm(adev), &idx)) {
-					memcpy_toio(adev->vcn.inst[i].cpu_addr,
-						    adev->vcn.inst[i].fw->data + offset,
-						    le32_to_cpu(hdr->ucode_size_bytes));
-					drm_dev_exit(idx);
-				}
-				size -= le32_to_cpu(hdr->ucode_size_bytes);
-				ptr += le32_to_cpu(hdr->ucode_size_bytes);
-			}
-			memset_io(ptr, 0, size);
-=======
 			size -= le32_to_cpu(hdr->ucode_size_bytes);
 			ptr += le32_to_cpu(hdr->ucode_size_bytes);
->>>>>>> e8a457b7
 		}
 		memset_io(ptr, 0, size);
 	}
@@ -1145,29 +1100,6 @@
 	if (adev->firmware.load_type == AMDGPU_FW_LOAD_PSP) {
 		const struct common_firmware_header *hdr;
 
-<<<<<<< HEAD
-		for (i = 0; i < adev->vcn.num_vcn_inst; i++) {
-			if (adev->vcn.harvest_config & (1 << i))
-				continue;
-
-			hdr = (const struct common_firmware_header *)adev->vcn.inst[i].fw->data;
-			/* currently only support 2 FW instances */
-			if (i >= 2) {
-				dev_info(adev->dev, "More then 2 VCN FW instances!\n");
-				break;
-			}
-			idx = AMDGPU_UCODE_ID_VCN + i;
-			adev->firmware.ucode[idx].ucode_id = idx;
-			adev->firmware.ucode[idx].fw = adev->vcn.inst[i].fw;
-			adev->firmware.fw_size +=
-				ALIGN(le32_to_cpu(hdr->ucode_size_bytes), PAGE_SIZE);
-
-			if (amdgpu_ip_version(adev, UVD_HWIP, 0) ==
-			    IP_VERSION(4, 0, 3) ||
-			    amdgpu_ip_version(adev, UVD_HWIP, 0) ==
-			    IP_VERSION(5, 0, 1))
-				break;
-=======
 		if (adev->vcn.harvest_config & (1 << i))
 			return;
 
@@ -1181,7 +1113,6 @@
 		if (i >= 2) {
 			dev_info(adev->dev, "More then 2 VCN FW instances!\n");
 			return;
->>>>>>> e8a457b7
 		}
 		idx = AMDGPU_UCODE_ID_VCN + i;
 		adev->firmware.ucode[idx].ucode_id = idx;
@@ -1490,18 +1421,12 @@
 	struct dentry *root = minor->debugfs_root;
 	char name[32];
 
-<<<<<<< HEAD
-	if (adev->vcn.num_vcn_inst <= 1 || !adev->vcn.using_unified_queue)
-=======
 	if (adev->vcn.num_vcn_inst <= 1 || !adev->vcn.inst[0].using_unified_queue)
->>>>>>> e8a457b7
 		return;
 	sprintf(name, "amdgpu_vcn_sched_mask");
 	debugfs_create_file(name, 0600, root, adev,
 			    &amdgpu_debugfs_vcn_sched_mask_fops);
 #endif
-<<<<<<< HEAD
-=======
 }
 
 /**
@@ -1525,5 +1450,4 @@
 	}
 
 	return ret;
->>>>>>> e8a457b7
 }