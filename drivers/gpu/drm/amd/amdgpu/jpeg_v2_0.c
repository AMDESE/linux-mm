/*
 * Copyright 2019 Advanced Micro Devices, Inc.
 *
 * Permission is hereby granted, free of charge, to any person obtaining a
 * copy of this software and associated documentation files (the "Software"),
 * to deal in the Software without restriction, including without limitation
 * the rights to use, copy, modify, merge, publish, distribute, sublicense,
 * and/or sell copies of the Software, and to permit persons to whom the
 * Software is furnished to do so, subject to the following conditions:
 *
 * The above copyright notice and this permission notice shall be included in
 * all copies or substantial portions of the Software.
 *
 * THE SOFTWARE IS PROVIDED "AS IS", WITHOUT WARRANTY OF ANY KIND, EXPRESS OR
 * IMPLIED, INCLUDING BUT NOT LIMITED TO THE WARRANTIES OF MERCHANTABILITY,
 * FITNESS FOR A PARTICULAR PURPOSE AND NONINFRINGEMENT.  IN NO EVENT SHALL
 * THE COPYRIGHT HOLDER(S) OR AUTHOR(S) BE LIABLE FOR ANY CLAIM, DAMAGES OR
 * OTHER LIABILITY, WHETHER IN AN ACTION OF CONTRACT, TORT OR OTHERWISE,
 * ARISING FROM, OUT OF OR IN CONNECTION WITH THE SOFTWARE OR THE USE OR
 * OTHER DEALINGS IN THE SOFTWARE.
 *
 */

#include "amdgpu.h"
#include "amdgpu_jpeg.h"
#include "amdgpu_cs.h"
#include "amdgpu_pm.h"
#include "soc15.h"
#include "soc15d.h"
#include "jpeg_v2_0.h"

#include "vcn/vcn_2_0_0_offset.h"
#include "vcn/vcn_2_0_0_sh_mask.h"
#include "ivsrcid/vcn/irqsrcs_vcn_2_0.h"

static const struct amdgpu_hwip_reg_entry jpeg_reg_list_2_0[] = {
	SOC15_REG_ENTRY_STR(JPEG, 0, mmUVD_JPEG_POWER_STATUS),
	SOC15_REG_ENTRY_STR(JPEG, 0, mmUVD_JPEG_INT_STAT),
	SOC15_REG_ENTRY_STR(JPEG, 0, mmUVD_JRBC_RB_RPTR),
	SOC15_REG_ENTRY_STR(JPEG, 0, mmUVD_JRBC_RB_WPTR),
	SOC15_REG_ENTRY_STR(JPEG, 0, mmUVD_JRBC_RB_CNTL),
	SOC15_REG_ENTRY_STR(JPEG, 0, mmUVD_JRBC_RB_SIZE),
	SOC15_REG_ENTRY_STR(JPEG, 0, mmUVD_JRBC_STATUS),
	SOC15_REG_ENTRY_STR(JPEG, 0, mmJPEG_DEC_ADDR_MODE),
	SOC15_REG_ENTRY_STR(JPEG, 0, mmJPEG_DEC_GFX10_ADDR_CONFIG),
	SOC15_REG_ENTRY_STR(JPEG, 0, mmJPEG_DEC_Y_GFX10_TILING_SURFACE),
	SOC15_REG_ENTRY_STR(JPEG, 0, mmJPEG_DEC_UV_GFX10_TILING_SURFACE),
	SOC15_REG_ENTRY_STR(JPEG, 0, mmUVD_JPEG_PITCH),
	SOC15_REG_ENTRY_STR(JPEG, 0, mmUVD_JPEG_UV_PITCH),
};

static void jpeg_v2_0_set_dec_ring_funcs(struct amdgpu_device *adev);
static void jpeg_v2_0_set_irq_funcs(struct amdgpu_device *adev);
static int jpeg_v2_0_set_powergating_state(struct amdgpu_ip_block *ip_block,
				enum amd_powergating_state state);

/**
 * jpeg_v2_0_early_init - set function pointers
 *
 * @ip_block: Pointer to the amdgpu_ip_block for this hw instance.
 *
 * Set ring and irq function pointers
 */
static int jpeg_v2_0_early_init(struct amdgpu_ip_block *ip_block)
{
	struct amdgpu_device *adev = ip_block->adev;

	adev->jpeg.num_jpeg_inst = 1;
	adev->jpeg.num_jpeg_rings = 1;

	jpeg_v2_0_set_dec_ring_funcs(adev);
	jpeg_v2_0_set_irq_funcs(adev);

	return 0;
}

/**
 * jpeg_v2_0_sw_init - sw init for JPEG block
 *
 * @ip_block: Pointer to the amdgpu_ip_block for this hw instance.
 *
 * Load firmware and sw initialization
 */
static int jpeg_v2_0_sw_init(struct amdgpu_ip_block *ip_block)
{
	struct amdgpu_device *adev = ip_block->adev;
	struct amdgpu_ring *ring;
	int r;

	/* JPEG TRAP */
	r = amdgpu_irq_add_id(adev, SOC15_IH_CLIENTID_VCN,
		VCN_2_0__SRCID__JPEG_DECODE, &adev->jpeg.inst->irq);
	if (r)
		return r;

	r = amdgpu_jpeg_sw_init(adev);
	if (r)
		return r;

	r = amdgpu_jpeg_resume(adev);
	if (r)
		return r;

	ring = adev->jpeg.inst->ring_dec;
	ring->use_doorbell = true;
	ring->doorbell_index = (adev->doorbell_index.vcn.vcn_ring0_1 << 1) + 1;
	ring->vm_hub = AMDGPU_MMHUB0(0);
	sprintf(ring->name, "jpeg_dec");
	r = amdgpu_ring_init(adev, ring, 512, &adev->jpeg.inst->irq,
			     0, AMDGPU_RING_PRIO_DEFAULT, NULL);
	if (r)
		return r;

	adev->jpeg.internal.jpeg_pitch[0] = mmUVD_JPEG_PITCH_INTERNAL_OFFSET;
	adev->jpeg.inst->external.jpeg_pitch[0] = SOC15_REG_OFFSET(JPEG, 0, mmUVD_JPEG_PITCH);

	r = amdgpu_jpeg_reg_dump_init(adev, jpeg_reg_list_2_0, ARRAY_SIZE(jpeg_reg_list_2_0));
	if (r)
		return r;

	adev->jpeg.supported_reset = AMDGPU_RESET_TYPE_PER_QUEUE;
	r = amdgpu_jpeg_sysfs_reset_mask_init(adev);

	return r;
}

/**
 * jpeg_v2_0_sw_fini - sw fini for JPEG block
 *
 * @ip_block: Pointer to the amdgpu_ip_block for this hw instance.
 *
 * JPEG suspend and free up sw allocation
 */
static int jpeg_v2_0_sw_fini(struct amdgpu_ip_block *ip_block)
{
	int r;
	struct amdgpu_device *adev = ip_block->adev;

	r = amdgpu_jpeg_suspend(adev);
	if (r)
		return r;

	amdgpu_jpeg_sysfs_reset_mask_fini(adev);

	r = amdgpu_jpeg_sw_fini(adev);

	return r;
}

/**
 * jpeg_v2_0_hw_init - start and test JPEG block
 *
 * @ip_block: Pointer to the amdgpu_ip_block for this hw instance.
 *
 */
static int jpeg_v2_0_hw_init(struct amdgpu_ip_block *ip_block)
{
	struct amdgpu_device *adev = ip_block->adev;
	struct amdgpu_ring *ring = adev->jpeg.inst->ring_dec;

	adev->nbio.funcs->vcn_doorbell_range(adev, ring->use_doorbell,
		(adev->doorbell_index.vcn.vcn_ring0_1 << 1), 0);

	return amdgpu_ring_test_helper(ring);
}

/**
 * jpeg_v2_0_hw_fini - stop the hardware block
 *
 * @ip_block: Pointer to the amdgpu_ip_block for this hw instance.
 *
 * Stop the JPEG block, mark ring as not ready any more
 */
static int jpeg_v2_0_hw_fini(struct amdgpu_ip_block *ip_block)
{
	struct amdgpu_device *adev = ip_block->adev;

	cancel_delayed_work_sync(&adev->jpeg.idle_work);

	if (adev->jpeg.cur_state != AMD_PG_STATE_GATE &&
	      RREG32_SOC15(JPEG, 0, mmUVD_JRBC_STATUS))
		jpeg_v2_0_set_powergating_state(ip_block, AMD_PG_STATE_GATE);

	return 0;
}

/**
 * jpeg_v2_0_suspend - suspend JPEG block
 *
 * @ip_block: Pointer to the amdgpu_ip_block for this hw instance.
 *
 * HW fini and suspend JPEG block
 */
static int jpeg_v2_0_suspend(struct amdgpu_ip_block *ip_block)
{
	int r;

	r = jpeg_v2_0_hw_fini(ip_block);
	if (r)
		return r;

	r = amdgpu_jpeg_suspend(ip_block->adev);

	return r;
}

/**
 * jpeg_v2_0_resume - resume JPEG block
 *
 * @ip_block: Pointer to the amdgpu_ip_block for this hw instance.
 *
 * Resume firmware and hw init JPEG block
 */
static int jpeg_v2_0_resume(struct amdgpu_ip_block *ip_block)
{
	int r;

	r = amdgpu_jpeg_resume(ip_block->adev);
	if (r)
		return r;

	r = jpeg_v2_0_hw_init(ip_block);

	return r;
}

static int jpeg_v2_0_disable_power_gating(struct amdgpu_device *adev)
{
	uint32_t data;
	int r = 0;

	if (adev->pg_flags & AMD_PG_SUPPORT_JPEG) {
		data = 1 << UVD_PGFSM_CONFIG__UVDJ_PWR_CONFIG__SHIFT;
		WREG32(SOC15_REG_OFFSET(JPEG, 0, mmUVD_PGFSM_CONFIG), data);

		r = SOC15_WAIT_ON_RREG(JPEG, 0,
			mmUVD_PGFSM_STATUS, UVD_PGFSM_STATUS_UVDJ_PWR_ON,
			UVD_PGFSM_STATUS__UVDJ_PWR_STATUS_MASK);

		if (r) {
			DRM_ERROR("amdgpu: JPEG disable power gating failed\n");
			return r;
		}
	}

	/* Removing the anti hang mechanism to indicate the UVDJ tile is ON */
	data = RREG32(SOC15_REG_OFFSET(JPEG, 0, mmUVD_JPEG_POWER_STATUS)) & ~0x1;
	WREG32(SOC15_REG_OFFSET(JPEG, 0, mmUVD_JPEG_POWER_STATUS), data);

	return 0;
}

static int jpeg_v2_0_enable_power_gating(struct amdgpu_device *adev)
{
	if (adev->pg_flags & AMD_PG_SUPPORT_JPEG) {
		uint32_t data;
		int r = 0;

		data = RREG32(SOC15_REG_OFFSET(JPEG, 0, mmUVD_JPEG_POWER_STATUS));
		data &= ~UVD_JPEG_POWER_STATUS__JPEG_POWER_STATUS_MASK;
		data |=  0x1; //UVD_JPEG_POWER_STATUS__JPEG_POWER_STATUS_TILES_OFF;
		WREG32(SOC15_REG_OFFSET(JPEG, 0, mmUVD_JPEG_POWER_STATUS), data);

		data = 2 << UVD_PGFSM_CONFIG__UVDJ_PWR_CONFIG__SHIFT;
		WREG32(SOC15_REG_OFFSET(JPEG, 0, mmUVD_PGFSM_CONFIG), data);

		r = SOC15_WAIT_ON_RREG(JPEG, 0, mmUVD_PGFSM_STATUS,
			(2 << UVD_PGFSM_STATUS__UVDJ_PWR_STATUS__SHIFT),
			UVD_PGFSM_STATUS__UVDJ_PWR_STATUS_MASK);

		if (r) {
			DRM_ERROR("amdgpu: JPEG enable power gating failed\n");
			return r;
		}
	}

	return 0;
}

static void jpeg_v2_0_disable_clock_gating(struct amdgpu_device *adev)
{
	uint32_t data;

	data = RREG32_SOC15(JPEG, 0, mmJPEG_CGC_CTRL);
	if (adev->cg_flags & AMD_CG_SUPPORT_JPEG_MGCG)
		data |= 1 << JPEG_CGC_CTRL__DYN_CLOCK_MODE__SHIFT;
	else
		data &= ~JPEG_CGC_CTRL__DYN_CLOCK_MODE__SHIFT;

	data |= 1 << JPEG_CGC_CTRL__CLK_GATE_DLY_TIMER__SHIFT;
	data |= 4 << JPEG_CGC_CTRL__CLK_OFF_DELAY__SHIFT;
	WREG32_SOC15(JPEG, 0, mmJPEG_CGC_CTRL, data);

	data = RREG32_SOC15(JPEG, 0, mmJPEG_CGC_GATE);
	data &= ~(JPEG_CGC_GATE__JPEG_DEC_MASK
		| JPEG_CGC_GATE__JPEG2_DEC_MASK
		| JPEG_CGC_GATE__JPEG_ENC_MASK
		| JPEG_CGC_GATE__JMCIF_MASK
		| JPEG_CGC_GATE__JRBBM_MASK);
	WREG32_SOC15(JPEG, 0, mmJPEG_CGC_GATE, data);
}

static void jpeg_v2_0_enable_clock_gating(struct amdgpu_device *adev)
{
	uint32_t data;

	data = RREG32_SOC15(JPEG, 0, mmJPEG_CGC_CTRL);
	if (adev->cg_flags & AMD_CG_SUPPORT_JPEG_MGCG)
		data |= 1 << JPEG_CGC_CTRL__DYN_CLOCK_MODE__SHIFT;
	else
		data |= 0 << JPEG_CGC_CTRL__DYN_CLOCK_MODE__SHIFT;

	data |= 1 << JPEG_CGC_CTRL__CLK_GATE_DLY_TIMER__SHIFT;
	data |= 4 << JPEG_CGC_CTRL__CLK_OFF_DELAY__SHIFT;
	WREG32_SOC15(JPEG, 0, mmJPEG_CGC_CTRL, data);

	data = RREG32_SOC15(JPEG, 0, mmJPEG_CGC_GATE);
	data |= (JPEG_CGC_GATE__JPEG_DEC_MASK
		|JPEG_CGC_GATE__JPEG2_DEC_MASK
		|JPEG_CGC_GATE__JPEG_ENC_MASK
		|JPEG_CGC_GATE__JMCIF_MASK
		|JPEG_CGC_GATE__JRBBM_MASK);
	WREG32_SOC15(JPEG, 0, mmJPEG_CGC_GATE, data);
}

/**
 * jpeg_v2_0_start - start JPEG block
 *
 * @adev: amdgpu_device pointer
 *
 * Setup and start the JPEG block
 */
static int jpeg_v2_0_start(struct amdgpu_device *adev)
{
	struct amdgpu_ring *ring = adev->jpeg.inst->ring_dec;
	int r;

	if (adev->pm.dpm_enabled)
		amdgpu_dpm_enable_jpeg(adev, true);

	/* disable power gating */
	r = jpeg_v2_0_disable_power_gating(adev);
	if (r)
		return r;

	/* JPEG disable CGC */
	jpeg_v2_0_disable_clock_gating(adev);

	WREG32_SOC15(JPEG, 0, mmJPEG_DEC_GFX10_ADDR_CONFIG, adev->gfx.config.gb_addr_config);

	/* enable JMI channel */
	WREG32_P(SOC15_REG_OFFSET(JPEG, 0, mmUVD_JMI_CNTL), 0,
		~UVD_JMI_CNTL__SOFT_RESET_MASK);

	/* enable System Interrupt for JRBC */
	WREG32_P(SOC15_REG_OFFSET(JPEG, 0, mmJPEG_SYS_INT_EN),
		JPEG_SYS_INT_EN__DJRBC_MASK,
		~JPEG_SYS_INT_EN__DJRBC_MASK);

	WREG32_SOC15(JPEG, 0, mmUVD_LMI_JRBC_RB_VMID, 0);
	WREG32_SOC15(JPEG, 0, mmUVD_JRBC_RB_CNTL, (0x00000001L | 0x00000002L));
	WREG32_SOC15(JPEG, 0, mmUVD_LMI_JRBC_RB_64BIT_BAR_LOW,
		lower_32_bits(ring->gpu_addr));
	WREG32_SOC15(JPEG, 0, mmUVD_LMI_JRBC_RB_64BIT_BAR_HIGH,
		upper_32_bits(ring->gpu_addr));
	WREG32_SOC15(JPEG, 0, mmUVD_JRBC_RB_RPTR, 0);
	WREG32_SOC15(JPEG, 0, mmUVD_JRBC_RB_WPTR, 0);
	WREG32_SOC15(JPEG, 0, mmUVD_JRBC_RB_CNTL, 0x00000002L);
	WREG32_SOC15(JPEG, 0, mmUVD_JRBC_RB_SIZE, ring->ring_size / 4);
	ring->wptr = RREG32_SOC15(JPEG, 0, mmUVD_JRBC_RB_WPTR);

	return 0;
}

/**
 * jpeg_v2_0_stop - stop JPEG block
 *
 * @adev: amdgpu_device pointer
 *
 * stop the JPEG block
 */
static int jpeg_v2_0_stop(struct amdgpu_device *adev)
{
	int r;

	/* reset JMI */
	WREG32_P(SOC15_REG_OFFSET(JPEG, 0, mmUVD_JMI_CNTL),
		UVD_JMI_CNTL__SOFT_RESET_MASK,
		~UVD_JMI_CNTL__SOFT_RESET_MASK);

	/* enable JPEG CGC */
	jpeg_v2_0_enable_clock_gating(adev);

	/* enable power gating */
	r = jpeg_v2_0_enable_power_gating(adev);
	if (r)
		return r;

	if (adev->pm.dpm_enabled)
		amdgpu_dpm_enable_jpeg(adev, false);

	return 0;
}

/**
 * jpeg_v2_0_dec_ring_get_rptr - get read pointer
 *
 * @ring: amdgpu_ring pointer
 *
 * Returns the current hardware read pointer
 */
static uint64_t jpeg_v2_0_dec_ring_get_rptr(struct amdgpu_ring *ring)
{
	struct amdgpu_device *adev = ring->adev;

	return RREG32_SOC15(JPEG, 0, mmUVD_JRBC_RB_RPTR);
}

/**
 * jpeg_v2_0_dec_ring_get_wptr - get write pointer
 *
 * @ring: amdgpu_ring pointer
 *
 * Returns the current hardware write pointer
 */
static uint64_t jpeg_v2_0_dec_ring_get_wptr(struct amdgpu_ring *ring)
{
	struct amdgpu_device *adev = ring->adev;

	if (ring->use_doorbell)
		return *ring->wptr_cpu_addr;
	else
		return RREG32_SOC15(JPEG, 0, mmUVD_JRBC_RB_WPTR);
}

/**
 * jpeg_v2_0_dec_ring_set_wptr - set write pointer
 *
 * @ring: amdgpu_ring pointer
 *
 * Commits the write pointer to the hardware
 */
static void jpeg_v2_0_dec_ring_set_wptr(struct amdgpu_ring *ring)
{
	struct amdgpu_device *adev = ring->adev;

	if (ring->use_doorbell) {
		*ring->wptr_cpu_addr = lower_32_bits(ring->wptr);
		WDOORBELL32(ring->doorbell_index, lower_32_bits(ring->wptr));
	} else {
		WREG32_SOC15(JPEG, 0, mmUVD_JRBC_RB_WPTR, lower_32_bits(ring->wptr));
	}
}

/**
 * jpeg_v2_0_dec_ring_insert_start - insert a start command
 *
 * @ring: amdgpu_ring pointer
 *
 * Write a start command to the ring.
 */
void jpeg_v2_0_dec_ring_insert_start(struct amdgpu_ring *ring)
{
	amdgpu_ring_write(ring, PACKETJ(mmUVD_JRBC_EXTERNAL_REG_INTERNAL_OFFSET,
		0, 0, PACKETJ_TYPE0));
	amdgpu_ring_write(ring, 0x68e04);

	amdgpu_ring_write(ring, PACKETJ(JRBC_DEC_EXTERNAL_REG_WRITE_ADDR,
		0, 0, PACKETJ_TYPE0));
	amdgpu_ring_write(ring, 0x80010000);
}

/**
 * jpeg_v2_0_dec_ring_insert_end - insert a end command
 *
 * @ring: amdgpu_ring pointer
 *
 * Write a end command to the ring.
 */
void jpeg_v2_0_dec_ring_insert_end(struct amdgpu_ring *ring)
{
	amdgpu_ring_write(ring, PACKETJ(mmUVD_JRBC_EXTERNAL_REG_INTERNAL_OFFSET,
		0, 0, PACKETJ_TYPE0));
	amdgpu_ring_write(ring, 0x68e04);

	amdgpu_ring_write(ring, PACKETJ(JRBC_DEC_EXTERNAL_REG_WRITE_ADDR,
		0, 0, PACKETJ_TYPE0));
	amdgpu_ring_write(ring, 0x00010000);
}

/**
 * jpeg_v2_0_dec_ring_emit_fence - emit an fence & trap command
 *
 * @ring: amdgpu_ring pointer
 * @addr: address
 * @seq: sequence number
 * @flags: fence related flags
 *
 * Write a fence and a trap command to the ring.
 */
void jpeg_v2_0_dec_ring_emit_fence(struct amdgpu_ring *ring, u64 addr, u64 seq,
				unsigned flags)
{
	WARN_ON(flags & AMDGPU_FENCE_FLAG_64BIT);

	amdgpu_ring_write(ring, PACKETJ(mmUVD_JPEG_GPCOM_DATA0_INTERNAL_OFFSET,
		0, 0, PACKETJ_TYPE0));
	amdgpu_ring_write(ring, seq);

	amdgpu_ring_write(ring,	PACKETJ(mmUVD_JPEG_GPCOM_DATA1_INTERNAL_OFFSET,
		0, 0, PACKETJ_TYPE0));
	amdgpu_ring_write(ring, seq);

	amdgpu_ring_write(ring,	PACKETJ(mmUVD_LMI_JRBC_RB_MEM_WR_64BIT_BAR_LOW_INTERNAL_OFFSET,
		0, 0, PACKETJ_TYPE0));
	amdgpu_ring_write(ring, lower_32_bits(addr));

	amdgpu_ring_write(ring,	PACKETJ(mmUVD_LMI_JRBC_RB_MEM_WR_64BIT_BAR_HIGH_INTERNAL_OFFSET,
		0, 0, PACKETJ_TYPE0));
	amdgpu_ring_write(ring, upper_32_bits(addr));

	amdgpu_ring_write(ring,	PACKETJ(mmUVD_JPEG_GPCOM_CMD_INTERNAL_OFFSET,
		0, 0, PACKETJ_TYPE0));
	amdgpu_ring_write(ring, 0x8);

	amdgpu_ring_write(ring,	PACKETJ(mmUVD_JPEG_GPCOM_CMD_INTERNAL_OFFSET,
		0, PACKETJ_CONDITION_CHECK0, PACKETJ_TYPE4));
	amdgpu_ring_write(ring, 0);

	amdgpu_ring_write(ring,	PACKETJ(mmUVD_JRBC_EXTERNAL_REG_INTERNAL_OFFSET,
		0, 0, PACKETJ_TYPE0));
	amdgpu_ring_write(ring, 0x3fbc);

	amdgpu_ring_write(ring, PACKETJ(JRBC_DEC_EXTERNAL_REG_WRITE_ADDR,
		0, 0, PACKETJ_TYPE0));
	amdgpu_ring_write(ring, 0x1);

	amdgpu_ring_write(ring, PACKETJ(0, 0, 0, PACKETJ_TYPE7));
	amdgpu_ring_write(ring, 0);
}

/**
 * jpeg_v2_0_dec_ring_emit_ib - execute indirect buffer
 *
 * @ring: amdgpu_ring pointer
 * @job: job to retrieve vmid from
 * @ib: indirect buffer to execute
 * @flags: unused
 *
 * Write ring commands to execute the indirect buffer.
 */
void jpeg_v2_0_dec_ring_emit_ib(struct amdgpu_ring *ring,
				struct amdgpu_job *job,
				struct amdgpu_ib *ib,
				uint32_t flags)
{
	unsigned vmid = AMDGPU_JOB_GET_VMID(job);

	amdgpu_ring_write(ring,	PACKETJ(mmUVD_JPEG_IH_CTRL_INTERNAL_OFFSET,
		0, 0, PACKETJ_TYPE0));
	amdgpu_ring_write(ring, (vmid << JPEG_IH_CTRL__IH_VMID__SHIFT));

	amdgpu_ring_write(ring, PACKETJ(mmUVD_LMI_JRBC_IB_VMID_INTERNAL_OFFSET,
		0, 0, PACKETJ_TYPE0));

	if (ring->funcs->parse_cs)
		amdgpu_ring_write(ring, 0);
	else
		amdgpu_ring_write(ring, (vmid | (vmid << 4) | (vmid << 8)));

	amdgpu_ring_write(ring, PACKETJ(mmUVD_LMI_JPEG_VMID_INTERNAL_OFFSET,
		0, 0, PACKETJ_TYPE0));
	amdgpu_ring_write(ring, (vmid | (vmid << 4) | (vmid << 8)));

	amdgpu_ring_write(ring,	PACKETJ(mmUVD_LMI_JRBC_IB_64BIT_BAR_LOW_INTERNAL_OFFSET,
		0, 0, PACKETJ_TYPE0));
	amdgpu_ring_write(ring, lower_32_bits(ib->gpu_addr));

	amdgpu_ring_write(ring,	PACKETJ(mmUVD_LMI_JRBC_IB_64BIT_BAR_HIGH_INTERNAL_OFFSET,
		0, 0, PACKETJ_TYPE0));
	amdgpu_ring_write(ring, upper_32_bits(ib->gpu_addr));

	amdgpu_ring_write(ring,	PACKETJ(mmUVD_JRBC_IB_SIZE_INTERNAL_OFFSET,
		0, 0, PACKETJ_TYPE0));
	amdgpu_ring_write(ring, ib->length_dw);

	amdgpu_ring_write(ring,	PACKETJ(mmUVD_LMI_JRBC_RB_MEM_RD_64BIT_BAR_LOW_INTERNAL_OFFSET,
		0, 0, PACKETJ_TYPE0));
	amdgpu_ring_write(ring, lower_32_bits(ring->gpu_addr));

	amdgpu_ring_write(ring,	PACKETJ(mmUVD_LMI_JRBC_RB_MEM_RD_64BIT_BAR_HIGH_INTERNAL_OFFSET,
		0, 0, PACKETJ_TYPE0));
	amdgpu_ring_write(ring, upper_32_bits(ring->gpu_addr));

	amdgpu_ring_write(ring,	PACKETJ(0, 0, PACKETJ_CONDITION_CHECK0, PACKETJ_TYPE2));
	amdgpu_ring_write(ring, 0);

	amdgpu_ring_write(ring,	PACKETJ(mmUVD_JRBC_RB_COND_RD_TIMER_INTERNAL_OFFSET,
		0, 0, PACKETJ_TYPE0));
	amdgpu_ring_write(ring, 0x01400200);

	amdgpu_ring_write(ring, PACKETJ(mmUVD_JRBC_RB_REF_DATA_INTERNAL_OFFSET,
		0, 0, PACKETJ_TYPE0));
	amdgpu_ring_write(ring, 0x2);

	amdgpu_ring_write(ring,	PACKETJ(mmUVD_JRBC_STATUS_INTERNAL_OFFSET,
		0, PACKETJ_CONDITION_CHECK3, PACKETJ_TYPE3));
	amdgpu_ring_write(ring, 0x2);
}

void jpeg_v2_0_dec_ring_emit_reg_wait(struct amdgpu_ring *ring, uint32_t reg,
				uint32_t val, uint32_t mask)
{
	uint32_t reg_offset = (reg << 2);

	amdgpu_ring_write(ring, PACKETJ(mmUVD_JRBC_RB_COND_RD_TIMER_INTERNAL_OFFSET,
		0, 0, PACKETJ_TYPE0));
	amdgpu_ring_write(ring, 0x01400200);

	amdgpu_ring_write(ring,	PACKETJ(mmUVD_JRBC_RB_REF_DATA_INTERNAL_OFFSET,
		0, 0, PACKETJ_TYPE0));
	amdgpu_ring_write(ring, val);

	amdgpu_ring_write(ring, PACKETJ(mmUVD_JRBC_EXTERNAL_REG_INTERNAL_OFFSET,
		0, 0, PACKETJ_TYPE0));
	if (reg_offset >= 0x10000 && reg_offset <= 0x105ff) {
		amdgpu_ring_write(ring, 0);
		amdgpu_ring_write(ring,
			PACKETJ((reg_offset >> 2), 0, 0, PACKETJ_TYPE3));
	} else {
		amdgpu_ring_write(ring, reg_offset);
		amdgpu_ring_write(ring,	PACKETJ(JRBC_DEC_EXTERNAL_REG_WRITE_ADDR,
			0, 0, PACKETJ_TYPE3));
	}
	amdgpu_ring_write(ring, mask);
}

void jpeg_v2_0_dec_ring_emit_vm_flush(struct amdgpu_ring *ring,
				unsigned vmid, uint64_t pd_addr)
{
	struct amdgpu_vmhub *hub = &ring->adev->vmhub[ring->vm_hub];
	uint32_t data0, data1, mask;

	pd_addr = amdgpu_gmc_emit_flush_gpu_tlb(ring, vmid, pd_addr);

	/* wait for register write */
	data0 = hub->ctx0_ptb_addr_lo32 + vmid * hub->ctx_addr_distance;
	data1 = lower_32_bits(pd_addr);
	mask = 0xffffffff;
	jpeg_v2_0_dec_ring_emit_reg_wait(ring, data0, data1, mask);
}

void jpeg_v2_0_dec_ring_emit_wreg(struct amdgpu_ring *ring, uint32_t reg, uint32_t val)
{
	uint32_t reg_offset = (reg << 2);

	amdgpu_ring_write(ring,	PACKETJ(mmUVD_JRBC_EXTERNAL_REG_INTERNAL_OFFSET,
		0, 0, PACKETJ_TYPE0));
	if (reg_offset >= 0x10000 && reg_offset <= 0x105ff) {
		amdgpu_ring_write(ring, 0);
		amdgpu_ring_write(ring,
			PACKETJ((reg_offset >> 2), 0, 0, PACKETJ_TYPE0));
	} else {
		amdgpu_ring_write(ring, reg_offset);
		amdgpu_ring_write(ring,	PACKETJ(JRBC_DEC_EXTERNAL_REG_WRITE_ADDR,
			0, 0, PACKETJ_TYPE0));
	}
	amdgpu_ring_write(ring, val);
}

void jpeg_v2_0_dec_ring_nop(struct amdgpu_ring *ring, uint32_t count)
{
	int i;

	WARN_ON(ring->wptr % 2 || count % 2);

	for (i = 0; i < count / 2; i++) {
		amdgpu_ring_write(ring, PACKETJ(0, 0, 0, PACKETJ_TYPE6));
		amdgpu_ring_write(ring, 0);
	}
}

static bool jpeg_v2_0_is_idle(struct amdgpu_ip_block *ip_block)
{
	struct amdgpu_device *adev = ip_block->adev;

	return ((RREG32_SOC15(JPEG, 0, mmUVD_JRBC_STATUS) &
		UVD_JRBC_STATUS__RB_JOB_DONE_MASK) ==
		UVD_JRBC_STATUS__RB_JOB_DONE_MASK);
}

static int jpeg_v2_0_wait_for_idle(struct amdgpu_ip_block *ip_block)
{
	struct amdgpu_device *adev = ip_block->adev;
	int ret;

	ret = SOC15_WAIT_ON_RREG(JPEG, 0, mmUVD_JRBC_STATUS, UVD_JRBC_STATUS__RB_JOB_DONE_MASK,
		UVD_JRBC_STATUS__RB_JOB_DONE_MASK);

	return ret;
}

static int jpeg_v2_0_set_clockgating_state(struct amdgpu_ip_block *ip_block,
					  enum amd_clockgating_state state)
{
	struct amdgpu_device *adev = ip_block->adev;
	bool enable = (state == AMD_CG_STATE_GATE);

	if (enable) {
<<<<<<< HEAD
		if (!jpeg_v2_0_is_idle(adev))
=======
		if (!jpeg_v2_0_is_idle(ip_block))
>>>>>>> e8a457b7
			return -EBUSY;
		jpeg_v2_0_enable_clock_gating(adev);
	} else {
		jpeg_v2_0_disable_clock_gating(adev);
	}

	return 0;
}

static int jpeg_v2_0_set_powergating_state(struct amdgpu_ip_block *ip_block,
					enum amd_powergating_state state)
{
	struct amdgpu_device *adev = ip_block->adev;
	int ret;

	if (state == adev->jpeg.cur_state)
		return 0;

	if (state == AMD_PG_STATE_GATE)
		ret = jpeg_v2_0_stop(adev);
	else
		ret = jpeg_v2_0_start(adev);

	if (!ret)
		adev->jpeg.cur_state = state;

	return ret;
}

static int jpeg_v2_0_set_interrupt_state(struct amdgpu_device *adev,
					struct amdgpu_irq_src *source,
					unsigned type,
					enum amdgpu_interrupt_state state)
{
	return 0;
}

static int jpeg_v2_0_process_interrupt(struct amdgpu_device *adev,
				      struct amdgpu_irq_src *source,
				      struct amdgpu_iv_entry *entry)
{
	DRM_DEBUG("IH: JPEG TRAP\n");

	switch (entry->src_id) {
	case VCN_2_0__SRCID__JPEG_DECODE:
		amdgpu_fence_process(adev->jpeg.inst->ring_dec);
		break;
	default:
		DRM_ERROR("Unhandled interrupt: %d %d\n",
			  entry->src_id, entry->src_data[0]);
		break;
	}

	return 0;
}

static int jpeg_v2_0_ring_reset(struct amdgpu_ring *ring, unsigned int vmid)
{
	jpeg_v2_0_stop(ring->adev);
	jpeg_v2_0_start(ring->adev);
	return amdgpu_ring_test_helper(ring);
}

static const struct amd_ip_funcs jpeg_v2_0_ip_funcs = {
	.name = "jpeg_v2_0",
	.early_init = jpeg_v2_0_early_init,
	.sw_init = jpeg_v2_0_sw_init,
	.sw_fini = jpeg_v2_0_sw_fini,
	.hw_init = jpeg_v2_0_hw_init,
	.hw_fini = jpeg_v2_0_hw_fini,
	.suspend = jpeg_v2_0_suspend,
	.resume = jpeg_v2_0_resume,
	.is_idle = jpeg_v2_0_is_idle,
	.wait_for_idle = jpeg_v2_0_wait_for_idle,
	.set_clockgating_state = jpeg_v2_0_set_clockgating_state,
	.set_powergating_state = jpeg_v2_0_set_powergating_state,
	.dump_ip_state = amdgpu_jpeg_dump_ip_state,
	.print_ip_state = amdgpu_jpeg_print_ip_state,
};

static const struct amdgpu_ring_funcs jpeg_v2_0_dec_ring_vm_funcs = {
	.type = AMDGPU_RING_TYPE_VCN_JPEG,
	.align_mask = 0xf,
	.get_rptr = jpeg_v2_0_dec_ring_get_rptr,
	.get_wptr = jpeg_v2_0_dec_ring_get_wptr,
	.set_wptr = jpeg_v2_0_dec_ring_set_wptr,
	.parse_cs = jpeg_v2_dec_ring_parse_cs,
	.emit_frame_size =
		SOC15_FLUSH_GPU_TLB_NUM_WREG * 6 +
		SOC15_FLUSH_GPU_TLB_NUM_REG_WAIT * 8 +
		8 + /* jpeg_v2_0_dec_ring_emit_vm_flush */
		18 + 18 + /* jpeg_v2_0_dec_ring_emit_fence x2 vm fence */
		8 + 16,
	.emit_ib_size = 24, /* jpeg_v2_0_dec_ring_emit_ib */
	.emit_ib = jpeg_v2_0_dec_ring_emit_ib,
	.emit_fence = jpeg_v2_0_dec_ring_emit_fence,
	.emit_vm_flush = jpeg_v2_0_dec_ring_emit_vm_flush,
	.test_ring = amdgpu_jpeg_dec_ring_test_ring,
	.test_ib = amdgpu_jpeg_dec_ring_test_ib,
	.insert_nop = jpeg_v2_0_dec_ring_nop,
	.insert_start = jpeg_v2_0_dec_ring_insert_start,
	.insert_end = jpeg_v2_0_dec_ring_insert_end,
	.pad_ib = amdgpu_ring_generic_pad_ib,
	.begin_use = amdgpu_jpeg_ring_begin_use,
	.end_use = amdgpu_jpeg_ring_end_use,
	.emit_wreg = jpeg_v2_0_dec_ring_emit_wreg,
	.emit_reg_wait = jpeg_v2_0_dec_ring_emit_reg_wait,
	.emit_reg_write_reg_wait = amdgpu_ring_emit_reg_write_reg_wait_helper,
	.reset = jpeg_v2_0_ring_reset,
};

static void jpeg_v2_0_set_dec_ring_funcs(struct amdgpu_device *adev)
{
	adev->jpeg.inst->ring_dec->funcs = &jpeg_v2_0_dec_ring_vm_funcs;
}

static const struct amdgpu_irq_src_funcs jpeg_v2_0_irq_funcs = {
	.set = jpeg_v2_0_set_interrupt_state,
	.process = jpeg_v2_0_process_interrupt,
};

static void jpeg_v2_0_set_irq_funcs(struct amdgpu_device *adev)
{
	adev->jpeg.inst->irq.num_types = 1;
	adev->jpeg.inst->irq.funcs = &jpeg_v2_0_irq_funcs;
}

const struct amdgpu_ip_block_version jpeg_v2_0_ip_block = {
		.type = AMD_IP_BLOCK_TYPE_JPEG,
		.major = 2,
		.minor = 0,
		.rev = 0,
		.funcs = &jpeg_v2_0_ip_funcs,
};

/**
 * jpeg_v2_dec_ring_parse_cs - command submission parser
 *
 * @parser: Command submission parser context
 * @job: the job to parse
 * @ib: the IB to parse
 *
 * Parse the command stream, return -EINVAL for invalid packet,
 * 0 otherwise
 */
int jpeg_v2_dec_ring_parse_cs(struct amdgpu_cs_parser *parser,
			      struct amdgpu_job *job,
			      struct amdgpu_ib *ib)
{
	u32 i, reg, res, cond, type;
	struct amdgpu_device *adev = parser->adev;

	for (i = 0; i < ib->length_dw ; i += 2) {
		reg  = CP_PACKETJ_GET_REG(ib->ptr[i]);
		res  = CP_PACKETJ_GET_RES(ib->ptr[i]);
		cond = CP_PACKETJ_GET_COND(ib->ptr[i]);
		type = CP_PACKETJ_GET_TYPE(ib->ptr[i]);

		if (res) /* only support 0 at the moment */
			return -EINVAL;

		switch (type) {
		case PACKETJ_TYPE0:
			if (cond != PACKETJ_CONDITION_CHECK0 || reg < JPEG_REG_RANGE_START ||
			    reg > JPEG_REG_RANGE_END) {
				dev_err(adev->dev, "Invalid packet [0x%08x]!\n", ib->ptr[i]);
				return -EINVAL;
			}
			break;
		case PACKETJ_TYPE3:
			if (cond != PACKETJ_CONDITION_CHECK3 || reg < JPEG_REG_RANGE_START ||
			    reg > JPEG_REG_RANGE_END) {
				dev_err(adev->dev, "Invalid packet [0x%08x]!\n", ib->ptr[i]);
				return -EINVAL;
			}
			break;
		case PACKETJ_TYPE6:
			if (ib->ptr[i] == CP_PACKETJ_NOP)
				continue;
			dev_err(adev->dev, "Invalid packet [0x%08x]!\n", ib->ptr[i]);
			return -EINVAL;
		default:
			dev_err(adev->dev, "Unknown packet type %d !\n", type);
			return -EINVAL;
		}
	}

	return 0;
}<|MERGE_RESOLUTION|>--- conflicted
+++ resolved
@@ -707,11 +707,7 @@
 	bool enable = (state == AMD_CG_STATE_GATE);
 
 	if (enable) {
-<<<<<<< HEAD
-		if (!jpeg_v2_0_is_idle(adev))
-=======
 		if (!jpeg_v2_0_is_idle(ip_block))
->>>>>>> e8a457b7
 			return -EBUSY;
 		jpeg_v2_0_enable_clock_gating(adev);
 	} else {
