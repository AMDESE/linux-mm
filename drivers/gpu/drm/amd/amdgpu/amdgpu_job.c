/*
 * Copyright 2015 Advanced Micro Devices, Inc.
 *
 * Permission is hereby granted, free of charge, to any person obtaining a
 * copy of this software and associated documentation files (the "Software"),
 * to deal in the Software without restriction, including without limitation
 * the rights to use, copy, modify, merge, publish, distribute, sublicense,
 * and/or sell copies of the Software, and to permit persons to whom the
 * Software is furnished to do so, subject to the following conditions:
 *
 * The above copyright notice and this permission notice shall be included in
 * all copies or substantial portions of the Software.
 *
 * THE SOFTWARE IS PROVIDED "AS IS", WITHOUT WARRANTY OF ANY KIND, EXPRESS OR
 * IMPLIED, INCLUDING BUT NOT LIMITED TO THE WARRANTIES OF MERCHANTABILITY,
 * FITNESS FOR A PARTICULAR PURPOSE AND NONINFRINGEMENT.  IN NO EVENT SHALL
 * THE COPYRIGHT HOLDER(S) OR AUTHOR(S) BE LIABLE FOR ANY CLAIM, DAMAGES OR
 * OTHER LIABILITY, WHETHER IN AN ACTION OF CONTRACT, TORT OR OTHERWISE,
 * ARISING FROM, OUT OF OR IN CONNECTION WITH THE SOFTWARE OR THE USE OR
 * OTHER DEALINGS IN THE SOFTWARE.
 *
 *
 */
#include <linux/kthread.h>
#include <linux/wait.h>
#include <linux/sched.h>

#include <drm/drm_drv.h>

#include "amdgpu.h"
#include "amdgpu_trace.h"
#include "amdgpu_reset.h"
#include "amdgpu_dev_coredump.h"
#include "amdgpu_xgmi.h"

static void amdgpu_job_do_core_dump(struct amdgpu_device *adev,
				    struct amdgpu_job *job)
{
	int i;

	dev_info(adev->dev, "Dumping IP State\n");
	for (i = 0; i < adev->num_ip_blocks; i++)
		if (adev->ip_blocks[i].version->funcs->dump_ip_state)
			adev->ip_blocks[i].version->funcs
				->dump_ip_state((void *)&adev->ip_blocks[i]);
	dev_info(adev->dev, "Dumping IP State Completed\n");

	amdgpu_coredump(adev, true, false, job);
}

static void amdgpu_job_core_dump(struct amdgpu_device *adev,
				 struct amdgpu_job *job)
{
	struct list_head device_list, *device_list_handle =  NULL;
	struct amdgpu_device *tmp_adev = NULL;
	struct amdgpu_hive_info *hive = NULL;

	if (!amdgpu_sriov_vf(adev))
		hive = amdgpu_get_xgmi_hive(adev);
	if (hive)
		mutex_lock(&hive->hive_lock);
	/*
	 * Reuse the logic in amdgpu_device_gpu_recover() to build list of
	 * devices for code dump
	 */
	INIT_LIST_HEAD(&device_list);
	if (!amdgpu_sriov_vf(adev) && (adev->gmc.xgmi.num_physical_nodes > 1) && hive) {
		list_for_each_entry(tmp_adev, &hive->device_list, gmc.xgmi.head)
			list_add_tail(&tmp_adev->reset_list, &device_list);
		if (!list_is_first(&adev->reset_list, &device_list))
			list_rotate_to_front(&adev->reset_list, &device_list);
		device_list_handle = &device_list;
	} else {
		list_add_tail(&adev->reset_list, &device_list);
		device_list_handle = &device_list;
	}

	/* Do the coredump for each device */
	list_for_each_entry(tmp_adev, device_list_handle, reset_list)
		amdgpu_job_do_core_dump(tmp_adev, job);

	if (hive) {
		mutex_unlock(&hive->hive_lock);
		amdgpu_put_xgmi_hive(hive);
	}
}

static enum drm_gpu_sched_stat amdgpu_job_timedout(struct drm_sched_job *s_job)
{
	struct amdgpu_ring *ring = to_amdgpu_ring(s_job->sched);
	struct amdgpu_job *job = to_amdgpu_job(s_job);
	struct amdgpu_task_info *ti;
	struct amdgpu_device *adev = ring->adev;
	int idx;
	int r;

	if (!drm_dev_enter(adev_to_drm(adev), &idx)) {
		dev_info(adev->dev, "%s - device unplugged skipping recovery on scheduler:%s",
			 __func__, s_job->sched->name);

		/* Effectively the job is aborted as the device is gone */
		return DRM_GPU_SCHED_STAT_ENODEV;
	}

	/*
	 * Do the coredump immediately after a job timeout to get a very
	 * close dump/snapshot/representation of GPU's current error status
	 * Skip it for SRIOV, since VF FLR will be triggered by host driver
	 * before job timeout
	 */
	if (!amdgpu_sriov_vf(adev))
		amdgpu_job_core_dump(adev, job);

	if (amdgpu_gpu_recovery &&
	    amdgpu_ring_soft_recovery(ring, job->vmid, s_job->s_fence->parent)) {
		dev_err(adev->dev, "ring %s timeout, but soft recovered\n",
			s_job->sched->name);
		goto exit;
	}

	dev_err(adev->dev, "ring %s timeout, signaled seq=%u, emitted seq=%u\n",
		job->base.sched->name, atomic_read(&ring->fence_drv.last_seq),
		ring->fence_drv.sync_seq);

	ti = amdgpu_vm_get_task_info_pasid(ring->adev, job->pasid);
	if (ti) {
		dev_err(adev->dev,
			"Process information: process %s pid %d thread %s pid %d\n",
			ti->process_name, ti->tgid, ti->task_name, ti->pid);
		amdgpu_vm_put_task_info(ti);
	}

	/* attempt a per ring reset */
	if (unlikely(adev->debug_disable_gpu_ring_reset)) {
		dev_err(adev->dev, "Ring reset disabled by debug mask\n");
	} else if (amdgpu_gpu_recovery && ring->funcs->reset) {
		bool is_guilty;

		dev_err(adev->dev, "Starting %s ring reset\n", s_job->sched->name);
		/* stop the scheduler, but don't mess with the
		 * bad job yet because if ring reset fails
		 * we'll fall back to full GPU reset.
		 */
		drm_sched_wqueue_stop(&ring->sched);

		/* for engine resets, we need to reset the engine,
		 * but individual queues may be unaffected.
		 * check here to make sure the accounting is correct.
		 */
		if (ring->funcs->is_guilty)
			is_guilty = ring->funcs->is_guilty(ring);
		else
			is_guilty = true;

		if (is_guilty)
			dma_fence_set_error(&s_job->s_fence->finished, -ETIME);

		r = amdgpu_ring_reset(ring, job->vmid);
		if (!r) {
			if (amdgpu_ring_sched_ready(ring))
				drm_sched_stop(&ring->sched, s_job);
			if (is_guilty) {
				atomic_inc(&ring->adev->gpu_reset_counter);
				amdgpu_fence_driver_force_completion(ring);
			}
			if (amdgpu_ring_sched_ready(ring))
				drm_sched_start(&ring->sched, 0);
			dev_err(adev->dev, "Ring %s reset succeeded\n", ring->sched.name);
			drm_dev_wedged_event(adev_to_drm(adev), DRM_WEDGE_RECOVERY_NONE);
			goto exit;
		}
		dev_err(adev->dev, "Ring %s reset failure\n", ring->sched.name);
	}
	dma_fence_set_error(&s_job->s_fence->finished, -ETIME);

	if (amdgpu_device_should_recover_gpu(ring->adev)) {
		struct amdgpu_reset_context reset_context;
		memset(&reset_context, 0, sizeof(reset_context));

		reset_context.method = AMD_RESET_METHOD_NONE;
		reset_context.reset_req_dev = adev;
		reset_context.src = AMDGPU_RESET_SRC_JOB;
		clear_bit(AMDGPU_NEED_FULL_RESET, &reset_context.flags);

		/*
		 * To avoid an unnecessary extra coredump, as we have already
		 * got the very close representation of GPU's error status
		 */
		set_bit(AMDGPU_SKIP_COREDUMP, &reset_context.flags);

		r = amdgpu_device_gpu_recover(ring->adev, job, &reset_context);
		if (r)
			dev_err(adev->dev, "GPU Recovery Failed: %d\n", r);
	} else {
		drm_sched_suspend_timeout(&ring->sched);
		if (amdgpu_sriov_vf(adev))
			adev->virt.tdr_debug = true;
	}

exit:
	drm_dev_exit(idx);
	return DRM_GPU_SCHED_STAT_NOMINAL;
}

int amdgpu_job_alloc(struct amdgpu_device *adev, struct amdgpu_vm *vm,
		     struct drm_sched_entity *entity, void *owner,
		     unsigned int num_ibs, struct amdgpu_job **job)
{
	if (num_ibs == 0)
		return -EINVAL;

	*job = kzalloc(struct_size(*job, ibs, num_ibs), GFP_KERNEL);
	if (!*job)
		return -ENOMEM;

	(*job)->vm = vm;

	amdgpu_sync_create(&(*job)->explicit_sync);
	(*job)->generation = amdgpu_vm_generation(adev, vm);
	(*job)->vm_pd_addr = AMDGPU_BO_INVALID_OFFSET;

	if (!entity)
		return 0;

	return drm_sched_job_init(&(*job)->base, entity, 1, owner);
}

int amdgpu_job_alloc_with_ib(struct amdgpu_device *adev,
			     struct drm_sched_entity *entity, void *owner,
			     size_t size, enum amdgpu_ib_pool_type pool_type,
			     struct amdgpu_job **job)
{
	int r;

	r = amdgpu_job_alloc(adev, NULL, entity, owner, 1, job);
	if (r)
		return r;

	(*job)->num_ibs = 1;
	r = amdgpu_ib_get(adev, NULL, size, pool_type, &(*job)->ibs[0]);
	if (r) {
		if (entity)
			drm_sched_job_cleanup(&(*job)->base);
		kfree(*job);
	}

	return r;
}

void amdgpu_job_set_resources(struct amdgpu_job *job, struct amdgpu_bo *gds,
			      struct amdgpu_bo *gws, struct amdgpu_bo *oa)
{
	if (gds) {
		job->gds_base = amdgpu_bo_gpu_offset(gds) >> PAGE_SHIFT;
		job->gds_size = amdgpu_bo_size(gds) >> PAGE_SHIFT;
	}
	if (gws) {
		job->gws_base = amdgpu_bo_gpu_offset(gws) >> PAGE_SHIFT;
		job->gws_size = amdgpu_bo_size(gws) >> PAGE_SHIFT;
	}
	if (oa) {
		job->oa_base = amdgpu_bo_gpu_offset(oa) >> PAGE_SHIFT;
		job->oa_size = amdgpu_bo_size(oa) >> PAGE_SHIFT;
	}
}

void amdgpu_job_free_resources(struct amdgpu_job *job)
{
	struct dma_fence *f;
	unsigned i;

	/* Check if any fences where initialized */
	if (job->base.s_fence && job->base.s_fence->finished.ops)
		f = &job->base.s_fence->finished;
	else if (job->hw_fence.ops)
		f = &job->hw_fence;
	else
		f = NULL;

	for (i = 0; i < job->num_ibs; ++i)
		amdgpu_ib_free(&job->ibs[i], f);
}

static void amdgpu_job_free_cb(struct drm_sched_job *s_job)
{
	struct amdgpu_job *job = to_amdgpu_job(s_job);

	drm_sched_job_cleanup(s_job);

	amdgpu_sync_free(&job->explicit_sync);

	/* only put the hw fence if has embedded fence */
	if (!job->hw_fence.ops)
		kfree(job);
	else
		dma_fence_put(&job->hw_fence);
}

void amdgpu_job_set_gang_leader(struct amdgpu_job *job,
				struct amdgpu_job *leader)
{
	struct dma_fence *fence = &leader->base.s_fence->scheduled;

	WARN_ON(job->gang_submit);

	/*
	 * Don't add a reference when we are the gang leader to avoid circle
	 * dependency.
	 */
	if (job != leader)
		dma_fence_get(fence);
	job->gang_submit = fence;
}

void amdgpu_job_free(struct amdgpu_job *job)
{
	if (job->base.entity)
		drm_sched_job_cleanup(&job->base);

	amdgpu_job_free_resources(job);
	amdgpu_sync_free(&job->explicit_sync);
	if (job->gang_submit != &job->base.s_fence->scheduled)
		dma_fence_put(job->gang_submit);

	if (!job->hw_fence.ops)
		kfree(job);
	else
		dma_fence_put(&job->hw_fence);
}

struct dma_fence *amdgpu_job_submit(struct amdgpu_job *job)
{
	struct dma_fence *f;

	drm_sched_job_arm(&job->base);
	f = dma_fence_get(&job->base.s_fence->finished);
	amdgpu_job_free_resources(job);
	drm_sched_entity_push_job(&job->base);

	return f;
}

int amdgpu_job_submit_direct(struct amdgpu_job *job, struct amdgpu_ring *ring,
			     struct dma_fence **fence)
{
	int r;

	job->base.sched = &ring->sched;
	r = amdgpu_ib_schedule(ring, job->num_ibs, job->ibs, job, fence);

	if (r)
		return r;

	amdgpu_job_free(job);
	return 0;
}

static struct dma_fence *
amdgpu_job_prepare_job(struct drm_sched_job *sched_job,
		      struct drm_sched_entity *s_entity)
{
	struct amdgpu_ring *ring = to_amdgpu_ring(s_entity->rq->sched);
	struct amdgpu_job *job = to_amdgpu_job(sched_job);
	struct dma_fence *fence;
	int r;

	r = drm_sched_entity_error(s_entity);
	if (r)
		goto error;

	if (job->gang_submit) {
		fence = amdgpu_device_switch_gang(ring->adev, job->gang_submit);
		if (fence)
			return fence;
	}

	fence = amdgpu_device_enforce_isolation(ring->adev, ring, job);
	if (fence)
		return fence;

	if (job->vm && !job->vmid) {
		r = amdgpu_vmid_grab(job->vm, ring, job, &fence);
		if (r) {
			dev_err(ring->adev->dev, "Error getting VM ID (%d)\n", r);
			goto error;
		}
		/*
		 * The VM structure might be released after the VMID is
		 * assigned, we had multiple problems with people trying to use
		 * the VM pointer so better set it to NULL.
		 */
		if (!fence)
			job->vm = NULL;
<<<<<<< HEAD
=======
		return fence;
>>>>>>> e8a457b7
	}

	return NULL;

error:
	dma_fence_set_error(&job->base.s_fence->finished, r);
	return NULL;
}

static struct dma_fence *amdgpu_job_run(struct drm_sched_job *sched_job)
{
	struct amdgpu_ring *ring = to_amdgpu_ring(sched_job->sched);
	struct amdgpu_device *adev = ring->adev;
	struct dma_fence *fence = NULL, *finished;
	struct amdgpu_job *job;
	int r = 0;

	job = to_amdgpu_job(sched_job);
	finished = &job->base.s_fence->finished;

	trace_amdgpu_sched_run_job(job);

	/* Skip job if VRAM is lost and never resubmit gangs */
	if (job->generation != amdgpu_vm_generation(adev, job->vm) ||
	    (job->job_run_counter && job->gang_submit))
		dma_fence_set_error(finished, -ECANCELED);

	if (finished->error < 0) {
		dev_dbg(adev->dev, "Skip scheduling IBs in ring(%s)",
			ring->name);
	} else {
		r = amdgpu_ib_schedule(ring, job->num_ibs, job->ibs, job,
				       &fence);
		if (r)
			dev_err(adev->dev,
				"Error scheduling IBs (%d) in ring(%s)", r,
				ring->name);
	}

	job->job_run_counter++;
	amdgpu_job_free_resources(job);

	fence = r ? ERR_PTR(r) : fence;
	return fence;
}

/*
 * This is a duplicate function from DRM scheduler sched_internal.h.
 * Plan is to remove it when amdgpu_job_stop_all_jobs_on_sched is removed, due
 * latter being incorrect and racy.
 *
 * See https://lore.kernel.org/amd-gfx/44edde63-7181-44fb-a4f7-94e50514f539@amd.com/
 */
static struct drm_sched_job *
drm_sched_entity_queue_pop(struct drm_sched_entity *entity)
{
	struct spsc_node *node;

	node = spsc_queue_pop(&entity->job_queue);
	if (!node)
		return NULL;

	return container_of(node, struct drm_sched_job, queue_node);
}

void amdgpu_job_stop_all_jobs_on_sched(struct drm_gpu_scheduler *sched)
{
	struct drm_sched_job *s_job;
	struct drm_sched_entity *s_entity = NULL;
	int i;

	/* Signal all jobs not yet scheduled */
	for (i = DRM_SCHED_PRIORITY_KERNEL; i < sched->num_rqs; i++) {
		struct drm_sched_rq *rq = sched->sched_rq[i];
		spin_lock(&rq->lock);
		list_for_each_entry(s_entity, &rq->entities, list) {
			while ((s_job = drm_sched_entity_queue_pop(s_entity))) {
				struct drm_sched_fence *s_fence = s_job->s_fence;

				dma_fence_signal(&s_fence->scheduled);
				dma_fence_set_error(&s_fence->finished, -EHWPOISON);
				dma_fence_signal(&s_fence->finished);
			}
		}
		spin_unlock(&rq->lock);
	}

	/* Signal all jobs already scheduled to HW */
	list_for_each_entry(s_job, &sched->pending_list, list) {
		struct drm_sched_fence *s_fence = s_job->s_fence;

		dma_fence_set_error(&s_fence->finished, -EHWPOISON);
		dma_fence_signal(&s_fence->finished);
	}
}

const struct drm_sched_backend_ops amdgpu_sched_ops = {
	.prepare_job = amdgpu_job_prepare_job,
	.run_job = amdgpu_job_run,
	.timedout_job = amdgpu_job_timedout,
	.free_job = amdgpu_job_free_cb
};<|MERGE_RESOLUTION|>--- conflicted
+++ resolved
@@ -391,10 +391,7 @@
 		 */
 		if (!fence)
 			job->vm = NULL;
-<<<<<<< HEAD
-=======
 		return fence;
->>>>>>> e8a457b7
 	}
 
 	return NULL;
