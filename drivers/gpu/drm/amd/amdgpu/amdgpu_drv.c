--- conflicted
+++ resolved
@@ -288,10 +288,7 @@
  * DOC: gttsize (int)
  * Restrict the size of GTT domain (for userspace use) in MiB for testing.
  * The default is -1 (Use value specified by TTM).
-<<<<<<< HEAD
-=======
  * This parameter is deprecated and will be removed in the future.
->>>>>>> e8a457b7
  */
 MODULE_PARM_DESC(gttsize, "Size of the GTT userspace domain in megabytes (-1 = auto)");
 module_param_named(gttsize, amdgpu_gtt_size, int, 0600);
