--- conflicted
+++ resolved
@@ -85,17 +85,10 @@
 static void vcn_v1_0_set_dec_ring_funcs(struct amdgpu_device *adev);
 static void vcn_v1_0_set_enc_ring_funcs(struct amdgpu_device *adev);
 static void vcn_v1_0_set_irq_funcs(struct amdgpu_device *adev);
-<<<<<<< HEAD
-static int vcn_v1_0_set_powergating_state(struct amdgpu_ip_block *ip_block,
-				enum amd_powergating_state state);
-static int vcn_v1_0_pause_dpg_mode(struct amdgpu_device *adev,
-				int inst_idx, struct dpg_pause_state *new_state);
-=======
 static int vcn_v1_0_set_pg_state(struct amdgpu_vcn_inst *vinst,
 				 enum amd_powergating_state state);
 static int vcn_v1_0_pause_dpg_mode(struct amdgpu_vcn_inst *vinst,
 				   struct dpg_pause_state *new_state);
->>>>>>> e8a457b7
 
 static void vcn_v1_0_idle_work_handler(struct work_struct *work);
 static void vcn_v1_0_ring_begin_use(struct amdgpu_ring *ring);
@@ -289,15 +282,9 @@
 	cancel_delayed_work_sync(&vinst->idle_work);
 
 	if ((adev->pg_flags & AMD_PG_SUPPORT_VCN_DPG) ||
-<<<<<<< HEAD
-		(adev->vcn.cur_state != AMD_PG_STATE_GATE &&
-		 RREG32_SOC15(VCN, 0, mmUVD_STATUS))) {
-		vcn_v1_0_set_powergating_state(ip_block, AMD_PG_STATE_GATE);
-=======
 	    (vinst->cur_state != AMD_PG_STATE_GATE &&
 	     RREG32_SOC15(VCN, 0, mmUVD_STATUS))) {
 		vinst->set_pg_state(vinst, AMD_PG_STATE_GATE);
->>>>>>> e8a457b7
 	}
 
 	return 0;
@@ -360,10 +347,7 @@
  */
 static void vcn_v1_0_mc_resume_spg_mode(struct amdgpu_vcn_inst *vinst)
 {
-<<<<<<< HEAD
-=======
 	struct amdgpu_device *adev = vinst->adev;
->>>>>>> e8a457b7
 	uint32_t size = AMDGPU_GPU_PAGE_ALIGN(adev->vcn.inst[0].fw->size + 4);
 	uint32_t offset;
 
@@ -431,10 +415,7 @@
 
 static void vcn_v1_0_mc_resume_dpg_mode(struct amdgpu_vcn_inst *vinst)
 {
-<<<<<<< HEAD
-=======
 	struct amdgpu_device *adev = vinst->adev;
->>>>>>> e8a457b7
 	uint32_t size = AMDGPU_GPU_PAGE_ALIGN(adev->vcn.inst[0].fw->size + 4);
 	uint32_t offset;
 
@@ -1437,19 +1418,12 @@
 					  enum amd_clockgating_state state)
 {
 	struct amdgpu_device *adev = ip_block->adev;
-<<<<<<< HEAD
-=======
 	struct amdgpu_vcn_inst *vinst = adev->vcn.inst;
->>>>>>> e8a457b7
 	bool enable = (state == AMD_CG_STATE_GATE);
 
 	if (enable) {
 		/* wait for STATUS to clear */
-<<<<<<< HEAD
-		if (!vcn_v1_0_is_idle(adev))
-=======
 		if (!vcn_v1_0_is_idle(ip_block))
->>>>>>> e8a457b7
 			return -EBUSY;
 		vcn_v1_0_enable_clock_gating(vinst);
 	} else {
@@ -1846,13 +1820,8 @@
 	}
 }
 
-<<<<<<< HEAD
-static int vcn_v1_0_set_powergating_state(struct amdgpu_ip_block *ip_block,
-					  enum amd_powergating_state state)
-=======
 static int vcn_v1_0_set_pg_state(struct amdgpu_vcn_inst *vinst,
 				 enum amd_powergating_state state)
->>>>>>> e8a457b7
 {
 	/* This doesn't actually powergate the VCN block.
 	 * That's done in the dpm code via the SMC.  This
@@ -1862,10 +1831,6 @@
 	 * the smc and the hw blocks
 	 */
 	int ret;
-<<<<<<< HEAD
-	struct amdgpu_device *adev = ip_block->adev;
-=======
->>>>>>> e8a457b7
 
 	if (state == vinst->cur_state)
 		return 0;
