--- conflicted
+++ resolved
@@ -88,17 +88,10 @@
 static int vcn_v4_0_3_start_sriov(struct amdgpu_device *adev);
 static void vcn_v4_0_3_set_unified_ring_funcs(struct amdgpu_device *adev);
 static void vcn_v4_0_3_set_irq_funcs(struct amdgpu_device *adev);
-<<<<<<< HEAD
-static int vcn_v4_0_3_set_powergating_state(struct amdgpu_ip_block *ip_block,
-		enum amd_powergating_state state);
-static int vcn_v4_0_3_pause_dpg_mode(struct amdgpu_device *adev,
-		int inst_idx, struct dpg_pause_state *new_state);
-=======
 static int vcn_v4_0_3_set_pg_state(struct amdgpu_vcn_inst *vinst,
 				   enum amd_powergating_state state);
 static int vcn_v4_0_3_pause_dpg_mode(struct amdgpu_vcn_inst *vinst,
 				     struct dpg_pause_state *new_state);
->>>>>>> e8a457b7
 static void vcn_v4_0_3_unified_ring_set_wptr(struct amdgpu_ring *ring);
 static void vcn_v4_0_3_set_ras_funcs(struct amdgpu_device *adev);
 static void vcn_v4_0_3_enable_ras(struct amdgpu_device *adev,
@@ -380,16 +373,11 @@
 	for (i = 0; i < adev->vcn.num_vcn_inst; ++i) {
 		struct amdgpu_vcn_inst *vinst = &adev->vcn.inst[i];
 
-<<<<<<< HEAD
-	if (adev->vcn.cur_state != AMD_PG_STATE_GATE)
-		vcn_v4_0_3_set_powergating_state(ip_block, AMD_PG_STATE_GATE);
-=======
 		cancel_delayed_work_sync(&vinst->idle_work);
 
 		if (vinst->cur_state != AMD_PG_STATE_GATE)
 			vinst->set_pg_state(vinst, AMD_PG_STATE_GATE);
 	}
->>>>>>> e8a457b7
 
 	return 0;
 }
@@ -1182,15 +1170,8 @@
 	int j, k, r, vcn_inst;
 	uint32_t tmp;
 
-<<<<<<< HEAD
-	for (i = 0; i < adev->vcn.num_vcn_inst; ++i) {
-		if (adev->pm.dpm_enabled)
-			amdgpu_dpm_enable_vcn(adev, true, i);
-	}
-=======
 	if (adev->pg_flags & AMD_PG_SUPPORT_VCN_DPG)
 		return vcn_v4_0_3_start_dpg_mode(vinst, adev->vcn.inst[i].indirect_sram);
->>>>>>> e8a457b7
 
 	vcn_inst = GET_INST(VCN, i);
 	/* set VCN status busy */
@@ -1454,19 +1435,8 @@
 	/* clear VCN status */
 	WREG32_SOC15(VCN, vcn_inst, regUVD_STATUS, 0);
 
-<<<<<<< HEAD
-		/* apply HW clock gating */
-		vcn_v4_0_3_enable_clock_gating(adev, i);
-	}
-Done:
-	for (i = 0; i < adev->vcn.num_vcn_inst; ++i) {
-		if (adev->pm.dpm_enabled)
-			amdgpu_dpm_enable_vcn(adev, false, i);
-	}
-=======
 	/* apply HW clock gating */
 	vcn_v4_0_3_enable_clock_gating(vinst);
->>>>>>> e8a457b7
 
 Done:
 	return 0;
@@ -1714,27 +1684,11 @@
 	return 0;
 }
 
-<<<<<<< HEAD
-/**
- * vcn_v4_0_3_set_powergating_state - set VCN block powergating state
- *
- * @ip_block: amdgpu_ip_block pointer
- * @state: power gating state
- *
- * Set VCN block powergating state
- */
-static int vcn_v4_0_3_set_powergating_state(struct amdgpu_ip_block *ip_block,
-					  enum amd_powergating_state state)
-{
-	struct amdgpu_device *adev = ip_block->adev;
-	int ret;
-=======
 static int vcn_v4_0_3_set_pg_state(struct amdgpu_vcn_inst *vinst,
 				   enum amd_powergating_state state)
 {
 	struct amdgpu_device *adev = vinst->adev;
 	int ret = 0;
->>>>>>> e8a457b7
 
 	/* for SRIOV, guest should not control VCN Power-gating
 	 * MMSCH FW should control Power-gating and clock-gating
@@ -2006,20 +1960,13 @@
 	misc0 = bank->regs[ACA_REG_IDX_MISC0];
 	switch (type) {
 	case ACA_SMU_TYPE_UE:
-<<<<<<< HEAD
-=======
 		bank->aca_err_type = ACA_ERROR_TYPE_UE;
->>>>>>> e8a457b7
 		ret = aca_error_cache_log_bank_error(handle, &info, ACA_ERROR_TYPE_UE,
 						     1ULL);
 		break;
 	case ACA_SMU_TYPE_CE:
-<<<<<<< HEAD
-		ret = aca_error_cache_log_bank_error(handle, &info, ACA_ERROR_TYPE_CE,
-=======
 		bank->aca_err_type = ACA_BANK_ERR_CE_DE_DECODE(bank);
 		ret = aca_error_cache_log_bank_error(handle, &info, bank->aca_err_type,
->>>>>>> e8a457b7
 						     ACA_REG__MISC0__ERRCNT(misc0));
 		break;
 	default:
