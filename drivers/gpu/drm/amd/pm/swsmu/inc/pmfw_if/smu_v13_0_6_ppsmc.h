--- conflicted
+++ resolved
@@ -92,11 +92,7 @@
 #define PPSMC_MSG_McaBankCeDumpDW                   0x3B
 #define PPSMC_MSG_SelectPLPDMode                    0x40
 #define PPSMC_MSG_RmaDueToBadPageThreshold          0x43
-<<<<<<< HEAD
-#define PPSMC_MSG_SelectPstatePolicy                0x44
-=======
 #define PPSMC_MSG_SetThrottlingPolicy               0x44
->>>>>>> e8a457b7
 #define PPSMC_MSG_ResetSDMA                         0x4D
 #define PPSMC_Message_Count                         0x4E
 
