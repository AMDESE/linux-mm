// SPDX-License-Identifier: GPL-2.0
/* Copyright (c) 2017-2019 The Linux Foundation. All rights reserved. */

#include <linux/bitfield.h>
#include <linux/clk.h>
#include <linux/interconnect.h>
#include <linux/of_platform.h>
#include <linux/platform_device.h>
#include <linux/pm_domain.h>
#include <linux/pm_opp.h>
#include <soc/qcom/cmd-db.h>
#include <soc/qcom/tcs.h>
#include <drm/drm_gem.h>

#include "a6xx_gpu.h"
#include "a6xx_gmu.xml.h"
#include "msm_gem.h"
#include "msm_gpu_trace.h"
#include "msm_mmu.h"

static void a6xx_gmu_fault(struct a6xx_gmu *gmu)
{
	struct a6xx_gpu *a6xx_gpu = container_of(gmu, struct a6xx_gpu, gmu);
	struct adreno_gpu *adreno_gpu = &a6xx_gpu->base;
	struct msm_gpu *gpu = &adreno_gpu->base;

	/* FIXME: add a banner here */
	gmu->hung = true;

	/* Turn off the hangcheck timer while we are resetting */
	del_timer(&gpu->hangcheck_timer);

	/* Queue the GPU handler because we need to treat this as a recovery */
	kthread_queue_work(gpu->worker, &gpu->recover_work);
}

static irqreturn_t a6xx_gmu_irq(int irq, void *data)
{
	struct a6xx_gmu *gmu = data;
	u32 status;

	status = gmu_read(gmu, REG_A6XX_GMU_AO_HOST_INTERRUPT_STATUS);
	gmu_write(gmu, REG_A6XX_GMU_AO_HOST_INTERRUPT_CLR, status);

	if (status & A6XX_GMU_AO_HOST_INTERRUPT_STATUS_WDOG_BITE) {
		dev_err_ratelimited(gmu->dev, "GMU watchdog expired\n");

		a6xx_gmu_fault(gmu);
	}

	if (status &  A6XX_GMU_AO_HOST_INTERRUPT_STATUS_HOST_AHB_BUS_ERROR)
		dev_err_ratelimited(gmu->dev, "GMU AHB bus error\n");

	if (status & A6XX_GMU_AO_HOST_INTERRUPT_STATUS_FENCE_ERR)
		dev_err_ratelimited(gmu->dev, "GMU fence error: 0x%x\n",
			gmu_read(gmu, REG_A6XX_GMU_AHB_FENCE_STATUS));

	return IRQ_HANDLED;
}

static irqreturn_t a6xx_hfi_irq(int irq, void *data)
{
	struct a6xx_gmu *gmu = data;
	u32 status;

	status = gmu_read(gmu, REG_A6XX_GMU_GMU2HOST_INTR_INFO);
	gmu_write(gmu, REG_A6XX_GMU_GMU2HOST_INTR_CLR, status);

	if (status & A6XX_GMU_GMU2HOST_INTR_INFO_CM3_FAULT) {
		dev_err_ratelimited(gmu->dev, "GMU firmware fault\n");

		a6xx_gmu_fault(gmu);
	}

	return IRQ_HANDLED;
}

bool a6xx_gmu_sptprac_is_on(struct a6xx_gmu *gmu)
{
	u32 val;

	/* This can be called from gpu state code so make sure GMU is valid */
	if (!gmu->initialized)
		return false;

	val = gmu_read(gmu, REG_A6XX_GMU_SPTPRAC_PWR_CLK_STATUS);

	return !(val &
		(A6XX_GMU_SPTPRAC_PWR_CLK_STATUS_SPTPRAC_GDSC_POWER_OFF |
		A6XX_GMU_SPTPRAC_PWR_CLK_STATUS_SP_CLOCK_OFF));
}

/* Check to see if the GX rail is still powered */
bool a6xx_gmu_gx_is_on(struct a6xx_gmu *gmu)
{
	u32 val;

	/* This can be called from gpu state code so make sure GMU is valid */
	if (!gmu->initialized)
		return false;

	val = gmu_read(gmu, REG_A6XX_GMU_SPTPRAC_PWR_CLK_STATUS);

	return !(val &
		(A6XX_GMU_SPTPRAC_PWR_CLK_STATUS_GX_HM_GDSC_POWER_OFF |
		A6XX_GMU_SPTPRAC_PWR_CLK_STATUS_GX_HM_CLK_OFF));
}

void a6xx_gmu_set_freq(struct msm_gpu *gpu, struct dev_pm_opp *opp,
		       bool suspended)
{
	struct adreno_gpu *adreno_gpu = to_adreno_gpu(gpu);
	const struct a6xx_info *info = adreno_gpu->info->a6xx;
	struct a6xx_gpu *a6xx_gpu = to_a6xx_gpu(adreno_gpu);
	struct a6xx_gmu *gmu = &a6xx_gpu->gmu;
	u32 perf_index;
	u32 bw_index = 0;
	unsigned long gpu_freq;
	int ret = 0;

	gpu_freq = dev_pm_opp_get_freq(opp);

	if (gpu_freq == gmu->freq)
		return;

	for (perf_index = 0; perf_index < gmu->nr_gpu_freqs - 1; perf_index++)
		if (gpu_freq == gmu->gpu_freqs[perf_index])
			break;

	/* If enabled, find the corresponding DDR bandwidth index */
	if (info->bcms && gmu->nr_gpu_bws > 1) {
		unsigned int bw = dev_pm_opp_get_bw(opp, true, 0);

		for (bw_index = 0; bw_index < gmu->nr_gpu_bws - 1; bw_index++) {
			if (bw == gmu->gpu_bw_table[bw_index])
				break;
		}

		/* Vote AB as a fraction of the max bandwidth, starting from A750 */
		if (bw && adreno_is_a750_family(adreno_gpu)) {
			u64 tmp;

			/* For now, vote for 25% of the bandwidth */
			tmp = bw * 25;
			do_div(tmp, 100);

			/*
			 * The AB vote consists of a 16 bit wide quantized level
			 * against the maximum supported bandwidth.
			 * Quantization can be calculated as below:
			 * vote = (bandwidth * 2^16) / max bandwidth
			 */
			tmp *= MAX_AB_VOTE;
			do_div(tmp, gmu->gpu_bw_table[gmu->nr_gpu_bws - 1]);

			bw_index |= AB_VOTE(clamp(tmp, 1, MAX_AB_VOTE));
			bw_index |= AB_VOTE_ENABLE;
		}
	}

	gmu->current_perf_index = perf_index;
	gmu->freq = gmu->gpu_freqs[perf_index];

	trace_msm_gmu_freq_change(gmu->freq, perf_index);

	/*
	 * This can get called from devfreq while the hardware is idle. Don't
	 * bring up the power if it isn't already active. All we're doing here
	 * is updating the frequency so that when we come back online we're at
	 * the right rate.
	 */
	if (suspended)
		return;

	if (!gmu->legacy) {
		a6xx_hfi_set_freq(gmu, perf_index, bw_index);
		/* With Bandwidth voting, we now vote for all resources, so skip OPP set */
		if (!bw_index)
			dev_pm_opp_set_opp(&gpu->pdev->dev, opp);
		return;
	}

	gmu_write(gmu, REG_A6XX_GMU_DCVS_ACK_OPTION, 0);

	gmu_write(gmu, REG_A6XX_GMU_DCVS_PERF_SETTING,
			((3 & 0xf) << 28) | perf_index);

	/*
	 * Send an invalid index as a vote for the bus bandwidth and let the
	 * firmware decide on the right vote
	 */
	gmu_write(gmu, REG_A6XX_GMU_DCVS_BW_SETTING, 0xff);

	/* Set and clear the OOB for DCVS to trigger the GMU */
	a6xx_gmu_set_oob(gmu, GMU_OOB_DCVS_SET);
	a6xx_gmu_clear_oob(gmu, GMU_OOB_DCVS_SET);

	ret = gmu_read(gmu, REG_A6XX_GMU_DCVS_RETURN);
	if (ret)
		dev_err(gmu->dev, "GMU set GPU frequency error: %d\n", ret);

	dev_pm_opp_set_opp(&gpu->pdev->dev, opp);
}

unsigned long a6xx_gmu_get_freq(struct msm_gpu *gpu)
{
	struct adreno_gpu *adreno_gpu = to_adreno_gpu(gpu);
	struct a6xx_gpu *a6xx_gpu = to_a6xx_gpu(adreno_gpu);
	struct a6xx_gmu *gmu = &a6xx_gpu->gmu;

	return  gmu->freq;
}

static bool a6xx_gmu_check_idle_level(struct a6xx_gmu *gmu)
{
	u32 val;
	int local = gmu->idle_level;

	/* SPTP and IFPC both report as IFPC */
	if (gmu->idle_level == GMU_IDLE_STATE_SPTP)
		local = GMU_IDLE_STATE_IFPC;

	val = gmu_read(gmu, REG_A6XX_GPU_GMU_CX_GMU_RPMH_POWER_STATE);

	if (val == local) {
		if (gmu->idle_level != GMU_IDLE_STATE_IFPC ||
			!a6xx_gmu_gx_is_on(gmu))
			return true;
	}

	return false;
}

/* Wait for the GMU to get to its most idle state */
int a6xx_gmu_wait_for_idle(struct a6xx_gmu *gmu)
{
	return spin_until(a6xx_gmu_check_idle_level(gmu));
}

static int a6xx_gmu_start(struct a6xx_gmu *gmu)
{
	struct a6xx_gpu *a6xx_gpu = container_of(gmu, struct a6xx_gpu, gmu);
	struct adreno_gpu *adreno_gpu = &a6xx_gpu->base;
	u32 mask, reset_val, val;
	int ret;

	val = gmu_read(gmu, REG_A6XX_GMU_CM3_DTCM_START + 0xff8);
	if (val <= 0x20010004) {
		mask = 0xffffffff;
		reset_val = 0xbabeface;
	} else {
		mask = 0x1ff;
		reset_val = 0x100;
	}

	gmu_write(gmu, REG_A6XX_GMU_CM3_SYSRESET, 1);

	/* Set the log wptr index
	 * note: downstream saves the value in poweroff and restores it here
	 */
	if (adreno_is_a7xx(adreno_gpu))
		gmu_write(gmu, REG_A7XX_GMU_GENERAL_9, 0);
	else
		gmu_write(gmu, REG_A6XX_GPU_GMU_CX_GMU_PWR_COL_CP_RESP, 0);


	gmu_write(gmu, REG_A6XX_GMU_CM3_SYSRESET, 0);

	ret = gmu_poll_timeout(gmu, REG_A6XX_GMU_CM3_FW_INIT_RESULT, val,
		(val & mask) == reset_val, 100, 10000);

	if (ret)
		DRM_DEV_ERROR(gmu->dev, "GMU firmware initialization timed out\n");

	return ret;
}

static int a6xx_gmu_hfi_start(struct a6xx_gmu *gmu)
{
	u32 val;
	int ret;

	gmu_write(gmu, REG_A6XX_GMU_HFI_CTRL_INIT, 1);

	ret = gmu_poll_timeout(gmu, REG_A6XX_GMU_HFI_CTRL_STATUS, val,
		val & 1, 100, 10000);
	if (ret)
		DRM_DEV_ERROR(gmu->dev, "Unable to start the HFI queues\n");

	return ret;
}

struct a6xx_gmu_oob_bits {
	int set, ack, set_new, ack_new, clear, clear_new;
	const char *name;
};

/* These are the interrupt / ack bits for each OOB request that are set
 * in a6xx_gmu_set_oob and a6xx_clear_oob
 */
static const struct a6xx_gmu_oob_bits a6xx_gmu_oob_bits[] = {
	[GMU_OOB_GPU_SET] = {
		.name = "GPU_SET",
		.set = 16,
		.ack = 24,
		.set_new = 30,
		.ack_new = 31,
		.clear = 24,
		.clear_new = 31,
	},

	[GMU_OOB_PERFCOUNTER_SET] = {
		.name = "PERFCOUNTER",
		.set = 17,
		.ack = 25,
		.set_new = 28,
		.ack_new = 30,
		.clear = 25,
		.clear_new = 29,
	},

	[GMU_OOB_BOOT_SLUMBER] = {
		.name = "BOOT_SLUMBER",
		.set = 22,
		.ack = 30,
		.clear = 30,
	},

	[GMU_OOB_DCVS_SET] = {
		.name = "GPU_DCVS",
		.set = 23,
		.ack = 31,
		.clear = 31,
	},
};

/* Trigger a OOB (out of band) request to the GMU */
int a6xx_gmu_set_oob(struct a6xx_gmu *gmu, enum a6xx_gmu_oob_state state)
{
	int ret;
	u32 val;
	int request, ack;

	WARN_ON_ONCE(!mutex_is_locked(&gmu->lock));

	if (state >= ARRAY_SIZE(a6xx_gmu_oob_bits))
		return -EINVAL;

	if (gmu->legacy) {
		request = a6xx_gmu_oob_bits[state].set;
		ack = a6xx_gmu_oob_bits[state].ack;
	} else {
		request = a6xx_gmu_oob_bits[state].set_new;
		ack = a6xx_gmu_oob_bits[state].ack_new;
		if (!request || !ack) {
			DRM_DEV_ERROR(gmu->dev,
				      "Invalid non-legacy GMU request %s\n",
				      a6xx_gmu_oob_bits[state].name);
			return -EINVAL;
		}
	}

	/* Trigger the equested OOB operation */
	gmu_write(gmu, REG_A6XX_GMU_HOST2GMU_INTR_SET, 1 << request);

	/* Wait for the acknowledge interrupt */
	ret = gmu_poll_timeout(gmu, REG_A6XX_GMU_GMU2HOST_INTR_INFO, val,
		val & (1 << ack), 100, 10000);

	if (ret)
		DRM_DEV_ERROR(gmu->dev,
			"Timeout waiting for GMU OOB set %s: 0x%x\n",
				a6xx_gmu_oob_bits[state].name,
				gmu_read(gmu, REG_A6XX_GMU_GMU2HOST_INTR_INFO));

	/* Clear the acknowledge interrupt */
	gmu_write(gmu, REG_A6XX_GMU_GMU2HOST_INTR_CLR, 1 << ack);

	return ret;
}

/* Clear a pending OOB state in the GMU */
void a6xx_gmu_clear_oob(struct a6xx_gmu *gmu, enum a6xx_gmu_oob_state state)
{
	int bit;

	WARN_ON_ONCE(!mutex_is_locked(&gmu->lock));

	if (state >= ARRAY_SIZE(a6xx_gmu_oob_bits))
		return;

	if (gmu->legacy)
		bit = a6xx_gmu_oob_bits[state].clear;
	else
		bit = a6xx_gmu_oob_bits[state].clear_new;

	gmu_write(gmu, REG_A6XX_GMU_HOST2GMU_INTR_SET, 1 << bit);
}

/* Enable CPU control of SPTP power power collapse */
int a6xx_sptprac_enable(struct a6xx_gmu *gmu)
{
	int ret;
	u32 val;

	if (!gmu->legacy)
		return 0;

	gmu_write(gmu, REG_A6XX_GMU_GX_SPTPRAC_POWER_CONTROL, 0x778000);

	ret = gmu_poll_timeout(gmu, REG_A6XX_GMU_SPTPRAC_PWR_CLK_STATUS, val,
		(val & 0x38) == 0x28, 1, 100);

	if (ret) {
		DRM_DEV_ERROR(gmu->dev, "Unable to power on SPTPRAC: 0x%x\n",
			gmu_read(gmu, REG_A6XX_GMU_SPTPRAC_PWR_CLK_STATUS));
	}

	return 0;
}

/* Disable CPU control of SPTP power power collapse */
void a6xx_sptprac_disable(struct a6xx_gmu *gmu)
{
	u32 val;
	int ret;

	if (!gmu->legacy)
		return;

	/* Make sure retention is on */
	gmu_rmw(gmu, REG_A6XX_GPU_CC_GX_GDSCR, 0, (1 << 11));

	gmu_write(gmu, REG_A6XX_GMU_GX_SPTPRAC_POWER_CONTROL, 0x778001);

	ret = gmu_poll_timeout(gmu, REG_A6XX_GMU_SPTPRAC_PWR_CLK_STATUS, val,
		(val & 0x04), 100, 10000);

	if (ret)
		DRM_DEV_ERROR(gmu->dev, "failed to power off SPTPRAC: 0x%x\n",
			gmu_read(gmu, REG_A6XX_GMU_SPTPRAC_PWR_CLK_STATUS));
}

/* Let the GMU know we are starting a boot sequence */
static int a6xx_gmu_gfx_rail_on(struct a6xx_gmu *gmu)
{
	u32 vote;

	/* Let the GMU know we are getting ready for boot */
	gmu_write(gmu, REG_A6XX_GMU_BOOT_SLUMBER_OPTION, 0);

	/* Choose the "default" power level as the highest available */
	vote = gmu->gx_arc_votes[gmu->nr_gpu_freqs - 1];

	gmu_write(gmu, REG_A6XX_GMU_GX_VOTE_IDX, vote & 0xff);
	gmu_write(gmu, REG_A6XX_GMU_MX_VOTE_IDX, (vote >> 8) & 0xff);

	/* Let the GMU know the boot sequence has started */
	return a6xx_gmu_set_oob(gmu, GMU_OOB_BOOT_SLUMBER);
}

static void a6xx_gemnoc_workaround(struct a6xx_gmu *gmu)
{
	struct a6xx_gpu *a6xx_gpu = container_of(gmu, struct a6xx_gpu, gmu);
	struct adreno_gpu *adreno_gpu = &a6xx_gpu->base;

	/*
	 * GEMNoC can power collapse whilst the GPU is being powered down, resulting
	 * in the power down sequence not being fully executed. That in turn can
	 * prevent CX_GDSC from collapsing. Assert Qactive to avoid this.
	 */
	if (adreno_is_a621(adreno_gpu) || adreno_is_7c3(adreno_gpu))
		gmu_write(gmu, REG_A6XX_GMU_AO_AHB_FENCE_CTRL, BIT(0));
}

/* Let the GMU know that we are about to go into slumber */
static int a6xx_gmu_notify_slumber(struct a6xx_gmu *gmu)
{
	int ret;

	/* Disable the power counter so the GMU isn't busy */
	gmu_write(gmu, REG_A6XX_GMU_CX_GMU_POWER_COUNTER_ENABLE, 0);

	/* Disable SPTP_PC if the CPU is responsible for it */
	if (gmu->idle_level < GMU_IDLE_STATE_SPTP)
		a6xx_sptprac_disable(gmu);

	if (!gmu->legacy) {
		ret = a6xx_hfi_send_prep_slumber(gmu);
		goto out;
	}

	/* Tell the GMU to get ready to slumber */
	gmu_write(gmu, REG_A6XX_GMU_BOOT_SLUMBER_OPTION, 1);

	ret = a6xx_gmu_set_oob(gmu, GMU_OOB_BOOT_SLUMBER);
	a6xx_gmu_clear_oob(gmu, GMU_OOB_BOOT_SLUMBER);

	if (!ret) {
		/* Check to see if the GMU really did slumber */
		if (gmu_read(gmu, REG_A6XX_GPU_GMU_CX_GMU_RPMH_POWER_STATE)
			!= 0x0f) {
			DRM_DEV_ERROR(gmu->dev, "The GMU did not go into slumber\n");
			ret = -ETIMEDOUT;
		}
	}

out:
	a6xx_gemnoc_workaround(gmu);

	/* Put fence into allow mode */
	gmu_write(gmu, REG_A6XX_GMU_AO_AHB_FENCE_CTRL, 0);
	return ret;
}

static int a6xx_rpmh_start(struct a6xx_gmu *gmu)
{
	int ret;
	u32 val;

	gmu_write(gmu, REG_A6XX_GMU_RSCC_CONTROL_REQ, BIT(1));

	ret = gmu_poll_timeout(gmu, REG_A6XX_GMU_RSCC_CONTROL_ACK, val,
		val & (1 << 1), 100, 10000);
	if (ret) {
		DRM_DEV_ERROR(gmu->dev, "Unable to power on the GPU RSC\n");
		return ret;
	}

	ret = gmu_poll_timeout_rscc(gmu, REG_A6XX_RSCC_SEQ_BUSY_DRV0, val,
		!val, 100, 10000);

	if (ret) {
		DRM_DEV_ERROR(gmu->dev, "GPU RSC sequence stuck while waking up the GPU\n");
		return ret;
	}

	gmu_write(gmu, REG_A6XX_GMU_RSCC_CONTROL_REQ, 0);

	return 0;
}

static void a6xx_rpmh_stop(struct a6xx_gmu *gmu)
{
	int ret;
	u32 val;

	gmu_write(gmu, REG_A6XX_GMU_RSCC_CONTROL_REQ, 1);

	ret = gmu_poll_timeout_rscc(gmu, REG_A6XX_GPU_RSCC_RSC_STATUS0_DRV0,
		val, val & (1 << 16), 100, 10000);
	if (ret)
		DRM_DEV_ERROR(gmu->dev, "Unable to power off the GPU RSC\n");

	gmu_write(gmu, REG_A6XX_GMU_RSCC_CONTROL_REQ, 0);
}

static inline void pdc_write(void __iomem *ptr, u32 offset, u32 value)
{
	writel(value, ptr + (offset << 2));
}

static void __iomem *a6xx_gmu_get_mmio(struct platform_device *pdev,
		const char *name);

static void a6xx_gmu_rpmh_init(struct a6xx_gmu *gmu)
{
	struct a6xx_gpu *a6xx_gpu = container_of(gmu, struct a6xx_gpu, gmu);
	struct adreno_gpu *adreno_gpu = &a6xx_gpu->base;
	struct platform_device *pdev = to_platform_device(gmu->dev);
	void __iomem *pdcptr = a6xx_gmu_get_mmio(pdev, "gmu_pdc");
	u32 seqmem0_drv0_reg = REG_A6XX_RSCC_SEQ_MEM_0_DRV0;
	void __iomem *seqptr = NULL;
	uint32_t pdc_address_offset;
	bool pdc_in_aop = false;

	if (IS_ERR(pdcptr))
		goto err;

	if (adreno_is_a650_family(adreno_gpu) ||
	    adreno_is_a7xx(adreno_gpu))
		pdc_in_aop = true;
	else if (adreno_is_a618(adreno_gpu) || adreno_is_a640_family(adreno_gpu))
		pdc_address_offset = 0x30090;
	else if (adreno_is_a619(adreno_gpu))
		pdc_address_offset = 0x300a0;
	else
		pdc_address_offset = 0x30080;

	if (!pdc_in_aop) {
		seqptr = a6xx_gmu_get_mmio(pdev, "gmu_pdc_seq");
		if (IS_ERR(seqptr))
			goto err;
	}

	/* Disable SDE clock gating */
	gmu_write_rscc(gmu, REG_A6XX_GPU_RSCC_RSC_STATUS0_DRV0, BIT(24));

	/* Setup RSC PDC handshake for sleep and wakeup */
	gmu_write_rscc(gmu, REG_A6XX_RSCC_PDC_SLAVE_ID_DRV0, 1);
	gmu_write_rscc(gmu, REG_A6XX_RSCC_HIDDEN_TCS_CMD0_DATA, 0);
	gmu_write_rscc(gmu, REG_A6XX_RSCC_HIDDEN_TCS_CMD0_ADDR, 0);
	gmu_write_rscc(gmu, REG_A6XX_RSCC_HIDDEN_TCS_CMD0_DATA + 2, 0);
	gmu_write_rscc(gmu, REG_A6XX_RSCC_HIDDEN_TCS_CMD0_ADDR + 2, 0);
	gmu_write_rscc(gmu, REG_A6XX_RSCC_HIDDEN_TCS_CMD0_DATA + 4,
		       adreno_is_a740_family(adreno_gpu) ? 0x80000021 : 0x80000000);
	gmu_write_rscc(gmu, REG_A6XX_RSCC_HIDDEN_TCS_CMD0_ADDR + 4, 0);
	gmu_write_rscc(gmu, REG_A6XX_RSCC_OVERRIDE_START_ADDR, 0);
	gmu_write_rscc(gmu, REG_A6XX_RSCC_PDC_SEQ_START_ADDR, 0x4520);
	gmu_write_rscc(gmu, REG_A6XX_RSCC_PDC_MATCH_VALUE_LO, 0x4510);
	gmu_write_rscc(gmu, REG_A6XX_RSCC_PDC_MATCH_VALUE_HI, 0x4514);

	/* The second spin of A7xx GPUs messed with some register offsets.. */
	if (adreno_is_a740_family(adreno_gpu))
		seqmem0_drv0_reg = REG_A7XX_RSCC_SEQ_MEM_0_DRV0_A740;

	/* Load RSC sequencer uCode for sleep and wakeup */
	if (adreno_is_a650_family(adreno_gpu) ||
	    adreno_is_a7xx(adreno_gpu)) {
		gmu_write_rscc(gmu, seqmem0_drv0_reg, 0xeaaae5a0);
		gmu_write_rscc(gmu, seqmem0_drv0_reg + 1, 0xe1a1ebab);
		gmu_write_rscc(gmu, seqmem0_drv0_reg + 2, 0xa2e0a581);
		gmu_write_rscc(gmu, seqmem0_drv0_reg + 3, 0xecac82e2);
		gmu_write_rscc(gmu, seqmem0_drv0_reg + 4, 0x0020edad);
	} else {
		gmu_write_rscc(gmu, REG_A6XX_RSCC_SEQ_MEM_0_DRV0, 0xa7a506a0);
		gmu_write_rscc(gmu, REG_A6XX_RSCC_SEQ_MEM_0_DRV0 + 1, 0xa1e6a6e7);
		gmu_write_rscc(gmu, REG_A6XX_RSCC_SEQ_MEM_0_DRV0 + 2, 0xa2e081e1);
		gmu_write_rscc(gmu, REG_A6XX_RSCC_SEQ_MEM_0_DRV0 + 3, 0xe9a982e2);
		gmu_write_rscc(gmu, REG_A6XX_RSCC_SEQ_MEM_0_DRV0 + 4, 0x0020e8a8);
	}

	if (pdc_in_aop)
		goto setup_pdc;

	/* Load PDC sequencer uCode for power up and power down sequence */
	pdc_write(seqptr, REG_A6XX_PDC_GPU_SEQ_MEM_0, 0xfebea1e1);
	pdc_write(seqptr, REG_A6XX_PDC_GPU_SEQ_MEM_0 + 1, 0xa5a4a3a2);
	pdc_write(seqptr, REG_A6XX_PDC_GPU_SEQ_MEM_0 + 2, 0x8382a6e0);
	pdc_write(seqptr, REG_A6XX_PDC_GPU_SEQ_MEM_0 + 3, 0xbce3e284);
	pdc_write(seqptr, REG_A6XX_PDC_GPU_SEQ_MEM_0 + 4, 0x002081fc);

	/* Set TCS commands used by PDC sequence for low power modes */
	pdc_write(pdcptr, REG_A6XX_PDC_GPU_TCS1_CMD_ENABLE_BANK, 7);
	pdc_write(pdcptr, REG_A6XX_PDC_GPU_TCS1_CMD_WAIT_FOR_CMPL_BANK, 0);
	pdc_write(pdcptr, REG_A6XX_PDC_GPU_TCS1_CONTROL, 0);
	pdc_write(pdcptr, REG_A6XX_PDC_GPU_TCS1_CMD0_MSGID, 0x10108);
	pdc_write(pdcptr, REG_A6XX_PDC_GPU_TCS1_CMD0_ADDR, 0x30010);
	pdc_write(pdcptr, REG_A6XX_PDC_GPU_TCS1_CMD0_DATA, 1);
	pdc_write(pdcptr, REG_A6XX_PDC_GPU_TCS1_CMD0_MSGID + 4, 0x10108);
	pdc_write(pdcptr, REG_A6XX_PDC_GPU_TCS1_CMD0_ADDR + 4, 0x30000);
	pdc_write(pdcptr, REG_A6XX_PDC_GPU_TCS1_CMD0_DATA + 4, 0x0);

	pdc_write(pdcptr, REG_A6XX_PDC_GPU_TCS1_CMD0_MSGID + 8, 0x10108);
	pdc_write(pdcptr, REG_A6XX_PDC_GPU_TCS1_CMD0_ADDR + 8, pdc_address_offset);
	pdc_write(pdcptr, REG_A6XX_PDC_GPU_TCS1_CMD0_DATA + 8, 0x0);

	pdc_write(pdcptr, REG_A6XX_PDC_GPU_TCS3_CMD_ENABLE_BANK, 7);
	pdc_write(pdcptr, REG_A6XX_PDC_GPU_TCS3_CMD_WAIT_FOR_CMPL_BANK, 0);
	pdc_write(pdcptr, REG_A6XX_PDC_GPU_TCS3_CONTROL, 0);
	pdc_write(pdcptr, REG_A6XX_PDC_GPU_TCS3_CMD0_MSGID, 0x10108);
	pdc_write(pdcptr, REG_A6XX_PDC_GPU_TCS3_CMD0_ADDR, 0x30010);
	pdc_write(pdcptr, REG_A6XX_PDC_GPU_TCS3_CMD0_DATA, 2);

	pdc_write(pdcptr, REG_A6XX_PDC_GPU_TCS3_CMD0_MSGID + 4, 0x10108);
	pdc_write(pdcptr, REG_A6XX_PDC_GPU_TCS3_CMD0_ADDR + 4, 0x30000);
	if (adreno_is_a618(adreno_gpu) || adreno_is_a619(adreno_gpu) ||
			adreno_is_a650_family(adreno_gpu))
		pdc_write(pdcptr, REG_A6XX_PDC_GPU_TCS3_CMD0_DATA + 4, 0x2);
	else
		pdc_write(pdcptr, REG_A6XX_PDC_GPU_TCS3_CMD0_DATA + 4, 0x3);
	pdc_write(pdcptr, REG_A6XX_PDC_GPU_TCS3_CMD0_MSGID + 8, 0x10108);
	pdc_write(pdcptr, REG_A6XX_PDC_GPU_TCS3_CMD0_ADDR + 8, pdc_address_offset);
	pdc_write(pdcptr, REG_A6XX_PDC_GPU_TCS3_CMD0_DATA + 8, 0x3);

	/* Setup GPU PDC */
setup_pdc:
	pdc_write(pdcptr, REG_A6XX_PDC_GPU_SEQ_START_ADDR, 0);
	pdc_write(pdcptr, REG_A6XX_PDC_GPU_ENABLE_PDC, 0x80000001);

	/* ensure no writes happen before the uCode is fully written */
	wmb();

	a6xx_rpmh_stop(gmu);

err:
	if (!IS_ERR_OR_NULL(pdcptr))
		iounmap(pdcptr);
	if (!IS_ERR_OR_NULL(seqptr))
		iounmap(seqptr);
}

/*
 * The lowest 16 bits of this value are the number of XO clock cycles for main
 * hysteresis which is set at 0x1680 cycles (300 us).  The higher 16 bits are
 * for the shorter hysteresis that happens after main - this is 0xa (.5 us)
 */

#define GMU_PWR_COL_HYST 0x000a1680

/* Set up the idle state for the GMU */
static void a6xx_gmu_power_config(struct a6xx_gmu *gmu)
{
	struct a6xx_gpu *a6xx_gpu = container_of(gmu, struct a6xx_gpu, gmu);
	struct adreno_gpu *adreno_gpu = &a6xx_gpu->base;

	/* Disable GMU WB/RB buffer */
	gmu_write(gmu, REG_A6XX_GMU_SYS_BUS_CONFIG, 0x1);
	gmu_write(gmu, REG_A6XX_GMU_ICACHE_CONFIG, 0x1);
	gmu_write(gmu, REG_A6XX_GMU_DCACHE_CONFIG, 0x1);

	/* A7xx knows better by default! */
	if (adreno_is_a7xx(adreno_gpu))
		return;

	gmu_write(gmu, REG_A6XX_GMU_PWR_COL_INTER_FRAME_CTRL, 0x9c40400);

	switch (gmu->idle_level) {
	case GMU_IDLE_STATE_IFPC:
		gmu_write(gmu, REG_A6XX_GMU_PWR_COL_INTER_FRAME_HYST,
			GMU_PWR_COL_HYST);
		gmu_rmw(gmu, REG_A6XX_GMU_PWR_COL_INTER_FRAME_CTRL, 0,
			A6XX_GMU_PWR_COL_INTER_FRAME_CTRL_IFPC_ENABLE |
			A6XX_GMU_PWR_COL_INTER_FRAME_CTRL_HM_POWER_COLLAPSE_ENABLE);
		fallthrough;
	case GMU_IDLE_STATE_SPTP:
		gmu_write(gmu, REG_A6XX_GMU_PWR_COL_SPTPRAC_HYST,
			GMU_PWR_COL_HYST);
		gmu_rmw(gmu, REG_A6XX_GMU_PWR_COL_INTER_FRAME_CTRL, 0,
			A6XX_GMU_PWR_COL_INTER_FRAME_CTRL_IFPC_ENABLE |
			A6XX_GMU_PWR_COL_INTER_FRAME_CTRL_SPTPRAC_POWER_CONTROL_ENABLE);
	}

	/* Enable RPMh GPU client */
	gmu_rmw(gmu, REG_A6XX_GMU_RPMH_CTRL, 0,
		A6XX_GMU_RPMH_CTRL_RPMH_INTERFACE_ENABLE |
		A6XX_GMU_RPMH_CTRL_LLC_VOTE_ENABLE |
		A6XX_GMU_RPMH_CTRL_DDR_VOTE_ENABLE |
		A6XX_GMU_RPMH_CTRL_MX_VOTE_ENABLE |
		A6XX_GMU_RPMH_CTRL_CX_VOTE_ENABLE |
		A6XX_GMU_RPMH_CTRL_GFX_VOTE_ENABLE);
}

struct block_header {
	u32 addr;
	u32 size;
	u32 type;
	u32 value;
	u32 data[];
};

static bool fw_block_mem(struct a6xx_gmu_bo *bo, const struct block_header *blk)
{
	if (!in_range(blk->addr, bo->iova, bo->size))
		return false;

	memcpy(bo->virt + blk->addr - bo->iova, blk->data, blk->size);
	return true;
}

static int a6xx_gmu_fw_load(struct a6xx_gmu *gmu)
{
	struct a6xx_gpu *a6xx_gpu = container_of(gmu, struct a6xx_gpu, gmu);
	struct adreno_gpu *adreno_gpu = &a6xx_gpu->base;
	const struct firmware *fw_image = adreno_gpu->fw[ADRENO_FW_GMU];
	const struct block_header *blk;
	u32 reg_offset;
	u32 ver;

	u32 itcm_base = 0x00000000;
	u32 dtcm_base = 0x00040000;

	if (adreno_is_a650_family(adreno_gpu) || adreno_is_a7xx(adreno_gpu))
		dtcm_base = 0x10004000;

	if (gmu->legacy) {
		/* Sanity check the size of the firmware that was loaded */
		if (fw_image->size > 0x8000) {
			DRM_DEV_ERROR(gmu->dev,
				"GMU firmware is bigger than the available region\n");
			return -EINVAL;
		}

		gmu_write_bulk(gmu, REG_A6XX_GMU_CM3_ITCM_START,
			       (u32*) fw_image->data, fw_image->size);
		return 0;
	}


	for (blk = (const struct block_header *) fw_image->data;
	     (const u8*) blk < fw_image->data + fw_image->size;
	     blk = (const struct block_header *) &blk->data[blk->size >> 2]) {
		if (blk->size == 0)
			continue;

		if (in_range(blk->addr, itcm_base, SZ_16K)) {
			reg_offset = (blk->addr - itcm_base) >> 2;
			gmu_write_bulk(gmu,
				REG_A6XX_GMU_CM3_ITCM_START + reg_offset,
				blk->data, blk->size);
		} else if (in_range(blk->addr, dtcm_base, SZ_16K)) {
			reg_offset = (blk->addr - dtcm_base) >> 2;
			gmu_write_bulk(gmu,
				REG_A6XX_GMU_CM3_DTCM_START + reg_offset,
				blk->data, blk->size);
		} else if (!fw_block_mem(&gmu->icache, blk) &&
			   !fw_block_mem(&gmu->dcache, blk) &&
			   !fw_block_mem(&gmu->dummy, blk)) {
			DRM_DEV_ERROR(gmu->dev,
				"failed to match fw block (addr=%.8x size=%d data[0]=%.8x)\n",
				blk->addr, blk->size, blk->data[0]);
		}
	}

	ver = gmu_read(gmu, REG_A6XX_GMU_CORE_FW_VERSION);
<<<<<<< HEAD
	DRM_INFO("Loaded GMU firmware v%u.%u.%u\n",
		 FIELD_GET(A6XX_GMU_CORE_FW_VERSION_MAJOR__MASK, ver),
		 FIELD_GET(A6XX_GMU_CORE_FW_VERSION_MINOR__MASK, ver),
		 FIELD_GET(A6XX_GMU_CORE_FW_VERSION_STEP__MASK, ver));
=======
	DRM_INFO_ONCE("Loaded GMU firmware v%u.%u.%u\n",
		      FIELD_GET(A6XX_GMU_CORE_FW_VERSION_MAJOR__MASK, ver),
		      FIELD_GET(A6XX_GMU_CORE_FW_VERSION_MINOR__MASK, ver),
		      FIELD_GET(A6XX_GMU_CORE_FW_VERSION_STEP__MASK, ver));
>>>>>>> bd67c1c3

	return 0;
}

static int a6xx_gmu_fw_start(struct a6xx_gmu *gmu, unsigned int state)
{
	struct a6xx_gpu *a6xx_gpu = container_of(gmu, struct a6xx_gpu, gmu);
	struct adreno_gpu *adreno_gpu = &a6xx_gpu->base;
	const struct a6xx_info *a6xx_info = adreno_gpu->info->a6xx;
	u32 fence_range_lower, fence_range_upper;
	u32 chipid = 0;
	int ret;

	/* Vote veto for FAL10 */
	if (adreno_is_a650_family(adreno_gpu) || adreno_is_a7xx(adreno_gpu)) {
		gmu_write(gmu, REG_A6XX_GPU_GMU_CX_GMU_CX_FALNEXT_INTF, 1);
		gmu_write(gmu, REG_A6XX_GPU_GMU_CX_GMU_CX_FAL_INTF, 1);
	}

	/* Turn on TCM (Tightly Coupled Memory) retention */
	if (adreno_is_a7xx(adreno_gpu))
		a6xx_llc_write(a6xx_gpu, REG_A7XX_CX_MISC_TCM_RET_CNTL, 1);
	else
		gmu_write(gmu, REG_A6XX_GMU_GENERAL_7, 1);

	if (state == GMU_WARM_BOOT) {
		ret = a6xx_rpmh_start(gmu);
		if (ret)
			return ret;
	} else {
		if (WARN(!adreno_gpu->fw[ADRENO_FW_GMU],
			"GMU firmware is not loaded\n"))
			return -ENOENT;

		ret = a6xx_rpmh_start(gmu);
		if (ret)
			return ret;

		ret = a6xx_gmu_fw_load(gmu);
		if (ret)
			return ret;
	}

	/* Clear init result to make sure we are getting a fresh value */
	gmu_write(gmu, REG_A6XX_GMU_CM3_FW_INIT_RESULT, 0);
	gmu_write(gmu, REG_A6XX_GMU_CM3_BOOT_CONFIG, 0x02);

	/* Write the iova of the HFI table */
	gmu_write(gmu, REG_A6XX_GMU_HFI_QTBL_ADDR, gmu->hfi.iova);
	gmu_write(gmu, REG_A6XX_GMU_HFI_QTBL_INFO, 1);

	if (adreno_is_a7xx(adreno_gpu)) {
		fence_range_upper = 0x32;
		fence_range_lower = 0x8a0;
	} else {
		fence_range_upper = 0xa;
		fence_range_lower = 0xa0;
	}

	gmu_write(gmu, REG_A6XX_GMU_AHB_FENCE_RANGE_0,
		  BIT(31) |
		  FIELD_PREP(GENMASK(30, 18), fence_range_upper) |
		  FIELD_PREP(GENMASK(17, 0), fence_range_lower));

	/*
	 * Snapshots toggle the NMI bit which will result in a jump to the NMI
	 * handler instead of __main. Set the M3 config value to avoid that.
	 */
	gmu_write(gmu, REG_A6XX_GMU_CM3_CFG, 0x4052);

	if (a6xx_info->gmu_chipid) {
		chipid = a6xx_info->gmu_chipid;
	} else {
		/*
		 * Note that the GMU has a slightly different layout for
		 * chip_id, for whatever reason, so a bit of massaging
		 * is needed.  The upper 16b are the same, but minor and
		 * patchid are packed in four bits each with the lower
		 * 8b unused:
		 */
		chipid  = adreno_gpu->chip_id & 0xffff0000;
		chipid |= (adreno_gpu->chip_id << 4) & 0xf000; /* minor */
		chipid |= (adreno_gpu->chip_id << 8) & 0x0f00; /* patchid */
	}

	if (adreno_is_a7xx(adreno_gpu)) {
		gmu_write(gmu, REG_A7XX_GMU_GENERAL_10, chipid);
		gmu_write(gmu, REG_A7XX_GMU_GENERAL_8,
			  (gmu->log.iova & GENMASK(31, 12)) |
			  ((gmu->log.size / SZ_4K - 1) & GENMASK(7, 0)));
	} else {
		gmu_write(gmu, REG_A6XX_GMU_HFI_SFR_ADDR, chipid);

		gmu_write(gmu, REG_A6XX_GPU_GMU_CX_GMU_PWR_COL_CP_MSG,
			  gmu->log.iova | (gmu->log.size / SZ_4K - 1));
	}

	/* Set up the lowest idle level on the GMU */
	a6xx_gmu_power_config(gmu);

	ret = a6xx_gmu_start(gmu);
	if (ret)
		return ret;

	if (gmu->legacy) {
		ret = a6xx_gmu_gfx_rail_on(gmu);
		if (ret)
			return ret;
	}

	/* Enable SPTP_PC if the CPU is responsible for it */
	if (gmu->idle_level < GMU_IDLE_STATE_SPTP) {
		ret = a6xx_sptprac_enable(gmu);
		if (ret)
			return ret;
	}

	ret = a6xx_gmu_hfi_start(gmu);
	if (ret)
		return ret;

	/* FIXME: Do we need this wmb() here? */
	wmb();

	return 0;
}

#define A6XX_HFI_IRQ_MASK \
	(A6XX_GMU_GMU2HOST_INTR_INFO_CM3_FAULT)

#define A6XX_GMU_IRQ_MASK \
	(A6XX_GMU_AO_HOST_INTERRUPT_STATUS_WDOG_BITE | \
	 A6XX_GMU_AO_HOST_INTERRUPT_STATUS_HOST_AHB_BUS_ERROR | \
	 A6XX_GMU_AO_HOST_INTERRUPT_STATUS_FENCE_ERR)

static void a6xx_gmu_irq_disable(struct a6xx_gmu *gmu)
{
	disable_irq(gmu->gmu_irq);
	disable_irq(gmu->hfi_irq);

	gmu_write(gmu, REG_A6XX_GMU_AO_HOST_INTERRUPT_MASK, ~0);
	gmu_write(gmu, REG_A6XX_GMU_GMU2HOST_INTR_MASK, ~0);
}

static void a6xx_gmu_rpmh_off(struct a6xx_gmu *gmu)
{
	struct a6xx_gpu *a6xx_gpu = container_of(gmu, struct a6xx_gpu, gmu);
	struct adreno_gpu *adreno_gpu = &a6xx_gpu->base;
	u32 val, seqmem_off = 0;

	/* The second spin of A7xx GPUs messed with some register offsets.. */
	if (adreno_is_a740_family(adreno_gpu))
		seqmem_off = 4;

	/* Make sure there are no outstanding RPMh votes */
	gmu_poll_timeout_rscc(gmu, REG_A6XX_RSCC_TCS0_DRV0_STATUS + seqmem_off,
		val, (val & 1), 100, 10000);
	gmu_poll_timeout_rscc(gmu, REG_A6XX_RSCC_TCS1_DRV0_STATUS + seqmem_off,
		val, (val & 1), 100, 10000);
	gmu_poll_timeout_rscc(gmu, REG_A6XX_RSCC_TCS2_DRV0_STATUS + seqmem_off,
		val, (val & 1), 100, 10000);
	gmu_poll_timeout_rscc(gmu, REG_A6XX_RSCC_TCS3_DRV0_STATUS + seqmem_off,
		val, (val & 1), 100, 1000);
}

/* Force the GMU off in case it isn't responsive */
static void a6xx_gmu_force_off(struct a6xx_gmu *gmu)
{
	struct a6xx_gpu *a6xx_gpu = container_of(gmu, struct a6xx_gpu, gmu);
	struct adreno_gpu *adreno_gpu = &a6xx_gpu->base;
	struct msm_gpu *gpu = &adreno_gpu->base;

	/*
	 * Turn off keep alive that might have been enabled by the hang
	 * interrupt
	 */
	gmu_write(&a6xx_gpu->gmu, REG_A6XX_GMU_GMU_PWR_COL_KEEPALIVE, 0);

	/* Flush all the queues */
	a6xx_hfi_stop(gmu);

	/* Stop the interrupts */
	a6xx_gmu_irq_disable(gmu);

	/* Force off SPTP in case the GMU is managing it */
	a6xx_sptprac_disable(gmu);

	a6xx_gemnoc_workaround(gmu);

	/* Make sure there are no outstanding RPMh votes */
	a6xx_gmu_rpmh_off(gmu);

	/* Clear the WRITEDROPPED fields and put fence into allow mode */
	gmu_write(gmu, REG_A6XX_GMU_AHB_FENCE_STATUS_CLR, 0x7);
	gmu_write(gmu, REG_A6XX_GMU_AO_AHB_FENCE_CTRL, 0);

	/* Make sure the above writes go through */
	wmb();

	/* Halt the gmu cm3 core */
	gmu_write(gmu, REG_A6XX_GMU_CM3_SYSRESET, 1);

	a6xx_bus_clear_pending_transactions(adreno_gpu, true);

	/* Reset GPU core blocks */
	a6xx_gpu_sw_reset(gpu, true);
}

static void a6xx_gmu_set_initial_freq(struct msm_gpu *gpu, struct a6xx_gmu *gmu)
{
	struct dev_pm_opp *gpu_opp;
	unsigned long gpu_freq = gmu->gpu_freqs[gmu->current_perf_index];

	gpu_opp = dev_pm_opp_find_freq_exact(&gpu->pdev->dev, gpu_freq, true);
	if (IS_ERR(gpu_opp))
		return;

	gmu->freq = 0; /* so a6xx_gmu_set_freq() doesn't exit early */
	a6xx_gmu_set_freq(gpu, gpu_opp, false);
	dev_pm_opp_put(gpu_opp);
}

static void a6xx_gmu_set_initial_bw(struct msm_gpu *gpu, struct a6xx_gmu *gmu)
{
	struct dev_pm_opp *gpu_opp;
	unsigned long gpu_freq = gmu->gpu_freqs[gmu->current_perf_index];

	gpu_opp = dev_pm_opp_find_freq_exact(&gpu->pdev->dev, gpu_freq, true);
	if (IS_ERR(gpu_opp))
		return;

	dev_pm_opp_set_opp(&gpu->pdev->dev, gpu_opp);
	dev_pm_opp_put(gpu_opp);
}

int a6xx_gmu_resume(struct a6xx_gpu *a6xx_gpu)
{
	struct adreno_gpu *adreno_gpu = &a6xx_gpu->base;
	struct msm_gpu *gpu = &adreno_gpu->base;
	struct a6xx_gmu *gmu = &a6xx_gpu->gmu;
	int status, ret;

	if (WARN(!gmu->initialized, "The GMU is not set up yet\n"))
		return -EINVAL;

	gmu->hung = false;

	/* Notify AOSS about the ACD state (unimplemented for now => disable it) */
	if (!IS_ERR(gmu->qmp)) {
		ret = qmp_send(gmu->qmp, "{class: gpu, res: acd, val: %d}",
			       0 /* Hardcode ACD to be disabled for now */);
		if (ret)
			dev_err(gmu->dev, "failed to send GPU ACD state\n");
	}

	/* Turn on the resources */
	pm_runtime_get_sync(gmu->dev);

	/*
	 * "enable" the GX power domain which won't actually do anything but it
	 * will make sure that the refcounting is correct in case we need to
	 * bring down the GX after a GMU failure
	 */
	if (!IS_ERR_OR_NULL(gmu->gxpd))
		pm_runtime_get_sync(gmu->gxpd);

	/* Use a known rate to bring up the GMU */
	clk_set_rate(gmu->core_clk, 200000000);
	clk_set_rate(gmu->hub_clk, adreno_is_a740_family(adreno_gpu) ?
		     200000000 : 150000000);
	ret = clk_bulk_prepare_enable(gmu->nr_clocks, gmu->clocks);
	if (ret) {
		pm_runtime_put(gmu->gxpd);
		pm_runtime_put(gmu->dev);
		return ret;
	}

	/* Set the bus quota to a reasonable value for boot */
	a6xx_gmu_set_initial_bw(gpu, gmu);

	/* Enable the GMU interrupt */
	gmu_write(gmu, REG_A6XX_GMU_AO_HOST_INTERRUPT_CLR, ~0);
	gmu_write(gmu, REG_A6XX_GMU_AO_HOST_INTERRUPT_MASK, ~A6XX_GMU_IRQ_MASK);
	enable_irq(gmu->gmu_irq);

	/* Check to see if we are doing a cold or warm boot */
	if (adreno_is_a7xx(adreno_gpu)) {
		status = a6xx_llc_read(a6xx_gpu, REG_A7XX_CX_MISC_TCM_RET_CNTL) == 1 ?
			GMU_WARM_BOOT : GMU_COLD_BOOT;
	} else if (gmu->legacy) {
		status = gmu_read(gmu, REG_A6XX_GMU_GENERAL_7) == 1 ?
			GMU_WARM_BOOT : GMU_COLD_BOOT;
	} else {
		/*
		 * Warm boot path does not work on newer A6xx GPUs
		 * Presumably this is because icache/dcache regions must be restored
		 */
		status = GMU_COLD_BOOT;
	}

	ret = a6xx_gmu_fw_start(gmu, status);
	if (ret)
		goto out;

	ret = a6xx_hfi_start(gmu, status);
	if (ret)
		goto out;

	/*
	 * Turn on the GMU firmware fault interrupt after we know the boot
	 * sequence is successful
	 */
	gmu_write(gmu, REG_A6XX_GMU_GMU2HOST_INTR_CLR, ~0);
	gmu_write(gmu, REG_A6XX_GMU_GMU2HOST_INTR_MASK, ~A6XX_HFI_IRQ_MASK);
	enable_irq(gmu->hfi_irq);

	/* Set the GPU to the current freq */
	a6xx_gmu_set_initial_freq(gpu, gmu);

out:
	/* On failure, shut down the GMU to leave it in a good state */
	if (ret) {
		disable_irq(gmu->gmu_irq);
		a6xx_rpmh_stop(gmu);
		pm_runtime_put(gmu->gxpd);
		pm_runtime_put(gmu->dev);
	}

	return ret;
}

bool a6xx_gmu_isidle(struct a6xx_gmu *gmu)
{
	u32 reg;

	if (!gmu->initialized)
		return true;

	reg = gmu_read(gmu, REG_A6XX_GPU_GMU_AO_GPU_CX_BUSY_STATUS);

	if (reg &  A6XX_GPU_GMU_AO_GPU_CX_BUSY_STATUS_GPUBUSYIGNAHB)
		return false;

	return true;
}

/* Gracefully try to shut down the GMU and by extension the GPU */
static void a6xx_gmu_shutdown(struct a6xx_gmu *gmu)
{
	struct a6xx_gpu *a6xx_gpu = container_of(gmu, struct a6xx_gpu, gmu);
	struct adreno_gpu *adreno_gpu = &a6xx_gpu->base;
	u32 val;

	/*
	 * The GMU may still be in slumber unless the GPU started so check and
	 * skip putting it back into slumber if so
	 */
	val = gmu_read(gmu, REG_A6XX_GPU_GMU_CX_GMU_RPMH_POWER_STATE);

	if (val != 0xf) {
		int ret = a6xx_gmu_wait_for_idle(gmu);

		/* If the GMU isn't responding assume it is hung */
		if (ret) {
			a6xx_gmu_force_off(gmu);
			return;
		}

		a6xx_bus_clear_pending_transactions(adreno_gpu, a6xx_gpu->hung);

		/* tell the GMU we want to slumber */
		ret = a6xx_gmu_notify_slumber(gmu);
		if (ret) {
			a6xx_gmu_force_off(gmu);
			return;
		}

		ret = gmu_poll_timeout(gmu,
			REG_A6XX_GPU_GMU_AO_GPU_CX_BUSY_STATUS, val,
			!(val & A6XX_GPU_GMU_AO_GPU_CX_BUSY_STATUS_GPUBUSYIGNAHB),
			100, 10000);

		/*
		 * Let the user know we failed to slumber but don't worry too
		 * much because we are powering down anyway
		 */

		if (ret)
			DRM_DEV_ERROR(gmu->dev,
				"Unable to slumber GMU: status = 0%x/0%x\n",
				gmu_read(gmu,
					REG_A6XX_GPU_GMU_AO_GPU_CX_BUSY_STATUS),
				gmu_read(gmu,
					REG_A6XX_GPU_GMU_AO_GPU_CX_BUSY_STATUS2));
	}

	/* Turn off HFI */
	a6xx_hfi_stop(gmu);

	/* Stop the interrupts and mask the hardware */
	a6xx_gmu_irq_disable(gmu);

	/* Tell RPMh to power off the GPU */
	a6xx_rpmh_stop(gmu);
}


int a6xx_gmu_stop(struct a6xx_gpu *a6xx_gpu)
{
	struct a6xx_gmu *gmu = &a6xx_gpu->gmu;
	struct msm_gpu *gpu = &a6xx_gpu->base.base;

	if (!pm_runtime_active(gmu->dev))
		return 0;

	/*
	 * Force the GMU off if we detected a hang, otherwise try to shut it
	 * down gracefully
	 */
	if (gmu->hung)
		a6xx_gmu_force_off(gmu);
	else
		a6xx_gmu_shutdown(gmu);

	/* Remove the bus vote */
	dev_pm_opp_set_opp(&gpu->pdev->dev, NULL);

	/*
	 * Make sure the GX domain is off before turning off the GMU (CX)
	 * domain. Usually the GMU does this but only if the shutdown sequence
	 * was successful
	 */
	if (!IS_ERR_OR_NULL(gmu->gxpd))
		pm_runtime_put_sync(gmu->gxpd);

	clk_bulk_disable_unprepare(gmu->nr_clocks, gmu->clocks);

	pm_runtime_put_sync(gmu->dev);

	return 0;
}

static void a6xx_gmu_memory_free(struct a6xx_gmu *gmu)
{
	msm_gem_kernel_put(gmu->hfi.obj, gmu->aspace);
	msm_gem_kernel_put(gmu->debug.obj, gmu->aspace);
	msm_gem_kernel_put(gmu->icache.obj, gmu->aspace);
	msm_gem_kernel_put(gmu->dcache.obj, gmu->aspace);
	msm_gem_kernel_put(gmu->dummy.obj, gmu->aspace);
	msm_gem_kernel_put(gmu->log.obj, gmu->aspace);

	gmu->aspace->mmu->funcs->detach(gmu->aspace->mmu);
	msm_gem_address_space_put(gmu->aspace);
}

static int a6xx_gmu_memory_alloc(struct a6xx_gmu *gmu, struct a6xx_gmu_bo *bo,
		size_t size, u64 iova, const char *name)
{
	struct a6xx_gpu *a6xx_gpu = container_of(gmu, struct a6xx_gpu, gmu);
	struct drm_device *dev = a6xx_gpu->base.base.dev;
	uint32_t flags = MSM_BO_WC;
	u64 range_start, range_end;
	int ret;

	size = PAGE_ALIGN(size);
	if (!iova) {
		/* no fixed address - use GMU's uncached range */
		range_start = 0x60000000 + PAGE_SIZE; /* skip dummy page */
		range_end = 0x80000000;
	} else {
		/* range for fixed address */
		range_start = iova;
		range_end = iova + size;
		/* use IOMMU_PRIV for icache/dcache */
		flags |= MSM_BO_MAP_PRIV;
	}

	bo->obj = msm_gem_new(dev, size, flags);
	if (IS_ERR(bo->obj))
		return PTR_ERR(bo->obj);

	ret = msm_gem_get_and_pin_iova_range(bo->obj, gmu->aspace, &bo->iova,
					     range_start, range_end);
	if (ret) {
		drm_gem_object_put(bo->obj);
		return ret;
	}

	bo->virt = msm_gem_get_vaddr(bo->obj);
	bo->size = size;

	msm_gem_object_set_name(bo->obj, "%s", name);

	return 0;
}

static int a6xx_gmu_memory_probe(struct a6xx_gmu *gmu)
{
	struct msm_mmu *mmu;

	mmu = msm_iommu_new(gmu->dev, 0);
	if (!mmu)
		return -ENODEV;
	if (IS_ERR(mmu))
		return PTR_ERR(mmu);

	gmu->aspace = msm_gem_address_space_create(mmu, "gmu", 0x0, 0x80000000);
	if (IS_ERR(gmu->aspace))
		return PTR_ERR(gmu->aspace);

	return 0;
}

/**
 * struct bcm_db - Auxiliary data pertaining to each Bus Clock Manager (BCM)
 * @unit: divisor used to convert bytes/sec bw value to an RPMh msg
 * @width: multiplier used to convert bytes/sec bw value to an RPMh msg
 * @vcd: virtual clock domain that this bcm belongs to
 * @reserved: reserved field
 */
struct bcm_db {
	__le32 unit;
	__le16 width;
	u8 vcd;
	u8 reserved;
};

static int a6xx_gmu_rpmh_bw_votes_init(struct adreno_gpu *adreno_gpu,
				       const struct a6xx_info *info,
				       struct a6xx_gmu *gmu)
{
	const struct bcm_db *bcm_data[GMU_MAX_BCMS] = { 0 };
	unsigned int bcm_index, bw_index, bcm_count = 0;

	/* Retrieve BCM data from cmd-db */
	for (bcm_index = 0; bcm_index < GMU_MAX_BCMS; bcm_index++) {
		const struct a6xx_bcm *bcm = &info->bcms[bcm_index];
		size_t count;

		/* Stop at NULL terminated bcm entry */
		if (!bcm->name)
			break;

		bcm_data[bcm_index] = cmd_db_read_aux_data(bcm->name, &count);
		if (IS_ERR(bcm_data[bcm_index]))
			return PTR_ERR(bcm_data[bcm_index]);

		if (!count) {
			dev_err(gmu->dev, "invalid BCM '%s' aux data size\n",
				bcm->name);
			return -EINVAL;
		}

		bcm_count++;
	}

	/* Generate BCM votes values for each bandwidth & BCM */
	for (bw_index = 0; bw_index < gmu->nr_gpu_bws; bw_index++) {
		u32 *data = gmu->gpu_ib_votes[bw_index];
		u32 bw = gmu->gpu_bw_table[bw_index];

		/* Calculations loosely copied from bcm_aggregate() & tcs_cmd_gen() */
		for (bcm_index = 0; bcm_index < bcm_count; bcm_index++) {
			const struct a6xx_bcm *bcm = &info->bcms[bcm_index];
			bool commit = false;
			u64 peak;
			u32 vote;

			if (bcm_index == bcm_count - 1 ||
			    (bcm_data[bcm_index + 1] &&
			     bcm_data[bcm_index]->vcd != bcm_data[bcm_index + 1]->vcd))
				commit = true;

			if (!bw) {
				data[bcm_index] = BCM_TCS_CMD(commit, false, 0, 0);
				continue;
			}

			if (bcm->fixed) {
				u32 perfmode = 0;

				/* GMU on A6xx votes perfmode on all valid bandwidth */
				if (!adreno_is_a7xx(adreno_gpu) ||
				    (bcm->perfmode_bw && bw >= bcm->perfmode_bw))
					perfmode = bcm->perfmode;

				data[bcm_index] = BCM_TCS_CMD(commit, true, 0, perfmode);
				continue;
			}

			/* Multiply the bandwidth by the width of the connection */
			peak = (u64)bw * le16_to_cpu(bcm_data[bcm_index]->width);
			do_div(peak, bcm->buswidth);

			/* Input bandwidth value is in KBps, scale the value to BCM unit */
			peak *= 1000;
			do_div(peak, le32_to_cpu(bcm_data[bcm_index]->unit));

			vote = clamp(peak, 1, BCM_TCS_CMD_VOTE_MASK);

			/* GMUs on A7xx votes on both x & y */
			if (adreno_is_a7xx(adreno_gpu))
				data[bcm_index] = BCM_TCS_CMD(commit, true, vote, vote);
			else
				data[bcm_index] = BCM_TCS_CMD(commit, true, 0, vote);
		}
	}

	return 0;
}

/* Return the 'arc-level' for the given frequency */
static unsigned int a6xx_gmu_get_arc_level(struct device *dev,
					   unsigned long freq)
{
	struct dev_pm_opp *opp;
	unsigned int val;

	if (!freq)
		return 0;

	opp = dev_pm_opp_find_freq_exact(dev, freq, true);
	if (IS_ERR(opp))
		return 0;

	val = dev_pm_opp_get_level(opp);

	dev_pm_opp_put(opp);

	return val;
}

static int a6xx_gmu_rpmh_arc_votes_init(struct device *dev, u32 *votes,
		unsigned long *freqs, int freqs_count, const char *id)
{
	int i, j;
	const u16 *pri, *sec;
	size_t pri_count, sec_count;

	pri = cmd_db_read_aux_data(id, &pri_count);
	if (IS_ERR(pri))
		return PTR_ERR(pri);
	/*
	 * The data comes back as an array of unsigned shorts so adjust the
	 * count accordingly
	 */
	pri_count >>= 1;
	if (!pri_count)
		return -EINVAL;

	/*
	 * Some targets have a separate gfx mxc rail. So try to read that first and then fall back
	 * to regular mx rail if it is missing
	 */
	sec = cmd_db_read_aux_data("gmxc.lvl", &sec_count);
	if (IS_ERR(sec) && sec != ERR_PTR(-EPROBE_DEFER))
		sec = cmd_db_read_aux_data("mx.lvl", &sec_count);
	if (IS_ERR(sec))
		return PTR_ERR(sec);

	sec_count >>= 1;
	if (!sec_count)
		return -EINVAL;

	/* Construct a vote for each frequency */
	for (i = 0; i < freqs_count; i++) {
		u8 pindex = 0, sindex = 0;
		unsigned int level = a6xx_gmu_get_arc_level(dev, freqs[i]);

		/* Get the primary index that matches the arc level */
		for (j = 0; j < pri_count; j++) {
			if (pri[j] >= level) {
				pindex = j;
				break;
			}
		}

		if (j == pri_count) {
			DRM_DEV_ERROR(dev,
				      "Level %u not found in the RPMh list\n",
				      level);
			DRM_DEV_ERROR(dev, "Available levels:\n");
			for (j = 0; j < pri_count; j++)
				DRM_DEV_ERROR(dev, "  %u\n", pri[j]);

			return -EINVAL;
		}

		/*
		 * Look for a level in in the secondary list that matches. If
		 * nothing fits, use the maximum non zero vote
		 */

		for (j = 0; j < sec_count; j++) {
			if (sec[j] >= level) {
				sindex = j;
				break;
			} else if (sec[j]) {
				sindex = j;
			}
		}

		/* Construct the vote */
		votes[i] = ((pri[pindex] & 0xffff) << 16) |
			(sindex << 8) | pindex;
	}

	return 0;
}

/*
 * The GMU votes with the RPMh for itself and on behalf of the GPU but we need
 * to construct the list of votes on the CPU and send it over. Query the RPMh
 * voltage levels and build the votes
 * The GMU can also vote for DDR interconnects, use the OPP bandwidth entries
 * and BCM parameters to build the votes.
 */

static int a6xx_gmu_rpmh_votes_init(struct a6xx_gmu *gmu)
{
	struct a6xx_gpu *a6xx_gpu = container_of(gmu, struct a6xx_gpu, gmu);
	struct adreno_gpu *adreno_gpu = &a6xx_gpu->base;
	const struct a6xx_info *info = adreno_gpu->info->a6xx;
	struct msm_gpu *gpu = &adreno_gpu->base;
	int ret;

	/* Build the GX votes */
	ret = a6xx_gmu_rpmh_arc_votes_init(&gpu->pdev->dev, gmu->gx_arc_votes,
		gmu->gpu_freqs, gmu->nr_gpu_freqs, "gfx.lvl");

	/* Build the CX votes */
	ret |= a6xx_gmu_rpmh_arc_votes_init(gmu->dev, gmu->cx_arc_votes,
		gmu->gmu_freqs, gmu->nr_gmu_freqs, "cx.lvl");

	/* Build the interconnect votes */
	if (info->bcms && gmu->nr_gpu_bws > 1)
		ret |= a6xx_gmu_rpmh_bw_votes_init(adreno_gpu, info, gmu);

	return ret;
}

static int a6xx_gmu_build_freq_table(struct device *dev, unsigned long *freqs,
		u32 size)
{
	int count = dev_pm_opp_get_opp_count(dev);
	struct dev_pm_opp *opp;
	int i, index = 0;
	unsigned long freq = 1;

	/*
	 * The OPP table doesn't contain the "off" frequency level so we need to
	 * add 1 to the table size to account for it
	 */

	if (WARN(count + 1 > size,
		"The GMU frequency table is being truncated\n"))
		count = size - 1;

	/* Set the "off" frequency */
	freqs[index++] = 0;

	for (i = 0; i < count; i++) {
		opp = dev_pm_opp_find_freq_ceil(dev, &freq);
		if (IS_ERR(opp))
			break;

		dev_pm_opp_put(opp);
		freqs[index++] = freq++;
	}

	return index;
}

static int a6xx_gmu_build_bw_table(struct device *dev, unsigned long *bandwidths,
		u32 size)
{
	int count = dev_pm_opp_get_opp_count(dev);
	struct dev_pm_opp *opp;
	int i, index = 0;
	unsigned int bandwidth = 1;

	/*
	 * The OPP table doesn't contain the "off" bandwidth level so we need to
	 * add 1 to the table size to account for it
	 */

	if (WARN(count + 1 > size,
		"The GMU bandwidth table is being truncated\n"))
		count = size - 1;

	/* Set the "off" bandwidth */
	bandwidths[index++] = 0;

	for (i = 0; i < count; i++) {
		opp = dev_pm_opp_find_bw_ceil(dev, &bandwidth, 0);
		if (IS_ERR(opp))
			break;

		dev_pm_opp_put(opp);
		bandwidths[index++] = bandwidth++;
	}

	return index;
}

static int a6xx_gmu_pwrlevels_probe(struct a6xx_gmu *gmu)
{
	struct a6xx_gpu *a6xx_gpu = container_of(gmu, struct a6xx_gpu, gmu);
	struct adreno_gpu *adreno_gpu = &a6xx_gpu->base;
	const struct a6xx_info *info = adreno_gpu->info->a6xx;
	struct msm_gpu *gpu = &adreno_gpu->base;

	int ret = 0;

	/*
	 * The GMU handles its own frequency switching so build a list of
	 * available frequencies to send during initialization
	 */
	ret = devm_pm_opp_of_add_table(gmu->dev);
	if (ret) {
		DRM_DEV_ERROR(gmu->dev, "Unable to set the OPP table for the GMU\n");
		return ret;
	}

	gmu->nr_gmu_freqs = a6xx_gmu_build_freq_table(gmu->dev,
		gmu->gmu_freqs, ARRAY_SIZE(gmu->gmu_freqs));

	/*
	 * The GMU also handles GPU frequency switching so build a list
	 * from the GPU OPP table
	 */
	gmu->nr_gpu_freqs = a6xx_gmu_build_freq_table(&gpu->pdev->dev,
		gmu->gpu_freqs, ARRAY_SIZE(gmu->gpu_freqs));

	gmu->current_perf_index = gmu->nr_gpu_freqs - 1;

	/*
	 * The GMU also handles GPU Interconnect Votes so build a list
	 * of DDR bandwidths from the GPU OPP table
	 */
	if (info->bcms)
		gmu->nr_gpu_bws = a6xx_gmu_build_bw_table(&gpu->pdev->dev,
			gmu->gpu_bw_table, ARRAY_SIZE(gmu->gpu_bw_table));

	/* Build the list of RPMh votes that we'll send to the GMU */
	return a6xx_gmu_rpmh_votes_init(gmu);
}

static int a6xx_gmu_clocks_probe(struct a6xx_gmu *gmu)
{
	int ret = devm_clk_bulk_get_all(gmu->dev, &gmu->clocks);

	if (ret < 1)
		return ret;

	gmu->nr_clocks = ret;

	gmu->core_clk = msm_clk_bulk_get_clock(gmu->clocks,
		gmu->nr_clocks, "gmu");

	gmu->hub_clk = msm_clk_bulk_get_clock(gmu->clocks,
		gmu->nr_clocks, "hub");

	return 0;
}

static void __iomem *a6xx_gmu_get_mmio(struct platform_device *pdev,
		const char *name)
{
	void __iomem *ret;
	struct resource *res = platform_get_resource_byname(pdev,
			IORESOURCE_MEM, name);

	if (!res) {
		DRM_DEV_ERROR(&pdev->dev, "Unable to find the %s registers\n", name);
		return ERR_PTR(-EINVAL);
	}

	ret = ioremap(res->start, resource_size(res));
	if (!ret) {
		DRM_DEV_ERROR(&pdev->dev, "Unable to map the %s registers\n", name);
		return ERR_PTR(-EINVAL);
	}

	return ret;
}

static int a6xx_gmu_get_irq(struct a6xx_gmu *gmu, struct platform_device *pdev,
		const char *name, irq_handler_t handler)
{
	int irq, ret;

	irq = platform_get_irq_byname(pdev, name);

	ret = request_irq(irq, handler, IRQF_TRIGGER_HIGH | IRQF_NO_AUTOEN, name, gmu);
	if (ret) {
		DRM_DEV_ERROR(&pdev->dev, "Unable to get interrupt %s %d\n",
			      name, ret);
		return ret;
	}

	return irq;
}

void a6xx_gmu_remove(struct a6xx_gpu *a6xx_gpu)
{
	struct adreno_gpu *adreno_gpu = &a6xx_gpu->base;
	struct a6xx_gmu *gmu = &a6xx_gpu->gmu;
	struct platform_device *pdev = to_platform_device(gmu->dev);

	mutex_lock(&gmu->lock);
	if (!gmu->initialized) {
		mutex_unlock(&gmu->lock);
		return;
	}

	gmu->initialized = false;

	mutex_unlock(&gmu->lock);

	pm_runtime_force_suspend(gmu->dev);

	/*
	 * Since cxpd is a virt device, the devlink with gmu-dev will be removed
	 * automatically when we do detach
	 */
	dev_pm_domain_detach(gmu->cxpd, false);

	if (!IS_ERR_OR_NULL(gmu->gxpd)) {
		pm_runtime_disable(gmu->gxpd);
		dev_pm_domain_detach(gmu->gxpd, false);
	}

	if (!IS_ERR_OR_NULL(gmu->qmp))
		qmp_put(gmu->qmp);

	iounmap(gmu->mmio);
	if (platform_get_resource_byname(pdev, IORESOURCE_MEM, "rscc"))
		iounmap(gmu->rscc);
	gmu->mmio = NULL;
	gmu->rscc = NULL;

	if (!adreno_has_gmu_wrapper(adreno_gpu)) {
		a6xx_gmu_memory_free(gmu);

		free_irq(gmu->gmu_irq, gmu);
		free_irq(gmu->hfi_irq, gmu);
	}

	/* Drop reference taken in of_find_device_by_node */
	put_device(gmu->dev);
}

static int cxpd_notifier_cb(struct notifier_block *nb,
			unsigned long action, void *data)
{
	struct a6xx_gmu *gmu = container_of(nb, struct a6xx_gmu, pd_nb);

	if (action == GENPD_NOTIFY_OFF)
		complete_all(&gmu->pd_gate);

	return 0;
}

int a6xx_gmu_wrapper_init(struct a6xx_gpu *a6xx_gpu, struct device_node *node)
{
	struct platform_device *pdev = of_find_device_by_node(node);
	struct a6xx_gmu *gmu = &a6xx_gpu->gmu;
	int ret;

	if (!pdev)
		return -ENODEV;

	gmu->dev = &pdev->dev;

	ret = of_dma_configure(gmu->dev, node, true);
	if (ret)
		return ret;

	pm_runtime_enable(gmu->dev);

	/* Mark legacy for manual SPTPRAC control */
	gmu->legacy = true;

	/* Map the GMU registers */
	gmu->mmio = a6xx_gmu_get_mmio(pdev, "gmu");
	if (IS_ERR(gmu->mmio)) {
		ret = PTR_ERR(gmu->mmio);
		goto err_mmio;
	}

	gmu->cxpd = dev_pm_domain_attach_by_name(gmu->dev, "cx");
	if (IS_ERR(gmu->cxpd)) {
		ret = PTR_ERR(gmu->cxpd);
		goto err_mmio;
	}

	if (!device_link_add(gmu->dev, gmu->cxpd, DL_FLAG_PM_RUNTIME)) {
		ret = -ENODEV;
		goto detach_cxpd;
	}

	init_completion(&gmu->pd_gate);
	complete_all(&gmu->pd_gate);
	gmu->pd_nb.notifier_call = cxpd_notifier_cb;

	/* Get a link to the GX power domain to reset the GPU */
	gmu->gxpd = dev_pm_domain_attach_by_name(gmu->dev, "gx");
	if (IS_ERR(gmu->gxpd)) {
		ret = PTR_ERR(gmu->gxpd);
		goto err_mmio;
	}

	gmu->initialized = true;

	return 0;

detach_cxpd:
	dev_pm_domain_detach(gmu->cxpd, false);

err_mmio:
	iounmap(gmu->mmio);

	/* Drop reference taken in of_find_device_by_node */
	put_device(gmu->dev);

	return ret;
}

int a6xx_gmu_init(struct a6xx_gpu *a6xx_gpu, struct device_node *node)
{
	struct adreno_gpu *adreno_gpu = &a6xx_gpu->base;
	struct a6xx_gmu *gmu = &a6xx_gpu->gmu;
	struct platform_device *pdev = of_find_device_by_node(node);
	struct device_link *link;
	int ret;

	if (!pdev)
		return -ENODEV;

	gmu->dev = &pdev->dev;

	ret = of_dma_configure(gmu->dev, node, true);
	if (ret)
		return ret;

	/* Fow now, don't do anything fancy until we get our feet under us */
	gmu->idle_level = GMU_IDLE_STATE_ACTIVE;

	pm_runtime_enable(gmu->dev);

	/* Get the list of clocks */
	ret = a6xx_gmu_clocks_probe(gmu);
	if (ret)
		goto err_put_device;

	ret = a6xx_gmu_memory_probe(gmu);
	if (ret)
		goto err_put_device;


	/* A660 now requires handling "prealloc requests" in GMU firmware
	 * For now just hardcode allocations based on the known firmware.
	 * note: there is no indication that these correspond to "dummy" or
	 * "debug" regions, but this "guess" allows reusing these BOs which
	 * are otherwise unused by a660.
	 */
	gmu->dummy.size = SZ_4K;
	if (adreno_is_a660_family(adreno_gpu) ||
	    adreno_is_a7xx(adreno_gpu)) {
		ret = a6xx_gmu_memory_alloc(gmu, &gmu->debug, SZ_4K * 7,
					    0x60400000, "debug");
		if (ret)
			goto err_memory;

		gmu->dummy.size = SZ_8K;
	}

	/* Allocate memory for the GMU dummy page */
	ret = a6xx_gmu_memory_alloc(gmu, &gmu->dummy, gmu->dummy.size,
				    0x60000000, "dummy");
	if (ret)
		goto err_memory;

	/* Note that a650 family also includes a660 family: */
	if (adreno_is_a650_family(adreno_gpu) ||
	    adreno_is_a7xx(adreno_gpu)) {
		ret = a6xx_gmu_memory_alloc(gmu, &gmu->icache,
			SZ_16M - SZ_16K, 0x04000, "icache");
		if (ret)
			goto err_memory;
	/*
	 * NOTE: when porting legacy ("pre-650-family") GPUs you may be tempted to add a condition
	 * to allocate icache/dcache here, as per downstream code flow, but it may not actually be
	 * necessary. If you omit this step and you don't get random pagefaults, you are likely
	 * good to go without this!
	 */
	} else if (adreno_is_a640_family(adreno_gpu)) {
		ret = a6xx_gmu_memory_alloc(gmu, &gmu->icache,
			SZ_256K - SZ_16K, 0x04000, "icache");
		if (ret)
			goto err_memory;

		ret = a6xx_gmu_memory_alloc(gmu, &gmu->dcache,
			SZ_256K - SZ_16K, 0x44000, "dcache");
		if (ret)
			goto err_memory;
	} else if (adreno_is_a630_family(adreno_gpu)) {
		/* HFI v1, has sptprac */
		gmu->legacy = true;

		/* Allocate memory for the GMU debug region */
		ret = a6xx_gmu_memory_alloc(gmu, &gmu->debug, SZ_16K, 0, "debug");
		if (ret)
			goto err_memory;
	}

	/* Allocate memory for the GMU log region */
	ret = a6xx_gmu_memory_alloc(gmu, &gmu->log, SZ_16K, 0, "log");
	if (ret)
		goto err_memory;

	/* Allocate memory for for the HFI queues */
	ret = a6xx_gmu_memory_alloc(gmu, &gmu->hfi, SZ_16K, 0, "hfi");
	if (ret)
		goto err_memory;

	/* Map the GMU registers */
	gmu->mmio = a6xx_gmu_get_mmio(pdev, "gmu");
	if (IS_ERR(gmu->mmio)) {
		ret = PTR_ERR(gmu->mmio);
		goto err_memory;
	}

	if (adreno_is_a650_family(adreno_gpu) ||
	    adreno_is_a7xx(adreno_gpu)) {
		gmu->rscc = a6xx_gmu_get_mmio(pdev, "rscc");
		if (IS_ERR(gmu->rscc)) {
			ret = -ENODEV;
			goto err_mmio;
		}
	} else {
		gmu->rscc = gmu->mmio + 0x23000;
	}

	/* Get the HFI and GMU interrupts */
	gmu->hfi_irq = a6xx_gmu_get_irq(gmu, pdev, "hfi", a6xx_hfi_irq);
	gmu->gmu_irq = a6xx_gmu_get_irq(gmu, pdev, "gmu", a6xx_gmu_irq);

	if (gmu->hfi_irq < 0 || gmu->gmu_irq < 0) {
		ret = -ENODEV;
		goto err_mmio;
	}

	gmu->cxpd = dev_pm_domain_attach_by_name(gmu->dev, "cx");
	if (IS_ERR(gmu->cxpd)) {
		ret = PTR_ERR(gmu->cxpd);
		goto err_mmio;
	}

	link = device_link_add(gmu->dev, gmu->cxpd, DL_FLAG_PM_RUNTIME);
	if (!link) {
		ret = -ENODEV;
		goto detach_cxpd;
	}

	gmu->qmp = qmp_get(gmu->dev);
	if (IS_ERR(gmu->qmp) && adreno_is_a7xx(adreno_gpu)) {
		ret = PTR_ERR(gmu->qmp);
		goto remove_device_link;
	}

	init_completion(&gmu->pd_gate);
	complete_all(&gmu->pd_gate);
	gmu->pd_nb.notifier_call = cxpd_notifier_cb;

	/*
	 * Get a link to the GX power domain to reset the GPU in case of GMU
	 * crash
	 */
	gmu->gxpd = dev_pm_domain_attach_by_name(gmu->dev, "gx");

	/* Get the power levels for the GMU and GPU */
	a6xx_gmu_pwrlevels_probe(gmu);

	/* Set up the HFI queues */
	a6xx_hfi_init(gmu);

	/* Initialize RPMh */
	a6xx_gmu_rpmh_init(gmu);

	gmu->initialized = true;

	return 0;

remove_device_link:
	device_link_del(link);

detach_cxpd:
	dev_pm_domain_detach(gmu->cxpd, false);

err_mmio:
	iounmap(gmu->mmio);
	if (platform_get_resource_byname(pdev, IORESOURCE_MEM, "rscc"))
		iounmap(gmu->rscc);
	free_irq(gmu->gmu_irq, gmu);
	free_irq(gmu->hfi_irq, gmu);

err_memory:
	a6xx_gmu_memory_free(gmu);
err_put_device:
	/* Drop reference taken in of_find_device_by_node */
	put_device(gmu->dev);

	return ret;
}<|MERGE_RESOLUTION|>--- conflicted
+++ resolved
@@ -813,17 +813,10 @@
 	}
 
 	ver = gmu_read(gmu, REG_A6XX_GMU_CORE_FW_VERSION);
-<<<<<<< HEAD
-	DRM_INFO("Loaded GMU firmware v%u.%u.%u\n",
-		 FIELD_GET(A6XX_GMU_CORE_FW_VERSION_MAJOR__MASK, ver),
-		 FIELD_GET(A6XX_GMU_CORE_FW_VERSION_MINOR__MASK, ver),
-		 FIELD_GET(A6XX_GMU_CORE_FW_VERSION_STEP__MASK, ver));
-=======
 	DRM_INFO_ONCE("Loaded GMU firmware v%u.%u.%u\n",
 		      FIELD_GET(A6XX_GMU_CORE_FW_VERSION_MAJOR__MASK, ver),
 		      FIELD_GET(A6XX_GMU_CORE_FW_VERSION_MINOR__MASK, ver),
 		      FIELD_GET(A6XX_GMU_CORE_FW_VERSION_STEP__MASK, ver));
->>>>>>> bd67c1c3
 
 	return 0;
 }
