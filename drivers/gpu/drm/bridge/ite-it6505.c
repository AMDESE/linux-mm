--- conflicted
+++ resolved
@@ -2250,14 +2250,6 @@
 			continue;
 		}
 
-<<<<<<< HEAD
-		for (i = 0; i < 5; i++) {
-			if (bv[i][3] != av[i][0] || bv[i][2] != av[i][1] ||
-			    av[i][1] != av[i][2] || bv[i][0] != av[i][3])
-				break;
-
-			DRM_DEV_DEBUG_DRIVER(dev, "V' all match!! %d, %d", retry, i);
-=======
 		for (i = 0; i < 5; i++)
 			if (bv[i][3] != av[i][0] || bv[i][2] != av[i][1] ||
 			    bv[i][1] != av[i][2] || bv[i][0] != av[i][3])
@@ -2265,7 +2257,6 @@
 
 		if (i == 5) {
 			DRM_DEV_DEBUG_DRIVER(dev, "V' all match!! %d", retry);
->>>>>>> e8a457b7
 			return true;
 		}
 	}
