/*
 * Created: Fri Jan 19 10:48:35 2001 by faith@acm.org
 *
 * Copyright 2001 VA Linux Systems, Inc., Sunnyvale, California.
 * All Rights Reserved.
 *
 * Author Rickard E. (Rik) Faith <faith@valinux.com>
 *
 * Permission is hereby granted, free of charge, to any person obtaining a
 * copy of this software and associated documentation files (the "Software"),
 * to deal in the Software without restriction, including without limitation
 * the rights to use, copy, modify, merge, publish, distribute, sublicense,
 * and/or sell copies of the Software, and to permit persons to whom the
 * Software is furnished to do so, subject to the following conditions:
 *
 * The above copyright notice and this permission notice (including the next
 * paragraph) shall be included in all copies or substantial portions of the
 * Software.
 *
 * THE SOFTWARE IS PROVIDED "AS IS", WITHOUT WARRANTY OF ANY KIND, EXPRESS OR
 * IMPLIED, INCLUDING BUT NOT LIMITED TO THE WARRANTIES OF MERCHANTABILITY,
 * FITNESS FOR A PARTICULAR PURPOSE AND NONINFRINGEMENT.  IN NO EVENT SHALL
 * PRECISION INSIGHT AND/OR ITS SUPPLIERS BE LIABLE FOR ANY CLAIM, DAMAGES OR
 * OTHER LIABILITY, WHETHER IN AN ACTION OF CONTRACT, TORT OR OTHERWISE,
 * ARISING FROM, OUT OF OR IN CONNECTION WITH THE SOFTWARE OR THE USE OR OTHER
 * DEALINGS IN THE SOFTWARE.
 */

<<<<<<< HEAD
=======
#include <linux/bitops.h>
>>>>>>> e8a457b7
#include <linux/cgroup_dmem.h>
#include <linux/debugfs.h>
#include <linux/fs.h>
#include <linux/module.h>
#include <linux/moduleparam.h>
#include <linux/mount.h>
#include <linux/pseudo_fs.h>
#include <linux/slab.h>
#include <linux/sprintf.h>
#include <linux/srcu.h>
#include <linux/xarray.h>

#include <drm/drm_accel.h>
#include <drm/drm_cache.h>
#include <drm/drm_client_event.h>
#include <drm/drm_color_mgmt.h>
#include <drm/drm_drv.h>
#include <drm/drm_file.h>
#include <drm/drm_managed.h>
#include <drm/drm_mode_object.h>
#include <drm/drm_panic.h>
#include <drm/drm_print.h>
#include <drm/drm_privacy_screen_machine.h>

#include "drm_crtc_internal.h"
#include "drm_internal.h"

MODULE_AUTHOR("Gareth Hughes, Leif Delgass, José Fonseca, Jon Smirl");
MODULE_DESCRIPTION("DRM shared core routines");
MODULE_LICENSE("GPL and additional rights");

DEFINE_XARRAY_ALLOC(drm_minors_xa);

/*
 * If the drm core fails to init for whatever reason,
 * we should prevent any drivers from registering with it.
 * It's best to check this at drm_dev_init(), as some drivers
 * prefer to embed struct drm_device into their own device
 * structure and call drm_dev_init() themselves.
 */
static bool drm_core_init_complete;

static struct dentry *drm_debugfs_root;

DEFINE_STATIC_SRCU(drm_unplug_srcu);

/*
 * DRM Minors
 * A DRM device can provide several char-dev interfaces on the DRM-Major. Each
 * of them is represented by a drm_minor object. Depending on the capabilities
 * of the device-driver, different interfaces are registered.
 *
 * Minors can be accessed via dev->$minor_name. This pointer is either
 * NULL or a valid drm_minor pointer and stays valid as long as the device is
 * valid. This means, DRM minors have the same life-time as the underlying
 * device. However, this doesn't mean that the minor is active. Minors are
 * registered and unregistered dynamically according to device-state.
 */

static struct xarray *drm_minor_get_xa(enum drm_minor_type type)
{
	if (type == DRM_MINOR_PRIMARY || type == DRM_MINOR_RENDER)
		return &drm_minors_xa;
#if IS_ENABLED(CONFIG_DRM_ACCEL)
	else if (type == DRM_MINOR_ACCEL)
		return &accel_minors_xa;
#endif
	else
		return ERR_PTR(-EOPNOTSUPP);
}

static struct drm_minor **drm_minor_get_slot(struct drm_device *dev,
					     enum drm_minor_type type)
{
	switch (type) {
	case DRM_MINOR_PRIMARY:
		return &dev->primary;
	case DRM_MINOR_RENDER:
		return &dev->render;
	case DRM_MINOR_ACCEL:
		return &dev->accel;
	default:
		BUG();
	}
}

static void drm_minor_alloc_release(struct drm_device *dev, void *data)
{
	struct drm_minor *minor = data;

	WARN_ON(dev != minor->dev);

	put_device(minor->kdev);

	xa_erase(drm_minor_get_xa(minor->type), minor->index);
}

/*
 * DRM used to support 64 devices, for backwards compatibility we need to maintain the
 * minor allocation scheme where minors 0-63 are primary nodes, 64-127 are control nodes,
 * and 128-191 are render nodes.
 * After reaching the limit, we're allocating minors dynamically - first-come, first-serve.
 * Accel nodes are using a distinct major, so the minors are allocated in continuous 0-MAX
 * range.
 */
#define DRM_MINOR_LIMIT(t) ({ \
	typeof(t) _t = (t); \
	_t == DRM_MINOR_ACCEL ? XA_LIMIT(0, ACCEL_MAX_MINORS) : XA_LIMIT(64 * _t, 64 * _t + 63); \
})
#define DRM_EXTENDED_MINOR_LIMIT XA_LIMIT(192, (1 << MINORBITS) - 1)

static int drm_minor_alloc(struct drm_device *dev, enum drm_minor_type type)
{
	struct drm_minor *minor;
	int r;

	minor = drmm_kzalloc(dev, sizeof(*minor), GFP_KERNEL);
	if (!minor)
		return -ENOMEM;

	minor->type = type;
	minor->dev = dev;

	r = xa_alloc(drm_minor_get_xa(type), &minor->index,
		     NULL, DRM_MINOR_LIMIT(type), GFP_KERNEL);
	if (r == -EBUSY && (type == DRM_MINOR_PRIMARY || type == DRM_MINOR_RENDER))
		r = xa_alloc(&drm_minors_xa, &minor->index,
			     NULL, DRM_EXTENDED_MINOR_LIMIT, GFP_KERNEL);
	if (r < 0)
		return r;

	r = drmm_add_action_or_reset(dev, drm_minor_alloc_release, minor);
	if (r)
		return r;

	minor->kdev = drm_sysfs_minor_alloc(minor);
	if (IS_ERR(minor->kdev))
		return PTR_ERR(minor->kdev);

	*drm_minor_get_slot(dev, type) = minor;
	return 0;
}

static int drm_minor_register(struct drm_device *dev, enum drm_minor_type type)
{
	struct drm_minor *minor;
	void *entry;
	int ret;

	DRM_DEBUG("\n");

	minor = *drm_minor_get_slot(dev, type);
	if (!minor)
		return 0;

	if (minor->type != DRM_MINOR_ACCEL) {
		ret = drm_debugfs_register(minor, minor->index,
					   drm_debugfs_root);
		if (ret) {
			DRM_ERROR("DRM: Failed to initialize /sys/kernel/debug/dri.\n");
			goto err_debugfs;
		}
	}

	ret = device_add(minor->kdev);
	if (ret)
		goto err_debugfs;

	/* replace NULL with @minor so lookups will succeed from now on */
	entry = xa_store(drm_minor_get_xa(type), minor->index, minor, GFP_KERNEL);
	if (xa_is_err(entry)) {
		ret = xa_err(entry);
		goto err_debugfs;
	}
	WARN_ON(entry);

	DRM_DEBUG("new minor registered %d\n", minor->index);
	return 0;

err_debugfs:
	drm_debugfs_unregister(minor);
	return ret;
}

static void drm_minor_unregister(struct drm_device *dev, enum drm_minor_type type)
{
	struct drm_minor *minor;

	minor = *drm_minor_get_slot(dev, type);
	if (!minor || !device_is_registered(minor->kdev))
		return;

	/* replace @minor with NULL so lookups will fail from now on */
	xa_store(drm_minor_get_xa(type), minor->index, NULL, GFP_KERNEL);

	device_del(minor->kdev);
	dev_set_drvdata(minor->kdev, NULL); /* safety belt */
	drm_debugfs_unregister(minor);
}

/*
 * Looks up the given minor-ID and returns the respective DRM-minor object. The
 * refence-count of the underlying device is increased so you must release this
 * object with drm_minor_release().
 *
 * As long as you hold this minor, it is guaranteed that the object and the
 * minor->dev pointer will stay valid! However, the device may get unplugged and
 * unregistered while you hold the minor.
 */
struct drm_minor *drm_minor_acquire(struct xarray *minor_xa, unsigned int minor_id)
{
	struct drm_minor *minor;

	xa_lock(minor_xa);
	minor = xa_load(minor_xa, minor_id);
	if (minor)
		drm_dev_get(minor->dev);
	xa_unlock(minor_xa);

	if (!minor) {
		return ERR_PTR(-ENODEV);
	} else if (drm_dev_is_unplugged(minor->dev)) {
		drm_dev_put(minor->dev);
		return ERR_PTR(-ENODEV);
	}

	return minor;
}

void drm_minor_release(struct drm_minor *minor)
{
	drm_dev_put(minor->dev);
}

/**
 * DOC: driver instance overview
 *
 * A device instance for a drm driver is represented by &struct drm_device. This
 * is allocated and initialized with devm_drm_dev_alloc(), usually from
 * bus-specific ->probe() callbacks implemented by the driver. The driver then
 * needs to initialize all the various subsystems for the drm device like memory
 * management, vblank handling, modesetting support and initial output
 * configuration plus obviously initialize all the corresponding hardware bits.
 * Finally when everything is up and running and ready for userspace the device
 * instance can be published using drm_dev_register().
 *
 * There is also deprecated support for initializing device instances using
 * bus-specific helpers and the &drm_driver.load callback. But due to
 * backwards-compatibility needs the device instance have to be published too
 * early, which requires unpretty global locking to make safe and is therefore
 * only support for existing drivers not yet converted to the new scheme.
 *
 * When cleaning up a device instance everything needs to be done in reverse:
 * First unpublish the device instance with drm_dev_unregister(). Then clean up
 * any other resources allocated at device initialization and drop the driver's
 * reference to &drm_device using drm_dev_put().
 *
 * Note that any allocation or resource which is visible to userspace must be
 * released only when the final drm_dev_put() is called, and not when the
 * driver is unbound from the underlying physical struct &device. Best to use
 * &drm_device managed resources with drmm_add_action(), drmm_kmalloc() and
 * related functions.
 *
 * devres managed resources like devm_kmalloc() can only be used for resources
 * directly related to the underlying hardware device, and only used in code
 * paths fully protected by drm_dev_enter() and drm_dev_exit().
 *
 * Display driver example
 * ~~~~~~~~~~~~~~~~~~~~~~
 *
 * The following example shows a typical structure of a DRM display driver.
 * The example focus on the probe() function and the other functions that is
 * almost always present and serves as a demonstration of devm_drm_dev_alloc().
 *
 * .. code-block:: c
 *
 *	struct driver_device {
 *		struct drm_device drm;
 *		void *userspace_facing;
 *		struct clk *pclk;
 *	};
 *
 *	static const struct drm_driver driver_drm_driver = {
 *		[...]
 *	};
 *
 *	static int driver_probe(struct platform_device *pdev)
 *	{
 *		struct driver_device *priv;
 *		struct drm_device *drm;
 *		int ret;
 *
 *		priv = devm_drm_dev_alloc(&pdev->dev, &driver_drm_driver,
 *					  struct driver_device, drm);
 *		if (IS_ERR(priv))
 *			return PTR_ERR(priv);
 *		drm = &priv->drm;
 *
 *		ret = drmm_mode_config_init(drm);
 *		if (ret)
 *			return ret;
 *
 *		priv->userspace_facing = drmm_kzalloc(..., GFP_KERNEL);
 *		if (!priv->userspace_facing)
 *			return -ENOMEM;
 *
 *		priv->pclk = devm_clk_get(dev, "PCLK");
 *		if (IS_ERR(priv->pclk))
 *			return PTR_ERR(priv->pclk);
 *
 *		// Further setup, display pipeline etc
 *
 *		platform_set_drvdata(pdev, drm);
 *
 *		drm_mode_config_reset(drm);
 *
 *		ret = drm_dev_register(drm);
 *		if (ret)
 *			return ret;
 *
 *		drm_fbdev_{...}_setup(drm, 32);
 *
 *		return 0;
 *	}
 *
 *	// This function is called before the devm_ resources are released
 *	static int driver_remove(struct platform_device *pdev)
 *	{
 *		struct drm_device *drm = platform_get_drvdata(pdev);
 *
 *		drm_dev_unregister(drm);
 *		drm_atomic_helper_shutdown(drm)
 *
 *		return 0;
 *	}
 *
 *	// This function is called on kernel restart and shutdown
 *	static void driver_shutdown(struct platform_device *pdev)
 *	{
 *		drm_atomic_helper_shutdown(platform_get_drvdata(pdev));
 *	}
 *
 *	static int __maybe_unused driver_pm_suspend(struct device *dev)
 *	{
 *		return drm_mode_config_helper_suspend(dev_get_drvdata(dev));
 *	}
 *
 *	static int __maybe_unused driver_pm_resume(struct device *dev)
 *	{
 *		drm_mode_config_helper_resume(dev_get_drvdata(dev));
 *
 *		return 0;
 *	}
 *
 *	static const struct dev_pm_ops driver_pm_ops = {
 *		SET_SYSTEM_SLEEP_PM_OPS(driver_pm_suspend, driver_pm_resume)
 *	};
 *
 *	static struct platform_driver driver_driver = {
 *		.driver = {
 *			[...]
 *			.pm = &driver_pm_ops,
 *		},
 *		.probe = driver_probe,
 *		.remove = driver_remove,
 *		.shutdown = driver_shutdown,
 *	};
 *	module_platform_driver(driver_driver);
 *
 * Drivers that want to support device unplugging (USB, DT overlay unload) should
 * use drm_dev_unplug() instead of drm_dev_unregister(). The driver must protect
 * regions that is accessing device resources to prevent use after they're
 * released. This is done using drm_dev_enter() and drm_dev_exit(). There is one
 * shortcoming however, drm_dev_unplug() marks the drm_device as unplugged before
 * drm_atomic_helper_shutdown() is called. This means that if the disable code
 * paths are protected, they will not run on regular driver module unload,
 * possibly leaving the hardware enabled.
 */

/**
 * drm_put_dev - Unregister and release a DRM device
 * @dev: DRM device
 *
 * Called at module unload time or when a PCI device is unplugged.
 *
 * Cleans up all DRM device, calling drm_lastclose().
 *
 * Note: Use of this function is deprecated. It will eventually go away
 * completely.  Please use drm_dev_unregister() and drm_dev_put() explicitly
 * instead to make sure that the device isn't userspace accessible any more
 * while teardown is in progress, ensuring that userspace can't access an
 * inconsistent state.
 */
void drm_put_dev(struct drm_device *dev)
{
	DRM_DEBUG("\n");

	if (!dev) {
		DRM_ERROR("cleanup called no dev\n");
		return;
	}

	drm_dev_unregister(dev);
	drm_dev_put(dev);
}
EXPORT_SYMBOL(drm_put_dev);

/**
 * drm_dev_enter - Enter device critical section
 * @dev: DRM device
 * @idx: Pointer to index that will be passed to the matching drm_dev_exit()
 *
 * This function marks and protects the beginning of a section that should not
 * be entered after the device has been unplugged. The section end is marked
 * with drm_dev_exit(). Calls to this function can be nested.
 *
 * Returns:
 * True if it is OK to enter the section, false otherwise.
 */
bool drm_dev_enter(struct drm_device *dev, int *idx)
{
	*idx = srcu_read_lock(&drm_unplug_srcu);

	if (dev->unplugged) {
		srcu_read_unlock(&drm_unplug_srcu, *idx);
		return false;
	}

	return true;
}
EXPORT_SYMBOL(drm_dev_enter);

/**
 * drm_dev_exit - Exit device critical section
 * @idx: index returned from drm_dev_enter()
 *
 * This function marks the end of a section that should not be entered after
 * the device has been unplugged.
 */
void drm_dev_exit(int idx)
{
	srcu_read_unlock(&drm_unplug_srcu, idx);
}
EXPORT_SYMBOL(drm_dev_exit);

/**
 * drm_dev_unplug - unplug a DRM device
 * @dev: DRM device
 *
 * This unplugs a hotpluggable DRM device, which makes it inaccessible to
 * userspace operations. Entry-points can use drm_dev_enter() and
 * drm_dev_exit() to protect device resources in a race free manner. This
 * essentially unregisters the device like drm_dev_unregister(), but can be
 * called while there are still open users of @dev.
 */
void drm_dev_unplug(struct drm_device *dev)
{
	/*
	 * After synchronizing any critical read section is guaranteed to see
	 * the new value of ->unplugged, and any critical section which might
	 * still have seen the old value of ->unplugged is guaranteed to have
	 * finished.
	 */
	dev->unplugged = true;
	synchronize_srcu(&drm_unplug_srcu);

	drm_dev_unregister(dev);

	/* Clear all CPU mappings pointing to this device */
	unmap_mapping_range(dev->anon_inode->i_mapping, 0, 0, 1);
}
EXPORT_SYMBOL(drm_dev_unplug);

/*
 * Available recovery methods for wedged device. To be sent along with device
 * wedged uevent.
 */
static const char *drm_get_wedge_recovery(unsigned int opt)
{
	switch (BIT(opt)) {
	case DRM_WEDGE_RECOVERY_NONE:
		return "none";
	case DRM_WEDGE_RECOVERY_REBIND:
		return "rebind";
	case DRM_WEDGE_RECOVERY_BUS_RESET:
		return "bus-reset";
	default:
		return NULL;
	}
}

/**
 * drm_dev_wedged_event - generate a device wedged uevent
 * @dev: DRM device
 * @method: method(s) to be used for recovery
 *
 * This generates a device wedged uevent for the DRM device specified by @dev.
 * Recovery @method\(s) of choice will be sent in the uevent environment as
 * ``WEDGED=<method1>[,..,<methodN>]`` in order of less to more side-effects.
 * If caller is unsure about recovery or @method is unknown (0),
 * ``WEDGED=unknown`` will be sent instead.
 *
 * Refer to "Device Wedging" chapter in Documentation/gpu/drm-uapi.rst for more
 * details.
 *
 * Returns: 0 on success, negative error code otherwise.
 */
int drm_dev_wedged_event(struct drm_device *dev, unsigned long method)
{
	const char *recovery = NULL;
	unsigned int len, opt;
	/* Event string length up to 28+ characters with available methods */
	char event_string[32];
	char *envp[] = { event_string, NULL };

	len = scnprintf(event_string, sizeof(event_string), "%s", "WEDGED=");

	for_each_set_bit(opt, &method, BITS_PER_TYPE(method)) {
		recovery = drm_get_wedge_recovery(opt);
		if (drm_WARN_ONCE(dev, !recovery, "invalid recovery method %u\n", opt))
			break;

		len += scnprintf(event_string + len, sizeof(event_string), "%s,", recovery);
	}

	if (recovery)
		/* Get rid of trailing comma */
		event_string[len - 1] = '\0';
	else
		/* Caller is unsure about recovery, do the best we can at this point. */
		snprintf(event_string, sizeof(event_string), "%s", "WEDGED=unknown");

	drm_info(dev, "device wedged, %s\n", method == DRM_WEDGE_RECOVERY_NONE ?
		 "but recovered through reset" : "needs recovery");

	return kobject_uevent_env(&dev->primary->kdev->kobj, KOBJ_CHANGE, envp);
}
EXPORT_SYMBOL(drm_dev_wedged_event);

/*
 * DRM internal mount
 * We want to be able to allocate our own "struct address_space" to control
 * memory-mappings in VRAM (or stolen RAM, ...). However, core MM does not allow
 * stand-alone address_space objects, so we need an underlying inode. As there
 * is no way to allocate an independent inode easily, we need a fake internal
 * VFS mount-point.
 *
 * The drm_fs_inode_new() function allocates a new inode, drm_fs_inode_free()
 * frees it again. You are allowed to use iget() and iput() to get references to
 * the inode. But each drm_fs_inode_new() call must be paired with exactly one
 * drm_fs_inode_free() call (which does not have to be the last iput()).
 * We use drm_fs_inode_*() to manage our internal VFS mount-point and share it
 * between multiple inode-users. You could, technically, call
 * iget() + drm_fs_inode_free() directly after alloc and sometime later do an
 * iput(), but this way you'd end up with a new vfsmount for each inode.
 */

static int drm_fs_cnt;
static struct vfsmount *drm_fs_mnt;

static int drm_fs_init_fs_context(struct fs_context *fc)
{
	return init_pseudo(fc, 0x010203ff) ? 0 : -ENOMEM;
}

static struct file_system_type drm_fs_type = {
	.name		= "drm",
	.owner		= THIS_MODULE,
	.init_fs_context = drm_fs_init_fs_context,
	.kill_sb	= kill_anon_super,
};

static struct inode *drm_fs_inode_new(void)
{
	struct inode *inode;
	int r;

	r = simple_pin_fs(&drm_fs_type, &drm_fs_mnt, &drm_fs_cnt);
	if (r < 0) {
		DRM_ERROR("Cannot mount pseudo fs: %d\n", r);
		return ERR_PTR(r);
	}

	inode = alloc_anon_inode(drm_fs_mnt->mnt_sb);
	if (IS_ERR(inode))
		simple_release_fs(&drm_fs_mnt, &drm_fs_cnt);

	return inode;
}

static void drm_fs_inode_free(struct inode *inode)
{
	if (inode) {
		iput(inode);
		simple_release_fs(&drm_fs_mnt, &drm_fs_cnt);
	}
}

/**
 * DOC: component helper usage recommendations
 *
 * DRM drivers that drive hardware where a logical device consists of a pile of
 * independent hardware blocks are recommended to use the :ref:`component helper
 * library<component>`. For consistency and better options for code reuse the
 * following guidelines apply:
 *
 *  - The entire device initialization procedure should be run from the
 *    &component_master_ops.master_bind callback, starting with
 *    devm_drm_dev_alloc(), then binding all components with
 *    component_bind_all() and finishing with drm_dev_register().
 *
 *  - The opaque pointer passed to all components through component_bind_all()
 *    should point at &struct drm_device of the device instance, not some driver
 *    specific private structure.
 *
 *  - The component helper fills the niche where further standardization of
 *    interfaces is not practical. When there already is, or will be, a
 *    standardized interface like &drm_bridge or &drm_panel, providing its own
 *    functions to find such components at driver load time, like
 *    drm_of_find_panel_or_bridge(), then the component helper should not be
 *    used.
 */

static void drm_dev_init_release(struct drm_device *dev, void *res)
{
	drm_fs_inode_free(dev->anon_inode);

	put_device(dev->dev);
	/* Prevent use-after-free in drm_managed_release when debugging is
	 * enabled. Slightly awkward, but can't really be helped. */
	dev->dev = NULL;
	mutex_destroy(&dev->master_mutex);
	mutex_destroy(&dev->clientlist_mutex);
	mutex_destroy(&dev->filelist_mutex);
	mutex_destroy(&dev->struct_mutex);
}

static int drm_dev_init(struct drm_device *dev,
			const struct drm_driver *driver,
			struct device *parent)
{
	struct inode *inode;
	int ret;

	if (!drm_core_init_complete) {
		DRM_ERROR("DRM core is not initialized\n");
		return -ENODEV;
	}

	if (WARN_ON(!parent))
		return -EINVAL;

	kref_init(&dev->ref);
	dev->dev = get_device(parent);
	dev->driver = driver;

	INIT_LIST_HEAD(&dev->managed.resources);
	spin_lock_init(&dev->managed.lock);

	/* no per-device feature limits by default */
	dev->driver_features = ~0u;

	if (drm_core_check_feature(dev, DRIVER_COMPUTE_ACCEL) &&
				(drm_core_check_feature(dev, DRIVER_RENDER) ||
				drm_core_check_feature(dev, DRIVER_MODESET))) {
		DRM_ERROR("DRM driver can't be both a compute acceleration and graphics driver\n");
		return -EINVAL;
	}

	INIT_LIST_HEAD(&dev->filelist);
	INIT_LIST_HEAD(&dev->filelist_internal);
	INIT_LIST_HEAD(&dev->clientlist);
	INIT_LIST_HEAD(&dev->vblank_event_list);

	spin_lock_init(&dev->event_lock);
	mutex_init(&dev->struct_mutex);
	mutex_init(&dev->filelist_mutex);
	mutex_init(&dev->clientlist_mutex);
	mutex_init(&dev->master_mutex);
	raw_spin_lock_init(&dev->mode_config.panic_lock);

	ret = drmm_add_action_or_reset(dev, drm_dev_init_release, NULL);
	if (ret)
		return ret;

	inode = drm_fs_inode_new();
	if (IS_ERR(inode)) {
		ret = PTR_ERR(inode);
		DRM_ERROR("Cannot allocate anonymous inode: %d\n", ret);
		goto err;
	}

	dev->anon_inode = inode;

	if (drm_core_check_feature(dev, DRIVER_COMPUTE_ACCEL)) {
		ret = drm_minor_alloc(dev, DRM_MINOR_ACCEL);
		if (ret)
			goto err;
	} else {
		if (drm_core_check_feature(dev, DRIVER_RENDER)) {
			ret = drm_minor_alloc(dev, DRM_MINOR_RENDER);
			if (ret)
				goto err;
		}

		ret = drm_minor_alloc(dev, DRM_MINOR_PRIMARY);
		if (ret)
			goto err;
	}

	if (drm_core_check_feature(dev, DRIVER_GEM)) {
		ret = drm_gem_init(dev);
		if (ret) {
			DRM_ERROR("Cannot initialize graphics execution manager (GEM)\n");
			goto err;
		}
	}

	dev->unique = drmm_kstrdup(dev, dev_name(parent), GFP_KERNEL);
	if (!dev->unique) {
		ret = -ENOMEM;
		goto err;
	}

	if (drm_core_check_feature(dev, DRIVER_COMPUTE_ACCEL))
		accel_debugfs_init(dev);
	else
		drm_debugfs_dev_init(dev, drm_debugfs_root);

	return 0;

err:
	drm_managed_release(dev);

	return ret;
}

static void devm_drm_dev_init_release(void *data)
{
	drm_dev_put(data);
}

static int devm_drm_dev_init(struct device *parent,
			     struct drm_device *dev,
			     const struct drm_driver *driver)
{
	int ret;

	ret = drm_dev_init(dev, driver, parent);
	if (ret)
		return ret;

	return devm_add_action_or_reset(parent,
					devm_drm_dev_init_release, dev);
}

void *__devm_drm_dev_alloc(struct device *parent,
			   const struct drm_driver *driver,
			   size_t size, size_t offset)
{
	void *container;
	struct drm_device *drm;
	int ret;

	container = kzalloc(size, GFP_KERNEL);
	if (!container)
		return ERR_PTR(-ENOMEM);

	drm = container + offset;
	ret = devm_drm_dev_init(parent, drm, driver);
	if (ret) {
		kfree(container);
		return ERR_PTR(ret);
	}
	drmm_add_final_kfree(drm, container);

	return container;
}
EXPORT_SYMBOL(__devm_drm_dev_alloc);

/**
 * drm_dev_alloc - Allocate new DRM device
 * @driver: DRM driver to allocate device for
 * @parent: Parent device object
 *
 * This is the deprecated version of devm_drm_dev_alloc(), which does not support
 * subclassing through embedding the struct &drm_device in a driver private
 * structure, and which does not support automatic cleanup through devres.
 *
 * RETURNS:
 * Pointer to new DRM device, or ERR_PTR on failure.
 */
struct drm_device *drm_dev_alloc(const struct drm_driver *driver,
				 struct device *parent)
{
	struct drm_device *dev;
	int ret;

	dev = kzalloc(sizeof(*dev), GFP_KERNEL);
	if (!dev)
		return ERR_PTR(-ENOMEM);

	ret = drm_dev_init(dev, driver, parent);
	if (ret) {
		kfree(dev);
		return ERR_PTR(ret);
	}

	drmm_add_final_kfree(dev, dev);

	return dev;
}
EXPORT_SYMBOL(drm_dev_alloc);

static void drm_dev_release(struct kref *ref)
{
	struct drm_device *dev = container_of(ref, struct drm_device, ref);

	/* Just in case register/unregister was never called */
	drm_debugfs_dev_fini(dev);

	if (dev->driver->release)
		dev->driver->release(dev);

	drm_managed_release(dev);

	kfree(dev->managed.final_kfree);
}

/**
 * drm_dev_get - Take reference of a DRM device
 * @dev: device to take reference of or NULL
 *
 * This increases the ref-count of @dev by one. You *must* already own a
 * reference when calling this. Use drm_dev_put() to drop this reference
 * again.
 *
 * This function never fails. However, this function does not provide *any*
 * guarantee whether the device is alive or running. It only provides a
 * reference to the object and the memory associated with it.
 */
void drm_dev_get(struct drm_device *dev)
{
	if (dev)
		kref_get(&dev->ref);
}
EXPORT_SYMBOL(drm_dev_get);

/**
 * drm_dev_put - Drop reference of a DRM device
 * @dev: device to drop reference of or NULL
 *
 * This decreases the ref-count of @dev by one. The device is destroyed if the
 * ref-count drops to zero.
 */
void drm_dev_put(struct drm_device *dev)
{
	if (dev)
		kref_put(&dev->ref, drm_dev_release);
}
EXPORT_SYMBOL(drm_dev_put);

static void drmm_cg_unregister_region(struct drm_device *dev, void *arg)
{
	dmem_cgroup_unregister_region(arg);
}

/**
 * drmm_cgroup_register_region - Register a region of a DRM device to cgroups
 * @dev: device for region
 * @region_name: Region name for registering
 * @size: Size of region in bytes
 *
 * This decreases the ref-count of @dev by one. The device is destroyed if the
 * ref-count drops to zero.
 */
struct dmem_cgroup_region *drmm_cgroup_register_region(struct drm_device *dev, const char *region_name, u64 size)
{
	struct dmem_cgroup_region *region;
	int ret;

	region = dmem_cgroup_register_region(size, "drm/%s/%s", dev->unique, region_name);
	if (IS_ERR_OR_NULL(region))
		return region;

	ret = drmm_add_action_or_reset(dev, drmm_cg_unregister_region, region);
	if (ret)
		return ERR_PTR(ret);

	return region;
}
EXPORT_SYMBOL_GPL(drmm_cgroup_register_region);

static int create_compat_control_link(struct drm_device *dev)
{
	struct drm_minor *minor;
	char *name;
	int ret;

	if (!drm_core_check_feature(dev, DRIVER_MODESET))
		return 0;

	minor = *drm_minor_get_slot(dev, DRM_MINOR_PRIMARY);
	if (!minor)
		return 0;

	/*
	 * Some existing userspace out there uses the existing of the controlD*
	 * sysfs files to figure out whether it's a modeset driver. It only does
	 * readdir, hence a symlink is sufficient (and the least confusing
	 * option). Otherwise controlD* is entirely unused.
	 *
	 * Old controlD chardev have been allocated in the range
	 * 64-127.
	 */
	name = kasprintf(GFP_KERNEL, "controlD%d", minor->index + 64);
	if (!name)
		return -ENOMEM;

	ret = sysfs_create_link(minor->kdev->kobj.parent,
				&minor->kdev->kobj,
				name);

	kfree(name);

	return ret;
}

static void remove_compat_control_link(struct drm_device *dev)
{
	struct drm_minor *minor;
	char *name;

	if (!drm_core_check_feature(dev, DRIVER_MODESET))
		return;

	minor = *drm_minor_get_slot(dev, DRM_MINOR_PRIMARY);
	if (!minor)
		return;

	name = kasprintf(GFP_KERNEL, "controlD%d", minor->index + 64);
	if (!name)
		return;

	sysfs_remove_link(minor->kdev->kobj.parent, name);

	kfree(name);
}

/**
 * drm_dev_register - Register DRM device
 * @dev: Device to register
 * @flags: Flags passed to the driver's .load() function
 *
 * Register the DRM device @dev with the system, advertise device to user-space
 * and start normal device operation. @dev must be initialized via drm_dev_init()
 * previously.
 *
 * Never call this twice on any device!
 *
 * NOTE: To ensure backward compatibility with existing drivers method this
 * function calls the &drm_driver.load method after registering the device
 * nodes, creating race conditions. Usage of the &drm_driver.load methods is
 * therefore deprecated, drivers must perform all initialization before calling
 * drm_dev_register().
 *
 * RETURNS:
 * 0 on success, negative error code on failure.
 */
int drm_dev_register(struct drm_device *dev, unsigned long flags)
{
	const struct drm_driver *driver = dev->driver;
	int ret;

	if (!driver->load)
		drm_mode_config_validate(dev);

	WARN_ON(!dev->managed.final_kfree);

	if (drm_dev_needs_global_mutex(dev))
		mutex_lock(&drm_global_mutex);

	if (drm_core_check_feature(dev, DRIVER_COMPUTE_ACCEL))
		accel_debugfs_register(dev);
	else
		drm_debugfs_dev_register(dev);

	ret = drm_minor_register(dev, DRM_MINOR_RENDER);
	if (ret)
		goto err_minors;

	ret = drm_minor_register(dev, DRM_MINOR_PRIMARY);
	if (ret)
		goto err_minors;

	ret = drm_minor_register(dev, DRM_MINOR_ACCEL);
	if (ret)
		goto err_minors;

	ret = create_compat_control_link(dev);
	if (ret)
		goto err_minors;

	dev->registered = true;

	if (driver->load) {
		ret = driver->load(dev, flags);
		if (ret)
			goto err_minors;
	}

	if (drm_core_check_feature(dev, DRIVER_MODESET)) {
		ret = drm_modeset_register_all(dev);
		if (ret)
			goto err_unload;
	}
	drm_panic_register(dev);

	DRM_INFO("Initialized %s %d.%d.%d for %s on minor %d\n",
		 driver->name, driver->major, driver->minor,
		 driver->patchlevel,
		 dev->dev ? dev_name(dev->dev) : "virtual device",
		 dev->primary ? dev->primary->index : dev->accel->index);

	goto out_unlock;

err_unload:
	if (dev->driver->unload)
		dev->driver->unload(dev);
err_minors:
	remove_compat_control_link(dev);
	drm_minor_unregister(dev, DRM_MINOR_ACCEL);
	drm_minor_unregister(dev, DRM_MINOR_PRIMARY);
	drm_minor_unregister(dev, DRM_MINOR_RENDER);
out_unlock:
	if (drm_dev_needs_global_mutex(dev))
		mutex_unlock(&drm_global_mutex);
	return ret;
}
EXPORT_SYMBOL(drm_dev_register);

/**
 * drm_dev_unregister - Unregister DRM device
 * @dev: Device to unregister
 *
 * Unregister the DRM device from the system. This does the reverse of
 * drm_dev_register() but does not deallocate the device. The caller must call
 * drm_dev_put() to drop their final reference, unless it is managed with devres
 * (as devices allocated with devm_drm_dev_alloc() are), in which case there is
 * already an unwind action registered.
 *
 * A special form of unregistering for hotpluggable devices is drm_dev_unplug(),
 * which can be called while there are still open users of @dev.
 *
 * This should be called first in the device teardown code to make sure
 * userspace can't access the device instance any more.
 */
void drm_dev_unregister(struct drm_device *dev)
{
	dev->registered = false;

	drm_panic_unregister(dev);

	drm_client_dev_unregister(dev);

	if (drm_core_check_feature(dev, DRIVER_MODESET))
		drm_modeset_unregister_all(dev);

	if (dev->driver->unload)
		dev->driver->unload(dev);

	remove_compat_control_link(dev);
	drm_minor_unregister(dev, DRM_MINOR_ACCEL);
	drm_minor_unregister(dev, DRM_MINOR_PRIMARY);
	drm_minor_unregister(dev, DRM_MINOR_RENDER);
	drm_debugfs_dev_fini(dev);
}
EXPORT_SYMBOL(drm_dev_unregister);

/*
 * DRM Core
 * The DRM core module initializes all global DRM objects and makes them
 * available to drivers. Once setup, drivers can probe their respective
 * devices.
 * Currently, core management includes:
 *  - The "DRM-Global" key/value database
 *  - Global ID management for connectors
 *  - DRM major number allocation
 *  - DRM minor management
 *  - DRM sysfs class
 *  - DRM debugfs root
 *
 * Furthermore, the DRM core provides dynamic char-dev lookups. For each
 * interface registered on a DRM device, you can request minor numbers from DRM
 * core. DRM core takes care of major-number management and char-dev
 * registration. A stub ->open() callback forwards any open() requests to the
 * registered minor.
 */

static int drm_stub_open(struct inode *inode, struct file *filp)
{
	const struct file_operations *new_fops;
	struct drm_minor *minor;
	int err;

	DRM_DEBUG("\n");

	minor = drm_minor_acquire(&drm_minors_xa, iminor(inode));
	if (IS_ERR(minor))
		return PTR_ERR(minor);

	new_fops = fops_get(minor->dev->driver->fops);
	if (!new_fops) {
		err = -ENODEV;
		goto out;
	}

	replace_fops(filp, new_fops);
	if (filp->f_op->open)
		err = filp->f_op->open(inode, filp);
	else
		err = 0;

out:
	drm_minor_release(minor);

	return err;
}

static const struct file_operations drm_stub_fops = {
	.owner = THIS_MODULE,
	.open = drm_stub_open,
	.llseek = noop_llseek,
};

static void drm_core_exit(void)
{
	drm_privacy_screen_lookup_exit();
	drm_panic_exit();
	accel_core_exit();
	unregister_chrdev(DRM_MAJOR, "drm");
	debugfs_remove(drm_debugfs_root);
	drm_sysfs_destroy();
	WARN_ON(!xa_empty(&drm_minors_xa));
	drm_connector_ida_destroy();
}

static int __init drm_core_init(void)
{
	int ret;

	drm_connector_ida_init();
	drm_memcpy_init_early();

	ret = drm_sysfs_init();
	if (ret < 0) {
		DRM_ERROR("Cannot create DRM class: %d\n", ret);
		goto error;
	}

	drm_debugfs_root = debugfs_create_dir("dri", NULL);

	ret = register_chrdev(DRM_MAJOR, "drm", &drm_stub_fops);
	if (ret < 0)
		goto error;

	ret = accel_core_init();
	if (ret < 0)
		goto error;

	drm_panic_init();

	drm_privacy_screen_lookup_init();

	drm_core_init_complete = true;

	DRM_DEBUG("Initialized\n");
	return 0;

error:
	drm_core_exit();
	return ret;
}

module_init(drm_core_init);
module_exit(drm_core_exit);<|MERGE_RESOLUTION|>--- conflicted
+++ resolved
@@ -26,10 +26,7 @@
  * DEALINGS IN THE SOFTWARE.
  */
 
-<<<<<<< HEAD
-=======
 #include <linux/bitops.h>
->>>>>>> e8a457b7
 #include <linux/cgroup_dmem.h>
 #include <linux/debugfs.h>
 #include <linux/fs.h>
