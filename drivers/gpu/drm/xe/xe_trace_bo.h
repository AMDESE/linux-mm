/* SPDX-License-Identifier: GPL-2.0-only */
/*
 * Copyright © 2024 Intel Corporation
 */

#undef TRACE_SYSTEM
#define TRACE_SYSTEM xe

#if !defined(_XE_TRACE_BO_H_) || defined(TRACE_HEADER_MULTI_READ)
#define _XE_TRACE_BO_H_

#include <linux/tracepoint.h>
#include <linux/types.h>

#include "xe_bo.h"
#include "xe_bo_types.h"
#include "xe_vm.h"

#define __dev_name_bo(bo)	dev_name(xe_bo_device(bo)->drm.dev)
#define __dev_name_vm(vm)	dev_name((vm)->xe->drm.dev)
#define __dev_name_vma(vma)	__dev_name_vm(xe_vma_vm(vma))

DECLARE_EVENT_CLASS(xe_bo,
		    TP_PROTO(struct xe_bo *bo),
		    TP_ARGS(bo),

		    TP_STRUCT__entry(
			     __string(dev, __dev_name_bo(bo))
			     __field(size_t, size)
			     __field(u32, flags)
			     __field(struct xe_vm *, vm)
			     ),

		    TP_fast_assign(
			   __assign_str(dev);
			   __entry->size = bo->size;
			   __entry->flags = bo->flags;
			   __entry->vm = bo->vm;
			   ),

		    TP_printk("dev=%s, size=%zu, flags=0x%02x, vm=%p",
			      __get_str(dev), __entry->size,
			      __entry->flags, __entry->vm)
);

DEFINE_EVENT(xe_bo, xe_bo_cpu_fault,
	     TP_PROTO(struct xe_bo *bo),
	     TP_ARGS(bo)
);

DEFINE_EVENT(xe_bo, xe_bo_validate,
	     TP_PROTO(struct xe_bo *bo),
	     TP_ARGS(bo)
);

<<<<<<< HEAD
=======
DEFINE_EVENT(xe_bo, xe_bo_create,
	     TP_PROTO(struct xe_bo *bo),
	     TP_ARGS(bo)
);

>>>>>>> e8a457b7
TRACE_EVENT(xe_bo_move,
	    TP_PROTO(struct xe_bo *bo, uint32_t new_placement, uint32_t old_placement,
		     bool move_lacks_source),
	    TP_ARGS(bo, new_placement, old_placement, move_lacks_source),
	    TP_STRUCT__entry(
		     __field(struct xe_bo *, bo)
		     __field(size_t, size)
		     __string(new_placement_name, xe_mem_type_to_name[new_placement])
		     __string(old_placement_name, xe_mem_type_to_name[old_placement])
		     __string(device_id, __dev_name_bo(bo))
		     __field(bool, move_lacks_source)
			),

	    TP_fast_assign(
		   __entry->bo      = bo;
		   __entry->size = bo->size;
		   __assign_str(new_placement_name);
		   __assign_str(old_placement_name);
		   __assign_str(device_id);
		   __entry->move_lacks_source = move_lacks_source;
		   ),
	    TP_printk("move_lacks_source:%s, migrate object %p [size %zu] from %s to %s device_id:%s",
		      __entry->move_lacks_source ? "yes" : "no", __entry->bo, __entry->size,
		      __get_str(old_placement_name),
		      __get_str(new_placement_name), __get_str(device_id))
);

DECLARE_EVENT_CLASS(xe_vma,
		    TP_PROTO(struct xe_vma *vma),
		    TP_ARGS(vma),

		    TP_STRUCT__entry(
			     __string(dev, __dev_name_vma(vma))
			     __field(struct xe_vma *, vma)
			     __field(struct xe_vm *, vm)
			     __field(u32, asid)
			     __field(u64, start)
			     __field(u64, end)
			     __field(u64, ptr)
			     ),

		    TP_fast_assign(
			   __assign_str(dev);
			   __entry->vma = vma;
			   __entry->vm = xe_vma_vm(vma);
			   __entry->asid = xe_vma_vm(vma)->usm.asid;
			   __entry->start = xe_vma_start(vma);
			   __entry->end = xe_vma_end(vma) - 1;
			   __entry->ptr = xe_vma_userptr(vma);
			   ),

		    TP_printk("dev=%s, vma=%p, vm=%p, asid=0x%05x, start=0x%012llx, end=0x%012llx, userptr=0x%012llx",
			      __get_str(dev), __entry->vma, __entry->vm,
			      __entry->asid, __entry->start,
			      __entry->end, __entry->ptr)
)

DEFINE_EVENT(xe_vma, xe_vma_flush,
	     TP_PROTO(struct xe_vma *vma),
	     TP_ARGS(vma)
);

DEFINE_EVENT(xe_vma, xe_vma_pagefault,
	     TP_PROTO(struct xe_vma *vma),
	     TP_ARGS(vma)
);

DEFINE_EVENT(xe_vma, xe_vma_acc,
	     TP_PROTO(struct xe_vma *vma),
	     TP_ARGS(vma)
);

DEFINE_EVENT(xe_vma, xe_vma_bind,
	     TP_PROTO(struct xe_vma *vma),
	     TP_ARGS(vma)
);

DEFINE_EVENT(xe_vma, xe_vma_pf_bind,
	     TP_PROTO(struct xe_vma *vma),
	     TP_ARGS(vma)
);

DEFINE_EVENT(xe_vma, xe_vma_unbind,
	     TP_PROTO(struct xe_vma *vma),
	     TP_ARGS(vma)
);

DEFINE_EVENT(xe_vma, xe_vma_userptr_rebind_worker,
	     TP_PROTO(struct xe_vma *vma),
	     TP_ARGS(vma)
);

DEFINE_EVENT(xe_vma, xe_vma_userptr_rebind_exec,
	     TP_PROTO(struct xe_vma *vma),
	     TP_ARGS(vma)
);

DEFINE_EVENT(xe_vma, xe_vma_rebind_worker,
	     TP_PROTO(struct xe_vma *vma),
	     TP_ARGS(vma)
);

DEFINE_EVENT(xe_vma, xe_vma_rebind_exec,
	     TP_PROTO(struct xe_vma *vma),
	     TP_ARGS(vma)
);

DEFINE_EVENT(xe_vma, xe_vma_userptr_invalidate,
	     TP_PROTO(struct xe_vma *vma),
	     TP_ARGS(vma)
);

DEFINE_EVENT(xe_vma, xe_vma_invalidate,
	     TP_PROTO(struct xe_vma *vma),
	     TP_ARGS(vma)
);

DEFINE_EVENT(xe_vma, xe_vma_evict,
	     TP_PROTO(struct xe_vma *vma),
	     TP_ARGS(vma)
);

DEFINE_EVENT(xe_vma, xe_vma_userptr_invalidate_complete,
	     TP_PROTO(struct xe_vma *vma),
	     TP_ARGS(vma)
);

DECLARE_EVENT_CLASS(xe_vm,
		    TP_PROTO(struct xe_vm *vm),
		    TP_ARGS(vm),

		    TP_STRUCT__entry(
			     __string(dev, __dev_name_vm(vm))
			     __field(struct xe_vm *, vm)
			     __field(u32, asid)
			     __field(u32, flags)
			     ),

		    TP_fast_assign(
			   __assign_str(dev);
			   __entry->vm = vm;
			   __entry->asid = vm->usm.asid;
			   __entry->flags = vm->flags;
			   ),

		    TP_printk("dev=%s, vm=%p, asid=0x%05x, vm flags=0x%05x",
			      __get_str(dev), __entry->vm, __entry->asid,
			      __entry->flags)
);

DEFINE_EVENT(xe_vm, xe_vm_kill,
	     TP_PROTO(struct xe_vm *vm),
	     TP_ARGS(vm)
);

DEFINE_EVENT(xe_vm, xe_vm_create,
	     TP_PROTO(struct xe_vm *vm),
	     TP_ARGS(vm)
);

DEFINE_EVENT(xe_vm, xe_vm_free,
	     TP_PROTO(struct xe_vm *vm),
	     TP_ARGS(vm)
);

DEFINE_EVENT(xe_vm, xe_vm_cpu_bind,
	     TP_PROTO(struct xe_vm *vm),
	     TP_ARGS(vm)
);

DEFINE_EVENT(xe_vm, xe_vm_restart,
	     TP_PROTO(struct xe_vm *vm),
	     TP_ARGS(vm)
);

DEFINE_EVENT(xe_vm, xe_vm_rebind_worker_enter,
	     TP_PROTO(struct xe_vm *vm),
	     TP_ARGS(vm)
);

DEFINE_EVENT(xe_vm, xe_vm_rebind_worker_retry,
	     TP_PROTO(struct xe_vm *vm),
	     TP_ARGS(vm)
);

DEFINE_EVENT(xe_vm, xe_vm_rebind_worker_exit,
	     TP_PROTO(struct xe_vm *vm),
	     TP_ARGS(vm)
);

DEFINE_EVENT(xe_vm, xe_vm_ops_fail,
	     TP_PROTO(struct xe_vm *vm),
	     TP_ARGS(vm)
);

#endif

/* This part must be outside protection */
#undef TRACE_INCLUDE_PATH
#undef TRACE_INCLUDE_FILE
#define TRACE_INCLUDE_PATH ../../drivers/gpu/drm/xe
#define TRACE_INCLUDE_FILE xe_trace_bo
#include <trace/define_trace.h><|MERGE_RESOLUTION|>--- conflicted
+++ resolved
@@ -53,14 +53,11 @@
 	     TP_ARGS(bo)
 );
 
-<<<<<<< HEAD
-=======
 DEFINE_EVENT(xe_bo, xe_bo_create,
 	     TP_PROTO(struct xe_bo *bo),
 	     TP_ARGS(bo)
 );
 
->>>>>>> e8a457b7
 TRACE_EVENT(xe_bo_move,
 	    TP_PROTO(struct xe_bo *bo, uint32_t new_placement, uint32_t old_placement,
 		     bool move_lacks_source),
