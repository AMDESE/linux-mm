// SPDX-License-Identifier: MIT
/*
 * Copyright © 2021 Intel Corporation
 */

#include "xe_execlist.h"

#include <drm/drm_managed.h>

#include "instructions/xe_mi_commands.h"
#include "regs/xe_engine_regs.h"
#include "regs/xe_gt_regs.h"
#include "regs/xe_lrc_layout.h"
#include "xe_assert.h"
#include "xe_bo.h"
#include "xe_device.h"
#include "xe_exec_queue.h"
#include "xe_gt.h"
#include "xe_hw_fence.h"
#include "xe_irq.h"
#include "xe_lrc.h"
#include "xe_macros.h"
#include "xe_mmio.h"
#include "xe_mocs.h"
#include "xe_ring_ops_types.h"
#include "xe_sched_job.h"

#define XE_EXECLIST_HANG_LIMIT 1

#define SW_CTX_ID_SHIFT 37
#define SW_CTX_ID_WIDTH 11
#define XEHP_SW_CTX_ID_SHIFT  39
#define XEHP_SW_CTX_ID_WIDTH  16

#define SW_CTX_ID \
	GENMASK_ULL(SW_CTX_ID_WIDTH + SW_CTX_ID_SHIFT - 1, \
		    SW_CTX_ID_SHIFT)

#define XEHP_SW_CTX_ID \
	GENMASK_ULL(XEHP_SW_CTX_ID_WIDTH + XEHP_SW_CTX_ID_SHIFT - 1, \
		    XEHP_SW_CTX_ID_SHIFT)


static void __start_lrc(struct xe_hw_engine *hwe, struct xe_lrc *lrc,
			u32 ctx_id)
{
	struct xe_gt *gt = hwe->gt;
	struct xe_mmio *mmio = &gt->mmio;
	struct xe_device *xe = gt_to_xe(gt);
	u64 lrc_desc;
	u32 ring_mode = _MASKED_BIT_ENABLE(GFX_DISABLE_LEGACY_MODE);

	lrc_desc = xe_lrc_descriptor(lrc);

	if (GRAPHICS_VERx100(xe) >= 1250) {
		xe_gt_assert(hwe->gt, FIELD_FIT(XEHP_SW_CTX_ID, ctx_id));
		lrc_desc |= FIELD_PREP(XEHP_SW_CTX_ID, ctx_id);
	} else {
		xe_gt_assert(hwe->gt, FIELD_FIT(SW_CTX_ID, ctx_id));
		lrc_desc |= FIELD_PREP(SW_CTX_ID, ctx_id);
	}

	if (hwe->class == XE_ENGINE_CLASS_COMPUTE)
		xe_mmio_write32(mmio, RCU_MODE,
				_MASKED_BIT_ENABLE(RCU_MODE_CCS_ENABLE));

	xe_lrc_write_ctx_reg(lrc, CTX_RING_TAIL, lrc->ring.tail);
	lrc->ring.old_tail = lrc->ring.tail;

	/*
	 * Make sure the context image is complete before we submit it to HW.
	 *
	 * Ostensibly, writes (including the WCB) should be flushed prior to
	 * an uncached write such as our mmio register access, the empirical
	 * evidence (esp. on Braswell) suggests that the WC write into memory
	 * may not be visible to the HW prior to the completion of the UC
	 * register write and that we may begin execution from the context
	 * before its image is complete leading to invalid PD chasing.
	 */
	wmb();

	xe_mmio_write32(mmio, RING_HWS_PGA(hwe->mmio_base),
			xe_bo_ggtt_addr(hwe->hwsp));
	xe_mmio_read32(mmio, RING_HWS_PGA(hwe->mmio_base));

	if (xe_device_has_msix(gt_to_xe(hwe->gt)))
		ring_mode |= _MASKED_BIT_ENABLE(GFX_MSIX_INTERRUPT_ENABLE);
	xe_mmio_write32(mmio, RING_MODE(hwe->mmio_base), ring_mode);

	xe_mmio_write32(mmio, RING_EXECLIST_SQ_CONTENTS_LO(hwe->mmio_base),
			lower_32_bits(lrc_desc));
	xe_mmio_write32(mmio, RING_EXECLIST_SQ_CONTENTS_HI(hwe->mmio_base),
			upper_32_bits(lrc_desc));
	xe_mmio_write32(mmio, RING_EXECLIST_CONTROL(hwe->mmio_base),
			EL_CTRL_LOAD);
}

static void __xe_execlist_port_start(struct xe_execlist_port *port,
				     struct xe_execlist_exec_queue *exl)
{
	struct xe_device *xe = gt_to_xe(port->hwe->gt);
	int max_ctx = FIELD_MAX(SW_CTX_ID);

	if (GRAPHICS_VERx100(xe) >= 1250)
		max_ctx = FIELD_MAX(XEHP_SW_CTX_ID);

	xe_execlist_port_assert_held(port);

	if (port->running_exl != exl || !exl->has_run) {
		port->last_ctx_id++;

		/* 0 is reserved for the kernel context */
		if (port->last_ctx_id > max_ctx)
			port->last_ctx_id = 1;
	}

	__start_lrc(port->hwe, exl->q->lrc[0], port->last_ctx_id);
	port->running_exl = exl;
	exl->has_run = true;
}

static void __xe_execlist_port_idle(struct xe_execlist_port *port)
{
	u32 noop[2] = { MI_NOOP, MI_NOOP };

	xe_execlist_port_assert_held(port);

	if (!port->running_exl)
		return;

	xe_lrc_write_ring(port->lrc, noop, sizeof(noop));
	__start_lrc(port->hwe, port->lrc, 0);
	port->running_exl = NULL;
}

static bool xe_execlist_is_idle(struct xe_execlist_exec_queue *exl)
{
	struct xe_lrc *lrc = exl->q->lrc[0];

	return lrc->ring.tail == lrc->ring.old_tail;
}

static void __xe_execlist_port_start_next_active(struct xe_execlist_port *port)
{
	struct xe_execlist_exec_queue *exl = NULL;
	int i;

	xe_execlist_port_assert_held(port);

	for (i = ARRAY_SIZE(port->active) - 1; i >= 0; i--) {
		while (!list_empty(&port->active[i])) {
			exl = list_first_entry(&port->active[i],
					       struct xe_execlist_exec_queue,
					       active_link);
			list_del(&exl->active_link);

			if (xe_execlist_is_idle(exl)) {
				exl->active_priority = XE_EXEC_QUEUE_PRIORITY_UNSET;
				continue;
			}

			list_add_tail(&exl->active_link, &port->active[i]);
			__xe_execlist_port_start(port, exl);
			return;
		}
	}

	__xe_execlist_port_idle(port);
}

static u64 read_execlist_status(struct xe_hw_engine *hwe)
{
	struct xe_gt *gt = hwe->gt;
	u32 hi, lo;

	lo = xe_mmio_read32(&gt->mmio, RING_EXECLIST_STATUS_LO(hwe->mmio_base));
	hi = xe_mmio_read32(&gt->mmio, RING_EXECLIST_STATUS_HI(hwe->mmio_base));

	return lo | (u64)hi << 32;
}

static void xe_execlist_port_irq_handler_locked(struct xe_execlist_port *port)
{
	u64 status;

	xe_execlist_port_assert_held(port);

	status = read_execlist_status(port->hwe);
	if (status & BIT(7))
		return;

	__xe_execlist_port_start_next_active(port);
}

static void xe_execlist_port_irq_handler(struct xe_hw_engine *hwe,
					 u16 intr_vec)
{
	struct xe_execlist_port *port = hwe->exl_port;

	spin_lock(&port->lock);
	xe_execlist_port_irq_handler_locked(port);
	spin_unlock(&port->lock);
}

static void xe_execlist_port_wake_locked(struct xe_execlist_port *port,
					 enum xe_exec_queue_priority priority)
{
	xe_execlist_port_assert_held(port);

	if (port->running_exl && port->running_exl->active_priority >= priority)
		return;

	__xe_execlist_port_start_next_active(port);
}

static void xe_execlist_make_active(struct xe_execlist_exec_queue *exl)
{
	struct xe_execlist_port *port = exl->port;
	enum xe_exec_queue_priority priority = exl->q->sched_props.priority;

	XE_WARN_ON(priority == XE_EXEC_QUEUE_PRIORITY_UNSET);
	XE_WARN_ON(priority < 0);
	XE_WARN_ON(priority >= ARRAY_SIZE(exl->port->active));

	spin_lock_irq(&port->lock);

	if (exl->active_priority != priority &&
	    exl->active_priority != XE_EXEC_QUEUE_PRIORITY_UNSET) {
		/* Priority changed, move it to the right list */
		list_del(&exl->active_link);
		exl->active_priority = XE_EXEC_QUEUE_PRIORITY_UNSET;
	}

	if (exl->active_priority == XE_EXEC_QUEUE_PRIORITY_UNSET) {
		exl->active_priority = priority;
		list_add_tail(&exl->active_link, &port->active[priority]);
	}

	xe_execlist_port_wake_locked(exl->port, priority);

	spin_unlock_irq(&port->lock);
}

static void xe_execlist_port_irq_fail_timer(struct timer_list *timer)
{
	struct xe_execlist_port *port =
		container_of(timer, struct xe_execlist_port, irq_fail);

	spin_lock_irq(&port->lock);
	xe_execlist_port_irq_handler_locked(port);
	spin_unlock_irq(&port->lock);

	port->irq_fail.expires = jiffies + msecs_to_jiffies(1000);
	add_timer(&port->irq_fail);
}

struct xe_execlist_port *xe_execlist_port_create(struct xe_device *xe,
						 struct xe_hw_engine *hwe)
{
	struct drm_device *drm = &xe->drm;
	struct xe_execlist_port *port;
	int i, err;

	port = drmm_kzalloc(drm, sizeof(*port), GFP_KERNEL);
	if (!port) {
		err = -ENOMEM;
		goto err;
	}

	port->hwe = hwe;

<<<<<<< HEAD
	port->lrc = xe_lrc_create(hwe, NULL, SZ_16K, XE_IRQ_DEFAULT_MSIX);
=======
	port->lrc = xe_lrc_create(hwe, NULL, SZ_16K, XE_IRQ_DEFAULT_MSIX, 0);
>>>>>>> e8a457b7
	if (IS_ERR(port->lrc)) {
		err = PTR_ERR(port->lrc);
		goto err;
	}

	spin_lock_init(&port->lock);
	for (i = 0; i < ARRAY_SIZE(port->active); i++)
		INIT_LIST_HEAD(&port->active[i]);

	port->last_ctx_id = 1;
	port->running_exl = NULL;

	hwe->irq_handler = xe_execlist_port_irq_handler;

	/* TODO: Fix the interrupt code so it doesn't race like mad */
	timer_setup(&port->irq_fail, xe_execlist_port_irq_fail_timer, 0);
	port->irq_fail.expires = jiffies + msecs_to_jiffies(1000);
	add_timer(&port->irq_fail);

	return port;

err:
	return ERR_PTR(err);
}

void xe_execlist_port_destroy(struct xe_execlist_port *port)
{
	del_timer(&port->irq_fail);

	/* Prevent an interrupt while we're destroying */
	spin_lock_irq(&gt_to_xe(port->hwe->gt)->irq.lock);
	port->hwe->irq_handler = NULL;
	spin_unlock_irq(&gt_to_xe(port->hwe->gt)->irq.lock);

	xe_lrc_put(port->lrc);
}

static struct dma_fence *
execlist_run_job(struct drm_sched_job *drm_job)
{
	struct xe_sched_job *job = to_xe_sched_job(drm_job);
	struct xe_exec_queue *q = job->q;
	struct xe_execlist_exec_queue *exl = job->q->execlist;

	q->ring_ops->emit_job(job);
	xe_execlist_make_active(exl);

	return job->fence;
}

static void execlist_job_free(struct drm_sched_job *drm_job)
{
	struct xe_sched_job *job = to_xe_sched_job(drm_job);

	xe_exec_queue_update_run_ticks(job->q);
	xe_sched_job_put(job);
}

static const struct drm_sched_backend_ops drm_sched_ops = {
	.run_job = execlist_run_job,
	.free_job = execlist_job_free,
};

static int execlist_exec_queue_init(struct xe_exec_queue *q)
{
	struct drm_gpu_scheduler *sched;
	const struct drm_sched_init_args args = {
		.ops = &drm_sched_ops,
		.num_rqs = 1,
		.credit_limit = q->lrc[0]->ring.size / MAX_JOB_SIZE_BYTES,
		.hang_limit = XE_SCHED_HANG_LIMIT,
		.timeout = XE_SCHED_JOB_TIMEOUT,
		.name = q->hwe->name,
		.dev = gt_to_xe(q->gt)->drm.dev,
	};
	struct xe_execlist_exec_queue *exl;
	struct xe_device *xe = gt_to_xe(q->gt);
	int err;

	xe_assert(xe, !xe_device_uc_enabled(xe));

	drm_info(&xe->drm, "Enabling execlist submission (GuC submission disabled)\n");

	exl = kzalloc(sizeof(*exl), GFP_KERNEL);
	if (!exl)
		return -ENOMEM;

	exl->q = q;

	err = drm_sched_init(&exl->sched, &args);
	if (err)
		goto err_free;

	sched = &exl->sched;
	err = drm_sched_entity_init(&exl->entity, 0, &sched, 1, NULL);
	if (err)
		goto err_sched;

	exl->port = q->hwe->exl_port;
	exl->has_run = false;
	exl->active_priority = XE_EXEC_QUEUE_PRIORITY_UNSET;
	q->execlist = exl;
	q->entity = &exl->entity;

	xe_exec_queue_assign_name(q, ffs(q->logical_mask) - 1);

	return 0;

err_sched:
	drm_sched_fini(&exl->sched);
err_free:
	kfree(exl);
	return err;
}

static void execlist_exec_queue_fini_async(struct work_struct *w)
{
	struct xe_execlist_exec_queue *ee =
		container_of(w, struct xe_execlist_exec_queue, fini_async);
	struct xe_exec_queue *q = ee->q;
	struct xe_execlist_exec_queue *exl = q->execlist;
	struct xe_device *xe = gt_to_xe(q->gt);
	unsigned long flags;

	xe_assert(xe, !xe_device_uc_enabled(xe));

	spin_lock_irqsave(&exl->port->lock, flags);
	if (WARN_ON(exl->active_priority != XE_EXEC_QUEUE_PRIORITY_UNSET))
		list_del(&exl->active_link);
	spin_unlock_irqrestore(&exl->port->lock, flags);

	drm_sched_entity_fini(&exl->entity);
	drm_sched_fini(&exl->sched);
	kfree(exl);

	xe_exec_queue_fini(q);
}

static void execlist_exec_queue_kill(struct xe_exec_queue *q)
{
	/* NIY */
}

static void execlist_exec_queue_fini(struct xe_exec_queue *q)
{
	INIT_WORK(&q->execlist->fini_async, execlist_exec_queue_fini_async);
	queue_work(system_unbound_wq, &q->execlist->fini_async);
}

static int execlist_exec_queue_set_priority(struct xe_exec_queue *q,
					    enum xe_exec_queue_priority priority)
{
	/* NIY */
	return 0;
}

static int execlist_exec_queue_set_timeslice(struct xe_exec_queue *q, u32 timeslice_us)
{
	/* NIY */
	return 0;
}

static int execlist_exec_queue_set_preempt_timeout(struct xe_exec_queue *q,
						   u32 preempt_timeout_us)
{
	/* NIY */
	return 0;
}

static int execlist_exec_queue_suspend(struct xe_exec_queue *q)
{
	/* NIY */
	return 0;
}

static int execlist_exec_queue_suspend_wait(struct xe_exec_queue *q)

{
	/* NIY */
	return 0;
}

static void execlist_exec_queue_resume(struct xe_exec_queue *q)
{
	/* NIY */
}

static bool execlist_exec_queue_reset_status(struct xe_exec_queue *q)
{
	/* NIY */
	return false;
}

static const struct xe_exec_queue_ops execlist_exec_queue_ops = {
	.init = execlist_exec_queue_init,
	.kill = execlist_exec_queue_kill,
	.fini = execlist_exec_queue_fini,
	.set_priority = execlist_exec_queue_set_priority,
	.set_timeslice = execlist_exec_queue_set_timeslice,
	.set_preempt_timeout = execlist_exec_queue_set_preempt_timeout,
	.suspend = execlist_exec_queue_suspend,
	.suspend_wait = execlist_exec_queue_suspend_wait,
	.resume = execlist_exec_queue_resume,
	.reset_status = execlist_exec_queue_reset_status,
};

int xe_execlist_init(struct xe_gt *gt)
{
	/* GuC submission enabled, nothing to do */
	if (xe_device_uc_enabled(gt_to_xe(gt)))
		return 0;

	gt->exec_queue_ops = &execlist_exec_queue_ops;

	return 0;
}<|MERGE_RESOLUTION|>--- conflicted
+++ resolved
@@ -269,11 +269,7 @@
 
 	port->hwe = hwe;
 
-<<<<<<< HEAD
-	port->lrc = xe_lrc_create(hwe, NULL, SZ_16K, XE_IRQ_DEFAULT_MSIX);
-=======
 	port->lrc = xe_lrc_create(hwe, NULL, SZ_16K, XE_IRQ_DEFAULT_MSIX, 0);
->>>>>>> e8a457b7
 	if (IS_ERR(port->lrc)) {
 		err = PTR_ERR(port->lrc);
 		goto err;
