--- conflicted
+++ resolved
@@ -411,8 +411,6 @@
 }
 
 /**
-<<<<<<< HEAD
-=======
  * xe_gt_tlb_invalidation_vm - Issue a TLB invalidation on this GT for a VM
  * @gt: graphics tile
  * @vm: VM to invalidate
@@ -435,7 +433,6 @@
 }
 
 /**
->>>>>>> e8a457b7
  * xe_gt_tlb_invalidation_vma - Issue a TLB invalidation on this GT for a VMA
  * @gt: GT structure
  * @fence: invalidation fence which will be signal on TLB invalidation
