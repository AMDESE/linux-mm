--- conflicted
+++ resolved
@@ -45,11 +45,7 @@
 #define XE_LRC_CREATE_RUNALONE 0x1
 #define XE_LRC_CREATE_PXP 0x2
 struct xe_lrc *xe_lrc_create(struct xe_hw_engine *hwe, struct xe_vm *vm,
-<<<<<<< HEAD
-			     u32 ring_size, u16 msix_vec);
-=======
 			     u32 ring_size, u16 msix_vec, u32 flags);
->>>>>>> e8a457b7
 void xe_lrc_destroy(struct kref *ref);
 
 /**
