--- conflicted
+++ resolved
@@ -184,8 +184,6 @@
 	return 0;
 }
 
-<<<<<<< HEAD
-=======
 static void virtgpu_dma_buf_unmap(struct virtio_gpu_object *bo)
 {
 	struct dma_buf_attachment *attach = bo->base.base.import_attach;
@@ -203,7 +201,6 @@
 	}
 }
 
->>>>>>> e8a457b7
 static void virtgpu_dma_buf_free_obj(struct drm_gem_object *obj)
 {
 	struct virtio_gpu_object *bo = gem_to_virtio_gpu_obj(obj);
@@ -214,17 +211,7 @@
 		struct dma_buf *dmabuf = attach->dmabuf;
 
 		dma_resv_lock(dmabuf->resv, NULL);
-<<<<<<< HEAD
-
-		virtio_gpu_detach_object_fenced(bo);
-
-		if (bo->sgt)
-			dma_buf_unmap_attachment(attach, bo->sgt,
-						 DMA_BIDIRECTIONAL);
-
-=======
 		virtgpu_dma_buf_unmap(bo);
->>>>>>> e8a457b7
 		dma_resv_unlock(dmabuf->resv);
 
 		dma_buf_detach(dmabuf, attach);
@@ -274,10 +261,6 @@
 	virtio_gpu_cmd_resource_create_blob(vgdev, bo, &params,
 					    ents, nents);
 	bo->guest_blob = true;
-<<<<<<< HEAD
-	bo->attached = true;
-=======
->>>>>>> e8a457b7
 
 	dma_buf_unpin(attach);
 	dma_resv_unlock(resv);
@@ -301,19 +284,7 @@
 	struct drm_gem_object *obj = attach->importer_priv;
 	struct virtio_gpu_object *bo = gem_to_virtio_gpu_obj(obj);
 
-<<<<<<< HEAD
-	if (bo->created && kref_read(&obj->refcount)) {
-		virtio_gpu_detach_object_fenced(bo);
-
-		if (bo->sgt)
-			dma_buf_unmap_attachment(attach, bo->sgt,
-						 DMA_BIDIRECTIONAL);
-
-		bo->sgt = NULL;
-	}
-=======
 	virtgpu_dma_buf_unmap(bo);
->>>>>>> e8a457b7
 }
 
 static const struct dma_buf_attach_ops virtgpu_dma_buf_attach_ops = {
