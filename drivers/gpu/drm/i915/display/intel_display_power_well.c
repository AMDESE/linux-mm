// SPDX-License-Identifier: MIT
/*
 * Copyright © 2022 Intel Corporation
 */

#include "i915_drv.h"
#include "i915_irq.h"
#include "i915_reg.h"
#include "intel_backlight_regs.h"
#include "intel_combo_phy.h"
#include "intel_combo_phy_regs.h"
#include "intel_crt.h"
#include "intel_de.h"
#include "intel_display_irq.h"
#include "intel_display_power_well.h"
#include "intel_display_types.h"
#include "intel_dkl_phy.h"
#include "intel_dkl_phy_regs.h"
#include "intel_dmc.h"
#include "intel_dmc_wl.h"
#include "intel_dp_aux_regs.h"
#include "intel_dpio_phy.h"
#include "intel_dpll.h"
#include "intel_hotplug.h"
#include "intel_pcode.h"
#include "intel_pps.h"
#include "intel_tc.h"
#include "intel_vga.h"
#include "skl_watermark.h"
#include "vlv_dpio_phy_regs.h"
#include "vlv_sideband.h"
#include "vlv_sideband_reg.h"

struct i915_power_well_regs {
	i915_reg_t bios;
	i915_reg_t driver;
	i915_reg_t kvmr;
	i915_reg_t debug;
};

struct i915_power_well_ops {
	const struct i915_power_well_regs *regs;
	/*
	 * Synchronize the well's hw state to match the current sw state, for
	 * example enable/disable it based on the current refcount. Called
	 * during driver init and resume time, possibly after first calling
	 * the enable/disable handlers.
	 */
	void (*sync_hw)(struct intel_display *display,
			struct i915_power_well *power_well);
	/*
	 * Enable the well and resources that depend on it (for example
	 * interrupts located on the well). Called after the 0->1 refcount
	 * transition.
	 */
	void (*enable)(struct intel_display *display,
		       struct i915_power_well *power_well);
	/*
	 * Disable the well and resources that depend on it. Called after
	 * the 1->0 refcount transition.
	 */
	void (*disable)(struct intel_display *display,
			struct i915_power_well *power_well);
	/* Returns the hw enabled state. */
	bool (*is_enabled)(struct intel_display *display,
			   struct i915_power_well *power_well);
};

static const struct i915_power_well_instance *
i915_power_well_instance(const struct i915_power_well *power_well)
{
	return &power_well->desc->instances->list[power_well->instance_idx];
}

struct i915_power_well *
lookup_power_well(struct intel_display *display,
		  enum i915_power_well_id power_well_id)
{
	struct i915_power_well *power_well;

	for_each_power_well(display, power_well)
		if (i915_power_well_instance(power_well)->id == power_well_id)
			return power_well;

	/*
	 * It's not feasible to add error checking code to the callers since
	 * this condition really shouldn't happen and it doesn't even make sense
	 * to abort things like display initialization sequences. Just return
	 * the first power well and hope the WARN gets reported so we can fix
	 * our driver.
	 */
	drm_WARN(display->drm, 1,
		 "Power well %d not defined for this platform\n",
		 power_well_id);
	return &display->power.domains.power_wells[0];
}

void intel_power_well_enable(struct intel_display *display,
			     struct i915_power_well *power_well)
{
	drm_dbg_kms(display->drm, "enabling %s\n", intel_power_well_name(power_well));
	power_well->desc->ops->enable(display, power_well);
	power_well->hw_enabled = true;
}

void intel_power_well_disable(struct intel_display *display,
			      struct i915_power_well *power_well)
{
	drm_dbg_kms(display->drm, "disabling %s\n", intel_power_well_name(power_well));
	power_well->hw_enabled = false;
	power_well->desc->ops->disable(display, power_well);
}

void intel_power_well_sync_hw(struct intel_display *display,
			      struct i915_power_well *power_well)
{
	power_well->desc->ops->sync_hw(display, power_well);
	power_well->hw_enabled = power_well->desc->ops->is_enabled(display, power_well);
}

void intel_power_well_get(struct intel_display *display,
			  struct i915_power_well *power_well)
{
	if (!power_well->count++)
		intel_power_well_enable(display, power_well);
}

void intel_power_well_put(struct intel_display *display,
			  struct i915_power_well *power_well)
{
	drm_WARN(display->drm, !power_well->count,
		 "Use count on power well %s is already zero",
		 i915_power_well_instance(power_well)->name);

	if (!--power_well->count)
		intel_power_well_disable(display, power_well);
}

bool intel_power_well_is_enabled(struct intel_display *display,
				 struct i915_power_well *power_well)
{
	return power_well->desc->ops->is_enabled(display, power_well);
}

bool intel_power_well_is_enabled_cached(struct i915_power_well *power_well)
{
	return power_well->hw_enabled;
}

bool intel_display_power_well_is_enabled(struct intel_display *display,
					 enum i915_power_well_id power_well_id)
{
	struct i915_power_well *power_well;

	power_well = lookup_power_well(display, power_well_id);

	return intel_power_well_is_enabled(display, power_well);
}

bool intel_power_well_is_always_on(struct i915_power_well *power_well)
{
	return power_well->desc->always_on;
}

const char *intel_power_well_name(struct i915_power_well *power_well)
{
	return i915_power_well_instance(power_well)->name;
}

struct intel_power_domain_mask *intel_power_well_domains(struct i915_power_well *power_well)
{
	return &power_well->domains;
}

int intel_power_well_refcount(struct i915_power_well *power_well)
{
	return power_well->count;
}

/*
 * Starting with Haswell, we have a "Power Down Well" that can be turned off
 * when not needed anymore. We have 4 registers that can request the power well
 * to be enabled, and it will only be disabled if none of the registers is
 * requesting it to be enabled.
 */
static void hsw_power_well_post_enable(struct intel_display *display,
				       u8 irq_pipe_mask, bool has_vga)
{
	struct drm_i915_private *dev_priv = to_i915(display->drm);

	if (has_vga)
		intel_vga_reset_io_mem(display);

	if (irq_pipe_mask)
		gen8_irq_power_well_post_enable(dev_priv, irq_pipe_mask);
}

static void hsw_power_well_pre_disable(struct intel_display *display,
				       u8 irq_pipe_mask)
{
	struct drm_i915_private *dev_priv = to_i915(display->drm);

	if (irq_pipe_mask)
		gen8_irq_power_well_pre_disable(dev_priv, irq_pipe_mask);
}

#define ICL_AUX_PW_TO_PHY(pw_idx)	\
	((pw_idx) - ICL_PW_CTL_IDX_AUX_A + PHY_A)

#define ICL_AUX_PW_TO_CH(pw_idx)	\
	((pw_idx) - ICL_PW_CTL_IDX_AUX_A + AUX_CH_A)

#define ICL_TBT_AUX_PW_TO_CH(pw_idx)	\
	((pw_idx) - ICL_PW_CTL_IDX_AUX_TBT1 + AUX_CH_C)

static enum aux_ch icl_aux_pw_to_ch(const struct i915_power_well *power_well)
{
	int pw_idx = i915_power_well_instance(power_well)->hsw.idx;

	return power_well->desc->is_tc_tbt ? ICL_TBT_AUX_PW_TO_CH(pw_idx) :
					     ICL_AUX_PW_TO_CH(pw_idx);
}

static struct intel_digital_port *
aux_ch_to_digital_port(struct intel_display *display,
		       enum aux_ch aux_ch)
{
	struct intel_encoder *encoder;

	for_each_intel_encoder(display->drm, encoder) {
		struct intel_digital_port *dig_port;

		/* We'll check the MST primary port */
		if (encoder->type == INTEL_OUTPUT_DP_MST)
			continue;

		dig_port = enc_to_dig_port(encoder);

		if (dig_port && dig_port->aux_ch == aux_ch)
			return dig_port;
	}

	return NULL;
}

static enum phy icl_aux_pw_to_phy(struct intel_display *display,
				  const struct i915_power_well *power_well)
{
	enum aux_ch aux_ch = icl_aux_pw_to_ch(power_well);
	struct intel_digital_port *dig_port = aux_ch_to_digital_port(display, aux_ch);

	/*
	 * FIXME should we care about the (VBT defined) dig_port->aux_ch
	 * relationship or should this be purely defined by the hardware layout?
	 * Currently if the port doesn't appear in the VBT, or if it's declared
	 * as HDMI-only and routed to a combo PHY, the encoder either won't be
	 * present at all or it will not have an aux_ch assigned.
	 */
	return dig_port ? intel_encoder_to_phy(&dig_port->base) : PHY_NONE;
}

static void hsw_wait_for_power_well_enable(struct intel_display *display,
					   struct i915_power_well *power_well,
					   bool timeout_expected)
{
	const struct i915_power_well_regs *regs = power_well->desc->ops->regs;
	int pw_idx = i915_power_well_instance(power_well)->hsw.idx;
	int timeout = power_well->desc->enable_timeout ? : 1;

	/*
	 * For some power wells we're not supposed to watch the status bit for
	 * an ack, but rather just wait a fixed amount of time and then
	 * proceed.  This is only used on DG2.
	 */
	if (display->platform.dg2 && power_well->desc->fixed_enable_delay) {
		usleep_range(600, 1200);
		return;
	}

	/* Timeout for PW1:10 us, AUX:not specified, other PWs:20 us. */
	if (intel_de_wait_for_set(display, regs->driver,
				  HSW_PWR_WELL_CTL_STATE(pw_idx), timeout)) {
		drm_dbg_kms(display->drm, "%s power well enable timeout\n",
			    intel_power_well_name(power_well));

		drm_WARN_ON(display->drm, !timeout_expected);

	}
}

static u32 hsw_power_well_requesters(struct intel_display *display,
				     const struct i915_power_well_regs *regs,
				     int pw_idx)
{
	u32 req_mask = HSW_PWR_WELL_CTL_REQ(pw_idx);
	u32 ret;

	ret = intel_de_read(display, regs->bios) & req_mask ? 1 : 0;
	ret |= intel_de_read(display, regs->driver) & req_mask ? 2 : 0;
	if (regs->kvmr.reg)
		ret |= intel_de_read(display, regs->kvmr) & req_mask ? 4 : 0;
	ret |= intel_de_read(display, regs->debug) & req_mask ? 8 : 0;

	return ret;
}

static void hsw_wait_for_power_well_disable(struct intel_display *display,
					    struct i915_power_well *power_well)
{
	const struct i915_power_well_regs *regs = power_well->desc->ops->regs;
	int pw_idx = i915_power_well_instance(power_well)->hsw.idx;
	bool disabled;
	u32 reqs;

	/*
	 * Bspec doesn't require waiting for PWs to get disabled, but still do
	 * this for paranoia. The known cases where a PW will be forced on:
	 * - a KVMR request on any power well via the KVMR request register
	 * - a DMC request on PW1 and MISC_IO power wells via the BIOS and
	 *   DEBUG request registers
	 * Skip the wait in case any of the request bits are set and print a
	 * diagnostic message.
	 */
	wait_for((disabled = !(intel_de_read(display, regs->driver) &
			       HSW_PWR_WELL_CTL_STATE(pw_idx))) ||
		 (reqs = hsw_power_well_requesters(display, regs, pw_idx)), 1);
	if (disabled)
		return;

	drm_dbg_kms(display->drm,
		    "%s forced on (bios:%d driver:%d kvmr:%d debug:%d)\n",
		    intel_power_well_name(power_well),
		    !!(reqs & 1), !!(reqs & 2), !!(reqs & 4), !!(reqs & 8));
}

static void gen9_wait_for_power_well_fuses(struct intel_display *display,
					   enum skl_power_gate pg)
{
	/* Timeout 5us for PG#0, for other PGs 1us */
	drm_WARN_ON(display->drm,
		    intel_de_wait_for_set(display, SKL_FUSE_STATUS,
					  SKL_FUSE_PG_DIST_STATUS(pg), 1));
}

static void hsw_power_well_enable(struct intel_display *display,
				  struct i915_power_well *power_well)
{
	const struct i915_power_well_regs *regs = power_well->desc->ops->regs;
	int pw_idx = i915_power_well_instance(power_well)->hsw.idx;

	if (power_well->desc->has_fuses) {
		enum skl_power_gate pg;

		pg = DISPLAY_VER(display) >= 11 ? ICL_PW_CTL_IDX_TO_PG(pw_idx) :
						 SKL_PW_CTL_IDX_TO_PG(pw_idx);

		/* Wa_16013190616:adlp */
		if (display->platform.alderlake_p && pg == SKL_PG1)
			intel_de_rmw(display, GEN8_CHICKEN_DCPR_1, 0, DISABLE_FLR_SRC);

		/*
		 * For PW1 we have to wait both for the PW0/PG0 fuse state
		 * before enabling the power well and PW1/PG1's own fuse
		 * state after the enabling. For all other power wells with
		 * fuses we only have to wait for that PW/PG's fuse state
		 * after the enabling.
		 */
		if (pg == SKL_PG1)
			gen9_wait_for_power_well_fuses(display, SKL_PG0);
	}

	intel_de_rmw(display, regs->driver, 0, HSW_PWR_WELL_CTL_REQ(pw_idx));

	hsw_wait_for_power_well_enable(display, power_well, false);

	if (power_well->desc->has_fuses) {
		enum skl_power_gate pg;

		pg = DISPLAY_VER(display) >= 11 ? ICL_PW_CTL_IDX_TO_PG(pw_idx) :
						 SKL_PW_CTL_IDX_TO_PG(pw_idx);
		gen9_wait_for_power_well_fuses(display, pg);
	}

	hsw_power_well_post_enable(display,
				   power_well->desc->irq_pipe_mask,
				   power_well->desc->has_vga);
}

static void hsw_power_well_disable(struct intel_display *display,
				   struct i915_power_well *power_well)
{
	const struct i915_power_well_regs *regs = power_well->desc->ops->regs;
	int pw_idx = i915_power_well_instance(power_well)->hsw.idx;

	hsw_power_well_pre_disable(display,
				   power_well->desc->irq_pipe_mask);

	intel_de_rmw(display, regs->driver, HSW_PWR_WELL_CTL_REQ(pw_idx), 0);
	hsw_wait_for_power_well_disable(display, power_well);
}

static bool intel_aux_ch_is_edp(struct intel_display *display, enum aux_ch aux_ch)
{
	struct intel_digital_port *dig_port = aux_ch_to_digital_port(display, aux_ch);

	return dig_port && dig_port->base.type == INTEL_OUTPUT_EDP;
}

static void
icl_combo_phy_aux_power_well_enable(struct intel_display *display,
				    struct i915_power_well *power_well)
{
	const struct i915_power_well_regs *regs = power_well->desc->ops->regs;
	int pw_idx = i915_power_well_instance(power_well)->hsw.idx;

	drm_WARN_ON(display->drm, !display->platform.icelake);

	intel_de_rmw(display, regs->driver, 0, HSW_PWR_WELL_CTL_REQ(pw_idx));

	/*
	 * FIXME not sure if we should derive the PHY from the pw_idx, or
	 * from the VBT defined AUX_CH->DDI->PHY mapping.
	 */
	intel_de_rmw(display, ICL_PORT_CL_DW12(ICL_AUX_PW_TO_PHY(pw_idx)),
		     0, ICL_LANE_ENABLE_AUX);

	hsw_wait_for_power_well_enable(display, power_well, false);

	/* Display WA #1178: icl */
	if (pw_idx >= ICL_PW_CTL_IDX_AUX_A && pw_idx <= ICL_PW_CTL_IDX_AUX_B &&
	    !intel_aux_ch_is_edp(display, ICL_AUX_PW_TO_CH(pw_idx)))
		intel_de_rmw(display, ICL_PORT_TX_DW6_AUX(ICL_AUX_PW_TO_PHY(pw_idx)),
			     0, O_FUNC_OVRD_EN | O_LDO_BYPASS_CRI);
}

static void
icl_combo_phy_aux_power_well_disable(struct intel_display *display,
				     struct i915_power_well *power_well)
{
	const struct i915_power_well_regs *regs = power_well->desc->ops->regs;
	int pw_idx = i915_power_well_instance(power_well)->hsw.idx;

	drm_WARN_ON(display->drm, !display->platform.icelake);

	/*
	 * FIXME not sure if we should derive the PHY from the pw_idx, or
	 * from the VBT defined AUX_CH->DDI->PHY mapping.
	 */
	intel_de_rmw(display, ICL_PORT_CL_DW12(ICL_AUX_PW_TO_PHY(pw_idx)),
		     ICL_LANE_ENABLE_AUX, 0);

	intel_de_rmw(display, regs->driver, HSW_PWR_WELL_CTL_REQ(pw_idx), 0);

	hsw_wait_for_power_well_disable(display, power_well);
}

#if IS_ENABLED(CONFIG_DRM_I915_DEBUG_RUNTIME_PM)

static void icl_tc_port_assert_ref_held(struct intel_display *display,
					struct i915_power_well *power_well,
					struct intel_digital_port *dig_port)
{
	if (drm_WARN_ON(display->drm, !dig_port))
		return;

	if (DISPLAY_VER(display) == 11 && intel_tc_cold_requires_aux_pw(dig_port))
		return;

	drm_WARN_ON(display->drm, !intel_tc_port_ref_held(dig_port));
}

#else

static void icl_tc_port_assert_ref_held(struct intel_display *display,
					struct i915_power_well *power_well,
					struct intel_digital_port *dig_port)
{
}

#endif

#define TGL_AUX_PW_TO_TC_PORT(pw_idx)	((pw_idx) - TGL_PW_CTL_IDX_AUX_TC1)

static void icl_tc_cold_exit(struct intel_display *display)
{
	struct drm_i915_private *i915 = to_i915(display->drm);
	int ret, tries = 0;

	while (1) {
		ret = snb_pcode_write_timeout(&i915->uncore, ICL_PCODE_EXIT_TCCOLD, 0,
					      250, 1);
		if (ret != -EAGAIN || ++tries == 3)
			break;
		msleep(1);
	}

	/* Spec states that TC cold exit can take up to 1ms to complete */
	if (!ret)
		msleep(1);

	/* TODO: turn failure into a error as soon i915 CI updates ICL IFWI */
	drm_dbg_kms(&i915->drm, "TC cold block %s\n", ret ? "failed" :
		    "succeeded");
}

static void
icl_tc_phy_aux_power_well_enable(struct intel_display *display,
				 struct i915_power_well *power_well)
{
	struct drm_i915_private *dev_priv = to_i915(display->drm);
	enum aux_ch aux_ch = icl_aux_pw_to_ch(power_well);
	struct intel_digital_port *dig_port = aux_ch_to_digital_port(display, aux_ch);
	const struct i915_power_well_regs *regs = power_well->desc->ops->regs;
	bool is_tbt = power_well->desc->is_tc_tbt;
	bool timeout_expected;

	icl_tc_port_assert_ref_held(display, power_well, dig_port);

	intel_de_rmw(display, DP_AUX_CH_CTL(aux_ch),
		     DP_AUX_CH_CTL_TBT_IO, is_tbt ? DP_AUX_CH_CTL_TBT_IO : 0);

	intel_de_rmw(display, regs->driver,
		     0,
		     HSW_PWR_WELL_CTL_REQ(i915_power_well_instance(power_well)->hsw.idx));

	/*
	 * An AUX timeout is expected if the TBT DP tunnel is down,
	 * or need to enable AUX on a legacy TypeC port as part of the TC-cold
	 * exit sequence.
	 */
	timeout_expected = is_tbt || intel_tc_cold_requires_aux_pw(dig_port);
	if (DISPLAY_VER(display) == 11 && intel_tc_cold_requires_aux_pw(dig_port))
		icl_tc_cold_exit(display);

	hsw_wait_for_power_well_enable(display, power_well, timeout_expected);

	if (DISPLAY_VER(display) >= 12 && !is_tbt) {
		enum tc_port tc_port;

		tc_port = TGL_AUX_PW_TO_TC_PORT(i915_power_well_instance(power_well)->hsw.idx);

		if (wait_for(intel_dkl_phy_read(display, DKL_CMN_UC_DW_27(tc_port)) &
			     DKL_CMN_UC_DW27_UC_HEALTH, 1))
			drm_warn(display->drm,
				 "Timeout waiting TC uC health\n");
	}
}

static void
icl_aux_power_well_enable(struct intel_display *display,
			  struct i915_power_well *power_well)
{
<<<<<<< HEAD
	struct drm_i915_private *dev_priv = to_i915(display->drm);
	enum phy phy = icl_aux_pw_to_phy(display, power_well);

	if (intel_phy_is_tc(dev_priv, phy))
=======
	enum phy phy = icl_aux_pw_to_phy(display, power_well);

	if (intel_phy_is_tc(display, phy))
>>>>>>> e8a457b7
		return icl_tc_phy_aux_power_well_enable(display, power_well);
	else if (display->platform.icelake)
		return icl_combo_phy_aux_power_well_enable(display,
							   power_well);
	else
		return hsw_power_well_enable(display, power_well);
}

static void
icl_aux_power_well_disable(struct intel_display *display,
			   struct i915_power_well *power_well)
{
<<<<<<< HEAD
	struct drm_i915_private *dev_priv = to_i915(display->drm);
	enum phy phy = icl_aux_pw_to_phy(display, power_well);

	if (intel_phy_is_tc(dev_priv, phy))
=======
	enum phy phy = icl_aux_pw_to_phy(display, power_well);

	if (intel_phy_is_tc(display, phy))
>>>>>>> e8a457b7
		return hsw_power_well_disable(display, power_well);
	else if (display->platform.icelake)
		return icl_combo_phy_aux_power_well_disable(display,
							    power_well);
	else
		return hsw_power_well_disable(display, power_well);
}

/*
 * We should only use the power well if we explicitly asked the hardware to
 * enable it, so check if it's enabled and also check if we've requested it to
 * be enabled.
 */
static bool hsw_power_well_enabled(struct intel_display *display,
				   struct i915_power_well *power_well)
{
	const struct i915_power_well_regs *regs = power_well->desc->ops->regs;
	enum i915_power_well_id id = i915_power_well_instance(power_well)->id;
	int pw_idx = i915_power_well_instance(power_well)->hsw.idx;
	u32 mask = HSW_PWR_WELL_CTL_REQ(pw_idx) |
		   HSW_PWR_WELL_CTL_STATE(pw_idx);
	u32 val;

	val = intel_de_read(display, regs->driver);

	/*
	 * On GEN9 big core due to a DMC bug the driver's request bits for PW1
	 * and the MISC_IO PW will be not restored, so check instead for the
	 * BIOS's own request bits, which are forced-on for these power wells
	 * when exiting DC5/6.
	 */
	if (DISPLAY_VER(display) == 9 && !display->platform.broxton &&
	    (id == SKL_DISP_PW_1 || id == SKL_DISP_PW_MISC_IO))
		val |= intel_de_read(display, regs->bios);

	return (val & mask) == mask;
}

static void assert_can_enable_dc9(struct intel_display *display)
{
	struct drm_i915_private *dev_priv = to_i915(display->drm);

	drm_WARN_ONCE(display->drm,
		      (intel_de_read(display, DC_STATE_EN) & DC_STATE_EN_DC9),
		      "DC9 already programmed to be enabled.\n");
	drm_WARN_ONCE(display->drm,
		      intel_de_read(display, DC_STATE_EN) &
		      DC_STATE_EN_UPTO_DC5,
		      "DC5 still not disabled to enable DC9.\n");
	drm_WARN_ONCE(display->drm,
		      intel_de_read(display, HSW_PWR_WELL_CTL2) &
		      HSW_PWR_WELL_CTL_REQ(SKL_PW_CTL_IDX_PW_2),
		      "Power well 2 on.\n");
	drm_WARN_ONCE(display->drm, intel_irqs_enabled(dev_priv),
		      "Interrupts not disabled yet.\n");

	 /*
	  * TODO: check for the following to verify the conditions to enter DC9
	  * state are satisfied:
	  * 1] Check relevant display engine registers to verify if mode set
	  * disable sequence was followed.
	  * 2] Check if display uninitialize sequence is initialized.
	  */
}

static void assert_can_disable_dc9(struct intel_display *display)
{
	struct drm_i915_private *dev_priv = to_i915(display->drm);

	drm_WARN_ONCE(display->drm, intel_irqs_enabled(dev_priv),
		      "Interrupts not disabled yet.\n");
	drm_WARN_ONCE(display->drm,
		      intel_de_read(display, DC_STATE_EN) &
		      DC_STATE_EN_UPTO_DC5,
		      "DC5 still not disabled.\n");

	 /*
	  * TODO: check for the following to verify DC9 state was indeed
	  * entered before programming to disable it:
	  * 1] Check relevant display engine registers to verify if mode
	  *  set disable sequence was followed.
	  * 2] Check if display uninitialize sequence is initialized.
	  */
}

static void gen9_write_dc_state(struct intel_display *display,
				u32 state)
{
	int rewrites = 0;
	int rereads = 0;
	u32 v;

	intel_de_write(display, DC_STATE_EN, state);

	/* It has been observed that disabling the dc6 state sometimes
	 * doesn't stick and dmc keeps returning old value. Make sure
	 * the write really sticks enough times and also force rewrite until
	 * we are confident that state is exactly what we want.
	 */
	do  {
		v = intel_de_read(display, DC_STATE_EN);

		if (v != state) {
			intel_de_write(display, DC_STATE_EN, state);
			rewrites++;
			rereads = 0;
		} else if (rereads++ > 5) {
			break;
		}

	} while (rewrites < 100);

	if (v != state)
		drm_err(display->drm,
			"Writing dc state to 0x%x failed, now 0x%x\n",
			state, v);

	/* Most of the times we need one retry, avoid spam */
	if (rewrites > 1)
		drm_dbg_kms(display->drm,
			    "Rewrote dc state to 0x%x %d times\n",
			    state, rewrites);
}

static u32 gen9_dc_mask(struct intel_display *display)
{
	u32 mask;

	mask = DC_STATE_EN_UPTO_DC5;

	if (DISPLAY_VER(display) >= 12)
		mask |= DC_STATE_EN_DC3CO | DC_STATE_EN_UPTO_DC6
					  | DC_STATE_EN_DC9;
	else if (DISPLAY_VER(display) == 11)
		mask |= DC_STATE_EN_UPTO_DC6 | DC_STATE_EN_DC9;
	else if (display->platform.geminilake || display->platform.broxton)
		mask |= DC_STATE_EN_DC9;
	else
		mask |= DC_STATE_EN_UPTO_DC6;

	return mask;
}

void gen9_sanitize_dc_state(struct intel_display *display)
{
	struct i915_power_domains *power_domains = &display->power.domains;
	u32 val;

	if (!HAS_DISPLAY(display))
		return;

	val = intel_de_read(display, DC_STATE_EN) & gen9_dc_mask(display);

	drm_dbg_kms(display->drm,
		    "Resetting DC state tracking from %02x to %02x\n",
		    power_domains->dc_state, val);
	power_domains->dc_state = val;
}

/**
 * gen9_set_dc_state - set target display C power state
 * @display: display instance
 * @state: target DC power state
 * - DC_STATE_DISABLE
 * - DC_STATE_EN_UPTO_DC5
 * - DC_STATE_EN_UPTO_DC6
 * - DC_STATE_EN_DC9
 *
 * Signal to DMC firmware/HW the target DC power state passed in @state.
 * DMC/HW can turn off individual display clocks and power rails when entering
 * a deeper DC power state (higher in number) and turns these back when exiting
 * that state to a shallower power state (lower in number). The HW will decide
 * when to actually enter a given state on an on-demand basis, for instance
 * depending on the active state of display pipes. The state of display
 * registers backed by affected power rails are saved/restored as needed.
 *
 * Based on the above enabling a deeper DC power state is asynchronous wrt.
 * enabling it. Disabling a deeper power state is synchronous: for instance
 * setting %DC_STATE_DISABLE won't complete until all HW resources are turned
 * back on and register state is restored. This is guaranteed by the MMIO write
 * to DC_STATE_EN blocking until the state is restored.
 */
void gen9_set_dc_state(struct intel_display *display, u32 state)
{
	struct i915_power_domains *power_domains = &display->power.domains;
	u32 val;
	u32 mask;

	if (!HAS_DISPLAY(display))
		return;

	if (drm_WARN_ON_ONCE(display->drm,
			     state & ~power_domains->allowed_dc_mask))
		state &= power_domains->allowed_dc_mask;

	val = intel_de_read(display, DC_STATE_EN);
	mask = gen9_dc_mask(display);
	drm_dbg_kms(display->drm, "Setting DC state from %02x to %02x\n",
		    val & mask, state);

	/* Check if DMC is ignoring our DC state requests */
	if ((val & mask) != power_domains->dc_state)
		drm_err(display->drm, "DC state mismatch (0x%x -> 0x%x)\n",
			power_domains->dc_state, val & mask);

	val &= ~mask;
	val |= state;

	gen9_write_dc_state(display, val);

	power_domains->dc_state = val & mask;
}

static void tgl_enable_dc3co(struct intel_display *display)
{
	drm_dbg_kms(display->drm, "Enabling DC3CO\n");
	gen9_set_dc_state(display, DC_STATE_EN_DC3CO);
}

static void tgl_disable_dc3co(struct intel_display *display)
{
	drm_dbg_kms(display->drm, "Disabling DC3CO\n");
	intel_de_rmw(display, DC_STATE_EN, DC_STATE_DC3CO_STATUS, 0);
	gen9_set_dc_state(display, DC_STATE_DISABLE);
	/*
	 * Delay of 200us DC3CO Exit time B.Spec 49196
	 */
	usleep_range(200, 210);
}

static void assert_can_enable_dc5(struct intel_display *display)
{
	struct drm_i915_private __maybe_unused *dev_priv = to_i915(display->drm);
	enum i915_power_well_id high_pg;

	/* Power wells at this level and above must be disabled for DC5 entry */
	if (DISPLAY_VER(display) == 12)
		high_pg = ICL_DISP_PW_3;
	else
		high_pg = SKL_DISP_PW_2;

	drm_WARN_ONCE(display->drm,
		      intel_display_power_well_is_enabled(display, high_pg),
		      "Power wells above platform's DC5 limit still enabled.\n");

	drm_WARN_ONCE(display->drm,
		      (intel_de_read(display, DC_STATE_EN) &
		       DC_STATE_EN_UPTO_DC5),
		      "DC5 already programmed to be enabled.\n");
	assert_rpm_wakelock_held(&dev_priv->runtime_pm);

	assert_dmc_loaded(display);
}

void gen9_enable_dc5(struct intel_display *display)
{
	assert_can_enable_dc5(display);

	drm_dbg_kms(display->drm, "Enabling DC5\n");

	/* Wa Display #1183: skl,kbl,cfl */
	if (DISPLAY_VER(display) == 9 && !display->platform.broxton)
		intel_de_rmw(display, GEN8_CHICKEN_DCPR_1,
			     0, SKL_SELECT_ALTERNATE_DC_EXIT);

	intel_dmc_wl_enable(display, DC_STATE_EN_UPTO_DC5);

	gen9_set_dc_state(display, DC_STATE_EN_UPTO_DC5);
}

static void assert_can_enable_dc6(struct intel_display *display)
{
	drm_WARN_ONCE(display->drm,
		      (intel_de_read(display, UTIL_PIN_CTL) &
		       (UTIL_PIN_ENABLE | UTIL_PIN_MODE_MASK)) ==
		      (UTIL_PIN_ENABLE | UTIL_PIN_MODE_PWM),
		      "Utility pin enabled in PWM mode\n");
	drm_WARN_ONCE(display->drm,
		      (intel_de_read(display, DC_STATE_EN) &
		       DC_STATE_EN_UPTO_DC6),
		      "DC6 already programmed to be enabled.\n");

	assert_dmc_loaded(display);
}

void skl_enable_dc6(struct intel_display *display)
{
	assert_can_enable_dc6(display);

	drm_dbg_kms(display->drm, "Enabling DC6\n");

	/* Wa Display #1183: skl,kbl,cfl */
	if (DISPLAY_VER(display) == 9 && !display->platform.broxton)
		intel_de_rmw(display, GEN8_CHICKEN_DCPR_1,
			     0, SKL_SELECT_ALTERNATE_DC_EXIT);

	intel_dmc_wl_enable(display, DC_STATE_EN_UPTO_DC6);

	gen9_set_dc_state(display, DC_STATE_EN_UPTO_DC6);
}

void bxt_enable_dc9(struct intel_display *display)
{
	assert_can_enable_dc9(display);

	drm_dbg_kms(display->drm, "Enabling DC9\n");
	/*
	 * Power sequencer reset is needed on BXT/GLK, because the PPS registers
	 * aren't always on, unlike with South Display Engine on PCH.
	 */
	if (display->platform.broxton || display->platform.geminilake)
		bxt_pps_reset_all(display);
	gen9_set_dc_state(display, DC_STATE_EN_DC9);
}

void bxt_disable_dc9(struct intel_display *display)
{
	assert_can_disable_dc9(display);

	drm_dbg_kms(display->drm, "Disabling DC9\n");

	gen9_set_dc_state(display, DC_STATE_DISABLE);

	intel_pps_unlock_regs_wa(display);
}

static void hsw_power_well_sync_hw(struct intel_display *display,
				   struct i915_power_well *power_well)
{
	const struct i915_power_well_regs *regs = power_well->desc->ops->regs;
	int pw_idx = i915_power_well_instance(power_well)->hsw.idx;
	u32 mask = HSW_PWR_WELL_CTL_REQ(pw_idx);
	u32 bios_req = intel_de_read(display, regs->bios);

	/* Take over the request bit if set by BIOS. */
	if (bios_req & mask) {
		u32 drv_req = intel_de_read(display, regs->driver);

		if (!(drv_req & mask))
			intel_de_write(display, regs->driver, drv_req | mask);
		intel_de_write(display, regs->bios, bios_req & ~mask);
	}
}

static void bxt_dpio_cmn_power_well_enable(struct intel_display *display,
					   struct i915_power_well *power_well)
{
	bxt_dpio_phy_init(display, i915_power_well_instance(power_well)->bxt.phy);
}

static void bxt_dpio_cmn_power_well_disable(struct intel_display *display,
					    struct i915_power_well *power_well)
{
	bxt_dpio_phy_uninit(display, i915_power_well_instance(power_well)->bxt.phy);
}

static bool bxt_dpio_cmn_power_well_enabled(struct intel_display *display,
					    struct i915_power_well *power_well)
{
	return bxt_dpio_phy_is_enabled(display, i915_power_well_instance(power_well)->bxt.phy);
}

static void bxt_verify_dpio_phy_power_wells(struct intel_display *display)
{
	struct i915_power_well *power_well;

	power_well = lookup_power_well(display, BXT_DISP_PW_DPIO_CMN_A);
	if (intel_power_well_refcount(power_well) > 0)
		bxt_dpio_phy_verify_state(display, i915_power_well_instance(power_well)->bxt.phy);

	power_well = lookup_power_well(display, VLV_DISP_PW_DPIO_CMN_BC);
	if (intel_power_well_refcount(power_well) > 0)
		bxt_dpio_phy_verify_state(display, i915_power_well_instance(power_well)->bxt.phy);

	if (display->platform.geminilake) {
		power_well = lookup_power_well(display,
					       GLK_DISP_PW_DPIO_CMN_C);
		if (intel_power_well_refcount(power_well) > 0)
			bxt_dpio_phy_verify_state(display,
						  i915_power_well_instance(power_well)->bxt.phy);
	}
}

static bool gen9_dc_off_power_well_enabled(struct intel_display *display,
					   struct i915_power_well *power_well)
{
	return ((intel_de_read(display, DC_STATE_EN) & DC_STATE_EN_DC3CO) == 0 &&
		(intel_de_read(display, DC_STATE_EN) & DC_STATE_EN_UPTO_DC5_DC6_MASK) == 0);
}

static void gen9_assert_dbuf_enabled(struct intel_display *display)
{
<<<<<<< HEAD
	struct drm_i915_private *dev_priv = to_i915(display->drm);
	u8 hw_enabled_dbuf_slices = intel_enabled_dbuf_slices_mask(dev_priv);
=======
	u8 hw_enabled_dbuf_slices = intel_enabled_dbuf_slices_mask(display);
>>>>>>> e8a457b7
	u8 enabled_dbuf_slices = display->dbuf.enabled_slices;

	drm_WARN(display->drm,
		 hw_enabled_dbuf_slices != enabled_dbuf_slices,
		 "Unexpected DBuf power power state (0x%08x, expected 0x%08x)\n",
		 hw_enabled_dbuf_slices,
		 enabled_dbuf_slices);
}

void gen9_disable_dc_states(struct intel_display *display)
{
	struct i915_power_domains *power_domains = &display->power.domains;
	struct intel_cdclk_config cdclk_config = {};
	u32 old_state = power_domains->dc_state;

	if (power_domains->target_dc_state == DC_STATE_EN_DC3CO) {
		tgl_disable_dc3co(display);
		return;
	}

	if (HAS_DISPLAY(display)) {
		intel_dmc_wl_get_noreg(display);
		gen9_set_dc_state(display, DC_STATE_DISABLE);
		intel_dmc_wl_put_noreg(display);
	} else {
		gen9_set_dc_state(display, DC_STATE_DISABLE);
		return;
	}

	if (old_state == DC_STATE_EN_UPTO_DC5 ||
	    old_state == DC_STATE_EN_UPTO_DC6)
		intel_dmc_wl_disable(display);

	intel_cdclk_get_cdclk(display, &cdclk_config);
	/* Can't read out voltage_level so can't use intel_cdclk_changed() */
	drm_WARN_ON(display->drm,
		    intel_cdclk_clock_changed(&display->cdclk.hw,
					      &cdclk_config));

	gen9_assert_dbuf_enabled(display);

	if (display->platform.geminilake || display->platform.broxton)
		bxt_verify_dpio_phy_power_wells(display);

	if (DISPLAY_VER(display) >= 11)
		/*
		 * DMC retains HW context only for port A, the other combo
		 * PHY's HW context for port B is lost after DC transitions,
		 * so we need to restore it manually.
		 */
		intel_combo_phy_init(display);
}

static void gen9_dc_off_power_well_enable(struct intel_display *display,
					  struct i915_power_well *power_well)
{
	gen9_disable_dc_states(display);
}

static void gen9_dc_off_power_well_disable(struct intel_display *display,
					   struct i915_power_well *power_well)
{
	struct i915_power_domains *power_domains = &display->power.domains;

	if (!intel_dmc_has_payload(display))
		return;

	switch (power_domains->target_dc_state) {
	case DC_STATE_EN_DC3CO:
		tgl_enable_dc3co(display);
		break;
	case DC_STATE_EN_UPTO_DC6:
		skl_enable_dc6(display);
		break;
	case DC_STATE_EN_UPTO_DC5:
		gen9_enable_dc5(display);
		break;
	}
}

static void i9xx_power_well_sync_hw_noop(struct intel_display *display,
					 struct i915_power_well *power_well)
{
}

static void i9xx_always_on_power_well_noop(struct intel_display *display,
					   struct i915_power_well *power_well)
{
}

static bool i9xx_always_on_power_well_enabled(struct intel_display *display,
					      struct i915_power_well *power_well)
{
	return true;
}

static void i830_pipes_power_well_enable(struct intel_display *display,
					 struct i915_power_well *power_well)
{
	if ((intel_de_read(display, TRANSCONF(display, PIPE_A)) & TRANSCONF_ENABLE) == 0)
		i830_enable_pipe(display, PIPE_A);
	if ((intel_de_read(display, TRANSCONF(display, PIPE_B)) & TRANSCONF_ENABLE) == 0)
		i830_enable_pipe(display, PIPE_B);
}

static void i830_pipes_power_well_disable(struct intel_display *display,
					  struct i915_power_well *power_well)
{
	i830_disable_pipe(display, PIPE_B);
	i830_disable_pipe(display, PIPE_A);
}

static bool i830_pipes_power_well_enabled(struct intel_display *display,
					  struct i915_power_well *power_well)
{
	return intel_de_read(display, TRANSCONF(display, PIPE_A)) & TRANSCONF_ENABLE &&
		intel_de_read(display, TRANSCONF(display, PIPE_B)) & TRANSCONF_ENABLE;
}

static void i830_pipes_power_well_sync_hw(struct intel_display *display,
					  struct i915_power_well *power_well)
{
	if (intel_power_well_refcount(power_well) > 0)
		i830_pipes_power_well_enable(display, power_well);
	else
		i830_pipes_power_well_disable(display, power_well);
}

static void vlv_set_power_well(struct intel_display *display,
			       struct i915_power_well *power_well, bool enable)
{
	struct drm_i915_private *dev_priv = to_i915(display->drm);
	int pw_idx = i915_power_well_instance(power_well)->vlv.idx;
	u32 mask;
	u32 state;
	u32 ctrl;

	mask = PUNIT_PWRGT_MASK(pw_idx);
	state = enable ? PUNIT_PWRGT_PWR_ON(pw_idx) :
			 PUNIT_PWRGT_PWR_GATE(pw_idx);

	vlv_punit_get(dev_priv);

#define COND \
	((vlv_punit_read(dev_priv, PUNIT_REG_PWRGT_STATUS) & mask) == state)

	if (COND)
		goto out;

	ctrl = vlv_punit_read(dev_priv, PUNIT_REG_PWRGT_CTRL);
	ctrl &= ~mask;
	ctrl |= state;
	vlv_punit_write(dev_priv, PUNIT_REG_PWRGT_CTRL, ctrl);

	if (wait_for(COND, 100))
		drm_err(display->drm,
			"timeout setting power well state %08x (%08x)\n",
			state,
			vlv_punit_read(dev_priv, PUNIT_REG_PWRGT_CTRL));

#undef COND

out:
	vlv_punit_put(dev_priv);
}

static void vlv_power_well_enable(struct intel_display *display,
				  struct i915_power_well *power_well)
{
	vlv_set_power_well(display, power_well, true);
}

static void vlv_power_well_disable(struct intel_display *display,
				   struct i915_power_well *power_well)
{
	vlv_set_power_well(display, power_well, false);
}

static bool vlv_power_well_enabled(struct intel_display *display,
				   struct i915_power_well *power_well)
{
	struct drm_i915_private *dev_priv = to_i915(display->drm);
	int pw_idx = i915_power_well_instance(power_well)->vlv.idx;
	bool enabled = false;
	u32 mask;
	u32 state;
	u32 ctrl;

	mask = PUNIT_PWRGT_MASK(pw_idx);
	ctrl = PUNIT_PWRGT_PWR_ON(pw_idx);

	vlv_punit_get(dev_priv);

	state = vlv_punit_read(dev_priv, PUNIT_REG_PWRGT_STATUS) & mask;
	/*
	 * We only ever set the power-on and power-gate states, anything
	 * else is unexpected.
	 */
	drm_WARN_ON(display->drm, state != PUNIT_PWRGT_PWR_ON(pw_idx) &&
		    state != PUNIT_PWRGT_PWR_GATE(pw_idx));
	if (state == ctrl)
		enabled = true;

	/*
	 * A transient state at this point would mean some unexpected party
	 * is poking at the power controls too.
	 */
	ctrl = vlv_punit_read(dev_priv, PUNIT_REG_PWRGT_CTRL) & mask;
	drm_WARN_ON(display->drm, ctrl != state);

	vlv_punit_put(dev_priv);

	return enabled;
}

static void vlv_init_display_clock_gating(struct intel_display *display)
{
	/*
	 * On driver load, a pipe may be active and driving a DSI display.
	 * Preserve DPOUNIT_CLOCK_GATE_DISABLE to avoid the pipe getting stuck
	 * (and never recovering) in this case. intel_dsi_post_disable() will
	 * clear it when we turn off the display.
	 */
	intel_de_rmw(display, DSPCLK_GATE_D(display),
		     ~DPOUNIT_CLOCK_GATE_DISABLE, VRHUNIT_CLOCK_GATE_DISABLE);

	/*
	 * Disable trickle feed and enable pnd deadline calculation
	 */
	intel_de_write(display, MI_ARB_VLV,
		       MI_ARB_DISPLAY_TRICKLE_FEED_DISABLE);
	intel_de_write(display, CBR1_VLV, 0);

	drm_WARN_ON(display->drm, DISPLAY_RUNTIME_INFO(display)->rawclk_freq == 0);
	intel_de_write(display, RAWCLK_FREQ_VLV,
		       DIV_ROUND_CLOSEST(DISPLAY_RUNTIME_INFO(display)->rawclk_freq,
					 1000));
}

static void vlv_display_power_well_init(struct intel_display *display)
{
	struct drm_i915_private *dev_priv = to_i915(display->drm);
	struct intel_encoder *encoder;
	enum pipe pipe;

	/*
	 * Enable the CRI clock source so we can get at the
	 * display and the reference clock for VGA
	 * hotplug / manual detection. Supposedly DSI also
	 * needs the ref clock up and running.
	 *
	 * CHV DPLL B/C have some issues if VGA mode is enabled.
	 */
	for_each_pipe(display, pipe) {
		u32 val = intel_de_read(display, DPLL(display, pipe));

		val |= DPLL_REF_CLK_ENABLE_VLV | DPLL_VGA_MODE_DIS;
		if (pipe != PIPE_A)
			val |= DPLL_INTEGRATED_CRI_CLK_VLV;

		intel_de_write(display, DPLL(display, pipe), val);
	}

	vlv_init_display_clock_gating(display);

	spin_lock_irq(&dev_priv->irq_lock);
	valleyview_enable_display_irqs(dev_priv);
	spin_unlock_irq(&dev_priv->irq_lock);

	/*
	 * During driver initialization/resume we can avoid restoring the
	 * part of the HW/SW state that will be inited anyway explicitly.
	 */
	if (display->power.domains.initializing)
		return;

	intel_hpd_init(dev_priv);
	intel_hpd_poll_disable(dev_priv);

	/* Re-enable the ADPA, if we have one */
	for_each_intel_encoder(display->drm, encoder) {
		if (encoder->type == INTEL_OUTPUT_ANALOG)
			intel_crt_reset(&encoder->base);
	}

	intel_vga_redisable_power_on(display);

	intel_pps_unlock_regs_wa(display);
}

static void vlv_display_power_well_deinit(struct intel_display *display)
{
	struct drm_i915_private *dev_priv = to_i915(display->drm);

	spin_lock_irq(&dev_priv->irq_lock);
	valleyview_disable_display_irqs(dev_priv);
	spin_unlock_irq(&dev_priv->irq_lock);

	/* make sure we're done processing display irqs */
	intel_synchronize_irq(dev_priv);

	vlv_pps_reset_all(display);

	/* Prevent us from re-enabling polling on accident in late suspend */
	if (!display->drm->dev->power.is_suspended)
		intel_hpd_poll_enable(dev_priv);
}

static void vlv_display_power_well_enable(struct intel_display *display,
					  struct i915_power_well *power_well)
{
	vlv_set_power_well(display, power_well, true);

	vlv_display_power_well_init(display);
}

static void vlv_display_power_well_disable(struct intel_display *display,
					   struct i915_power_well *power_well)
{
	vlv_display_power_well_deinit(display);

	vlv_set_power_well(display, power_well, false);
}

static void vlv_dpio_cmn_power_well_enable(struct intel_display *display,
					   struct i915_power_well *power_well)
{
	/* since ref/cri clock was enabled */
	udelay(1); /* >10ns for cmnreset, >0ns for sidereset */

	vlv_set_power_well(display, power_well, true);

	/*
	 * From VLV2A0_DP_eDP_DPIO_driver_vbios_notes_10.docx -
	 *  6.	De-assert cmn_reset/side_reset. Same as VLV X0.
	 *   a.	GUnit 0x2110 bit[0] set to 1 (def 0)
	 *   b.	The other bits such as sfr settings / modesel may all
	 *	be set to 0.
	 *
	 * This should only be done on init and resume from S3 with
	 * both PLLs disabled, or we risk losing DPIO and PLL
	 * synchronization.
	 */
	intel_de_rmw(display, DPIO_CTL, 0, DPIO_CMNRST);
}

static void vlv_dpio_cmn_power_well_disable(struct intel_display *display,
					    struct i915_power_well *power_well)
{
	struct drm_i915_private *dev_priv = to_i915(display->drm);
	enum pipe pipe;

	for_each_pipe(display, pipe)
<<<<<<< HEAD
		assert_pll_disabled(dev_priv, pipe);
=======
		assert_pll_disabled(display, pipe);
>>>>>>> e8a457b7

	/* Assert common reset */
	intel_de_rmw(display, DPIO_CTL, DPIO_CMNRST, 0);

	vlv_set_power_well(display, power_well, false);
}

#define BITS_SET(val, bits) (((val) & (bits)) == (bits))

static void assert_chv_phy_status(struct intel_display *display)
{
	struct i915_power_well *cmn_bc =
		lookup_power_well(display, VLV_DISP_PW_DPIO_CMN_BC);
	struct i915_power_well *cmn_d =
		lookup_power_well(display, CHV_DISP_PW_DPIO_CMN_D);
	u32 phy_control = display->power.chv_phy_control;
	u32 phy_status = 0;
	u32 phy_status_mask = 0xffffffff;

	/*
	 * The BIOS can leave the PHY is some weird state
	 * where it doesn't fully power down some parts.
	 * Disable the asserts until the PHY has been fully
	 * reset (ie. the power well has been disabled at
	 * least once).
	 */
	if (!display->power.chv_phy_assert[DPIO_PHY0])
		phy_status_mask &= ~(PHY_STATUS_CMN_LDO(DPIO_PHY0, DPIO_CH0) |
				     PHY_STATUS_SPLINE_LDO(DPIO_PHY0, DPIO_CH0, 0) |
				     PHY_STATUS_SPLINE_LDO(DPIO_PHY0, DPIO_CH0, 1) |
				     PHY_STATUS_CMN_LDO(DPIO_PHY0, DPIO_CH1) |
				     PHY_STATUS_SPLINE_LDO(DPIO_PHY0, DPIO_CH1, 0) |
				     PHY_STATUS_SPLINE_LDO(DPIO_PHY0, DPIO_CH1, 1));

	if (!display->power.chv_phy_assert[DPIO_PHY1])
		phy_status_mask &= ~(PHY_STATUS_CMN_LDO(DPIO_PHY1, DPIO_CH0) |
				     PHY_STATUS_SPLINE_LDO(DPIO_PHY1, DPIO_CH0, 0) |
				     PHY_STATUS_SPLINE_LDO(DPIO_PHY1, DPIO_CH0, 1));

	if (intel_power_well_is_enabled(display, cmn_bc)) {
		phy_status |= PHY_POWERGOOD(DPIO_PHY0);

		/* this assumes override is only used to enable lanes */
		if ((phy_control & PHY_CH_POWER_DOWN_OVRD_EN(DPIO_PHY0, DPIO_CH0)) == 0)
			phy_control |= PHY_CH_POWER_DOWN_OVRD(0xf, DPIO_PHY0, DPIO_CH0);

		if ((phy_control & PHY_CH_POWER_DOWN_OVRD_EN(DPIO_PHY0, DPIO_CH1)) == 0)
			phy_control |= PHY_CH_POWER_DOWN_OVRD(0xf, DPIO_PHY0, DPIO_CH1);

		/* CL1 is on whenever anything is on in either channel */
		if (BITS_SET(phy_control,
			     PHY_CH_POWER_DOWN_OVRD(0xf, DPIO_PHY0, DPIO_CH0) |
			     PHY_CH_POWER_DOWN_OVRD(0xf, DPIO_PHY0, DPIO_CH1)))
			phy_status |= PHY_STATUS_CMN_LDO(DPIO_PHY0, DPIO_CH0);

		/*
		 * The DPLLB check accounts for the pipe B + port A usage
		 * with CL2 powered up but all the lanes in the second channel
		 * powered down.
		 */
		if (BITS_SET(phy_control,
			     PHY_CH_POWER_DOWN_OVRD(0xf, DPIO_PHY0, DPIO_CH1)) &&
		    (intel_de_read(display, DPLL(display, PIPE_B)) & DPLL_VCO_ENABLE) == 0)
			phy_status |= PHY_STATUS_CMN_LDO(DPIO_PHY0, DPIO_CH1);

		if (BITS_SET(phy_control,
			     PHY_CH_POWER_DOWN_OVRD(0x3, DPIO_PHY0, DPIO_CH0)))
			phy_status |= PHY_STATUS_SPLINE_LDO(DPIO_PHY0, DPIO_CH0, 0);
		if (BITS_SET(phy_control,
			     PHY_CH_POWER_DOWN_OVRD(0xc, DPIO_PHY0, DPIO_CH0)))
			phy_status |= PHY_STATUS_SPLINE_LDO(DPIO_PHY0, DPIO_CH0, 1);

		if (BITS_SET(phy_control,
			     PHY_CH_POWER_DOWN_OVRD(0x3, DPIO_PHY0, DPIO_CH1)))
			phy_status |= PHY_STATUS_SPLINE_LDO(DPIO_PHY0, DPIO_CH1, 0);
		if (BITS_SET(phy_control,
			     PHY_CH_POWER_DOWN_OVRD(0xc, DPIO_PHY0, DPIO_CH1)))
			phy_status |= PHY_STATUS_SPLINE_LDO(DPIO_PHY0, DPIO_CH1, 1);
	}

	if (intel_power_well_is_enabled(display, cmn_d)) {
		phy_status |= PHY_POWERGOOD(DPIO_PHY1);

		/* this assumes override is only used to enable lanes */
		if ((phy_control & PHY_CH_POWER_DOWN_OVRD_EN(DPIO_PHY1, DPIO_CH0)) == 0)
			phy_control |= PHY_CH_POWER_DOWN_OVRD(0xf, DPIO_PHY1, DPIO_CH0);

		if (BITS_SET(phy_control,
			     PHY_CH_POWER_DOWN_OVRD(0xf, DPIO_PHY1, DPIO_CH0)))
			phy_status |= PHY_STATUS_CMN_LDO(DPIO_PHY1, DPIO_CH0);

		if (BITS_SET(phy_control,
			     PHY_CH_POWER_DOWN_OVRD(0x3, DPIO_PHY1, DPIO_CH0)))
			phy_status |= PHY_STATUS_SPLINE_LDO(DPIO_PHY1, DPIO_CH0, 0);
		if (BITS_SET(phy_control,
			     PHY_CH_POWER_DOWN_OVRD(0xc, DPIO_PHY1, DPIO_CH0)))
			phy_status |= PHY_STATUS_SPLINE_LDO(DPIO_PHY1, DPIO_CH0, 1);
	}

	phy_status &= phy_status_mask;

	/*
	 * The PHY may be busy with some initial calibration and whatnot,
	 * so the power state can take a while to actually change.
	 */
	if (intel_de_wait(display, DISPLAY_PHY_STATUS,
			  phy_status_mask, phy_status, 10))
		drm_err(display->drm,
			"Unexpected PHY_STATUS 0x%08x, expected 0x%08x (PHY_CONTROL=0x%08x)\n",
			intel_de_read(display, DISPLAY_PHY_STATUS) & phy_status_mask,
			phy_status, display->power.chv_phy_control);
}

#undef BITS_SET

static void chv_dpio_cmn_power_well_enable(struct intel_display *display,
					   struct i915_power_well *power_well)
{
	struct drm_i915_private *dev_priv = to_i915(display->drm);
	enum i915_power_well_id id = i915_power_well_instance(power_well)->id;
	enum dpio_phy phy;
	u32 tmp;

	drm_WARN_ON_ONCE(display->drm,
			 id != VLV_DISP_PW_DPIO_CMN_BC &&
			 id != CHV_DISP_PW_DPIO_CMN_D);

	if (id == VLV_DISP_PW_DPIO_CMN_BC)
		phy = DPIO_PHY0;
	else
		phy = DPIO_PHY1;

	/* since ref/cri clock was enabled */
	udelay(1); /* >10ns for cmnreset, >0ns for sidereset */
	vlv_set_power_well(display, power_well, true);

	/* Poll for phypwrgood signal */
	if (intel_de_wait_for_set(display, DISPLAY_PHY_STATUS,
				  PHY_POWERGOOD(phy), 1))
		drm_err(display->drm, "Display PHY %d is not power up\n",
			phy);

	vlv_dpio_get(dev_priv);

	/* Enable dynamic power down */
	tmp = vlv_dpio_read(dev_priv, phy, CHV_CMN_DW28);
	tmp |= DPIO_DYNPWRDOWNEN_CH0 | DPIO_CL1POWERDOWNEN |
		DPIO_SUS_CLK_CONFIG_GATE_CLKREQ;
	vlv_dpio_write(dev_priv, phy, CHV_CMN_DW28, tmp);

	if (id == VLV_DISP_PW_DPIO_CMN_BC) {
		tmp = vlv_dpio_read(dev_priv, phy, CHV_CMN_DW6_CH1);
		tmp |= DPIO_DYNPWRDOWNEN_CH1;
		vlv_dpio_write(dev_priv, phy, CHV_CMN_DW6_CH1, tmp);
	} else {
		/*
		 * Force the non-existing CL2 off. BXT does this
		 * too, so maybe it saves some power even though
		 * CL2 doesn't exist?
		 */
		tmp = vlv_dpio_read(dev_priv, phy, CHV_CMN_DW30);
		tmp |= DPIO_CL2_LDOFUSE_PWRENB;
		vlv_dpio_write(dev_priv, phy, CHV_CMN_DW30, tmp);
	}

	vlv_dpio_put(dev_priv);

	display->power.chv_phy_control |= PHY_COM_LANE_RESET_DEASSERT(phy);
	intel_de_write(display, DISPLAY_PHY_CONTROL,
		       display->power.chv_phy_control);

	drm_dbg_kms(display->drm,
		    "Enabled DPIO PHY%d (PHY_CONTROL=0x%08x)\n",
		    phy, display->power.chv_phy_control);

	assert_chv_phy_status(display);
}

static void chv_dpio_cmn_power_well_disable(struct intel_display *display,
					    struct i915_power_well *power_well)
{
<<<<<<< HEAD
	struct drm_i915_private *dev_priv = to_i915(display->drm);
=======
>>>>>>> e8a457b7
	enum i915_power_well_id id = i915_power_well_instance(power_well)->id;
	enum dpio_phy phy;

	drm_WARN_ON_ONCE(display->drm,
			 id != VLV_DISP_PW_DPIO_CMN_BC &&
			 id != CHV_DISP_PW_DPIO_CMN_D);

	if (id == VLV_DISP_PW_DPIO_CMN_BC) {
		phy = DPIO_PHY0;
		assert_pll_disabled(display, PIPE_A);
		assert_pll_disabled(display, PIPE_B);
	} else {
		phy = DPIO_PHY1;
		assert_pll_disabled(display, PIPE_C);
	}

	display->power.chv_phy_control &= ~PHY_COM_LANE_RESET_DEASSERT(phy);
	intel_de_write(display, DISPLAY_PHY_CONTROL,
		       display->power.chv_phy_control);

	vlv_set_power_well(display, power_well, false);

	drm_dbg_kms(display->drm,
		    "Disabled DPIO PHY%d (PHY_CONTROL=0x%08x)\n",
		    phy, display->power.chv_phy_control);

	/* PHY is fully reset now, so we can enable the PHY state asserts */
	display->power.chv_phy_assert[phy] = true;

	assert_chv_phy_status(display);
}

static void assert_chv_phy_powergate(struct intel_display *display, enum dpio_phy phy,
				     enum dpio_channel ch, bool override, unsigned int mask)
{
	struct drm_i915_private *dev_priv = to_i915(display->drm);
	u32 reg, val, expected, actual;

	/*
	 * The BIOS can leave the PHY is some weird state
	 * where it doesn't fully power down some parts.
	 * Disable the asserts until the PHY has been fully
	 * reset (ie. the power well has been disabled at
	 * least once).
	 */
	if (!display->power.chv_phy_assert[phy])
		return;

	if (ch == DPIO_CH0)
		reg = CHV_CMN_DW0_CH0;
	else
		reg = CHV_CMN_DW6_CH1;

	vlv_dpio_get(dev_priv);
	val = vlv_dpio_read(dev_priv, phy, reg);
	vlv_dpio_put(dev_priv);

	/*
	 * This assumes !override is only used when the port is disabled.
	 * All lanes should power down even without the override when
	 * the port is disabled.
	 */
	if (!override || mask == 0xf) {
		expected = DPIO_ALLDL_POWERDOWN | DPIO_ANYDL_POWERDOWN;
		/*
		 * If CH1 common lane is not active anymore
		 * (eg. for pipe B DPLL) the entire channel will
		 * shut down, which causes the common lane registers
		 * to read as 0. That means we can't actually check
		 * the lane power down status bits, but as the entire
		 * register reads as 0 it's a good indication that the
		 * channel is indeed entirely powered down.
		 */
		if (ch == DPIO_CH1 && val == 0)
			expected = 0;
	} else if (mask != 0x0) {
		expected = DPIO_ANYDL_POWERDOWN;
	} else {
		expected = 0;
	}

	if (ch == DPIO_CH0)
		actual = REG_FIELD_GET(DPIO_ANYDL_POWERDOWN_CH0 |
				       DPIO_ALLDL_POWERDOWN_CH0, val);
	else
		actual = REG_FIELD_GET(DPIO_ANYDL_POWERDOWN_CH1 |
				       DPIO_ALLDL_POWERDOWN_CH1, val);

	drm_WARN(display->drm, actual != expected,
		 "Unexpected DPIO lane power down: all %d, any %d. Expected: all %d, any %d. (0x%x = 0x%08x)\n",
		 !!(actual & DPIO_ALLDL_POWERDOWN),
		 !!(actual & DPIO_ANYDL_POWERDOWN),
		 !!(expected & DPIO_ALLDL_POWERDOWN),
		 !!(expected & DPIO_ANYDL_POWERDOWN),
		 reg, val);
}

bool chv_phy_powergate_ch(struct intel_display *display, enum dpio_phy phy,
			  enum dpio_channel ch, bool override)
{
	struct i915_power_domains *power_domains = &display->power.domains;
	bool was_override;

	mutex_lock(&power_domains->lock);

	was_override = display->power.chv_phy_control & PHY_CH_POWER_DOWN_OVRD_EN(phy, ch);

	if (override == was_override)
		goto out;

	if (override)
		display->power.chv_phy_control |= PHY_CH_POWER_DOWN_OVRD_EN(phy, ch);
	else
		display->power.chv_phy_control &= ~PHY_CH_POWER_DOWN_OVRD_EN(phy, ch);

	intel_de_write(display, DISPLAY_PHY_CONTROL,
		       display->power.chv_phy_control);

	drm_dbg_kms(display->drm,
		    "Power gating DPIO PHY%d CH%d (DPIO_PHY_CONTROL=0x%08x)\n",
		    phy, ch, display->power.chv_phy_control);

	assert_chv_phy_status(display);

out:
	mutex_unlock(&power_domains->lock);

	return was_override;
}

void chv_phy_powergate_lanes(struct intel_encoder *encoder,
			     bool override, unsigned int mask)
{
	struct intel_display *display = to_intel_display(encoder);
	struct i915_power_domains *power_domains = &display->power.domains;
	enum dpio_phy phy = vlv_dig_port_to_phy(enc_to_dig_port(encoder));
	enum dpio_channel ch = vlv_dig_port_to_channel(enc_to_dig_port(encoder));

	mutex_lock(&power_domains->lock);

	display->power.chv_phy_control &= ~PHY_CH_POWER_DOWN_OVRD(0xf, phy, ch);
	display->power.chv_phy_control |= PHY_CH_POWER_DOWN_OVRD(mask, phy, ch);

	if (override)
		display->power.chv_phy_control |= PHY_CH_POWER_DOWN_OVRD_EN(phy, ch);
	else
		display->power.chv_phy_control &= ~PHY_CH_POWER_DOWN_OVRD_EN(phy, ch);

	intel_de_write(display, DISPLAY_PHY_CONTROL,
		       display->power.chv_phy_control);

	drm_dbg_kms(display->drm,
		    "Power gating DPIO PHY%d CH%d lanes 0x%x (PHY_CONTROL=0x%08x)\n",
		    phy, ch, mask, display->power.chv_phy_control);

	assert_chv_phy_status(display);

	assert_chv_phy_powergate(display, phy, ch, override, mask);

	mutex_unlock(&power_domains->lock);
}

static bool chv_pipe_power_well_enabled(struct intel_display *display,
					struct i915_power_well *power_well)
{
	struct drm_i915_private *dev_priv = to_i915(display->drm);
	enum pipe pipe = PIPE_A;
	bool enabled;
	u32 state, ctrl;

	vlv_punit_get(dev_priv);

	state = vlv_punit_read(dev_priv, PUNIT_REG_DSPSSPM) & DP_SSS_MASK(pipe);
	/*
	 * We only ever set the power-on and power-gate states, anything
	 * else is unexpected.
	 */
	drm_WARN_ON(display->drm, state != DP_SSS_PWR_ON(pipe) &&
		    state != DP_SSS_PWR_GATE(pipe));
	enabled = state == DP_SSS_PWR_ON(pipe);

	/*
	 * A transient state at this point would mean some unexpected party
	 * is poking at the power controls too.
	 */
	ctrl = vlv_punit_read(dev_priv, PUNIT_REG_DSPSSPM) & DP_SSC_MASK(pipe);
	drm_WARN_ON(display->drm, ctrl << 16 != state);

	vlv_punit_put(dev_priv);

	return enabled;
}

static void chv_set_pipe_power_well(struct intel_display *display,
				    struct i915_power_well *power_well,
				    bool enable)
{
	struct drm_i915_private *dev_priv = to_i915(display->drm);
	enum pipe pipe = PIPE_A;
	u32 state;
	u32 ctrl;

	state = enable ? DP_SSS_PWR_ON(pipe) : DP_SSS_PWR_GATE(pipe);

	vlv_punit_get(dev_priv);

#define COND \
	((vlv_punit_read(dev_priv, PUNIT_REG_DSPSSPM) & DP_SSS_MASK(pipe)) == state)

	if (COND)
		goto out;

	ctrl = vlv_punit_read(dev_priv, PUNIT_REG_DSPSSPM);
	ctrl &= ~DP_SSC_MASK(pipe);
	ctrl |= enable ? DP_SSC_PWR_ON(pipe) : DP_SSC_PWR_GATE(pipe);
	vlv_punit_write(dev_priv, PUNIT_REG_DSPSSPM, ctrl);

	if (wait_for(COND, 100))
		drm_err(display->drm,
			"timeout setting power well state %08x (%08x)\n",
			state,
			vlv_punit_read(dev_priv, PUNIT_REG_DSPSSPM));

#undef COND

out:
	vlv_punit_put(dev_priv);
}

static void chv_pipe_power_well_sync_hw(struct intel_display *display,
					struct i915_power_well *power_well)
{
	intel_de_write(display, DISPLAY_PHY_CONTROL,
		       display->power.chv_phy_control);
}

static void chv_pipe_power_well_enable(struct intel_display *display,
				       struct i915_power_well *power_well)
{
	chv_set_pipe_power_well(display, power_well, true);

	vlv_display_power_well_init(display);
}

static void chv_pipe_power_well_disable(struct intel_display *display,
					struct i915_power_well *power_well)
{
	vlv_display_power_well_deinit(display);

	chv_set_pipe_power_well(display, power_well, false);
}

static void
tgl_tc_cold_request(struct intel_display *display, bool block)
{
	struct drm_i915_private *i915 = to_i915(display->drm);
	u8 tries = 0;
	int ret;

	while (1) {
		u32 low_val;
		u32 high_val = 0;

		if (block)
			low_val = TGL_PCODE_EXIT_TCCOLD_DATA_L_BLOCK_REQ;
		else
			low_val = TGL_PCODE_EXIT_TCCOLD_DATA_L_UNBLOCK_REQ;

		/*
		 * Spec states that we should timeout the request after 200us
		 * but the function below will timeout after 500us
		 */
		ret = snb_pcode_read(&i915->uncore, TGL_PCODE_TCCOLD, &low_val, &high_val);
		if (ret == 0) {
			if (block &&
			    (low_val & TGL_PCODE_EXIT_TCCOLD_DATA_L_EXIT_FAILED))
				ret = -EIO;
			else
				break;
		}

		if (++tries == 3)
			break;

		msleep(1);
	}

	if (ret)
		drm_err(&i915->drm, "TC cold %sblock failed\n",
			block ? "" : "un");
	else
		drm_dbg_kms(&i915->drm, "TC cold %sblock succeeded\n",
			    block ? "" : "un");
}

static void
tgl_tc_cold_off_power_well_enable(struct intel_display *display,
				  struct i915_power_well *power_well)
{
	tgl_tc_cold_request(display, true);
}

static void
tgl_tc_cold_off_power_well_disable(struct intel_display *display,
				   struct i915_power_well *power_well)
{
	tgl_tc_cold_request(display, false);
}

static void
tgl_tc_cold_off_power_well_sync_hw(struct intel_display *display,
				   struct i915_power_well *power_well)
{
	if (intel_power_well_refcount(power_well) > 0)
		tgl_tc_cold_off_power_well_enable(display, power_well);
	else
		tgl_tc_cold_off_power_well_disable(display, power_well);
}

static bool
tgl_tc_cold_off_power_well_is_enabled(struct intel_display *display,
				      struct i915_power_well *power_well)
{
	/*
	 * Not the correctly implementation but there is no way to just read it
	 * from PCODE, so returning count to avoid state mismatch errors
	 */
	return intel_power_well_refcount(power_well);
}

static void xelpdp_aux_power_well_enable(struct intel_display *display,
					 struct i915_power_well *power_well)
{
	struct drm_i915_private *dev_priv = to_i915(display->drm);
	enum aux_ch aux_ch = i915_power_well_instance(power_well)->xelpdp.aux_ch;
	enum phy phy = icl_aux_pw_to_phy(display, power_well);

<<<<<<< HEAD
	if (intel_phy_is_tc(dev_priv, phy))
=======
	if (intel_phy_is_tc(display, phy))
>>>>>>> e8a457b7
		icl_tc_port_assert_ref_held(display, power_well,
					    aux_ch_to_digital_port(display, aux_ch));

	intel_de_rmw(display, XELPDP_DP_AUX_CH_CTL(display, aux_ch),
		     XELPDP_DP_AUX_CH_CTL_POWER_REQUEST,
		     XELPDP_DP_AUX_CH_CTL_POWER_REQUEST);

	/*
	 * The power status flag cannot be used to determine whether aux
	 * power wells have finished powering up.  Instead we're
	 * expected to just wait a fixed 600us after raising the request
	 * bit.
	 */
	usleep_range(600, 1200);
}

static void xelpdp_aux_power_well_disable(struct intel_display *display,
					  struct i915_power_well *power_well)
{
	enum aux_ch aux_ch = i915_power_well_instance(power_well)->xelpdp.aux_ch;

	intel_de_rmw(display, XELPDP_DP_AUX_CH_CTL(display, aux_ch),
		     XELPDP_DP_AUX_CH_CTL_POWER_REQUEST,
		     0);
	usleep_range(10, 30);
}

static bool xelpdp_aux_power_well_enabled(struct intel_display *display,
					  struct i915_power_well *power_well)
{
	enum aux_ch aux_ch = i915_power_well_instance(power_well)->xelpdp.aux_ch;

	return intel_de_read(display, XELPDP_DP_AUX_CH_CTL(display, aux_ch)) &
		XELPDP_DP_AUX_CH_CTL_POWER_STATUS;
}

static void xe2lpd_pica_power_well_enable(struct intel_display *display,
					  struct i915_power_well *power_well)
{
	intel_de_write(display, XE2LPD_PICA_PW_CTL,
		       XE2LPD_PICA_CTL_POWER_REQUEST);

	if (intel_de_wait_for_set(display, XE2LPD_PICA_PW_CTL,
				  XE2LPD_PICA_CTL_POWER_STATUS, 1)) {
		drm_dbg_kms(display->drm, "pica power well enable timeout\n");

		drm_WARN(display->drm, 1, "Power well PICA timeout when enabled");
	}
}

static void xe2lpd_pica_power_well_disable(struct intel_display *display,
					   struct i915_power_well *power_well)
{
	intel_de_write(display, XE2LPD_PICA_PW_CTL, 0);

	if (intel_de_wait_for_clear(display, XE2LPD_PICA_PW_CTL,
				    XE2LPD_PICA_CTL_POWER_STATUS, 1)) {
		drm_dbg_kms(display->drm, "pica power well disable timeout\n");

		drm_WARN(display->drm, 1, "Power well PICA timeout when disabled");
	}
}

static bool xe2lpd_pica_power_well_enabled(struct intel_display *display,
					   struct i915_power_well *power_well)
{
	return intel_de_read(display, XE2LPD_PICA_PW_CTL) &
		XE2LPD_PICA_CTL_POWER_STATUS;
}

const struct i915_power_well_ops i9xx_always_on_power_well_ops = {
	.sync_hw = i9xx_power_well_sync_hw_noop,
	.enable = i9xx_always_on_power_well_noop,
	.disable = i9xx_always_on_power_well_noop,
	.is_enabled = i9xx_always_on_power_well_enabled,
};

const struct i915_power_well_ops chv_pipe_power_well_ops = {
	.sync_hw = chv_pipe_power_well_sync_hw,
	.enable = chv_pipe_power_well_enable,
	.disable = chv_pipe_power_well_disable,
	.is_enabled = chv_pipe_power_well_enabled,
};

const struct i915_power_well_ops chv_dpio_cmn_power_well_ops = {
	.sync_hw = i9xx_power_well_sync_hw_noop,
	.enable = chv_dpio_cmn_power_well_enable,
	.disable = chv_dpio_cmn_power_well_disable,
	.is_enabled = vlv_power_well_enabled,
};

const struct i915_power_well_ops i830_pipes_power_well_ops = {
	.sync_hw = i830_pipes_power_well_sync_hw,
	.enable = i830_pipes_power_well_enable,
	.disable = i830_pipes_power_well_disable,
	.is_enabled = i830_pipes_power_well_enabled,
};

static const struct i915_power_well_regs hsw_power_well_regs = {
	.bios	= HSW_PWR_WELL_CTL1,
	.driver	= HSW_PWR_WELL_CTL2,
	.kvmr	= HSW_PWR_WELL_CTL3,
	.debug	= HSW_PWR_WELL_CTL4,
};

const struct i915_power_well_ops hsw_power_well_ops = {
	.regs = &hsw_power_well_regs,
	.sync_hw = hsw_power_well_sync_hw,
	.enable = hsw_power_well_enable,
	.disable = hsw_power_well_disable,
	.is_enabled = hsw_power_well_enabled,
};

const struct i915_power_well_ops gen9_dc_off_power_well_ops = {
	.sync_hw = i9xx_power_well_sync_hw_noop,
	.enable = gen9_dc_off_power_well_enable,
	.disable = gen9_dc_off_power_well_disable,
	.is_enabled = gen9_dc_off_power_well_enabled,
};

const struct i915_power_well_ops bxt_dpio_cmn_power_well_ops = {
	.sync_hw = i9xx_power_well_sync_hw_noop,
	.enable = bxt_dpio_cmn_power_well_enable,
	.disable = bxt_dpio_cmn_power_well_disable,
	.is_enabled = bxt_dpio_cmn_power_well_enabled,
};

const struct i915_power_well_ops vlv_display_power_well_ops = {
	.sync_hw = i9xx_power_well_sync_hw_noop,
	.enable = vlv_display_power_well_enable,
	.disable = vlv_display_power_well_disable,
	.is_enabled = vlv_power_well_enabled,
};

const struct i915_power_well_ops vlv_dpio_cmn_power_well_ops = {
	.sync_hw = i9xx_power_well_sync_hw_noop,
	.enable = vlv_dpio_cmn_power_well_enable,
	.disable = vlv_dpio_cmn_power_well_disable,
	.is_enabled = vlv_power_well_enabled,
};

const struct i915_power_well_ops vlv_dpio_power_well_ops = {
	.sync_hw = i9xx_power_well_sync_hw_noop,
	.enable = vlv_power_well_enable,
	.disable = vlv_power_well_disable,
	.is_enabled = vlv_power_well_enabled,
};

static const struct i915_power_well_regs icl_aux_power_well_regs = {
	.bios	= ICL_PWR_WELL_CTL_AUX1,
	.driver	= ICL_PWR_WELL_CTL_AUX2,
	.debug	= ICL_PWR_WELL_CTL_AUX4,
};

const struct i915_power_well_ops icl_aux_power_well_ops = {
	.regs = &icl_aux_power_well_regs,
	.sync_hw = hsw_power_well_sync_hw,
	.enable = icl_aux_power_well_enable,
	.disable = icl_aux_power_well_disable,
	.is_enabled = hsw_power_well_enabled,
};

static const struct i915_power_well_regs icl_ddi_power_well_regs = {
	.bios	= ICL_PWR_WELL_CTL_DDI1,
	.driver	= ICL_PWR_WELL_CTL_DDI2,
	.debug	= ICL_PWR_WELL_CTL_DDI4,
};

const struct i915_power_well_ops icl_ddi_power_well_ops = {
	.regs = &icl_ddi_power_well_regs,
	.sync_hw = hsw_power_well_sync_hw,
	.enable = hsw_power_well_enable,
	.disable = hsw_power_well_disable,
	.is_enabled = hsw_power_well_enabled,
};

const struct i915_power_well_ops tgl_tc_cold_off_ops = {
	.sync_hw = tgl_tc_cold_off_power_well_sync_hw,
	.enable = tgl_tc_cold_off_power_well_enable,
	.disable = tgl_tc_cold_off_power_well_disable,
	.is_enabled = tgl_tc_cold_off_power_well_is_enabled,
};

const struct i915_power_well_ops xelpdp_aux_power_well_ops = {
	.sync_hw = i9xx_power_well_sync_hw_noop,
	.enable = xelpdp_aux_power_well_enable,
	.disable = xelpdp_aux_power_well_disable,
	.is_enabled = xelpdp_aux_power_well_enabled,
};

const struct i915_power_well_ops xe2lpd_pica_power_well_ops = {
	.sync_hw = i9xx_power_well_sync_hw_noop,
	.enable = xe2lpd_pica_power_well_enable,
	.disable = xe2lpd_pica_power_well_disable,
	.is_enabled = xe2lpd_pica_power_well_enabled,
};<|MERGE_RESOLUTION|>--- conflicted
+++ resolved
@@ -507,7 +507,6 @@
 icl_tc_phy_aux_power_well_enable(struct intel_display *display,
 				 struct i915_power_well *power_well)
 {
-	struct drm_i915_private *dev_priv = to_i915(display->drm);
 	enum aux_ch aux_ch = icl_aux_pw_to_ch(power_well);
 	struct intel_digital_port *dig_port = aux_ch_to_digital_port(display, aux_ch);
 	const struct i915_power_well_regs *regs = power_well->desc->ops->regs;
@@ -550,16 +549,9 @@
 icl_aux_power_well_enable(struct intel_display *display,
 			  struct i915_power_well *power_well)
 {
-<<<<<<< HEAD
-	struct drm_i915_private *dev_priv = to_i915(display->drm);
 	enum phy phy = icl_aux_pw_to_phy(display, power_well);
 
-	if (intel_phy_is_tc(dev_priv, phy))
-=======
-	enum phy phy = icl_aux_pw_to_phy(display, power_well);
-
 	if (intel_phy_is_tc(display, phy))
->>>>>>> e8a457b7
 		return icl_tc_phy_aux_power_well_enable(display, power_well);
 	else if (display->platform.icelake)
 		return icl_combo_phy_aux_power_well_enable(display,
@@ -572,16 +564,9 @@
 icl_aux_power_well_disable(struct intel_display *display,
 			   struct i915_power_well *power_well)
 {
-<<<<<<< HEAD
-	struct drm_i915_private *dev_priv = to_i915(display->drm);
 	enum phy phy = icl_aux_pw_to_phy(display, power_well);
 
-	if (intel_phy_is_tc(dev_priv, phy))
-=======
-	enum phy phy = icl_aux_pw_to_phy(display, power_well);
-
 	if (intel_phy_is_tc(display, phy))
->>>>>>> e8a457b7
 		return hsw_power_well_disable(display, power_well);
 	else if (display->platform.icelake)
 		return icl_combo_phy_aux_power_well_disable(display,
@@ -974,12 +959,7 @@
 
 static void gen9_assert_dbuf_enabled(struct intel_display *display)
 {
-<<<<<<< HEAD
-	struct drm_i915_private *dev_priv = to_i915(display->drm);
-	u8 hw_enabled_dbuf_slices = intel_enabled_dbuf_slices_mask(dev_priv);
-=======
 	u8 hw_enabled_dbuf_slices = intel_enabled_dbuf_slices_mask(display);
->>>>>>> e8a457b7
 	u8 enabled_dbuf_slices = display->dbuf.enabled_slices;
 
 	drm_WARN(display->drm,
@@ -1329,15 +1309,10 @@
 static void vlv_dpio_cmn_power_well_disable(struct intel_display *display,
 					    struct i915_power_well *power_well)
 {
-	struct drm_i915_private *dev_priv = to_i915(display->drm);
 	enum pipe pipe;
 
 	for_each_pipe(display, pipe)
-<<<<<<< HEAD
-		assert_pll_disabled(dev_priv, pipe);
-=======
 		assert_pll_disabled(display, pipe);
->>>>>>> e8a457b7
 
 	/* Assert common reset */
 	intel_de_rmw(display, DPIO_CTL, DPIO_CMNRST, 0);
@@ -1519,10 +1494,6 @@
 static void chv_dpio_cmn_power_well_disable(struct intel_display *display,
 					    struct i915_power_well *power_well)
 {
-<<<<<<< HEAD
-	struct drm_i915_private *dev_priv = to_i915(display->drm);
-=======
->>>>>>> e8a457b7
 	enum i915_power_well_id id = i915_power_well_instance(power_well)->id;
 	enum dpio_phy phy;
 
@@ -1856,15 +1827,10 @@
 static void xelpdp_aux_power_well_enable(struct intel_display *display,
 					 struct i915_power_well *power_well)
 {
-	struct drm_i915_private *dev_priv = to_i915(display->drm);
 	enum aux_ch aux_ch = i915_power_well_instance(power_well)->xelpdp.aux_ch;
 	enum phy phy = icl_aux_pw_to_phy(display, power_well);
 
-<<<<<<< HEAD
-	if (intel_phy_is_tc(dev_priv, phy))
-=======
 	if (intel_phy_is_tc(display, phy))
->>>>>>> e8a457b7
 		icl_tc_port_assert_ref_held(display, power_well,
 					    aux_ch_to_digital_port(display, aux_ch));
 
