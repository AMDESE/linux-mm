--- conflicted
+++ resolved
@@ -415,12 +415,7 @@
 static void intel_dsc_pps_write(const struct intel_crtc_state *crtc_state,
 				int pps, u32 pps_val)
 {
-<<<<<<< HEAD
-	struct intel_crtc *crtc = to_intel_crtc(crtc_state->uapi.crtc);
-	struct drm_i915_private *i915 = to_i915(crtc->base.dev);
-=======
 	struct intel_display *display = to_intel_display(crtc_state);
->>>>>>> e8a457b7
 	i915_reg_t dsc_reg[3];
 	int i, vdsc_per_pipe, dsc_reg_num;
 
@@ -820,12 +815,7 @@
 static u32 intel_dsc_pps_read(struct intel_crtc_state *crtc_state, int pps,
 			      bool *all_equal)
 {
-<<<<<<< HEAD
-	struct intel_crtc *crtc = to_intel_crtc(crtc_state->uapi.crtc);
-	struct drm_i915_private *i915 = to_i915(crtc->base.dev);
-=======
 	struct intel_display *display = to_intel_display(crtc_state);
->>>>>>> e8a457b7
 	i915_reg_t dsc_reg[3];
 	int i, vdsc_per_pipe, dsc_reg_num;
 	u32 val;
@@ -1025,12 +1015,7 @@
 
 int intel_vdsc_min_cdclk(const struct intel_crtc_state *crtc_state)
 {
-<<<<<<< HEAD
-	struct intel_crtc *crtc = to_intel_crtc(crtc_state->uapi.crtc);
-	struct intel_display *display = to_intel_display(crtc);
-=======
 	struct intel_display *display = to_intel_display(crtc_state);
->>>>>>> e8a457b7
 	int num_vdsc_instances = intel_dsc_get_num_vdsc_instances(crtc_state);
 	int min_cdclk;
 
