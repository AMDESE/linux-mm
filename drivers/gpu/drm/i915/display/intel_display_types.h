/*
 * Copyright (c) 2006 Dave Airlie <airlied@linux.ie>
 * Copyright (c) 2007-2008 Intel Corporation
 *   Jesse Barnes <jesse.barnes@intel.com>
 *
 * Permission is hereby granted, free of charge, to any person obtaining a
 * copy of this software and associated documentation files (the "Software"),
 * to deal in the Software without restriction, including without limitation
 * the rights to use, copy, modify, merge, publish, distribute, sublicense,
 * and/or sell copies of the Software, and to permit persons to whom the
 * Software is furnished to do so, subject to the following conditions:
 *
 * The above copyright notice and this permission notice (including the next
 * paragraph) shall be included in all copies or substantial portions of the
 * Software.
 *
 * THE SOFTWARE IS PROVIDED "AS IS", WITHOUT WARRANTY OF ANY KIND, EXPRESS OR
 * IMPLIED, INCLUDING BUT NOT LIMITED TO THE WARRANTIES OF MERCHANTABILITY,
 * FITNESS FOR A PARTICULAR PURPOSE AND NONINFRINGEMENT.  IN NO EVENT SHALL
 * THE AUTHORS OR COPYRIGHT HOLDERS BE LIABLE FOR ANY CLAIM, DAMAGES OR OTHER
 * LIABILITY, WHETHER IN AN ACTION OF CONTRACT, TORT OR OTHERWISE, ARISING
 * FROM, OUT OF OR IN CONNECTION WITH THE SOFTWARE OR THE USE OR OTHER DEALINGS
 * IN THE SOFTWARE.
 */

#ifndef __INTEL_DISPLAY_TYPES_H__
#define __INTEL_DISPLAY_TYPES_H__

#include <linux/pm_qos.h>
#include <linux/pwm.h>

#include <drm/display/drm_dp_dual_mode_helper.h>
#include <drm/display/drm_dp_mst_helper.h>
#include <drm/display/drm_dp_tunnel.h>
#include <drm/display/drm_dsc.h>
#include <drm/drm_atomic.h>
#include <drm/drm_crtc.h>
#include <drm/drm_encoder.h>
#include <drm/drm_framebuffer.h>
#include <drm/drm_rect.h>
#include <drm/drm_vblank_work.h>
#include <drm/intel/i915_hdcp_interface.h>
#include <uapi/drm/i915_drm.h>

#include "i915_gtt_view_types.h"
#include "intel_bios.h"
#include "intel_display.h"
#include "intel_display_conversion.h"
#include "intel_display_limits.h"
#include "intel_display_power.h"
#include "intel_dpll_mgr.h"
#include "intel_wm_types.h"

struct cec_notifier;
struct drm_printer;
struct __intel_global_objs_state;
struct intel_connector;
struct intel_ddi_buf_trans;
struct intel_fbc;
struct intel_hdcp_shim;
struct intel_tc_port;

/*
 * Display related stuff
 */

/* these are outputs from the chip - integrated only
   external chips are via DVO or SDVO output */
enum intel_output_type {
	INTEL_OUTPUT_UNUSED = 0,
	INTEL_OUTPUT_ANALOG = 1,
	INTEL_OUTPUT_DVO = 2,
	INTEL_OUTPUT_SDVO = 3,
	INTEL_OUTPUT_LVDS = 4,
	INTEL_OUTPUT_TVOUT = 5,
	INTEL_OUTPUT_HDMI = 6,
	INTEL_OUTPUT_DP = 7,
	INTEL_OUTPUT_EDP = 8,
	INTEL_OUTPUT_DSI = 9,
	INTEL_OUTPUT_DDI = 10,
	INTEL_OUTPUT_DP_MST = 11,
};

enum hdmi_force_audio {
	HDMI_AUDIO_OFF_DVI = -2,	/* no aux data for HDMI-DVI converter */
	HDMI_AUDIO_OFF,			/* force turn off HDMI audio */
	HDMI_AUDIO_AUTO,		/* trust EDID */
	HDMI_AUDIO_ON,			/* force turn on HDMI audio */
};

/* "Broadcast RGB" property */
enum intel_broadcast_rgb {
	INTEL_BROADCAST_RGB_AUTO,
	INTEL_BROADCAST_RGB_FULL,
	INTEL_BROADCAST_RGB_LIMITED,
};

struct intel_fb_view {
	/*
	 * The remap information used in the remapped and rotated views to
	 * create the DMA scatter-gather list for each FB color plane. This sg
	 * list is created along with the view type (gtt.type) specific
	 * i915_vma object and contains the list of FB object pages (reordered
	 * in the rotated view) that are visible in the view.
	 * In the normal view the FB object's backing store sg list is used
	 * directly and hence the remap information here is not used.
	 */
	struct i915_gtt_view gtt;

	/*
	 * The GTT view (gtt.type) specific information for each FB color
	 * plane. In the normal GTT view all formats (up to 4 color planes),
	 * in the rotated and remapped GTT view all no-CCS formats (up to 2
	 * color planes) are supported.
	 *
	 * The view information shared by all FB color planes in the FB,
	 * like dst x/y and src/dst width, is stored separately in
	 * intel_plane_state.
	 */
	struct i915_color_plane_view {
		u32 offset;
		unsigned int x, y;
		/*
		 * Plane stride in:
		 *   bytes for 0/180 degree rotation
		 *   pixels for 90/270 degree rotation
		 */
		unsigned int mapping_stride;
		unsigned int scanout_stride;
	} color_plane[4];
};

struct intel_framebuffer {
	struct drm_framebuffer base;
	struct intel_frontbuffer *frontbuffer;

	/* Params to remap the FB pages and program the plane registers in each view. */
	struct intel_fb_view normal_view;
	union {
		struct intel_fb_view rotated_view;
		struct intel_fb_view remapped_view;
	};

	struct i915_address_space *dpt_vm;

	unsigned int min_alignment;
	unsigned int vtd_guard;
};

enum intel_hotplug_state {
	INTEL_HOTPLUG_UNCHANGED,
	INTEL_HOTPLUG_CHANGED,
	INTEL_HOTPLUG_RETRY,
};

struct intel_encoder {
	struct drm_encoder base;

	enum intel_output_type type;
	enum port port;
	u16 cloneable;
	u8 pipe_mask;

	/* Check and recover a bad link state. */
	struct delayed_work link_check_work;
	void (*link_check)(struct intel_encoder *encoder);

	enum intel_hotplug_state (*hotplug)(struct intel_encoder *encoder,
					    struct intel_connector *connector);
	enum intel_output_type (*compute_output_type)(struct intel_encoder *,
						      struct intel_crtc_state *,
						      struct drm_connector_state *);
	int (*compute_config)(struct intel_encoder *,
			      struct intel_crtc_state *,
			      struct drm_connector_state *);
	int (*compute_config_late)(struct intel_encoder *,
				   struct intel_crtc_state *,
				   struct drm_connector_state *);
	void (*pre_pll_enable)(struct intel_atomic_state *,
			       struct intel_encoder *,
			       const struct intel_crtc_state *,
			       const struct drm_connector_state *);
	void (*pre_enable)(struct intel_atomic_state *,
			   struct intel_encoder *,
			   const struct intel_crtc_state *,
			   const struct drm_connector_state *);
	void (*enable)(struct intel_atomic_state *,
		       struct intel_encoder *,
		       const struct intel_crtc_state *,
		       const struct drm_connector_state *);
	void (*disable)(struct intel_atomic_state *,
			struct intel_encoder *,
			const struct intel_crtc_state *,
			const struct drm_connector_state *);
	void (*post_disable)(struct intel_atomic_state *,
			     struct intel_encoder *,
			     const struct intel_crtc_state *,
			     const struct drm_connector_state *);
	void (*post_pll_disable)(struct intel_atomic_state *,
				 struct intel_encoder *,
				 const struct intel_crtc_state *,
				 const struct drm_connector_state *);
	void (*update_pipe)(struct intel_atomic_state *,
			    struct intel_encoder *,
			    const struct intel_crtc_state *,
			    const struct drm_connector_state *);
	void (*audio_enable)(struct intel_encoder *encoder,
			     const struct intel_crtc_state *crtc_state,
			     const struct drm_connector_state *conn_state);
	void (*audio_disable)(struct intel_encoder *encoder,
			      const struct intel_crtc_state *old_crtc_state,
			      const struct drm_connector_state *old_conn_state);
	/* Read out the current hw state of this connector, returning true if
	 * the encoder is active. If the encoder is enabled it also set the pipe
	 * it is connected to in the pipe parameter. */
	bool (*get_hw_state)(struct intel_encoder *, enum pipe *pipe);
	/* Reconstructs the equivalent mode flags for the current hardware
	 * state. This must be called _after_ display->get_pipe_config has
	 * pre-filled the pipe config. Note that intel_encoder->base.crtc must
	 * be set correctly before calling this function. */
	void (*get_config)(struct intel_encoder *,
			   struct intel_crtc_state *pipe_config);

	/*
	 * Optional hook called during init/resume to sync any state
	 * stored in the encoder (eg. DP link parameters) wrt. the HW state.
	 */
	void (*sync_state)(struct intel_encoder *encoder,
			   const struct intel_crtc_state *crtc_state);

	/*
	 * Optional hook, returning true if this encoder allows a fastset
	 * during the initial commit, false otherwise.
	 */
	bool (*initial_fastset_check)(struct intel_encoder *encoder,
				      struct intel_crtc_state *crtc_state);

	/*
	 * Acquires the power domains needed for an active encoder during
	 * hardware state readout.
	 */
	void (*get_power_domains)(struct intel_encoder *encoder,
				  struct intel_crtc_state *crtc_state);
	/*
	 * Called during system suspend after all pending requests for the
	 * encoder are flushed (for example for DP AUX transactions) and
	 * device interrupts are disabled.
	 * All modeset locks are held while the hook is called.
	 */
	void (*suspend)(struct intel_encoder *);
	/*
	 * Called without the modeset locks held after the suspend() hook for
	 * all encoders have been called.
	 */
	void (*suspend_complete)(struct intel_encoder *encoder);
	/*
	 * Called during system reboot/shutdown after all the
	 * encoders have been disabled and suspended.
	 * All modeset locks are held while the hook is called.
	 */
	void (*shutdown)(struct intel_encoder *encoder);
	/*
	 * Called without the modeset locks held after the shutdown() hook for
	 * all encoders have been called.
	 */
	void (*shutdown_complete)(struct intel_encoder *encoder);
	/*
	 * Enable/disable the clock to the port.
	 */
	void (*enable_clock)(struct intel_encoder *encoder,
			     const struct intel_crtc_state *crtc_state);
	void (*disable_clock)(struct intel_encoder *encoder);
	/*
	 * Returns whether the port clock is enabled or not.
	 */
	bool (*is_clock_enabled)(struct intel_encoder *encoder);
	/*
	 * Returns the PLL type the port uses.
	 */
	enum icl_port_dpll_id (*port_pll_type)(struct intel_encoder *encoder,
					       const struct intel_crtc_state *crtc_state);
	const struct intel_ddi_buf_trans *(*get_buf_trans)(struct intel_encoder *encoder,
							   const struct intel_crtc_state *crtc_state,
							   int *n_entries);
	void (*set_signal_levels)(struct intel_encoder *encoder,
				  const struct intel_crtc_state *crtc_state);

	enum hpd_pin hpd_pin;
	enum intel_display_power_domain power_domain;

	/* VBT information for this encoder (may be NULL for older platforms) */
	const struct intel_bios_encoder_data *devdata;
};

struct intel_panel_bl_funcs {
	/* Connector and platform specific backlight functions */
	int (*setup)(struct intel_connector *connector, enum pipe pipe);
	u32 (*get)(struct intel_connector *connector, enum pipe pipe);
	void (*set)(const struct drm_connector_state *conn_state, u32 level);
	void (*disable)(const struct drm_connector_state *conn_state, u32 level);
	void (*enable)(const struct intel_crtc_state *crtc_state,
		       const struct drm_connector_state *conn_state, u32 level);
	u32 (*hz_to_pwm)(struct intel_connector *connector, u32 hz);
};

/* in 100us units */
struct intel_pps_delays {
	u16 power_up;      /* eDP: T1+T3,   LVDS: T1+T2 */
	u16 backlight_on;  /* eDP: T8,      LVDS: T5 */
	u16 backlight_off; /* eDP: T9,      LVDS: T6/TX */
	u16 power_down;    /* eDP: T10,     LVDS: T3 */
	u16 power_cycle;   /* eDP: T11+T12, LVDS: T7+T4 */
};

enum drrs_type {
	DRRS_TYPE_NONE,
	DRRS_TYPE_STATIC,
	DRRS_TYPE_SEAMLESS,
};

struct intel_vbt_panel_data {
	struct drm_display_mode *lfp_vbt_mode; /* if any */
	struct drm_display_mode *sdvo_lvds_vbt_mode; /* if any */

	/* Feature bits */
	int panel_type;
	unsigned int lvds_dither:1;
	unsigned int bios_lvds_val; /* initial [PCH_]LVDS reg val in VBIOS */

	bool vrr;

	u8 seamless_drrs_min_refresh_rate;
	enum drrs_type drrs_type;

	struct {
		int max_link_rate;
		int rate;
		int lanes;
		int preemphasis;
		int vswing;
		int bpp;
		struct intel_pps_delays pps;
		u8 drrs_msa_timing_delay;
		bool low_vswing;
		bool hobl;
		bool dsc_disable;
	} edp;

	struct {
		bool enable;
		bool full_link;
		bool require_aux_wakeup;
		int idle_frames;
		int tp1_wakeup_time_us;
		int tp2_tp3_wakeup_time_us;
		int psr2_tp2_tp3_wakeup_time_us;
	} psr;

	struct {
		u16 pwm_freq_hz;
		u16 brightness_precision_bits;
		u16 hdr_dpcd_refresh_timeout;
		bool present;
		bool active_low_pwm;
		u8 min_brightness;	/* min_brightness/255 of max */
		s8 controller;		/* brightness controller number */
		enum intel_backlight_type type;
	} backlight;

	/* MIPI DSI */
	struct {
		u16 panel_id;
		struct mipi_config *config;
		struct mipi_pps_data *pps;
		u16 bl_ports;
		u16 cabc_ports;
		u8 seq_version;
		u32 size;
		u8 *data;
		const u8 *sequence[MIPI_SEQ_MAX];
		u8 *deassert_seq; /* Used by fixup_mipi_sequences() */
		enum drm_panel_orientation orientation;
	} dsi;
};

struct intel_panel {
	/* Fixed EDID for eDP and LVDS. May hold ERR_PTR for invalid EDID. */
	const struct drm_edid *fixed_edid;

	struct list_head fixed_modes;

	/* backlight */
	struct {
		bool present;
		u32 level;
		u32 min;
		u32 max;
		bool enabled;
		bool combination_mode;	/* gen 2/4 only */
		bool active_low_pwm;
		bool alternate_pwm_increment;	/* lpt+ */

		/* PWM chip */
		u32 pwm_level_min;
		u32 pwm_level_max;
		bool pwm_enabled;
		bool util_pin_active_low;	/* bxt+ */
		u8 controller;		/* bxt+ only */
		struct pwm_device *pwm;
		struct pwm_state pwm_state;

		/* DPCD backlight */
		union {
			struct {
				struct drm_edp_backlight_info info;
				bool luminance_control_support;
			} vesa;
			struct {
				bool sdr_uses_aux;
				bool supports_2084_decode;
				bool supports_2020_gamut;
				bool supports_segmented_backlight;
				bool supports_sdp_colorimetry;
				bool supports_tone_mapping;
			} intel_cap;
		} edp;

		struct backlight_device *device;

		const struct intel_panel_bl_funcs *funcs;
		const struct intel_panel_bl_funcs *pwm_funcs;
		void (*power)(struct intel_connector *, bool enable);
	} backlight;

	struct intel_vbt_panel_data vbt;
};

struct intel_digital_port;

struct intel_hdcp {
	const struct intel_hdcp_shim *shim;
	/* Mutex for hdcp state of the connector */
	struct mutex mutex;
	u64 value;
	struct delayed_work check_work;
	struct work_struct prop_work;

	/* HDCP1.4 Encryption status */
	bool hdcp_encrypted;

	/* HDCP2.2 related definitions */
	/* Flag indicates whether this connector supports HDCP2.2 or not. */
	bool hdcp2_supported;

	/* HDCP2.2 Encryption status */
	bool hdcp2_encrypted;

	/*
	 * Content Stream Type defined by content owner. TYPE0(0x0) content can
	 * flow in the link protected by HDCP2.2 or HDCP1.4, where as TYPE1(0x1)
	 * content can flow only through a link protected by HDCP2.2.
	 */
	u8 content_type;

	bool is_paired;
	bool is_repeater;

	/*
	 * Count of ReceiverID_List received. Initialized to 0 at AKE_INIT.
	 * Incremented after processing the RepeaterAuth_Send_ReceiverID_List.
	 * When it rolls over re-auth has to be triggered.
	 */
	u32 seq_num_v;

	/*
	 * Count of RepeaterAuth_Stream_Manage msg propagated.
	 * Initialized to 0 on AKE_INIT. Incremented after every successful
	 * transmission of RepeaterAuth_Stream_Manage message. When it rolls
	 * over re-Auth has to be triggered.
	 */
	u32 seq_num_m;

	/*
	 * Work queue to signal the CP_IRQ. Used for the waiters to read the
	 * available information from HDCP DP sink.
	 */
	wait_queue_head_t cp_irq_queue;
	atomic_t cp_irq_count;
	int cp_irq_count_cached;

	/*
	 * HDCP register access for gen12+ need the transcoder associated.
	 * Transcoder attached to the connector could be changed at modeset.
	 * Hence caching the transcoder here.
	 */
	enum transcoder cpu_transcoder;
	/* Only used for DP MST stream encryption */
	enum transcoder stream_transcoder;
	/* Used to force HDCP 1.4 bypassing HDCP 2.x */
	bool force_hdcp14;
};

struct intel_connector {
	struct drm_connector base;
	/*
	 * The fixed encoder this connector is connected to.
	 */
	struct intel_encoder *encoder;

	/* ACPI device id for ACPI and driver cooperation */
	u32 acpi_device_id;

	/* Reads out the current hw, returning true if the connector is enabled
	 * and active (i.e. dpms ON state). */
	bool (*get_hw_state)(struct intel_connector *);

	/*
	 * Optional hook called during init/resume to sync any state
	 * stored in the connector (eg. DSC state) wrt. the HW state.
	 */
	void (*sync_state)(struct intel_connector *connector,
			   const struct intel_crtc_state *crtc_state);

	/* Panel info for eDP and LVDS */
	struct intel_panel panel;

	/* Cached EDID for detect. */
	const struct drm_edid *detect_edid;

	/* Number of times hotplug detection was tried after an HPD interrupt */
	int hotplug_retries;

	/* since POLL and HPD connectors may use the same HPD line keep the native
	   state of connector->polled in case hotplug storm detection changes it */
	u8 polled;

	int force_joined_pipes;

	struct {
		struct drm_dp_aux *dsc_decompression_aux;
		u8 dsc_dpcd[DP_DSC_RECEIVER_CAP_SIZE];
		u8 fec_capability;

		u8 dsc_hblank_expansion_quirk:1;
		u8 dsc_decompression_enabled:1;
	} dp;

	struct {
		struct drm_dp_mst_port *port;
		struct intel_dp *dp;
	} mst;

	/* Work struct to schedule a uevent on link train failure */
	struct work_struct modeset_retry_work;

	struct intel_hdcp hdcp;
};

struct intel_digital_connector_state {
	struct drm_connector_state base;

	enum hdmi_force_audio force_audio;
	int broadcast_rgb;
};

#define to_intel_digital_connector_state(conn_state) \
	container_of_const((conn_state), struct intel_digital_connector_state, base)

struct dpll {
	/* given values */
	int n;
	int m1, m2;
	int p1, p2;
	/* derived values */
	int	dot;
	int	vco;
	int	m;
	int	p;
};

struct intel_atomic_state {
	struct drm_atomic_state base;

	intel_wakeref_t wakeref;

	struct __intel_global_objs_state *global_objs;
	int num_global_objs;

	/* Internal commit, as opposed to userspace/client initiated one */
	bool internal;

	bool dpll_set, modeset;

	struct intel_shared_dpll_state shared_dpll[I915_NUM_PLLS];

	struct intel_dp_tunnel_inherited_state *inherited_dp_tunnels;

	/*
	 * Current watermarks can't be trusted during hardware readout, so
	 * don't bother calculating intermediate watermarks.
	 */
	bool skip_intermediate_wm;

	bool rps_interactive;

	struct work_struct cleanup_work;
};

struct intel_plane_state {
	struct drm_plane_state uapi;

	/*
	 * actual hardware state, the state we program to the hardware.
	 * The following members are used to verify the hardware state:
	 * During initial hw readout, they need to be copied from uapi.
	 */
	struct {
		struct drm_crtc *crtc;
		struct drm_framebuffer *fb;

		u16 alpha;
		u16 pixel_blend_mode;
		unsigned int rotation;
		enum drm_color_encoding color_encoding;
		enum drm_color_range color_range;
		enum drm_scaling_filter scaling_filter;
	} hw;

	struct i915_vma *ggtt_vma;
	struct i915_vma *dpt_vma;
	unsigned long flags;
#define PLANE_HAS_FENCE BIT(0)

	struct intel_fb_view view;
	u32 phys_dma_addr; /* for cursor_needs_physical */

	/* for legacy cursor fb unpin */
	struct drm_vblank_work unpin_work;

	/* Plane pxp decryption state */
	bool decrypt;

	/* Plane state to display black pixels when pxp is borked */
	bool force_black;

	/* Acting as Y plane for another UV plane? */
	bool is_y_plane;

	/* plane control register */
	u32 ctl;

	/* plane color control register */
	u32 color_ctl;

	/* chroma upsampler control register */
	u32 cus_ctl;

	/*
	 * scaler_id
	 *    = -1 : not using a scaler
	 *    >=  0 : using a scalers
	 *
	 * plane requiring a scaler:
	 *   - During check_plane, its bit is set in
	 *     crtc_state->scaler_state.scaler_users by calling helper function
	 *     update_scaler_plane.
	 *   - scaler_id indicates the scaler it got assigned.
	 *
	 * plane doesn't require a scaler:
	 *   - this can happen when scaling is no more required or plane simply
	 *     got disabled.
	 *   - During check_plane, corresponding bit is reset in
	 *     crtc_state->scaler_state.scaler_users by calling helper function
	 *     update_scaler_plane.
	 */
	int scaler_id;

	/*
	 * planar_linked_plane:
	 *
	 * ICL planar formats require 2 planes that are updated as pairs.
	 * This member is used to make sure the other plane is also updated
	 * when required, and for update_slave() to find the correct
	 * plane_state to pass as argument.
	 */
	struct intel_plane *planar_linked_plane;

	struct drm_intel_sprite_colorkey ckey;

	struct drm_rect psr2_sel_fetch_area;

	/* Clear Color Value */
	u64 ccval;

	const char *no_fbc_reason;

	struct drm_rect damage;
};

struct intel_initial_plane_config {
	struct intel_framebuffer *fb;
	struct intel_memory_region *mem;
	resource_size_t phys_base;
	struct i915_vma *vma;
	unsigned int tiling;
	int size;
	u32 base;
	u8 rotation;
};

struct intel_scaler {
	u32 mode;
	bool in_use;
<<<<<<< HEAD
=======
	int hscale;
	int vscale;
>>>>>>> e8a457b7
};

struct intel_crtc_scaler_state {
#define SKL_NUM_SCALERS 2
	struct intel_scaler scalers[SKL_NUM_SCALERS];

	/*
	 * scaler_users: keeps track of users requesting scalers on this crtc.
	 *
	 *     If a bit is set, a user is using a scaler.
	 *     Here user can be a plane or crtc as defined below:
	 *       bits 0-30 - plane (bit position is index from drm_plane_index)
	 *       bit 31    - crtc
	 *
	 * Instead of creating a new index to cover planes and crtc, using
	 * existing drm_plane_index for planes which is well less than 31
	 * planes and bit 31 for crtc. This should be fine to cover all
	 * our platforms.
	 *
	 * intel_atomic_setup_scalers will setup available scalers to users
	 * requesting scalers. It will gracefully fail if request exceeds
	 * availability.
	 */
#define SKL_CRTC_INDEX 31
	unsigned scaler_users;

	/* scaler used by crtc for panel fitting purpose */
	int scaler_id;
};

/* {crtc,crtc_state}->mode_flags */
/* Flag to get scanline using frame time stamps */
#define I915_MODE_FLAG_GET_SCANLINE_FROM_TIMESTAMP (1<<1)
/* Flag to use the scanline counter instead of the pixel counter */
#define I915_MODE_FLAG_USE_SCANLINE_COUNTER (1<<2)
/*
 * TE0 or TE1 flag is set if the crtc has a DSI encoder which
 * is operating in command mode.
 * Flag to use TE from DSI0 instead of VBI in command mode
 */
#define I915_MODE_FLAG_DSI_USE_TE0 (1<<3)
/* Flag to use TE from DSI1 instead of VBI in command mode */
#define I915_MODE_FLAG_DSI_USE_TE1 (1<<4)
/* Flag to indicate mipi dsi periodic command mode where we do not get TE */
#define I915_MODE_FLAG_DSI_PERIODIC_CMD_MODE (1<<5)
/* Do tricks to make vblank timestamps sane with VRR? */
#define I915_MODE_FLAG_VRR (1<<6)

struct intel_wm_level {
	bool enable;
	u32 pri_val;
	u32 spr_val;
	u32 cur_val;
	u32 fbc_val;
};

struct intel_pipe_wm {
	struct intel_wm_level wm[5];
	bool fbc_wm_enabled;
	bool pipe_enabled;
	bool sprites_enabled;
	bool sprites_scaled;
};

struct skl_wm_level {
	u16 min_ddb_alloc;
	u16 blocks;
	u8 lines;
	bool enable;
	bool ignore_lines;
	bool auto_min_alloc_wm_enable;
	bool can_sagv;
};

struct skl_plane_wm {
	struct skl_wm_level wm[8];
	struct skl_wm_level uv_wm[8];
	struct skl_wm_level trans_wm;
	struct {
		struct skl_wm_level wm0;
		struct skl_wm_level trans_wm;
	} sagv;
	bool is_planar;
};

struct skl_pipe_wm {
	struct skl_plane_wm planes[I915_MAX_PLANES];
	bool use_sagv_wm;
};

enum vlv_wm_level {
	VLV_WM_LEVEL_PM2,
	VLV_WM_LEVEL_PM5,
	VLV_WM_LEVEL_DDR_DVFS,
	NUM_VLV_WM_LEVELS,
};

struct vlv_wm_state {
	struct g4x_pipe_wm wm[NUM_VLV_WM_LEVELS];
	struct g4x_sr_wm sr[NUM_VLV_WM_LEVELS];
	u8 num_levels;
	bool cxsr;
};

struct vlv_fifo_state {
	u16 plane[I915_MAX_PLANES];
};

enum g4x_wm_level {
	G4X_WM_LEVEL_NORMAL,
	G4X_WM_LEVEL_SR,
	G4X_WM_LEVEL_HPLL,
	NUM_G4X_WM_LEVELS,
};

struct g4x_wm_state {
	struct g4x_pipe_wm wm;
	struct g4x_sr_wm sr;
	struct g4x_sr_wm hpll;
	bool cxsr;
	bool hpll_en;
	bool fbc_en;
};

struct intel_crtc_wm_state {
	union {
		/*
		 * raw:
		 * The "raw" watermark values produced by the formula
		 * given the plane's current state. They do not consider
		 * how much FIFO is actually allocated for each plane.
		 *
		 * optimal:
		 * The "optimal" watermark values given the current
		 * state of the planes and the amount of FIFO
		 * allocated to each, ignoring any previous state
		 * of the planes.
		 *
		 * intermediate:
		 * The "intermediate" watermark values when transitioning
		 * between the old and new "optimal" values. Used when
		 * the watermark registers are single buffered and hence
		 * their state changes asynchronously with regards to the
		 * actual plane registers. These are essentially the
		 * worst case combination of the old and new "optimal"
		 * watermarks, which are therefore safe to use when the
		 * plane is in either its old or new state.
		 */
		struct {
			struct intel_pipe_wm intermediate;
			struct intel_pipe_wm optimal;
		} ilk;

		struct {
			struct skl_pipe_wm raw;
			/* gen9+ only needs 1-step wm programming */
			struct skl_pipe_wm optimal;
			struct skl_ddb_entry ddb;
			/*
			 * pre-icl: for packed/planar CbCr
			 * icl+: for everything
			 */
			struct skl_ddb_entry plane_ddb[I915_MAX_PLANES];
			/* pre-icl: for planar Y */
			struct skl_ddb_entry plane_ddb_y[I915_MAX_PLANES];

			/*
			 * xe3: Minimum amount of display blocks and minimum
			 * sagv allocation required for async flip
			 */
			u16 plane_min_ddb[I915_MAX_PLANES];
			u16 plane_interim_ddb[I915_MAX_PLANES];
		} skl;

		struct {
			struct g4x_pipe_wm raw[NUM_VLV_WM_LEVELS]; /* not inverted */
			struct vlv_wm_state intermediate; /* inverted */
			struct vlv_wm_state optimal; /* inverted */
			struct vlv_fifo_state fifo_state;
		} vlv;

		struct {
			struct g4x_pipe_wm raw[NUM_G4X_WM_LEVELS];
			struct g4x_wm_state intermediate;
			struct g4x_wm_state optimal;
		} g4x;
	};

	/*
	 * Platforms with two-step watermark programming will need to
	 * update watermark programming post-vblank to switch from the
	 * safe intermediate watermarks to the optimal final
	 * watermarks.
	 */
	bool need_postvbl_update;
};

enum intel_output_format {
	INTEL_OUTPUT_FORMAT_RGB,
	INTEL_OUTPUT_FORMAT_YCBCR420,
	INTEL_OUTPUT_FORMAT_YCBCR444,
};

/* Used by dp and fdi links */
struct intel_link_m_n {
	u32 tu;
	u32 data_m;
	u32 data_n;
	u32 link_m;
	u32 link_n;
};

struct intel_csc_matrix {
	u16 coeff[9];
	u16 preoff[3];
	u16 postoff[3];
};

void intel_io_mmio_fw_write(void *ctx, i915_reg_t reg, u32 val);

typedef void (*intel_io_reg_write)(void *ctx, i915_reg_t reg, u32 val);

struct intel_crtc_state {
	/*
	 * uapi (drm) state. This is the software state shown to userspace.
	 * In particular, the following members are used for bookkeeping:
	 * - crtc
	 * - state
	 * - *_changed
	 * - event
	 * - commit
	 * - mode_blob
	 */
	struct drm_crtc_state uapi;

	/*
	 * actual hardware state, the state we program to the hardware.
	 * The following members are used to verify the hardware state:
	 * - enable
	 * - active
	 * - mode / pipe_mode / adjusted_mode
	 * - color property blobs.
	 *
	 * During initial hw readout, they need to be copied to uapi.
	 *
	 * Joiner will allow a transcoder mode that spans 2 pipes;
	 * Use the pipe_mode for calculations like watermarks, pipe
	 * scaler, and bandwidth.
	 *
	 * Use adjusted_mode for things that need to know the full
	 * mode on the transcoder, which spans all pipes.
	 */
	struct {
		bool active, enable;
		/* logical state of LUTs */
		struct drm_property_blob *degamma_lut, *gamma_lut, *ctm;
		struct drm_display_mode mode, pipe_mode, adjusted_mode;
		enum drm_scaling_filter scaling_filter;
	} hw;

	/* actual state of LUTs */
	struct drm_property_blob *pre_csc_lut, *post_csc_lut;

	struct intel_csc_matrix csc, output_csc;

	/**
	 * quirks - bitfield with hw state readout quirks
	 *
	 * For various reasons the hw state readout code might not be able to
	 * completely faithfully read out the current state. These cases are
	 * tracked with quirk flags so that fastboot and state checker can act
	 * accordingly.
	 */
#define PIPE_CONFIG_QUIRK_MODE_SYNC_FLAGS	(1<<0) /* unreliable sync mode.flags */
	unsigned long quirks;

	unsigned fb_bits; /* framebuffers to flip */
	bool update_pipe; /* can a fast modeset be performed? */
	bool update_m_n; /* update M/N seamlessly during fastset? */
	bool update_lrr; /* update TRANS_VTOTAL/etc. during fastset? */
	bool disable_cxsr;
	bool update_wm_pre, update_wm_post; /* watermarks are updated */
	bool fifo_changed; /* FIFO split is changed */
	bool preload_luts;
	bool inherited; /* state inherited from BIOS? */

	/* Ask the hardware to actually async flip? */
	bool do_async_flip;

	/* Pipe source size (ie. panel fitter input size)
	 * All planes will be positioned inside this space,
	 * and get clipped at the edges. */
	struct drm_rect pipe_src;

	/*
	 * Pipe pixel rate, adjusted for
	 * panel fitter/pipe scaler downscaling.
	 */
	unsigned int pixel_rate;

	/* Whether to set up the PCH/FDI. Note that we never allow sharing
	 * between pch encoders and cpu encoders. */
	bool has_pch_encoder;

	/* Are we sending infoframes on the attached port */
	bool has_infoframe;

	/* CPU Transcoder for the pipe. Currently this can only differ from the
	 * pipe on Haswell and later (where we have a special eDP transcoder)
	 * and Broxton (where we have special DSI transcoders). */
	enum transcoder cpu_transcoder;

	/*
	 * Use reduced/limited/broadcast rbg range, compressing from the full
	 * range fed into the crtcs.
	 */
	bool limited_color_range;

	/* Bitmask of encoder types (enum intel_output_type)
	 * driven by the pipe.
	 */
	unsigned int output_types;

	/* Whether we should send NULL infoframes. Required for audio. */
	bool has_hdmi_sink;

	/* Audio enabled on this pipe. Only valid if either has_hdmi_sink or
	 * has_dp_encoder is set. */
	bool has_audio;

	/*
	 * Enable dithering, used when the selected pipe bpp doesn't match the
	 * plane bpp.
	 */
	bool dither;

	/*
	 * Dither gets enabled for 18bpp which causes CRC mismatch errors for
	 * compliance video pattern tests.
	 * Disable dither only if it is a compliance test request for
	 * 18bpp.
	 */
	bool dither_force_disable;

	/* Controls for the clock computation, to override various stages. */
	bool clock_set;

	/* SDVO TV has a bunch of special case. To make multifunction encoders
	 * work correctly, we need to track this at runtime.*/
	bool sdvo_tv_clock;

	/*
	 * crtc bandwidth limit, don't increase pipe bpp or clock if not really
	 * required. This is set in the 2nd loop of calling encoder's
	 * ->compute_config if the first pick doesn't work out.
	 */
	bool bw_constrained;

	/* Settings for the intel dpll used on pretty much everything but
	 * haswell. */
	struct dpll dpll;

	/* Selected dpll when shared or NULL. */
	struct intel_shared_dpll *shared_dpll;

	/* Actual register state of the dpll, for shared dpll cross-checking. */
	struct intel_dpll_hw_state dpll_hw_state;

	/*
	 * ICL reserved DPLLs for the CRTC/port. The active PLL is selected by
	 * setting shared_dpll and dpll_hw_state to one of these reserved ones.
	 */
	struct icl_port_dpll {
		struct intel_shared_dpll *pll;
		struct intel_dpll_hw_state hw_state;
	} icl_port_dplls[ICL_PORT_DPLL_COUNT];

	/* DSI PLL registers */
	struct {
		u32 ctrl, div;
	} dsi_pll;

	int max_link_bpp_x16;	/* in 1/16 bpp units */
	int pipe_bpp;		/* in 1 bpp units */
	int min_hblank;
	struct intel_link_m_n dp_m_n;

	/* m2_n2 for eDP downclock */
	struct intel_link_m_n dp_m2_n2;
	bool has_drrs;

	/* PSR is supported but might not be enabled due the lack of enabled planes */
	bool has_psr;
	bool has_sel_update;
	bool enable_psr2_sel_fetch;
	bool enable_psr2_su_region_et;
	bool req_psr2_sdp_prior_scanline;
	bool has_panel_replay;
	bool wm_level_disabled;
	u32 dc3co_exitline;
	u16 su_y_granularity;

	/*
	 * Frequency the dpll for the port should run at. Differs from the
	 * adjusted dotclock e.g. for DP or 10/12bpc hdmi mode. This is also
	 * already multiplied by pixel_multiplier.
	 */
	int port_clock;

	/* Used by SDVO (and if we ever fix it, HDMI). */
	unsigned pixel_multiplier;

	/* I915_MODE_FLAG_* */
	u8 mode_flags;

	u8 lane_count;

	/*
	 * Used by platforms having DP/HDMI PHY with programmable lane
	 * latency optimization.
	 */
	u8 lane_lat_optim_mask;

	/* minimum acceptable voltage level */
	u8 min_voltage_level;

	/* Panel fitter controls for gen2-gen4 + VLV */
	struct {
		u32 control;
		u32 pgm_ratios;
		u32 lvds_border_bits;
	} gmch_pfit;

	/* Panel fitter placement and size for Ironlake+ */
	struct {
		struct drm_rect dst;
		bool enabled;
		bool force_thru;
	} pch_pfit;

	/* FDI configuration, only valid if has_pch_encoder is set. */
	int fdi_lanes;
	struct intel_link_m_n fdi_m_n;

	bool ips_enabled;

	bool crc_enabled;

	bool double_wide;

	struct intel_crtc_scaler_state scaler_state;

	/* w/a for waiting 2 vblanks during crtc enable */
	enum pipe hsw_workaround_pipe;

	struct intel_crtc_wm_state wm;

	int min_cdclk[I915_MAX_PLANES];

	/* for packed/planar CbCr */
	u32 data_rate[I915_MAX_PLANES];
	/* for planar Y */
	u32 data_rate_y[I915_MAX_PLANES];

	/* FIXME unify with data_rate[]? */
	u64 rel_data_rate[I915_MAX_PLANES];
	u64 rel_data_rate_y[I915_MAX_PLANES];

	/* Gamma mode programmed on the pipe */
	u32 gamma_mode;

	union {
		/* CSC mode programmed on the pipe */
		u32 csc_mode;

		/* CHV CGM mode */
		u32 cgm_mode;
	};

	/* bitmask of logically enabled planes (enum plane_id) */
	u8 enabled_planes;

	/* bitmask of actually visible planes (enum plane_id) */
	u8 active_planes;
	u8 scaled_planes;
	u8 nv12_planes;
	u8 c8_planes;

	/* bitmask of planes that will be updated during the commit */
	u8 update_planes;

	/* bitmask of planes with async flip active */
	u8 async_flip_planes;

	u8 framestart_delay; /* 1-4 */
	u8 msa_timing_delay; /* 0-3 */

	struct {
		u32 enable;
		u32 gcp;
		union hdmi_infoframe avi;
		union hdmi_infoframe spd;
		union hdmi_infoframe hdmi;
		union hdmi_infoframe drm;
		struct drm_dp_vsc_sdp vsc;
		struct drm_dp_as_sdp as_sdp;
	} infoframes;

	u8 eld[MAX_ELD_BYTES];

	/* HDMI scrambling status */
	bool hdmi_scrambling;

	/* HDMI High TMDS char rate ratio */
	bool hdmi_high_tmds_clock_ratio;

	/*
	 * Output format RGB/YCBCR etc., that is coming out
	 * at the end of the pipe.
	 */
	enum intel_output_format output_format;

	/*
	 * Sink output format RGB/YCBCR etc., that is going
	 * into the sink.
	 */
	enum intel_output_format sink_format;

	/* enable pipe gamma? */
	bool gamma_enable;

	/* enable pipe csc? */
	bool csc_enable;

	/* enable vlv/chv wgc csc? */
	bool wgc_enable;

	/* joiner pipe bitmask */
	u8 joiner_pipes;

	/* Display Stream compression state */
	struct {
		bool compression_enable;
		int num_streams;
		/* Compressed Bpp in U6.4 format (first 4 bits for fractional part) */
		u16 compressed_bpp_x16;
		u8 slice_count;
		struct drm_dsc_config config;
	} dsc;

	/* DP tunnel used for BW allocation. */
	struct drm_dp_tunnel_ref dp_tunnel_ref;

	/* HSW+ linetime watermarks */
	u16 linetime;
	u16 ips_linetime;

	bool enhanced_framing;

	/*
	 * Forward Error Correction.
	 *
	 * Note: This will be false for 128b/132b, which will always have FEC
	 * enabled automatically.
	 */
	bool fec_enable;

	bool sdp_split_enable;

	/* Pointer to master transcoder in case of tiled displays */
	enum transcoder master_transcoder;

	/* Bitmask to indicate slaves attached */
	u8 sync_mode_slaves_mask;

	/* Only valid on TGL+ */
	enum transcoder mst_master_transcoder;

	/* For DSB based pipe updates */
	struct intel_dsb *dsb_color_vblank, *dsb_commit;
	bool use_dsb;

	u32 psr2_man_track_ctl;

	u32 pipe_srcsz_early_tpt;

	struct drm_rect psr2_su_area;

	/* Variable Refresh Rate state */
	struct {
		bool enable, in_range;
		u8 pipeline_full;
		u16 flipline, vmin, vmax, guardband;
		u32 vsync_end, vsync_start;
	} vrr;

	/* Content Match Refresh Rate state */
	struct {
		bool enable;
		u64 cmrr_n, cmrr_m;
	} cmrr;

	/* Stream Splitter for eDP MSO */
	struct {
		bool enable;
		u8 link_count;
		u8 pixel_overlap;
	} splitter;

	/* for loading single buffered registers during vblank */
	struct drm_vblank_work vblank_work;

	/* LOBF flag */
	bool has_lobf;
};

enum intel_pipe_crc_source {
	INTEL_PIPE_CRC_SOURCE_NONE,
	INTEL_PIPE_CRC_SOURCE_PLANE1,
	INTEL_PIPE_CRC_SOURCE_PLANE2,
	INTEL_PIPE_CRC_SOURCE_PLANE3,
	INTEL_PIPE_CRC_SOURCE_PLANE4,
	INTEL_PIPE_CRC_SOURCE_PLANE5,
	INTEL_PIPE_CRC_SOURCE_PLANE6,
	INTEL_PIPE_CRC_SOURCE_PLANE7,
	INTEL_PIPE_CRC_SOURCE_PIPE,
	/* TV/DP on pre-gen5/vlv can't use the pipe source. */
	INTEL_PIPE_CRC_SOURCE_TV,
	INTEL_PIPE_CRC_SOURCE_DP_B,
	INTEL_PIPE_CRC_SOURCE_DP_C,
	INTEL_PIPE_CRC_SOURCE_DP_D,
	INTEL_PIPE_CRC_SOURCE_AUTO,
	INTEL_PIPE_CRC_SOURCE_MAX,
};

enum drrs_refresh_rate {
	DRRS_REFRESH_RATE_HIGH,
	DRRS_REFRESH_RATE_LOW,
};

#define INTEL_PIPE_CRC_ENTRIES_NR	128
struct intel_pipe_crc {
	spinlock_t lock;
	int skipped;
	enum intel_pipe_crc_source source;
};

struct intel_crtc {
	struct drm_crtc base;
	enum pipe pipe;
	/*
	 * Whether the crtc and the connected output pipeline is active. Implies
	 * that crtc->enabled is set, i.e. the current mode configuration has
	 * some outputs connected to this crtc.
	 */
	bool active;
	u8 plane_ids_mask;

	/* I915_MODE_FLAG_* */
	u8 mode_flags;

	u16 vmax_vblank_start;

	struct intel_display_power_domain_set enabled_power_domains;
	struct intel_display_power_domain_set hw_readout_power_domains;
	struct intel_overlay *overlay;

	struct intel_crtc_state *config;

	/* armed event for async flip */
	struct drm_pending_vblank_event *flip_done_event;
	/* armed event for DSB based updates */
	struct drm_pending_vblank_event *dsb_event;

	/* Access to these should be protected by dev_priv->irq_lock. */
	bool cpu_fifo_underrun_disabled;
	bool pch_fifo_underrun_disabled;

	/* per-pipe watermark state */
	struct {
		/* watermarks currently being used  */
		union {
			struct intel_pipe_wm ilk;
			struct vlv_wm_state vlv;
			struct g4x_wm_state g4x;
		} active;
	} wm;

	struct {
		struct mutex mutex;
		struct delayed_work work;
		enum drrs_refresh_rate refresh_rate;
		unsigned int frontbuffer_bits;
		unsigned int busy_frontbuffer_bits;
		enum transcoder cpu_transcoder;
		struct intel_link_m_n m_n, m2_n2;
	} drrs;

	int scanline_offset;

	struct {
		unsigned start_vbl_count;
		ktime_t start_vbl_time;
		int min_vbl, max_vbl;
		int scanline_start;
#ifdef CONFIG_DRM_I915_DEBUG_VBLANK_EVADE
		struct {
			u64 min;
			u64 max;
			u64 sum;
			unsigned int over;
			unsigned int times[17]; /* [1us, 16ms] */
		} vbl;
#endif
	} debug;

	/* scalers available on this crtc */
	int num_scalers;

	/* for loading single buffered registers during vblank */
	struct pm_qos_request vblank_pm_qos;

#ifdef CONFIG_DEBUG_FS
	struct intel_pipe_crc pipe_crc;
#endif

	bool block_dc_for_vblank;
};

struct intel_plane_error {
	u32 ctl, surf, surflive;
};

struct intel_plane {
	struct drm_plane base;
	enum i9xx_plane_id i9xx_plane;
	enum plane_id id;
	enum pipe pipe;
	bool need_async_flip_toggle_wa;
	u8 vtd_guard;
	u32 frontbuffer_bit;

	struct {
		u32 base, cntl, size;
	} cursor;

	struct intel_fbc *fbc;

	/*
	 * NOTE: Do not place new plane state fields here (e.g., when adding
	 * new plane properties).  New runtime state should now be placed in
	 * the intel_plane_state structure and accessed via plane_state.
	 */

	int (*min_width)(const struct drm_framebuffer *fb,
			 int color_plane,
			 unsigned int rotation);
	int (*max_width)(const struct drm_framebuffer *fb,
			 int color_plane,
			 unsigned int rotation);
	int (*max_height)(const struct drm_framebuffer *fb,
			  int color_plane,
			  unsigned int rotation);
	unsigned int (*min_alignment)(struct intel_plane *plane,
				      const struct drm_framebuffer *fb,
				      int color_plane);
	unsigned int (*max_stride)(struct intel_plane *plane,
				   u32 pixel_format, u64 modifier,
				   unsigned int rotation);
	bool (*can_async_flip)(u64 modifier);
	/* Write all non-self arming plane registers */
	void (*update_noarm)(struct intel_dsb *dsb,
			     struct intel_plane *plane,
			     const struct intel_crtc_state *crtc_state,
			     const struct intel_plane_state *plane_state);
	/* Write all self-arming plane registers */
	void (*update_arm)(struct intel_dsb *dsb,
			   struct intel_plane *plane,
			   const struct intel_crtc_state *crtc_state,
			   const struct intel_plane_state *plane_state);
	/* Disable the plane, must arm */
	void (*disable_arm)(struct intel_dsb *dsb,
			    struct intel_plane *plane,
			    const struct intel_crtc_state *crtc_state);
	void (*capture_error)(struct intel_crtc *crtc,
			      struct intel_plane *plane,
			      struct intel_plane_error *error);
	bool (*get_hw_state)(struct intel_plane *plane, enum pipe *pipe);
	int (*check_plane)(struct intel_crtc_state *crtc_state,
			   struct intel_plane_state *plane_state);
	int (*min_cdclk)(const struct intel_crtc_state *crtc_state,
			 const struct intel_plane_state *plane_state);
	void (*async_flip)(struct intel_dsb *dsb,
			   struct intel_plane *plane,
			   const struct intel_crtc_state *crtc_state,
			   const struct intel_plane_state *plane_state,
			   bool async_flip);
	void (*enable_flip_done)(struct intel_plane *plane);
	void (*disable_flip_done)(struct intel_plane *plane);
};

#define to_intel_atomic_state(x) container_of(x, struct intel_atomic_state, base)
#define to_intel_crtc(x) container_of(x, struct intel_crtc, base)
#define to_intel_connector(x) container_of(x, struct intel_connector, base)
#define to_intel_encoder(x) container_of(x, struct intel_encoder, base)
#define to_intel_plane(x) container_of(x, struct intel_plane, base)

#define to_intel_crtc_state(crtc_state) \
	container_of_const((crtc_state), struct intel_crtc_state, uapi)
#define to_intel_plane_state(plane_state) \
	container_of_const((plane_state), struct intel_plane_state, uapi)
#define to_intel_framebuffer(fb) \
	container_of_const((fb), struct intel_framebuffer, base)

struct intel_hdmi {
	i915_reg_t hdmi_reg;
	struct {
		enum drm_dp_dual_mode_type type;
		int max_tmds_clock;
	} dp_dual_mode;
	struct intel_connector *attached_connector;
	struct cec_notifier *cec_notifier;
};

struct intel_dp_mst_encoder;

struct intel_dp_compliance_data {
	unsigned long edid;
	u8 video_pattern;
	u16 hdisplay, vdisplay;
	u8 bpc;
	struct drm_dp_phy_test_params phytest;
};

struct intel_dp_compliance {
	unsigned long test_type;
	struct intel_dp_compliance_data test_data;
	bool test_active;
	int test_link_rate;
	u8 test_lane_count;
};

struct intel_dp_pcon_frl {
	bool is_trained;
	int trained_rate_gbps;
};

struct intel_pps {
	int panel_power_up_delay;
	int panel_power_down_delay;
	int panel_power_cycle_delay;
	int backlight_on_delay;
	int backlight_off_delay;
	struct delayed_work panel_vdd_work;
	bool want_panel_vdd;
	bool initializing;
	unsigned long last_power_on;
	unsigned long last_backlight_off;
	ktime_t panel_power_off_time;
	intel_wakeref_t vdd_wakeref;

	union {
		/*
		 * Pipe whose power sequencer is currently locked into
		 * this port. Only relevant on VLV/CHV.
		 */
		enum pipe vlv_pps_pipe;

		/*
		 * Power sequencer index. Only relevant on BXT+.
		 */
		int pps_idx;
	};

	/*
	 * Pipe currently driving the port. Used for preventing
	 * the use of the PPS for any pipe currentrly driving
	 * external DP as that will mess things up on VLV.
	 */
	enum pipe vlv_active_pipe;
	/*
	 * Set if the sequencer may be reset due to a power transition,
	 * requiring a reinitialization. Only relevant on BXT+.
	 */
	bool bxt_pps_reset;
	struct intel_pps_delays pps_delays;
	struct intel_pps_delays bios_pps_delays;
};

struct intel_psr {
	/* Mutex for PSR state of the transcoder */
	struct mutex lock;

#define I915_PSR_DEBUG_MODE_MASK		0x0f
#define I915_PSR_DEBUG_DEFAULT			0x00
#define I915_PSR_DEBUG_DISABLE			0x01
#define I915_PSR_DEBUG_ENABLE			0x02
#define I915_PSR_DEBUG_FORCE_PSR1		0x03
#define I915_PSR_DEBUG_ENABLE_SEL_FETCH		0x4
#define I915_PSR_DEBUG_IRQ			0x10
#define I915_PSR_DEBUG_SU_REGION_ET_DISABLE	0x20
#define I915_PSR_DEBUG_PANEL_REPLAY_DISABLE	0x40

	u32 debug;
	bool sink_support;
	bool source_support;
	bool enabled;
	bool paused;
	enum pipe pipe;
	enum transcoder transcoder;
	bool active;
	struct work_struct work;
	unsigned int busy_frontbuffer_bits;
	bool sink_psr2_support;
	bool link_standby;
	bool sel_update_enabled;
	bool psr2_sel_fetch_enabled;
	bool psr2_sel_fetch_cff_enabled;
	bool su_region_et_enabled;
	bool req_psr2_sdp_prior_scanline;
	u8 sink_sync_latency;
	ktime_t last_entry_attempt;
	ktime_t last_exit;
	bool sink_not_reliable;
	bool irq_aux_error;
	u16 su_w_granularity;
	u16 su_y_granularity;
	bool source_panel_replay_support;
	bool sink_panel_replay_support;
	bool sink_panel_replay_su_support;
	bool panel_replay_enabled;
	u32 dc3co_exitline;
	u32 dc3co_exit_delay;
	struct delayed_work dc3co_work;
	u8 entry_setup_frames;

	bool link_ok;
};

struct intel_dp {
	i915_reg_t output_reg;
	u32 DP;
	int link_rate;
	u8 lane_count;
	u8 sink_count;
	bool link_trained;
	bool needs_modeset_retry;
	bool use_max_params;
	u8 dpcd[DP_RECEIVER_CAP_SIZE];
	u8 psr_dpcd[EDP_PSR_RECEIVER_CAP_SIZE];
	u8 pr_dpcd;
	u8 downstream_ports[DP_MAX_DOWNSTREAM_PORTS];
	u8 edp_dpcd[EDP_DISPLAY_CTL_CAP_SIZE];
	u8 lttpr_common_caps[DP_LTTPR_COMMON_CAP_SIZE];
	u8 lttpr_phy_caps[DP_MAX_LTTPR_COUNT][DP_LTTPR_PHY_CAP_SIZE];
	u8 pcon_dsc_dpcd[DP_PCON_DSC_ENCODER_CAP_SIZE];
	/* source rates */
	int num_source_rates;
	const int *source_rates;
	/* sink rates as reported by DP_MAX_LINK_RATE/DP_SUPPORTED_LINK_RATES */
	int num_sink_rates;
	int sink_rates[DP_MAX_SUPPORTED_RATES];
	bool use_rate_select;
	/* Max sink lane count as reported by DP_MAX_LANE_COUNT */
	int max_sink_lane_count;
	/* intersection of source and sink rates */
	int num_common_rates;
	int common_rates[DP_MAX_SUPPORTED_RATES];
	struct {
		/* TODO: move the rest of link specific fields to here */
		/* common rate,lane_count configs in bw order */
		int num_configs;
#define INTEL_DP_MAX_LANE_COUNT			4
#define INTEL_DP_MAX_SUPPORTED_LANE_CONFIGS	(ilog2(INTEL_DP_MAX_LANE_COUNT) + 1)
#define INTEL_DP_LANE_COUNT_EXP_BITS		order_base_2(INTEL_DP_MAX_SUPPORTED_LANE_CONFIGS)
#define INTEL_DP_LINK_RATE_IDX_BITS		(BITS_PER_TYPE(u8) - INTEL_DP_LANE_COUNT_EXP_BITS)
#define INTEL_DP_MAX_LINK_CONFIGS		(DP_MAX_SUPPORTED_RATES * \
						 INTEL_DP_MAX_SUPPORTED_LANE_CONFIGS)
		struct intel_dp_link_config {
			u8 link_rate_idx:INTEL_DP_LINK_RATE_IDX_BITS;
			u8 lane_count_exp:INTEL_DP_LANE_COUNT_EXP_BITS;
		} configs[INTEL_DP_MAX_LINK_CONFIGS];
		/* Max lane count for the current link */
		int max_lane_count;
		/* Max rate for the current link */
		int max_rate;
		/*
		 * Link parameters for which the MST topology was probed.
		 * Tracking these ensures that the MST path resources are
		 * re-enumerated whenever the link is retrained with new link
		 * parameters, as required by the DP standard.
		 */
		int mst_probed_lane_count;
		int mst_probed_rate;
		int force_lane_count;
		int force_rate;
		bool retrain_disabled;
		/* Sequential link training failures after a passing LT */
		int seq_train_failures;
		int force_train_failure;
		bool force_retrain;
	} link;
	bool reset_link_params;
	int mso_link_count;
	int mso_pixel_overlap;
	/* sink or branch descriptor */
	struct drm_dp_desc desc;
	struct drm_dp_aux aux;
	u32 aux_busy_last_status;
	u8 train_set[4];

	struct intel_pps pps;

	bool is_mst;
	enum drm_dp_mst_mode mst_detect;

	/* connector directly attached - won't be use for modeset in mst world */
	struct intel_connector *attached_connector;
	bool as_sdp_supported;

	struct drm_dp_tunnel *tunnel;
	bool tunnel_suspended:1;

	struct {
		struct intel_dp_mst_encoder *stream_encoders[I915_MAX_PIPES];
		struct drm_dp_mst_topology_mgr mgr;
		int active_links;
	} mst;

	u32 (*get_aux_clock_divider)(struct intel_dp *dp, int index);
	/*
	 * This function returns the value we have to program the AUX_CTL
	 * register with to kick off an AUX transaction.
	 */
	u32 (*get_aux_send_ctl)(struct intel_dp *dp, int send_bytes,
				u32 aux_clock_divider);

	i915_reg_t (*aux_ch_ctl_reg)(struct intel_dp *dp);
	i915_reg_t (*aux_ch_data_reg)(struct intel_dp *dp, int index);

	/* This is called before a link training is starterd */
	void (*prepare_link_retrain)(struct intel_dp *intel_dp,
				     const struct intel_crtc_state *crtc_state);
	void (*set_link_train)(struct intel_dp *intel_dp,
			       const struct intel_crtc_state *crtc_state,
			       u8 dp_train_pat);
	void (*set_idle_link_train)(struct intel_dp *intel_dp,
				    const struct intel_crtc_state *crtc_state);

	u8 (*preemph_max)(struct intel_dp *intel_dp);
	u8 (*voltage_max)(struct intel_dp *intel_dp,
			  const struct intel_crtc_state *crtc_state);

	/* Displayport compliance testing */
	struct intel_dp_compliance compliance;

	/* Downstream facing port caps */
	struct {
		int min_tmds_clock, max_tmds_clock;
		int max_dotclock;
		int pcon_max_frl_bw;
		u8 max_bpc;
		bool ycbcr_444_to_420;
		bool ycbcr420_passthrough;
		bool rgb_to_ycbcr;
	} dfp;

	/* To control wakeup latency, e.g. for irq-driven dp aux transfers. */
	struct pm_qos_request pm_qos;

	/* Display stream compression testing */
	bool force_dsc_en;
	int force_dsc_output_format;
	bool force_dsc_fractional_bpp_en;
	int force_dsc_bpc;

	bool hobl_failed;
	bool hobl_active;

	struct intel_dp_pcon_frl frl;

	struct intel_psr psr;

	/* When we last wrote the OUI for eDP */
	unsigned long last_oui_write;
	bool oui_valid;

	bool colorimetry_support;

	struct {
		u8 io_wake_lines;
		u8 fast_wake_lines;

		/* LNL and beyond */
		u8 check_entry_lines;
		u8 aux_less_wake_lines;
		u8 silence_period_sym_clocks;
		u8 lfps_half_cycle_num_of_syms;
	} alpm_parameters;

	u8 alpm_dpcd;

	struct {
		unsigned long mask;
	} quirks;
};

enum lspcon_vendor {
	LSPCON_VENDOR_MCA,
	LSPCON_VENDOR_PARADE
};

struct intel_lspcon {
	bool active;
	bool hdr_supported;
	enum drm_lspcon_mode mode;
	enum lspcon_vendor vendor;
};

struct intel_digital_port {
	struct intel_encoder base;
	struct intel_dp dp;
	struct intel_hdmi hdmi;
	struct intel_lspcon lspcon;
	enum irqreturn (*hpd_pulse)(struct intel_digital_port *, bool);

	bool lane_reversal;
	bool ddi_a_4_lanes;
	bool release_cl2_override;
	u8 max_lanes;
	/* Used for DP and ICL+ TypeC/DP and TypeC/HDMI ports. */
	enum aux_ch aux_ch;
	enum intel_display_power_domain ddi_io_power_domain;
	intel_wakeref_t ddi_io_wakeref;
	intel_wakeref_t aux_wakeref;

	struct intel_tc_port *tc;

	struct {
		/* protects num_streams reference count, port_data and auth_status */
		struct mutex mutex;
		/* the number of pipes using HDCP signalling out of this port */
		unsigned int num_streams;
		/* port HDCP auth status */
		bool auth_status;
		/* HDCP port data need to pass to security f/w */
		struct hdcp_port_data port_data;
		/* Whether the MST topology supports HDCP Type 1 Content */
		bool mst_type1_capable;
	} hdcp;

	void (*write_infoframe)(struct intel_encoder *encoder,
				const struct intel_crtc_state *crtc_state,
				unsigned int type,
				const void *frame, ssize_t len);
	void (*read_infoframe)(struct intel_encoder *encoder,
			       const struct intel_crtc_state *crtc_state,
			       unsigned int type,
			       void *frame, ssize_t len);
	void (*set_infoframes)(struct intel_encoder *encoder,
			       bool enable,
			       const struct intel_crtc_state *crtc_state,
			       const struct drm_connector_state *conn_state);
	u32 (*infoframes_enabled)(struct intel_encoder *encoder,
				  const struct intel_crtc_state *pipe_config);
	bool (*connected)(struct intel_encoder *encoder);

	void (*lock)(struct intel_digital_port *dig_port);
	void (*unlock)(struct intel_digital_port *dig_port);
};

struct intel_dp_mst_encoder {
	struct intel_encoder base;
	enum pipe pipe;
	struct intel_digital_port *primary;
	struct intel_connector *connector;
};

static inline struct intel_encoder *
intel_attached_encoder(struct intel_connector *connector)
{
	return connector->encoder;
}

static inline bool intel_encoder_is_dig_port(struct intel_encoder *encoder)
{
	switch (encoder->type) {
	case INTEL_OUTPUT_DDI:
	case INTEL_OUTPUT_DP:
	case INTEL_OUTPUT_EDP:
	case INTEL_OUTPUT_HDMI:
		return true;
	default:
		return false;
	}
}

static inline bool intel_encoder_is_mst(struct intel_encoder *encoder)
{
	return encoder->type == INTEL_OUTPUT_DP_MST;
}

static inline struct intel_dp_mst_encoder *
enc_to_mst(struct intel_encoder *encoder)
{
	return container_of(&encoder->base, struct intel_dp_mst_encoder,
			    base.base);
}

static inline struct intel_digital_port *
enc_to_dig_port(struct intel_encoder *encoder)
{
	struct intel_encoder *intel_encoder = encoder;

	if (intel_encoder_is_dig_port(intel_encoder))
		return container_of(&encoder->base, struct intel_digital_port,
				    base.base);
	else if (intel_encoder_is_mst(intel_encoder))
		return enc_to_mst(encoder)->primary;
	else
		return NULL;
}

static inline struct intel_digital_port *
intel_attached_dig_port(struct intel_connector *connector)
{
	return enc_to_dig_port(intel_attached_encoder(connector));
}

static inline struct intel_hdmi *
enc_to_intel_hdmi(struct intel_encoder *encoder)
{
	return &enc_to_dig_port(encoder)->hdmi;
}

static inline struct intel_hdmi *
intel_attached_hdmi(struct intel_connector *connector)
{
	return enc_to_intel_hdmi(intel_attached_encoder(connector));
}

static inline struct intel_dp *enc_to_intel_dp(struct intel_encoder *encoder)
{
	return &enc_to_dig_port(encoder)->dp;
}

static inline struct intel_dp *intel_attached_dp(struct intel_connector *connector)
{
	if (connector->mst.dp)
		return connector->mst.dp;
	else
		return enc_to_intel_dp(intel_attached_encoder(connector));
}

static inline bool intel_encoder_is_dp(struct intel_encoder *encoder)
{
	switch (encoder->type) {
	case INTEL_OUTPUT_DP:
	case INTEL_OUTPUT_EDP:
		return true;
	case INTEL_OUTPUT_DDI:
		/* Skip pure HDMI/DVI DDI encoders */
		return i915_mmio_reg_valid(enc_to_intel_dp(encoder)->output_reg);
	default:
		return false;
	}
}

static inline bool intel_encoder_is_hdmi(struct intel_encoder *encoder)
<<<<<<< HEAD
{
	switch (encoder->type) {
	case INTEL_OUTPUT_HDMI:
		return true;
	case INTEL_OUTPUT_DDI:
		/* See if the HDMI encoder is valid. */
		return i915_mmio_reg_valid(enc_to_intel_hdmi(encoder)->hdmi_reg);
	default:
		return false;
	}
}

static inline struct intel_lspcon *
enc_to_intel_lspcon(struct intel_encoder *encoder)
=======
>>>>>>> e8a457b7
{
	switch (encoder->type) {
	case INTEL_OUTPUT_HDMI:
		return true;
	case INTEL_OUTPUT_DDI:
		/* See if the HDMI encoder is valid. */
		return i915_mmio_reg_valid(enc_to_intel_hdmi(encoder)->hdmi_reg);
	default:
		return false;
	}
}

static inline struct intel_digital_port *
dp_to_dig_port(struct intel_dp *intel_dp)
{
	return container_of(intel_dp, struct intel_digital_port, dp);
}

static inline struct intel_digital_port *
hdmi_to_dig_port(struct intel_hdmi *intel_hdmi)
{
	return container_of(intel_hdmi, struct intel_digital_port, hdmi);
}

static inline struct intel_plane_state *
intel_atomic_get_plane_state(struct intel_atomic_state *state,
				 struct intel_plane *plane)
{
	struct drm_plane_state *ret =
		drm_atomic_get_plane_state(&state->base, &plane->base);

	if (IS_ERR(ret))
		return ERR_CAST(ret);

	return to_intel_plane_state(ret);
}

static inline struct intel_plane_state *
intel_atomic_get_old_plane_state(struct intel_atomic_state *state,
				 struct intel_plane *plane)
{
	return to_intel_plane_state(drm_atomic_get_old_plane_state(&state->base,
								   &plane->base));
}

static inline struct intel_plane_state *
intel_atomic_get_new_plane_state(struct intel_atomic_state *state,
				 struct intel_plane *plane)
{
	return to_intel_plane_state(drm_atomic_get_new_plane_state(&state->base,
								   &plane->base));
}

static inline struct intel_crtc_state *
intel_atomic_get_old_crtc_state(struct intel_atomic_state *state,
				struct intel_crtc *crtc)
{
	return to_intel_crtc_state(drm_atomic_get_old_crtc_state(&state->base,
								 &crtc->base));
}

static inline struct intel_crtc_state *
intel_atomic_get_new_crtc_state(struct intel_atomic_state *state,
				struct intel_crtc *crtc)
{
	return to_intel_crtc_state(drm_atomic_get_new_crtc_state(&state->base,
								 &crtc->base));
}

static inline struct intel_digital_connector_state *
intel_atomic_get_new_connector_state(struct intel_atomic_state *state,
				     struct intel_connector *connector)
{
	return to_intel_digital_connector_state(
			drm_atomic_get_new_connector_state(&state->base,
			&connector->base));
}

static inline struct intel_digital_connector_state *
intel_atomic_get_old_connector_state(struct intel_atomic_state *state,
				     struct intel_connector *connector)
{
	return to_intel_digital_connector_state(
			drm_atomic_get_old_connector_state(&state->base,
			&connector->base));
}

/* intel_display.c */
static inline bool
intel_crtc_has_type(const struct intel_crtc_state *crtc_state,
		    enum intel_output_type type)
{
	return crtc_state->output_types & BIT(type);
}

static inline bool
intel_crtc_has_dp_encoder(const struct intel_crtc_state *crtc_state)
{
	return crtc_state->output_types &
		(BIT(INTEL_OUTPUT_DP) |
		 BIT(INTEL_OUTPUT_DP_MST) |
		 BIT(INTEL_OUTPUT_EDP));
}

static inline bool
intel_crtc_needs_modeset(const struct intel_crtc_state *crtc_state)
{
	return drm_atomic_crtc_needs_modeset(&crtc_state->uapi);
}

static inline bool
intel_crtc_needs_fastset(const struct intel_crtc_state *crtc_state)
{
	return crtc_state->update_pipe;
}

static inline bool
intel_crtc_needs_color_update(const struct intel_crtc_state *crtc_state)
{
	return crtc_state->uapi.color_mgmt_changed ||
		intel_crtc_needs_fastset(crtc_state) ||
		intel_crtc_needs_modeset(crtc_state);
}

static inline struct intel_frontbuffer *
to_intel_frontbuffer(struct drm_framebuffer *fb)
{
	return fb ? to_intel_framebuffer(fb)->frontbuffer : NULL;
}

/*
 * Conversion functions/macros from various pointer types to struct
 * intel_display pointer.
 */
#define __drm_device_to_intel_display(p) \
	((p) ? __drm_to_display(p) : NULL)
#define __device_to_intel_display(p)				\
	__drm_device_to_intel_display(dev_get_drvdata(p))
#define __pci_dev_to_intel_display(p)				\
	__drm_device_to_intel_display(pci_get_drvdata(p))
#define __intel_atomic_state_to_intel_display(p)	\
	__drm_device_to_intel_display((p)->base.dev)
#define __intel_connector_to_intel_display(p)		\
	__drm_device_to_intel_display((p)->base.dev)
#define __intel_crtc_to_intel_display(p)		\
	__drm_device_to_intel_display((p)->base.dev)
#define __intel_crtc_state_to_intel_display(p)			\
	__drm_device_to_intel_display((p)->uapi.crtc->dev)
#define __intel_digital_port_to_intel_display(p)		\
	__drm_device_to_intel_display((p)->base.base.dev)
#define __intel_dp_to_intel_display(p)	\
	__drm_device_to_intel_display(dp_to_dig_port(p)->base.base.dev)
#define __intel_encoder_to_intel_display(p)		\
	__drm_device_to_intel_display((p)->base.dev)
#define __intel_hdmi_to_intel_display(p)	\
	__drm_device_to_intel_display(hdmi_to_dig_port(p)->base.base.dev)
#define __intel_plane_to_intel_display(p)		\
	__drm_device_to_intel_display((p)->base.dev)
#define __intel_plane_state_to_intel_display(p)			\
	__drm_device_to_intel_display((p)->uapi.plane->dev)

/* Helper for generic association. Map types to conversion functions/macros. */
#define __assoc(type, p) \
	struct type: __##type##_to_intel_display((struct type *)(p))

/* Convert various pointer types to struct intel_display pointer. */
#define to_intel_display(p)				\
	_Generic(*p,					\
		 __assoc(drm_device, p),		\
		 __assoc(device, p),			\
		 __assoc(pci_dev, p),			\
		 __assoc(intel_atomic_state, p),	\
		 __assoc(intel_connector, p),		\
		 __assoc(intel_crtc, p),		\
		 __assoc(intel_crtc_state, p),		\
		 __assoc(intel_digital_port, p),	\
		 __assoc(intel_dp, p),			\
		 __assoc(intel_encoder, p),		\
		 __assoc(intel_hdmi, p),		\
		 __assoc(intel_plane, p),		\
		 __assoc(intel_plane_state, p))

#endif /*  __INTEL_DISPLAY_TYPES_H__ */<|MERGE_RESOLUTION|>--- conflicted
+++ resolved
@@ -711,11 +711,8 @@
 struct intel_scaler {
 	u32 mode;
 	bool in_use;
-<<<<<<< HEAD
-=======
 	int hscale;
 	int vscale;
->>>>>>> e8a457b7
 };
 
 struct intel_crtc_scaler_state {
@@ -1985,23 +1982,6 @@
 }
 
 static inline bool intel_encoder_is_hdmi(struct intel_encoder *encoder)
-<<<<<<< HEAD
-{
-	switch (encoder->type) {
-	case INTEL_OUTPUT_HDMI:
-		return true;
-	case INTEL_OUTPUT_DDI:
-		/* See if the HDMI encoder is valid. */
-		return i915_mmio_reg_valid(enc_to_intel_hdmi(encoder)->hdmi_reg);
-	default:
-		return false;
-	}
-}
-
-static inline struct intel_lspcon *
-enc_to_intel_lspcon(struct intel_encoder *encoder)
-=======
->>>>>>> e8a457b7
 {
 	switch (encoder->type) {
 	case INTEL_OUTPUT_HDMI:
