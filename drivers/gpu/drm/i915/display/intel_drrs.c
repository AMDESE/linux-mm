--- conflicted
+++ resolved
@@ -68,11 +68,6 @@
 bool intel_cpu_transcoder_has_drrs(struct intel_display *display,
 				   enum transcoder cpu_transcoder)
 {
-<<<<<<< HEAD
-	struct intel_display *display = &i915->display;
-
-=======
->>>>>>> e8a457b7
 	if (HAS_DOUBLE_BUFFERED_M_N(display))
 		return true;
 
