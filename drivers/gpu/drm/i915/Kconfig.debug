--- conflicted
+++ resolved
@@ -27,13 +27,8 @@
 	select REF_TRACKER
 	select STACKDEPOT
 	select STACKTRACE
-<<<<<<< HEAD
-	select DRM_DP_AUX_CHARDEV
-	select DRM_DISPLAY_DEBUG_DP_TUNNEL_STATE if DRM_I915_DP_TUNNEL
-=======
 	select DRM_DISPLAY_DP_AUX_CHARDEV
 	select DRM_DISPLAY_DP_TUNNEL_STATE_DEBUG if DRM_I915_DP_TUNNEL
->>>>>>> 0c383648
 	select X86_MSR # used by igt/pm_rpm
 	select DRM_VGEM # used by igt/prime_vgem (dmabuf interop checks)
 	select DRM_DEBUG_MM if DRM=y
