--- conflicted
+++ resolved
@@ -1,6 +1,5 @@
 # SPDX-License-Identifier: GPL-2.0-only
 config DRM_I915_WERROR
-<<<<<<< HEAD
 	bool "Force GCC to throw an error instead of a warning when compiling"
 	# As this may inadvertently break the build, only allow the user
 	# to shoot oneself in the foot iff they aim really hard
@@ -8,24 +7,10 @@
 	# We use the dependency on !COMPILE_TEST to not be enabled in
 	# allmodconfig or allyesconfig configurations
 	depends on !COMPILE_TEST
-	select HEADER_TEST
 	default n
 	help
 	  Add -Werror to the build flags for (and only for) i915.ko.
 	  Do not enable this unless you are writing code for the i915.ko module.
-=======
-        bool "Force GCC to throw an error instead of a warning when compiling"
-        # As this may inadvertently break the build, only allow the user
-        # to shoot oneself in the foot iff they aim really hard
-        depends on EXPERT
-        # We use the dependency on !COMPILE_TEST to not be enabled in
-        # allmodconfig or allyesconfig configurations
-        depends on !COMPILE_TEST
-        default n
-        help
-          Add -Werror to the build flags for (and only for) i915.ko.
-          Do not enable this unless you are writing code for the i915.ko module.
->>>>>>> d21b7e6b
 
 	  Recommended for driver developers only.
 
