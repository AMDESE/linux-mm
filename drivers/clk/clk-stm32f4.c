--- conflicted
+++ resolved
@@ -888,10 +888,6 @@
 					   struct stm32f4_pll_ssc *conf)
 {
 	int ret;
-<<<<<<< HEAD
-	const char *s;
-=======
->>>>>>> e8a457b7
 
 	if (!conf)
 		return -EINVAL;
@@ -919,12 +915,8 @@
 	conf->mod_type = ret;
 
 	pr_debug("%pOF: SSCG settings: mod_freq: %d, mod_depth: %d mod_method: %s [%d]\n",
-<<<<<<< HEAD
-		 np, conf->mod_freq, conf->mod_depth, s, conf->mod_type);
-=======
 		 np, conf->mod_freq, conf->mod_depth,
 		 stm32f4_ssc_mod_methods[ret], conf->mod_type);
->>>>>>> e8a457b7
 
 	return 0;
 }
