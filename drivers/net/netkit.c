// SPDX-License-Identifier: GPL-2.0-only
/* Copyright (c) 2023 Isovalent */

#include <linux/netdevice.h>
#include <linux/ethtool.h>
#include <linux/etherdevice.h>
#include <linux/filter.h>
#include <linux/netfilter_netdev.h>
#include <linux/bpf_mprog.h>
#include <linux/indirect_call_wrapper.h>

#include <net/netkit.h>
#include <net/dst.h>
#include <net/tcx.h>

#define DRV_NAME "netkit"

struct netkit {
	/* Needed in fast-path */
	struct net_device __rcu *peer;
	struct bpf_mprog_entry __rcu *active;
	enum netkit_action policy;
	enum netkit_scrub scrub;
	struct bpf_mprog_bundle	bundle;

	/* Needed in slow-path */
	enum netkit_mode mode;
	bool primary;
	u32 headroom;
};

struct netkit_link {
	struct bpf_link link;
	struct net_device *dev;
	u32 location;
};

static __always_inline int
netkit_run(const struct bpf_mprog_entry *entry, struct sk_buff *skb,
	   enum netkit_action ret)
{
	const struct bpf_mprog_fp *fp;
	const struct bpf_prog *prog;

	bpf_mprog_foreach_prog(entry, fp, prog) {
		bpf_compute_data_pointers(skb);
		ret = bpf_prog_run(prog, skb);
		if (ret != NETKIT_NEXT)
			break;
	}
	return ret;
}

static void netkit_xnet(struct sk_buff *skb)
{
	skb->priority = 0;
	skb->mark = 0;
}

static void netkit_prep_forward(struct sk_buff *skb,
				bool xnet, bool xnet_scrub)
{
	skb_scrub_packet(skb, false);
	nf_skip_egress(skb, true);
	skb_reset_mac_header(skb);
	if (!xnet)
		return;
	skb_clear_tstamp(skb);
	if (xnet_scrub)
		netkit_xnet(skb);
}

static struct netkit *netkit_priv(const struct net_device *dev)
{
	return netdev_priv(dev);
}

static netdev_tx_t netkit_xmit(struct sk_buff *skb, struct net_device *dev)
{
	struct bpf_net_context __bpf_net_ctx, *bpf_net_ctx;
	struct netkit *nk = netkit_priv(dev);
	enum netkit_action ret = READ_ONCE(nk->policy);
	netdev_tx_t ret_dev = NET_XMIT_SUCCESS;
	const struct bpf_mprog_entry *entry;
	struct net_device *peer;
	int len = skb->len;

	bpf_net_ctx = bpf_net_ctx_set(&__bpf_net_ctx);
	rcu_read_lock();
	peer = rcu_dereference(nk->peer);
	if (unlikely(!peer || !(peer->flags & IFF_UP) ||
		     !pskb_may_pull(skb, ETH_HLEN) ||
		     skb_orphan_frags(skb, GFP_ATOMIC)))
		goto drop;
	netkit_prep_forward(skb, !net_eq(dev_net(dev), dev_net(peer)),
			    nk->scrub);
	eth_skb_pkt_type(skb, peer);
	skb->dev = peer;
	entry = rcu_dereference(nk->active);
	if (entry)
		ret = netkit_run(entry, skb, ret);
	switch (ret) {
	case NETKIT_NEXT:
	case NETKIT_PASS:
		eth_skb_pull_mac(skb);
		skb_postpull_rcsum(skb, eth_hdr(skb), ETH_HLEN);
		if (likely(__netif_rx(skb) == NET_RX_SUCCESS)) {
			dev_sw_netstats_tx_add(dev, 1, len);
			dev_sw_netstats_rx_add(peer, len);
		} else {
			goto drop_stats;
		}
		break;
	case NETKIT_REDIRECT:
		dev_sw_netstats_tx_add(dev, 1, len);
		skb_do_redirect(skb);
		break;
	case NETKIT_DROP:
	default:
drop:
		kfree_skb(skb);
drop_stats:
		dev_core_stats_tx_dropped_inc(dev);
		ret_dev = NET_XMIT_DROP;
		break;
	}
	rcu_read_unlock();
	bpf_net_ctx_clear(bpf_net_ctx);
	return ret_dev;
}

static int netkit_open(struct net_device *dev)
{
	struct netkit *nk = netkit_priv(dev);
	struct net_device *peer = rtnl_dereference(nk->peer);

	if (!peer)
		return -ENOTCONN;
	if (peer->flags & IFF_UP) {
		netif_carrier_on(dev);
		netif_carrier_on(peer);
	}
	return 0;
}

static int netkit_close(struct net_device *dev)
{
	struct netkit *nk = netkit_priv(dev);
	struct net_device *peer = rtnl_dereference(nk->peer);

	netif_carrier_off(dev);
	if (peer)
		netif_carrier_off(peer);
	return 0;
}

static int netkit_get_iflink(const struct net_device *dev)
{
	struct netkit *nk = netkit_priv(dev);
	struct net_device *peer;
	int iflink = 0;

	rcu_read_lock();
	peer = rcu_dereference(nk->peer);
	if (peer)
		iflink = READ_ONCE(peer->ifindex);
	rcu_read_unlock();
	return iflink;
}

static void netkit_set_multicast(struct net_device *dev)
{
	/* Nothing to do, we receive whatever gets pushed to us! */
}

static int netkit_set_macaddr(struct net_device *dev, void *sa)
{
	struct netkit *nk = netkit_priv(dev);

	if (nk->mode != NETKIT_L2)
		return -EOPNOTSUPP;

	return eth_mac_addr(dev, sa);
}

static void netkit_set_headroom(struct net_device *dev, int headroom)
{
	struct netkit *nk = netkit_priv(dev), *nk2;
	struct net_device *peer;

	if (headroom < 0)
		headroom = NET_SKB_PAD;

	rcu_read_lock();
	peer = rcu_dereference(nk->peer);
	if (unlikely(!peer))
		goto out;

	nk2 = netkit_priv(peer);
	nk->headroom = headroom;
	headroom = max(nk->headroom, nk2->headroom);

	peer->needed_headroom = headroom;
	dev->needed_headroom = headroom;
out:
	rcu_read_unlock();
}

INDIRECT_CALLABLE_SCOPE struct net_device *netkit_peer_dev(struct net_device *dev)
{
	return rcu_dereference(netkit_priv(dev)->peer);
}

static void netkit_get_stats(struct net_device *dev,
			     struct rtnl_link_stats64 *stats)
{
	dev_fetch_sw_netstats(stats, dev->tstats);
	stats->tx_dropped = DEV_STATS_READ(dev, tx_dropped);
}

static void netkit_uninit(struct net_device *dev);

static const struct net_device_ops netkit_netdev_ops = {
	.ndo_open		= netkit_open,
	.ndo_stop		= netkit_close,
	.ndo_start_xmit		= netkit_xmit,
	.ndo_set_rx_mode	= netkit_set_multicast,
	.ndo_set_rx_headroom	= netkit_set_headroom,
	.ndo_set_mac_address	= netkit_set_macaddr,
	.ndo_get_iflink		= netkit_get_iflink,
	.ndo_get_peer_dev	= netkit_peer_dev,
	.ndo_get_stats64	= netkit_get_stats,
	.ndo_uninit		= netkit_uninit,
	.ndo_features_check	= passthru_features_check,
};

static void netkit_get_drvinfo(struct net_device *dev,
			       struct ethtool_drvinfo *info)
{
	strscpy(info->driver, DRV_NAME, sizeof(info->driver));
}

static const struct ethtool_ops netkit_ethtool_ops = {
	.get_drvinfo		= netkit_get_drvinfo,
};

static void netkit_setup(struct net_device *dev)
{
	static const netdev_features_t netkit_features_hw_vlan =
		NETIF_F_HW_VLAN_CTAG_TX |
		NETIF_F_HW_VLAN_CTAG_RX |
		NETIF_F_HW_VLAN_STAG_TX |
		NETIF_F_HW_VLAN_STAG_RX;
	static const netdev_features_t netkit_features =
		netkit_features_hw_vlan |
		NETIF_F_SG |
		NETIF_F_FRAGLIST |
		NETIF_F_HW_CSUM |
		NETIF_F_RXCSUM |
		NETIF_F_SCTP_CRC |
		NETIF_F_HIGHDMA |
		NETIF_F_GSO_SOFTWARE |
		NETIF_F_GSO_ENCAP_ALL;

	ether_setup(dev);
	dev->max_mtu = ETH_MAX_MTU;
	dev->pcpu_stat_type = NETDEV_PCPU_STAT_TSTATS;

	dev->flags |= IFF_NOARP;
	dev->priv_flags &= ~IFF_TX_SKB_SHARING;
	dev->priv_flags |= IFF_LIVE_ADDR_CHANGE;
	dev->priv_flags |= IFF_PHONY_HEADROOM;
	dev->priv_flags |= IFF_NO_QUEUE;
	dev->priv_flags |= IFF_DISABLE_NETPOLL;
	dev->lltx = true;

	dev->ethtool_ops = &netkit_ethtool_ops;
	dev->netdev_ops  = &netkit_netdev_ops;

	dev->features |= netkit_features;
	dev->hw_features = netkit_features;
	dev->hw_enc_features = netkit_features;
	dev->mpls_features = NETIF_F_HW_CSUM | NETIF_F_GSO_SOFTWARE;
	dev->vlan_features = dev->features & ~netkit_features_hw_vlan;

	dev->needs_free_netdev = true;

	netif_set_tso_max_size(dev, GSO_MAX_SIZE);
}

static struct net *netkit_get_link_net(const struct net_device *dev)
{
	struct netkit *nk = netkit_priv(dev);
	struct net_device *peer = rtnl_dereference(nk->peer);

	return peer ? dev_net(peer) : dev_net(dev);
}

static int netkit_check_policy(int policy, struct nlattr *tb,
			       struct netlink_ext_ack *extack)
{
	switch (policy) {
	case NETKIT_PASS:
	case NETKIT_DROP:
		return 0;
	default:
		NL_SET_ERR_MSG_ATTR(extack, tb,
				    "Provided default xmit policy not supported");
		return -EINVAL;
	}
}

static int netkit_validate(struct nlattr *tb[], struct nlattr *data[],
			   struct netlink_ext_ack *extack)
{
	struct nlattr *attr = tb[IFLA_ADDRESS];

	if (!attr)
		return 0;
	if (nla_len(attr) != ETH_ALEN)
		return -EINVAL;
	if (!is_valid_ether_addr(nla_data(attr)))
		return -EADDRNOTAVAIL;
	return 0;
}

static struct rtnl_link_ops netkit_link_ops;

static int netkit_new_link(struct net_device *dev,
			   struct rtnl_newlink_params *params,
			   struct netlink_ext_ack *extack)
{
	struct net *peer_net = rtnl_newlink_peer_net(params);
	enum netkit_scrub scrub_prim = NETKIT_SCRUB_DEFAULT;
	enum netkit_scrub scrub_peer = NETKIT_SCRUB_DEFAULT;
	struct nlattr *peer_tb[IFLA_MAX + 1], **tbp, *attr;
	enum netkit_action policy_prim = NETKIT_PASS;
	enum netkit_action policy_peer = NETKIT_PASS;
	struct nlattr **data = params->data;
	enum netkit_mode mode = NETKIT_L3;
	unsigned char ifname_assign_type;
<<<<<<< HEAD
=======
	struct nlattr **tb = params->tb;
>>>>>>> e8a457b7
	u16 headroom = 0, tailroom = 0;
	struct ifinfomsg *ifmp = NULL;
	struct net_device *peer;
	char ifname[IFNAMSIZ];
	struct netkit *nk;
	int err;

	tbp = tb;
	if (data) {
		if (data[IFLA_NETKIT_MODE])
			mode = nla_get_u32(data[IFLA_NETKIT_MODE]);
		if (data[IFLA_NETKIT_PEER_INFO]) {
			attr = data[IFLA_NETKIT_PEER_INFO];
			ifmp = nla_data(attr);
			rtnl_nla_parse_ifinfomsg(peer_tb, attr, extack);
			tbp = peer_tb;
		}
		if (data[IFLA_NETKIT_SCRUB])
			scrub_prim = nla_get_u32(data[IFLA_NETKIT_SCRUB]);
		if (data[IFLA_NETKIT_PEER_SCRUB])
			scrub_peer = nla_get_u32(data[IFLA_NETKIT_PEER_SCRUB]);
		if (data[IFLA_NETKIT_POLICY]) {
			attr = data[IFLA_NETKIT_POLICY];
			policy_prim = nla_get_u32(attr);
			err = netkit_check_policy(policy_prim, attr, extack);
			if (err < 0)
				return err;
		}
		if (data[IFLA_NETKIT_PEER_POLICY]) {
			attr = data[IFLA_NETKIT_PEER_POLICY];
			policy_peer = nla_get_u32(attr);
			err = netkit_check_policy(policy_peer, attr, extack);
			if (err < 0)
				return err;
		}
		if (data[IFLA_NETKIT_HEADROOM])
			headroom = nla_get_u16(data[IFLA_NETKIT_HEADROOM]);
		if (data[IFLA_NETKIT_TAILROOM])
			tailroom = nla_get_u16(data[IFLA_NETKIT_TAILROOM]);
	}

	if (ifmp && tbp[IFLA_IFNAME]) {
		nla_strscpy(ifname, tbp[IFLA_IFNAME], IFNAMSIZ);
		ifname_assign_type = NET_NAME_USER;
	} else {
		strscpy(ifname, "nk%d", IFNAMSIZ);
		ifname_assign_type = NET_NAME_ENUM;
	}
	if (mode != NETKIT_L2 &&
	    (tb[IFLA_ADDRESS] || tbp[IFLA_ADDRESS]))
		return -EOPNOTSUPP;

	peer = rtnl_create_link(peer_net, ifname, ifname_assign_type,
				&netkit_link_ops, tbp, extack);
	if (IS_ERR(peer))
		return PTR_ERR(peer);

	netif_inherit_tso_max(peer, dev);
	if (headroom) {
		peer->needed_headroom = headroom;
		dev->needed_headroom = headroom;
	}
	if (tailroom) {
		peer->needed_tailroom = tailroom;
		dev->needed_tailroom = tailroom;
	}

	if (mode == NETKIT_L2 && !(ifmp && tbp[IFLA_ADDRESS]))
		eth_hw_addr_random(peer);
	if (ifmp && dev->ifindex)
		peer->ifindex = ifmp->ifi_index;

	nk = netkit_priv(peer);
	nk->primary = false;
	nk->policy = policy_peer;
	nk->scrub = scrub_peer;
	nk->mode = mode;
	nk->headroom = headroom;
	bpf_mprog_bundle_init(&nk->bundle);

	err = register_netdevice(peer);
	if (err < 0)
		goto err_register_peer;
	netif_carrier_off(peer);
	if (mode == NETKIT_L2)
		dev_change_flags(peer, peer->flags & ~IFF_NOARP, NULL);

	err = rtnl_configure_link(peer, NULL, 0, NULL);
	if (err < 0)
		goto err_configure_peer;

	if (mode == NETKIT_L2 && !tb[IFLA_ADDRESS])
		eth_hw_addr_random(dev);
	if (tb[IFLA_IFNAME])
		nla_strscpy(dev->name, tb[IFLA_IFNAME], IFNAMSIZ);
	else
		strscpy(dev->name, "nk%d", IFNAMSIZ);

	nk = netkit_priv(dev);
	nk->primary = true;
	nk->policy = policy_prim;
	nk->scrub = scrub_prim;
	nk->mode = mode;
	nk->headroom = headroom;
	bpf_mprog_bundle_init(&nk->bundle);

	err = register_netdevice(dev);
	if (err < 0)
		goto err_configure_peer;
	netif_carrier_off(dev);
	if (mode == NETKIT_L2)
		dev_change_flags(dev, dev->flags & ~IFF_NOARP, NULL);

	rcu_assign_pointer(netkit_priv(dev)->peer, peer);
	rcu_assign_pointer(netkit_priv(peer)->peer, dev);
	return 0;
err_configure_peer:
	unregister_netdevice(peer);
	return err;
err_register_peer:
	free_netdev(peer);
	return err;
}

static struct bpf_mprog_entry *netkit_entry_fetch(struct net_device *dev,
						  bool bundle_fallback)
{
	struct netkit *nk = netkit_priv(dev);
	struct bpf_mprog_entry *entry;

	ASSERT_RTNL();
	entry = rcu_dereference_rtnl(nk->active);
	if (entry)
		return entry;
	if (bundle_fallback)
		return &nk->bundle.a;
	return NULL;
}

static void netkit_entry_update(struct net_device *dev,
				struct bpf_mprog_entry *entry)
{
	struct netkit *nk = netkit_priv(dev);

	ASSERT_RTNL();
	rcu_assign_pointer(nk->active, entry);
}

static void netkit_entry_sync(void)
{
	synchronize_rcu();
}

static struct net_device *netkit_dev_fetch(struct net *net, u32 ifindex, u32 which)
{
	struct net_device *dev;
	struct netkit *nk;

	ASSERT_RTNL();

	switch (which) {
	case BPF_NETKIT_PRIMARY:
	case BPF_NETKIT_PEER:
		break;
	default:
		return ERR_PTR(-EINVAL);
	}

	dev = __dev_get_by_index(net, ifindex);
	if (!dev)
		return ERR_PTR(-ENODEV);
	if (dev->netdev_ops != &netkit_netdev_ops)
		return ERR_PTR(-ENXIO);

	nk = netkit_priv(dev);
	if (!nk->primary)
		return ERR_PTR(-EACCES);
	if (which == BPF_NETKIT_PEER) {
		dev = rcu_dereference_rtnl(nk->peer);
		if (!dev)
			return ERR_PTR(-ENODEV);
	}
	return dev;
}

int netkit_prog_attach(const union bpf_attr *attr, struct bpf_prog *prog)
{
	struct bpf_mprog_entry *entry, *entry_new;
	struct bpf_prog *replace_prog = NULL;
	struct net_device *dev;
	int ret;

	rtnl_lock();
	dev = netkit_dev_fetch(current->nsproxy->net_ns, attr->target_ifindex,
			       attr->attach_type);
	if (IS_ERR(dev)) {
		ret = PTR_ERR(dev);
		goto out;
	}
	entry = netkit_entry_fetch(dev, true);
	if (attr->attach_flags & BPF_F_REPLACE) {
		replace_prog = bpf_prog_get_type(attr->replace_bpf_fd,
						 prog->type);
		if (IS_ERR(replace_prog)) {
			ret = PTR_ERR(replace_prog);
			replace_prog = NULL;
			goto out;
		}
	}
	ret = bpf_mprog_attach(entry, &entry_new, prog, NULL, replace_prog,
			       attr->attach_flags, attr->relative_fd,
			       attr->expected_revision);
	if (!ret) {
		if (entry != entry_new) {
			netkit_entry_update(dev, entry_new);
			netkit_entry_sync();
		}
		bpf_mprog_commit(entry);
	}
out:
	if (replace_prog)
		bpf_prog_put(replace_prog);
	rtnl_unlock();
	return ret;
}

int netkit_prog_detach(const union bpf_attr *attr, struct bpf_prog *prog)
{
	struct bpf_mprog_entry *entry, *entry_new;
	struct net_device *dev;
	int ret;

	rtnl_lock();
	dev = netkit_dev_fetch(current->nsproxy->net_ns, attr->target_ifindex,
			       attr->attach_type);
	if (IS_ERR(dev)) {
		ret = PTR_ERR(dev);
		goto out;
	}
	entry = netkit_entry_fetch(dev, false);
	if (!entry) {
		ret = -ENOENT;
		goto out;
	}
	ret = bpf_mprog_detach(entry, &entry_new, prog, NULL, attr->attach_flags,
			       attr->relative_fd, attr->expected_revision);
	if (!ret) {
		if (!bpf_mprog_total(entry_new))
			entry_new = NULL;
		netkit_entry_update(dev, entry_new);
		netkit_entry_sync();
		bpf_mprog_commit(entry);
	}
out:
	rtnl_unlock();
	return ret;
}

int netkit_prog_query(const union bpf_attr *attr, union bpf_attr __user *uattr)
{
	struct net_device *dev;
	int ret;

	rtnl_lock();
	dev = netkit_dev_fetch(current->nsproxy->net_ns,
			       attr->query.target_ifindex,
			       attr->query.attach_type);
	if (IS_ERR(dev)) {
		ret = PTR_ERR(dev);
		goto out;
	}
	ret = bpf_mprog_query(attr, uattr, netkit_entry_fetch(dev, false));
out:
	rtnl_unlock();
	return ret;
}

static struct netkit_link *netkit_link(const struct bpf_link *link)
{
	return container_of(link, struct netkit_link, link);
}

static int netkit_link_prog_attach(struct bpf_link *link, u32 flags,
				   u32 id_or_fd, u64 revision)
{
	struct netkit_link *nkl = netkit_link(link);
	struct bpf_mprog_entry *entry, *entry_new;
	struct net_device *dev = nkl->dev;
	int ret;

	ASSERT_RTNL();
	entry = netkit_entry_fetch(dev, true);
	ret = bpf_mprog_attach(entry, &entry_new, link->prog, link, NULL, flags,
			       id_or_fd, revision);
	if (!ret) {
		if (entry != entry_new) {
			netkit_entry_update(dev, entry_new);
			netkit_entry_sync();
		}
		bpf_mprog_commit(entry);
	}
	return ret;
}

static void netkit_link_release(struct bpf_link *link)
{
	struct netkit_link *nkl = netkit_link(link);
	struct bpf_mprog_entry *entry, *entry_new;
	struct net_device *dev;
	int ret = 0;

	rtnl_lock();
	dev = nkl->dev;
	if (!dev)
		goto out;
	entry = netkit_entry_fetch(dev, false);
	if (!entry) {
		ret = -ENOENT;
		goto out;
	}
	ret = bpf_mprog_detach(entry, &entry_new, link->prog, link, 0, 0, 0);
	if (!ret) {
		if (!bpf_mprog_total(entry_new))
			entry_new = NULL;
		netkit_entry_update(dev, entry_new);
		netkit_entry_sync();
		bpf_mprog_commit(entry);
		nkl->dev = NULL;
	}
out:
	WARN_ON_ONCE(ret);
	rtnl_unlock();
}

static int netkit_link_update(struct bpf_link *link, struct bpf_prog *nprog,
			      struct bpf_prog *oprog)
{
	struct netkit_link *nkl = netkit_link(link);
	struct bpf_mprog_entry *entry, *entry_new;
	struct net_device *dev;
	int ret = 0;

	rtnl_lock();
	dev = nkl->dev;
	if (!dev) {
		ret = -ENOLINK;
		goto out;
	}
	if (oprog && link->prog != oprog) {
		ret = -EPERM;
		goto out;
	}
	oprog = link->prog;
	if (oprog == nprog) {
		bpf_prog_put(nprog);
		goto out;
	}
	entry = netkit_entry_fetch(dev, false);
	if (!entry) {
		ret = -ENOENT;
		goto out;
	}
	ret = bpf_mprog_attach(entry, &entry_new, nprog, link, oprog,
			       BPF_F_REPLACE | BPF_F_ID,
			       link->prog->aux->id, 0);
	if (!ret) {
		WARN_ON_ONCE(entry != entry_new);
		oprog = xchg(&link->prog, nprog);
		bpf_prog_put(oprog);
		bpf_mprog_commit(entry);
	}
out:
	rtnl_unlock();
	return ret;
}

static void netkit_link_dealloc(struct bpf_link *link)
{
	kfree(netkit_link(link));
}

static void netkit_link_fdinfo(const struct bpf_link *link, struct seq_file *seq)
{
	const struct netkit_link *nkl = netkit_link(link);
	u32 ifindex = 0;

	rtnl_lock();
	if (nkl->dev)
		ifindex = nkl->dev->ifindex;
	rtnl_unlock();

	seq_printf(seq, "ifindex:\t%u\n", ifindex);
	seq_printf(seq, "attach_type:\t%u (%s)\n",
		   nkl->location,
		   nkl->location == BPF_NETKIT_PRIMARY ? "primary" : "peer");
}

static int netkit_link_fill_info(const struct bpf_link *link,
				 struct bpf_link_info *info)
{
	const struct netkit_link *nkl = netkit_link(link);
	u32 ifindex = 0;

	rtnl_lock();
	if (nkl->dev)
		ifindex = nkl->dev->ifindex;
	rtnl_unlock();

	info->netkit.ifindex = ifindex;
	info->netkit.attach_type = nkl->location;
	return 0;
}

static int netkit_link_detach(struct bpf_link *link)
{
	netkit_link_release(link);
	return 0;
}

static const struct bpf_link_ops netkit_link_lops = {
	.release	= netkit_link_release,
	.detach		= netkit_link_detach,
	.dealloc	= netkit_link_dealloc,
	.update_prog	= netkit_link_update,
	.show_fdinfo	= netkit_link_fdinfo,
	.fill_link_info	= netkit_link_fill_info,
};

static int netkit_link_init(struct netkit_link *nkl,
			    struct bpf_link_primer *link_primer,
			    const union bpf_attr *attr,
			    struct net_device *dev,
			    struct bpf_prog *prog)
{
	bpf_link_init(&nkl->link, BPF_LINK_TYPE_NETKIT,
		      &netkit_link_lops, prog);
	nkl->location = attr->link_create.attach_type;
	nkl->dev = dev;
	return bpf_link_prime(&nkl->link, link_primer);
}

int netkit_link_attach(const union bpf_attr *attr, struct bpf_prog *prog)
{
	struct bpf_link_primer link_primer;
	struct netkit_link *nkl;
	struct net_device *dev;
	int ret;

	rtnl_lock();
	dev = netkit_dev_fetch(current->nsproxy->net_ns,
			       attr->link_create.target_ifindex,
			       attr->link_create.attach_type);
	if (IS_ERR(dev)) {
		ret = PTR_ERR(dev);
		goto out;
	}
	nkl = kzalloc(sizeof(*nkl), GFP_KERNEL_ACCOUNT);
	if (!nkl) {
		ret = -ENOMEM;
		goto out;
	}
	ret = netkit_link_init(nkl, &link_primer, attr, dev, prog);
	if (ret) {
		kfree(nkl);
		goto out;
	}
	ret = netkit_link_prog_attach(&nkl->link,
				      attr->link_create.flags,
				      attr->link_create.netkit.relative_fd,
				      attr->link_create.netkit.expected_revision);
	if (ret) {
		nkl->dev = NULL;
		bpf_link_cleanup(&link_primer);
		goto out;
	}
	ret = bpf_link_settle(&link_primer);
out:
	rtnl_unlock();
	return ret;
}

static void netkit_release_all(struct net_device *dev)
{
	struct bpf_mprog_entry *entry;
	struct bpf_tuple tuple = {};
	struct bpf_mprog_fp *fp;
	struct bpf_mprog_cp *cp;

	entry = netkit_entry_fetch(dev, false);
	if (!entry)
		return;
	netkit_entry_update(dev, NULL);
	netkit_entry_sync();
	bpf_mprog_foreach_tuple(entry, fp, cp, tuple) {
		if (tuple.link)
			netkit_link(tuple.link)->dev = NULL;
		else
			bpf_prog_put(tuple.prog);
	}
}

static void netkit_uninit(struct net_device *dev)
{
	netkit_release_all(dev);
}

static void netkit_del_link(struct net_device *dev, struct list_head *head)
{
	struct netkit *nk = netkit_priv(dev);
	struct net_device *peer = rtnl_dereference(nk->peer);

	RCU_INIT_POINTER(nk->peer, NULL);
	unregister_netdevice_queue(dev, head);
	if (peer) {
		nk = netkit_priv(peer);
		RCU_INIT_POINTER(nk->peer, NULL);
		unregister_netdevice_queue(peer, head);
	}
}

static int netkit_change_link(struct net_device *dev, struct nlattr *tb[],
			      struct nlattr *data[],
			      struct netlink_ext_ack *extack)
{
	struct netkit *nk = netkit_priv(dev);
	struct net_device *peer = rtnl_dereference(nk->peer);
	enum netkit_action policy;
	struct nlattr *attr;
	int err, i;
	static const struct {
		u32 attr;
		char *name;
	} fixed_params[] = {
		{ IFLA_NETKIT_MODE,       "operating mode" },
		{ IFLA_NETKIT_SCRUB,      "scrubbing" },
		{ IFLA_NETKIT_PEER_SCRUB, "peer scrubbing" },
		{ IFLA_NETKIT_PEER_INFO,  "peer info" },
		{ IFLA_NETKIT_HEADROOM,   "headroom" },
		{ IFLA_NETKIT_TAILROOM,   "tailroom" },
	};

	if (!nk->primary) {
		NL_SET_ERR_MSG(extack,
			       "netkit link settings can be changed only through the primary device");
		return -EACCES;
	}

	for (i = 0; i < ARRAY_SIZE(fixed_params); i++) {
		attr = data[fixed_params[i].attr];
		if (attr) {
			NL_SET_ERR_MSG_ATTR_FMT(extack, attr,
						"netkit link %s cannot be changed after device creation",
						fixed_params[i].name);
			return -EACCES;
		}
	}

	if (data[IFLA_NETKIT_POLICY]) {
		attr = data[IFLA_NETKIT_POLICY];
		policy = nla_get_u32(attr);
		err = netkit_check_policy(policy, attr, extack);
		if (err)
			return err;
		WRITE_ONCE(nk->policy, policy);
	}

	if (data[IFLA_NETKIT_PEER_POLICY]) {
		err = -EOPNOTSUPP;
		attr = data[IFLA_NETKIT_PEER_POLICY];
		policy = nla_get_u32(attr);
		if (peer)
			err = netkit_check_policy(policy, attr, extack);
		if (err)
			return err;
		nk = netkit_priv(peer);
		WRITE_ONCE(nk->policy, policy);
	}

	return 0;
}

static size_t netkit_get_size(const struct net_device *dev)
{
	return nla_total_size(sizeof(u32)) + /* IFLA_NETKIT_POLICY */
	       nla_total_size(sizeof(u32)) + /* IFLA_NETKIT_PEER_POLICY */
	       nla_total_size(sizeof(u32)) + /* IFLA_NETKIT_SCRUB */
	       nla_total_size(sizeof(u32)) + /* IFLA_NETKIT_PEER_SCRUB */
	       nla_total_size(sizeof(u32)) + /* IFLA_NETKIT_MODE */
	       nla_total_size(sizeof(u8))  + /* IFLA_NETKIT_PRIMARY */
	       nla_total_size(sizeof(u16)) + /* IFLA_NETKIT_HEADROOM */
	       nla_total_size(sizeof(u16)) + /* IFLA_NETKIT_TAILROOM */
	       0;
}

static int netkit_fill_info(struct sk_buff *skb, const struct net_device *dev)
{
	struct netkit *nk = netkit_priv(dev);
	struct net_device *peer = rtnl_dereference(nk->peer);

	if (nla_put_u8(skb, IFLA_NETKIT_PRIMARY, nk->primary))
		return -EMSGSIZE;
	if (nla_put_u32(skb, IFLA_NETKIT_POLICY, nk->policy))
		return -EMSGSIZE;
	if (nla_put_u32(skb, IFLA_NETKIT_MODE, nk->mode))
		return -EMSGSIZE;
	if (nla_put_u32(skb, IFLA_NETKIT_SCRUB, nk->scrub))
		return -EMSGSIZE;
	if (nla_put_u16(skb, IFLA_NETKIT_HEADROOM, dev->needed_headroom))
		return -EMSGSIZE;
	if (nla_put_u16(skb, IFLA_NETKIT_TAILROOM, dev->needed_tailroom))
		return -EMSGSIZE;

	if (peer) {
		nk = netkit_priv(peer);
		if (nla_put_u32(skb, IFLA_NETKIT_PEER_POLICY, nk->policy))
			return -EMSGSIZE;
		if (nla_put_u32(skb, IFLA_NETKIT_PEER_SCRUB, nk->scrub))
			return -EMSGSIZE;
	}

	return 0;
}

static const struct nla_policy netkit_policy[IFLA_NETKIT_MAX + 1] = {
	[IFLA_NETKIT_PEER_INFO]		= { .len = sizeof(struct ifinfomsg) },
	[IFLA_NETKIT_MODE]		= NLA_POLICY_MAX(NLA_U32, NETKIT_L3),
	[IFLA_NETKIT_POLICY]		= { .type = NLA_U32 },
	[IFLA_NETKIT_PEER_POLICY]	= { .type = NLA_U32 },
	[IFLA_NETKIT_HEADROOM]		= { .type = NLA_U16 },
	[IFLA_NETKIT_TAILROOM]		= { .type = NLA_U16 },
	[IFLA_NETKIT_SCRUB]		= NLA_POLICY_MAX(NLA_U32, NETKIT_SCRUB_DEFAULT),
	[IFLA_NETKIT_PEER_SCRUB]	= NLA_POLICY_MAX(NLA_U32, NETKIT_SCRUB_DEFAULT),
	[IFLA_NETKIT_PRIMARY]		= { .type = NLA_REJECT,
					    .reject_message = "Primary attribute is read-only" },
};

static struct rtnl_link_ops netkit_link_ops = {
	.kind		= DRV_NAME,
	.priv_size	= sizeof(struct netkit),
	.setup		= netkit_setup,
	.newlink	= netkit_new_link,
	.dellink	= netkit_del_link,
	.changelink	= netkit_change_link,
	.get_link_net	= netkit_get_link_net,
	.get_size	= netkit_get_size,
	.fill_info	= netkit_fill_info,
	.policy		= netkit_policy,
	.validate	= netkit_validate,
	.peer_type	= IFLA_NETKIT_PEER_INFO,
	.maxtype	= IFLA_NETKIT_MAX,
};

static __init int netkit_init(void)
{
	BUILD_BUG_ON((int)NETKIT_NEXT != (int)TCX_NEXT ||
		     (int)NETKIT_PASS != (int)TCX_PASS ||
		     (int)NETKIT_DROP != (int)TCX_DROP ||
		     (int)NETKIT_REDIRECT != (int)TCX_REDIRECT);

	return rtnl_link_register(&netkit_link_ops);
}

static __exit void netkit_exit(void)
{
	rtnl_link_unregister(&netkit_link_ops);
}

module_init(netkit_init);
module_exit(netkit_exit);

MODULE_DESCRIPTION("BPF-programmable network device");
MODULE_AUTHOR("Daniel Borkmann <daniel@iogearbox.net>");
MODULE_AUTHOR("Nikolay Aleksandrov <razor@blackwall.org>");
MODULE_LICENSE("GPL");
MODULE_ALIAS_RTNL_LINK(DRV_NAME);<|MERGE_RESOLUTION|>--- conflicted
+++ resolved
@@ -339,10 +339,7 @@
 	struct nlattr **data = params->data;
 	enum netkit_mode mode = NETKIT_L3;
 	unsigned char ifname_assign_type;
-<<<<<<< HEAD
-=======
 	struct nlattr **tb = params->tb;
->>>>>>> e8a457b7
 	u16 headroom = 0, tailroom = 0;
 	struct ifinfomsg *ifmp = NULL;
 	struct net_device *peer;
