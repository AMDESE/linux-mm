// SPDX-License-Identifier: GPL-2.0
/* Texas Instruments K3 AM65 Ethernet Switch SubSystem Driver
 *
 * Copyright (C) 2020 Texas Instruments Incorporated - http://www.ti.com/
 *
 */

#include <linux/bpf_trace.h>
#include <linux/clk.h>
#include <linux/etherdevice.h>
#include <linux/if_vlan.h>
#include <linux/interrupt.h>
#include <linux/irqdomain.h>
#include <linux/kernel.h>
#include <linux/kmemleak.h>
#include <linux/module.h>
#include <linux/netdevice.h>
#include <linux/net_tstamp.h>
#include <linux/of.h>
#include <linux/of_mdio.h>
#include <linux/of_net.h>
#include <linux/of_device.h>
#include <linux/of_platform.h>
#include <linux/phylink.h>
#include <linux/phy/phy.h>
#include <linux/platform_device.h>
#include <linux/pm_runtime.h>
#include <linux/regmap.h>
#include <linux/rtnetlink.h>
#include <linux/mfd/syscon.h>
#include <linux/sys_soc.h>
#include <linux/dma/ti-cppi5.h>
#include <linux/dma/k3-udma-glue.h>
#include <net/page_pool/helpers.h>
#include <net/dsa.h>
#include <net/switchdev.h>

#include "cpsw_ale.h"
#include "cpsw_sl.h"
#include "am65-cpsw-nuss.h"
#include "am65-cpsw-switchdev.h"
#include "k3-cppi-desc-pool.h"
#include "am65-cpts.h"

#define AM65_CPSW_SS_BASE	0x0
#define AM65_CPSW_SGMII_BASE	0x100
#define AM65_CPSW_XGMII_BASE	0x2100
#define AM65_CPSW_CPSW_NU_BASE	0x20000
#define AM65_CPSW_NU_PORTS_BASE	0x1000
#define AM65_CPSW_NU_FRAM_BASE	0x12000
#define AM65_CPSW_NU_STATS_BASE	0x1a000
#define AM65_CPSW_NU_ALE_BASE	0x1e000
#define AM65_CPSW_NU_CPTS_BASE	0x1d000

#define AM65_CPSW_NU_PORTS_OFFSET	0x1000
#define AM65_CPSW_NU_STATS_PORT_OFFSET	0x200
#define AM65_CPSW_NU_FRAM_PORT_OFFSET	0x200

#define AM65_CPSW_MAX_PORTS	8

#define AM65_CPSW_MIN_PACKET_SIZE	VLAN_ETH_ZLEN
#define AM65_CPSW_MAX_PACKET_SIZE	2024

#define AM65_CPSW_REG_CTL		0x004
#define AM65_CPSW_REG_STAT_PORT_EN	0x014
#define AM65_CPSW_REG_PTYPE		0x018

#define AM65_CPSW_P0_REG_CTL			0x004
#define AM65_CPSW_PORT0_REG_FLOW_ID_OFFSET	0x008

#define AM65_CPSW_PORT_REG_PRI_CTL		0x01c
#define AM65_CPSW_PORT_REG_RX_PRI_MAP		0x020
#define AM65_CPSW_PORT_REG_RX_MAXLEN		0x024

#define AM65_CPSW_PORTN_REG_CTL			0x004
#define AM65_CPSW_PORTN_REG_DSCP_MAP		0x120
#define AM65_CPSW_PORTN_REG_SA_L		0x308
#define AM65_CPSW_PORTN_REG_SA_H		0x30c
#define AM65_CPSW_PORTN_REG_TS_CTL              0x310
#define AM65_CPSW_PORTN_REG_TS_SEQ_LTYPE_REG	0x314
#define AM65_CPSW_PORTN_REG_TS_VLAN_LTYPE_REG	0x318
#define AM65_CPSW_PORTN_REG_TS_CTL_LTYPE2       0x31C

#define AM65_CPSW_SGMII_CONTROL_REG		0x010
#define AM65_CPSW_SGMII_MR_ADV_ABILITY_REG	0x018
#define AM65_CPSW_SGMII_CONTROL_MR_AN_ENABLE	BIT(0)

#define AM65_CPSW_CTL_VLAN_AWARE		BIT(1)
#define AM65_CPSW_CTL_P0_ENABLE			BIT(2)
#define AM65_CPSW_CTL_P0_TX_CRC_REMOVE		BIT(13)
#define AM65_CPSW_CTL_P0_RX_PAD			BIT(14)

/* AM65_CPSW_P0_REG_CTL */
#define AM65_CPSW_P0_REG_CTL_RX_CHECKSUM_EN	BIT(0)
#define AM65_CPSW_P0_REG_CTL_RX_REMAP_VLAN	BIT(16)

/* AM65_CPSW_PORT_REG_PRI_CTL */
#define AM65_CPSW_PORT_REG_PRI_CTL_RX_PTYPE_RROBIN	BIT(8)

/* AM65_CPSW_PN_REG_CTL */
#define AM65_CPSW_PN_REG_CTL_DSCP_IPV4_EN	BIT(1)
#define AM65_CPSW_PN_REG_CTL_DSCP_IPV6_EN	BIT(2)

/* AM65_CPSW_PN_TS_CTL register fields */
#define AM65_CPSW_PN_TS_CTL_TX_ANX_F_EN		BIT(4)
#define AM65_CPSW_PN_TS_CTL_TX_VLAN_LT1_EN	BIT(5)
#define AM65_CPSW_PN_TS_CTL_TX_VLAN_LT2_EN	BIT(6)
#define AM65_CPSW_PN_TS_CTL_TX_ANX_D_EN		BIT(7)
#define AM65_CPSW_PN_TS_CTL_TX_ANX_E_EN		BIT(10)
#define AM65_CPSW_PN_TS_CTL_TX_HOST_TS_EN	BIT(11)
#define AM65_CPSW_PN_TS_CTL_MSG_TYPE_EN_SHIFT	16

#define AM65_CPSW_PN_TS_CTL_RX_ANX_F_EN		BIT(0)
#define AM65_CPSW_PN_TS_CTL_RX_VLAN_LT1_EN	BIT(1)
#define AM65_CPSW_PN_TS_CTL_RX_VLAN_LT2_EN	BIT(2)
#define AM65_CPSW_PN_TS_CTL_RX_ANX_D_EN		BIT(3)
#define AM65_CPSW_PN_TS_CTL_RX_ANX_E_EN		BIT(9)

/* AM65_CPSW_PORTN_REG_TS_SEQ_LTYPE_REG register fields */
#define AM65_CPSW_PN_TS_SEQ_ID_OFFSET_SHIFT	16

/* AM65_CPSW_PORTN_REG_TS_CTL_LTYPE2 */
#define AM65_CPSW_PN_TS_CTL_LTYPE2_TS_107	BIT(16)
#define AM65_CPSW_PN_TS_CTL_LTYPE2_TS_129	BIT(17)
#define AM65_CPSW_PN_TS_CTL_LTYPE2_TS_130	BIT(18)
#define AM65_CPSW_PN_TS_CTL_LTYPE2_TS_131	BIT(19)
#define AM65_CPSW_PN_TS_CTL_LTYPE2_TS_132	BIT(20)
#define AM65_CPSW_PN_TS_CTL_LTYPE2_TS_319	BIT(21)
#define AM65_CPSW_PN_TS_CTL_LTYPE2_TS_320	BIT(22)
#define AM65_CPSW_PN_TS_CTL_LTYPE2_TS_TTL_NONZERO BIT(23)

/* The PTP event messages - Sync, Delay_Req, Pdelay_Req, and Pdelay_Resp. */
#define AM65_CPSW_TS_EVENT_MSG_TYPE_BITS (BIT(0) | BIT(1) | BIT(2) | BIT(3))

#define AM65_CPSW_TS_SEQ_ID_OFFSET (0x1e)

#define AM65_CPSW_TS_TX_ANX_ALL_EN		\
	(AM65_CPSW_PN_TS_CTL_TX_ANX_D_EN |	\
	 AM65_CPSW_PN_TS_CTL_TX_ANX_E_EN |	\
	 AM65_CPSW_PN_TS_CTL_TX_ANX_F_EN)

#define AM65_CPSW_TS_RX_ANX_ALL_EN		\
	(AM65_CPSW_PN_TS_CTL_RX_ANX_D_EN |	\
	 AM65_CPSW_PN_TS_CTL_RX_ANX_E_EN |	\
	 AM65_CPSW_PN_TS_CTL_RX_ANX_F_EN)

#define AM65_CPSW_ALE_AGEOUT_DEFAULT	30
/* Number of TX/RX descriptors per channel/flow */
#define AM65_CPSW_MAX_TX_DESC	500
#define AM65_CPSW_MAX_RX_DESC	500

#define AM65_CPSW_NAV_PS_DATA_SIZE 16
#define AM65_CPSW_NAV_SW_DATA_SIZE 16

#define AM65_CPSW_DEBUG	(NETIF_MSG_HW | NETIF_MSG_DRV | NETIF_MSG_LINK | \
			 NETIF_MSG_IFUP	| NETIF_MSG_PROBE | NETIF_MSG_IFDOWN | \
			 NETIF_MSG_RX_ERR | NETIF_MSG_TX_ERR)

#define AM65_CPSW_DEFAULT_TX_CHNS	8
#define AM65_CPSW_DEFAULT_RX_CHN_FLOWS	1

/* CPPI streaming packet interface */
#define AM65_CPSW_CPPI_TX_FLOW_ID  0x3FFF
#define AM65_CPSW_CPPI_TX_PKT_TYPE 0x7

/* XDP */
#define AM65_CPSW_XDP_TX       BIT(2)
#define AM65_CPSW_XDP_CONSUMED BIT(1)
#define AM65_CPSW_XDP_REDIRECT BIT(0)
#define AM65_CPSW_XDP_PASS     0

/* Include headroom compatible with both skb and xdpf */
#define AM65_CPSW_HEADROOM_NA (max(NET_SKB_PAD, XDP_PACKET_HEADROOM) + NET_IP_ALIGN)
#define AM65_CPSW_HEADROOM ALIGN(AM65_CPSW_HEADROOM_NA, sizeof(long))

static void am65_cpsw_port_set_sl_mac(struct am65_cpsw_port *slave,
				      const u8 *dev_addr)
{
	u32 mac_hi = (dev_addr[0] << 0) | (dev_addr[1] << 8) |
		     (dev_addr[2] << 16) | (dev_addr[3] << 24);
	u32 mac_lo = (dev_addr[4] << 0) | (dev_addr[5] << 8);

	writel(mac_hi, slave->port_base + AM65_CPSW_PORTN_REG_SA_H);
	writel(mac_lo, slave->port_base + AM65_CPSW_PORTN_REG_SA_L);
}

#define AM65_CPSW_DSCP_MAX	GENMASK(5, 0)
#define AM65_CPSW_PRI_MAX	GENMASK(2, 0)
#define AM65_CPSW_DSCP_PRI_PER_REG	8
#define AM65_CPSW_DSCP_PRI_SIZE		4	/* in bits */
static int am65_cpsw_port_set_dscp_map(struct am65_cpsw_port *slave, u8 dscp, u8 pri)
{
	int reg_ofs;
	int bit_ofs;
	u32 val;

	if (dscp > AM65_CPSW_DSCP_MAX)
		return -EINVAL;

	if (pri > AM65_CPSW_PRI_MAX)
		return -EINVAL;

	/* 32-bit register offset to this dscp */
	reg_ofs = (dscp / AM65_CPSW_DSCP_PRI_PER_REG) * 4;
	/* bit field offset to this dscp */
	bit_ofs = AM65_CPSW_DSCP_PRI_SIZE * (dscp % AM65_CPSW_DSCP_PRI_PER_REG);

	val = readl(slave->port_base + AM65_CPSW_PORTN_REG_DSCP_MAP + reg_ofs);
	val &= ~(AM65_CPSW_PRI_MAX << bit_ofs);	/* clear */
	val |= pri << bit_ofs;			/* set */
	writel(val, slave->port_base + AM65_CPSW_PORTN_REG_DSCP_MAP + reg_ofs);

	return 0;
}

static void am65_cpsw_port_enable_dscp_map(struct am65_cpsw_port *slave)
{
	int dscp, pri;
	u32 val;

	/* Default DSCP to User Priority mapping as per:
	 * https://datatracker.ietf.org/doc/html/rfc8325#section-4.3
	 * and
	 * https://datatracker.ietf.org/doc/html/rfc8622#section-11
	 */
	for (dscp = 0; dscp <= AM65_CPSW_DSCP_MAX; dscp++) {
		switch (dscp) {
		case 56:	/* CS7 */
		case 48:	/* CS6 */
			pri = 7;
			break;
		case 46:	/* EF */
		case 44:	/* VA */
			pri = 6;
			break;
		case 40:	/* CS5 */
			pri = 5;
			break;
		case 34:	/* AF41 */
		case 36:	/* AF42 */
		case 38:	/* AF43 */
		case 32:	/* CS4 */
		case 26:	/* AF31 */
		case 28:	/* AF32 */
		case 30:	/* AF33 */
		case 24:	/* CS3 */
			pri = 4;
			break;
		case 18:	/* AF21 */
		case 20:	/* AF22 */
		case 22:	/* AF23 */
			pri = 3;
			break;
		case 16:	/* CS2 */
		case 10:	/* AF11 */
		case 12:	/* AF12 */
		case 14:	/* AF13 */
		case 0:		/* DF */
			pri = 0;
			break;
		case 8:		/* CS1 */
		case 1:		/* LE */
			pri = 1;
			break;
		default:
			pri = 0;
			break;
		}

		am65_cpsw_port_set_dscp_map(slave, dscp, pri);
	}

	/* enable port IPV4 and IPV6 DSCP for this port */
	val = readl(slave->port_base + AM65_CPSW_PORTN_REG_CTL);
	val |= AM65_CPSW_PN_REG_CTL_DSCP_IPV4_EN |
		AM65_CPSW_PN_REG_CTL_DSCP_IPV6_EN;
	writel(val, slave->port_base + AM65_CPSW_PORTN_REG_CTL);
}

static void am65_cpsw_sl_ctl_reset(struct am65_cpsw_port *port)
{
	cpsw_sl_reset(port->slave.mac_sl, 100);
	/* Max length register has to be restored after MAC SL reset */
	writel(AM65_CPSW_MAX_PACKET_SIZE,
	       port->port_base + AM65_CPSW_PORT_REG_RX_MAXLEN);
}

static void am65_cpsw_nuss_get_ver(struct am65_cpsw_common *common)
{
	common->nuss_ver = readl(common->ss_base);
	common->cpsw_ver = readl(common->cpsw_base);
	dev_info(common->dev,
		 "initializing am65 cpsw nuss version 0x%08X, cpsw version 0x%08X Ports: %u quirks:%08x\n",
		common->nuss_ver,
		common->cpsw_ver,
		common->port_num + 1,
		common->pdata.quirks);
}

static int am65_cpsw_nuss_ndo_slave_add_vid(struct net_device *ndev,
					    __be16 proto, u16 vid)
{
	struct am65_cpsw_common *common = am65_ndev_to_common(ndev);
	struct am65_cpsw_port *port = am65_ndev_to_port(ndev);
	u32 port_mask, unreg_mcast = 0;
	int ret;

	if (!common->is_emac_mode)
		return 0;

	if (!netif_running(ndev) || !vid)
		return 0;

	ret = pm_runtime_resume_and_get(common->dev);
	if (ret < 0)
		return ret;

	port_mask = BIT(port->port_id) | ALE_PORT_HOST;
	if (!vid)
		unreg_mcast = port_mask;
	dev_info(common->dev, "Adding vlan %d to vlan filter\n", vid);
	ret = cpsw_ale_vlan_add_modify(common->ale, vid, port_mask,
				       unreg_mcast, port_mask, 0);

	pm_runtime_put(common->dev);
	return ret;
}

static int am65_cpsw_nuss_ndo_slave_kill_vid(struct net_device *ndev,
					     __be16 proto, u16 vid)
{
	struct am65_cpsw_common *common = am65_ndev_to_common(ndev);
	struct am65_cpsw_port *port = am65_ndev_to_port(ndev);
	int ret;

	if (!common->is_emac_mode)
		return 0;

	if (!netif_running(ndev) || !vid)
		return 0;

	ret = pm_runtime_resume_and_get(common->dev);
	if (ret < 0)
		return ret;

	dev_info(common->dev, "Removing vlan %d from vlan filter\n", vid);
	ret = cpsw_ale_del_vlan(common->ale, vid,
				BIT(port->port_id) | ALE_PORT_HOST);

	pm_runtime_put(common->dev);
	return ret;
}

static void am65_cpsw_slave_set_promisc(struct am65_cpsw_port *port,
					bool promisc)
{
	struct am65_cpsw_common *common = port->common;

	if (promisc && !common->is_emac_mode) {
		dev_dbg(common->dev, "promisc mode requested in switch mode");
		return;
	}

	if (promisc) {
		/* Enable promiscuous mode */
		cpsw_ale_control_set(common->ale, port->port_id,
				     ALE_PORT_MACONLY_CAF, 1);
		dev_dbg(common->dev, "promisc enabled\n");
	} else {
		/* Disable promiscuous mode */
		cpsw_ale_control_set(common->ale, port->port_id,
				     ALE_PORT_MACONLY_CAF, 0);
		dev_dbg(common->dev, "promisc disabled\n");
	}
}

static void am65_cpsw_nuss_ndo_slave_set_rx_mode(struct net_device *ndev)
{
	struct am65_cpsw_common *common = am65_ndev_to_common(ndev);
	struct am65_cpsw_port *port = am65_ndev_to_port(ndev);
	u32 port_mask;
	bool promisc;

	promisc = !!(ndev->flags & IFF_PROMISC);
	am65_cpsw_slave_set_promisc(port, promisc);

	if (promisc)
		return;

	/* Restore allmulti on vlans if necessary */
	cpsw_ale_set_allmulti(common->ale,
			      ndev->flags & IFF_ALLMULTI, port->port_id);

	port_mask = ALE_PORT_HOST;
	/* Clear all mcast from ALE */
	cpsw_ale_flush_multicast(common->ale, port_mask, -1);

	if (!netdev_mc_empty(ndev)) {
		struct netdev_hw_addr *ha;

		/* program multicast address list into ALE register */
		netdev_for_each_mc_addr(ha, ndev) {
			cpsw_ale_add_mcast(common->ale, ha->addr,
					   port_mask, 0, 0, 0);
		}
	}
}

static void am65_cpsw_nuss_ndo_host_tx_timeout(struct net_device *ndev,
					       unsigned int txqueue)
{
	struct am65_cpsw_common *common = am65_ndev_to_common(ndev);
	struct am65_cpsw_tx_chn *tx_chn;
	struct netdev_queue *netif_txq;
	unsigned long trans_start;

	netif_txq = netdev_get_tx_queue(ndev, txqueue);
	tx_chn = &common->tx_chns[txqueue];
	trans_start = READ_ONCE(netif_txq->trans_start);

	netdev_err(ndev, "txq:%d DRV_XOFF:%d tmo:%u dql_avail:%d free_desc:%zu\n",
		   txqueue,
		   netif_tx_queue_stopped(netif_txq),
		   jiffies_to_msecs(jiffies - trans_start),
		   netdev_queue_dql_avail(netif_txq),
		   k3_cppi_desc_pool_avail(tx_chn->desc_pool));

	if (netif_tx_queue_stopped(netif_txq)) {
		/* try recover if stopped by us */
		txq_trans_update(netif_txq);
		netif_tx_wake_queue(netif_txq);
	}
}

static int am65_cpsw_nuss_rx_push(struct am65_cpsw_common *common,
				  struct page *page, u32 flow_idx)
{
	struct am65_cpsw_rx_chn *rx_chn = &common->rx_chns;
	struct cppi5_host_desc_t *desc_rx;
	struct device *dev = common->dev;
	struct am65_cpsw_swdata *swdata;
	dma_addr_t desc_dma;
	dma_addr_t buf_dma;

	desc_rx = k3_cppi_desc_pool_alloc(rx_chn->desc_pool);
	if (!desc_rx) {
		dev_err(dev, "Failed to allocate RXFDQ descriptor\n");
		return -ENOMEM;
	}
	desc_dma = k3_cppi_desc_pool_virt2dma(rx_chn->desc_pool, desc_rx);

	buf_dma = dma_map_single(rx_chn->dma_dev,
				 page_address(page) + AM65_CPSW_HEADROOM,
				 AM65_CPSW_MAX_PACKET_SIZE, DMA_FROM_DEVICE);
	if (unlikely(dma_mapping_error(rx_chn->dma_dev, buf_dma))) {
		k3_cppi_desc_pool_free(rx_chn->desc_pool, desc_rx);
		dev_err(dev, "Failed to map rx buffer\n");
		return -EINVAL;
	}

	cppi5_hdesc_init(desc_rx, CPPI5_INFO0_HDESC_EPIB_PRESENT,
			 AM65_CPSW_NAV_PS_DATA_SIZE);
	k3_udma_glue_rx_dma_to_cppi5_addr(rx_chn->rx_chn, &buf_dma);
	cppi5_hdesc_attach_buf(desc_rx, buf_dma, AM65_CPSW_MAX_PACKET_SIZE,
			       buf_dma, AM65_CPSW_MAX_PACKET_SIZE);
	swdata = cppi5_hdesc_get_swdata(desc_rx);
	swdata->page = page;
	swdata->flow_id = flow_idx;

	return k3_udma_glue_push_rx_chn(rx_chn->rx_chn, flow_idx,
					desc_rx, desc_dma);
}

void am65_cpsw_nuss_set_p0_ptype(struct am65_cpsw_common *common)
{
	struct am65_cpsw_host *host_p = am65_common_get_host(common);
	u32 val, pri_map;

	/* P0 set Receive Priority Type */
	val = readl(host_p->port_base + AM65_CPSW_PORT_REG_PRI_CTL);

	if (common->pf_p0_rx_ptype_rrobin) {
		val |= AM65_CPSW_PORT_REG_PRI_CTL_RX_PTYPE_RROBIN;
		/* Enet Ports fifos works in fixed priority mode only, so
		 * reset P0_Rx_Pri_Map so all packet will go in Enet fifo 0
		 */
		pri_map = 0x0;
	} else {
		val &= ~AM65_CPSW_PORT_REG_PRI_CTL_RX_PTYPE_RROBIN;
		/* restore P0_Rx_Pri_Map */
		pri_map = 0x76543210;
	}

	writel(pri_map, host_p->port_base + AM65_CPSW_PORT_REG_RX_PRI_MAP);
	writel(val, host_p->port_base + AM65_CPSW_PORT_REG_PRI_CTL);
}

static void am65_cpsw_init_host_port_switch(struct am65_cpsw_common *common);
static void am65_cpsw_init_host_port_emac(struct am65_cpsw_common *common);
static void am65_cpsw_init_port_switch_ale(struct am65_cpsw_port *port);
static void am65_cpsw_init_port_emac_ale(struct am65_cpsw_port *port);
static inline void am65_cpsw_put_page(struct am65_cpsw_rx_flow *flow,
				      struct page *page,
				      bool allow_direct);
static void am65_cpsw_nuss_rx_cleanup(void *data, dma_addr_t desc_dma);
static void am65_cpsw_nuss_tx_cleanup(void *data, dma_addr_t desc_dma);

static void am65_cpsw_destroy_rxq(struct am65_cpsw_common *common, int id)
{
	struct am65_cpsw_rx_chn *rx_chn = &common->rx_chns;
	struct am65_cpsw_rx_flow *flow;
	struct xdp_rxq_info *rxq;
	int port;

	flow = &rx_chn->flows[id];
	napi_disable(&flow->napi_rx);
	hrtimer_cancel(&flow->rx_hrtimer);
	k3_udma_glue_reset_rx_chn(rx_chn->rx_chn, id, rx_chn,
				  am65_cpsw_nuss_rx_cleanup);

	for (port = 0; port < common->port_num; port++) {
		if (!common->ports[port].ndev)
			continue;

		rxq = &common->ports[port].xdp_rxq[id];

		if (xdp_rxq_info_is_reg(rxq))
			xdp_rxq_info_unreg(rxq);
	}

	if (flow->page_pool) {
		page_pool_destroy(flow->page_pool);
		flow->page_pool = NULL;
	}
}

static void am65_cpsw_destroy_rxqs(struct am65_cpsw_common *common)
{
	struct am65_cpsw_rx_chn *rx_chn = &common->rx_chns;
	int id;

	reinit_completion(&common->tdown_complete);
	k3_udma_glue_tdown_rx_chn(rx_chn->rx_chn, true);

	if (common->pdata.quirks & AM64_CPSW_QUIRK_DMA_RX_TDOWN_IRQ) {
		id = wait_for_completion_timeout(&common->tdown_complete, msecs_to_jiffies(1000));
		if (!id)
			dev_err(common->dev, "rx teardown timeout\n");
	}

	for (id = common->rx_ch_num_flows - 1; id >= 0; id--)
		am65_cpsw_destroy_rxq(common, id);

	k3_udma_glue_disable_rx_chn(common->rx_chns.rx_chn);
}

static int am65_cpsw_create_rxq(struct am65_cpsw_common *common, int id)
{
	struct am65_cpsw_rx_chn *rx_chn = &common->rx_chns;
	struct page_pool_params pp_params = {
		.flags = PP_FLAG_DMA_MAP,
		.order = 0,
		.pool_size = AM65_CPSW_MAX_RX_DESC,
		.nid = dev_to_node(common->dev),
		.dev = common->dev,
		.dma_dir = DMA_BIDIRECTIONAL,
		/* .napi set dynamically */
	};
	struct am65_cpsw_rx_flow *flow;
	struct xdp_rxq_info *rxq;
	struct page_pool *pool;
	struct page *page;
	int port, ret, i;

	flow = &rx_chn->flows[id];
	pp_params.napi = &flow->napi_rx;
	pool = page_pool_create(&pp_params);
	if (IS_ERR(pool)) {
		ret = PTR_ERR(pool);
		return ret;
	}

	flow->page_pool = pool;

	/* using same page pool is allowed as no running rx handlers
	 * simultaneously for both ndevs
	 */
	for (port = 0; port < common->port_num; port++) {
		if (!common->ports[port].ndev)
		/* FIXME should we BUG here? */
			continue;

		rxq = &common->ports[port].xdp_rxq[id];
		ret = xdp_rxq_info_reg(rxq, common->ports[port].ndev,
				       id, flow->napi_rx.napi_id);
		if (ret)
			goto err;

		ret = xdp_rxq_info_reg_mem_model(rxq,
						 MEM_TYPE_PAGE_POOL,
						 pool);
		if (ret)
			goto err;
	}

	for (i = 0; i < AM65_CPSW_MAX_RX_DESC; i++) {
		page = page_pool_dev_alloc_pages(flow->page_pool);
		if (!page) {
			dev_err(common->dev, "cannot allocate page in flow %d\n",
				id);
			ret = -ENOMEM;
			goto err;
		}

		ret = am65_cpsw_nuss_rx_push(common, page, id);
		if (ret < 0) {
			dev_err(common->dev,
				"cannot submit page to rx channel flow %d, error %d\n",
				id, ret);
			am65_cpsw_put_page(flow, page, false);
			goto err;
		}
	}

	napi_enable(&flow->napi_rx);
	return 0;

err:
	am65_cpsw_destroy_rxq(common, id);
	return ret;
}

static int am65_cpsw_create_rxqs(struct am65_cpsw_common *common)
{
	int id, ret;

	for (id = 0; id < common->rx_ch_num_flows; id++) {
		ret = am65_cpsw_create_rxq(common, id);
		if (ret) {
			dev_err(common->dev, "couldn't create rxq %d: %d\n",
				id, ret);
			goto err;
		}
	}

	ret = k3_udma_glue_enable_rx_chn(common->rx_chns.rx_chn);
	if (ret) {
		dev_err(common->dev, "couldn't enable rx chn: %d\n", ret);
		goto err;
	}

	return 0;

err:
	for (--id; id >= 0; id--)
		am65_cpsw_destroy_rxq(common, id);

	return ret;
}

static void am65_cpsw_destroy_txq(struct am65_cpsw_common *common, int id)
{
	struct am65_cpsw_tx_chn *tx_chn = &common->tx_chns[id];

	napi_disable(&tx_chn->napi_tx);
	hrtimer_cancel(&tx_chn->tx_hrtimer);
	k3_udma_glue_reset_tx_chn(tx_chn->tx_chn, tx_chn,
				  am65_cpsw_nuss_tx_cleanup);
	k3_udma_glue_disable_tx_chn(tx_chn->tx_chn);
}

static void am65_cpsw_destroy_txqs(struct am65_cpsw_common *common)
{
	struct am65_cpsw_tx_chn *tx_chn = common->tx_chns;
	int id;

	/* shutdown tx channels */
	atomic_set(&common->tdown_cnt, common->tx_ch_num);
	/* ensure new tdown_cnt value is visible */
	smp_mb__after_atomic();
	reinit_completion(&common->tdown_complete);

	for (id = 0; id < common->tx_ch_num; id++)
		k3_udma_glue_tdown_tx_chn(tx_chn[id].tx_chn, false);

	id = wait_for_completion_timeout(&common->tdown_complete,
					 msecs_to_jiffies(1000));
	if (!id)
		dev_err(common->dev, "tx teardown timeout\n");

	for (id = common->tx_ch_num - 1; id >= 0; id--)
		am65_cpsw_destroy_txq(common, id);
}

static int am65_cpsw_create_txq(struct am65_cpsw_common *common, int id)
{
	struct am65_cpsw_tx_chn *tx_chn = &common->tx_chns[id];
	int ret;

	ret = k3_udma_glue_enable_tx_chn(tx_chn->tx_chn);
	if (ret)
		return ret;

	napi_enable(&tx_chn->napi_tx);

	return 0;
}

static int am65_cpsw_create_txqs(struct am65_cpsw_common *common)
{
	int id, ret;

	for (id = 0; id < common->tx_ch_num; id++) {
		ret = am65_cpsw_create_txq(common, id);
		if (ret) {
			dev_err(common->dev, "couldn't create txq %d: %d\n",
				id, ret);
			goto err;
		}
	}

	return 0;

err:
	for (--id; id >= 0; id--)
		am65_cpsw_destroy_txq(common, id);

	return ret;
}

static int am65_cpsw_nuss_desc_idx(struct k3_cppi_desc_pool *desc_pool,
				   void *desc,
				   unsigned char dsize_log2)
{
	void *pool_addr = k3_cppi_desc_pool_cpuaddr(desc_pool);

	return (desc - pool_addr) >> dsize_log2;
}

static void am65_cpsw_nuss_set_buf_type(struct am65_cpsw_tx_chn *tx_chn,
					struct cppi5_host_desc_t *desc,
					enum am65_cpsw_tx_buf_type buf_type)
{
	int desc_idx;

	desc_idx = am65_cpsw_nuss_desc_idx(tx_chn->desc_pool, desc,
					   tx_chn->dsize_log2);
	k3_cppi_desc_pool_desc_info_set(tx_chn->desc_pool, desc_idx,
					(void *)buf_type);
}

static enum am65_cpsw_tx_buf_type am65_cpsw_nuss_buf_type(struct am65_cpsw_tx_chn *tx_chn,
							  dma_addr_t desc_dma)
{
	struct cppi5_host_desc_t *desc_tx;
	int desc_idx;

	desc_tx = k3_cppi_desc_pool_dma2virt(tx_chn->desc_pool, desc_dma);
	desc_idx = am65_cpsw_nuss_desc_idx(tx_chn->desc_pool, desc_tx,
					   tx_chn->dsize_log2);

	return (enum am65_cpsw_tx_buf_type)k3_cppi_desc_pool_desc_info(tx_chn->desc_pool,
								       desc_idx);
}

static inline void am65_cpsw_put_page(struct am65_cpsw_rx_flow *flow,
				      struct page *page,
				      bool allow_direct)
{
	page_pool_put_full_page(flow->page_pool, page, allow_direct);
}

static void am65_cpsw_nuss_rx_cleanup(void *data, dma_addr_t desc_dma)
{
	struct am65_cpsw_rx_chn *rx_chn = data;
	struct cppi5_host_desc_t *desc_rx;
	struct am65_cpsw_swdata *swdata;
	dma_addr_t buf_dma;
	struct page *page;
	u32 buf_dma_len;
	u32 flow_id;

	desc_rx = k3_cppi_desc_pool_dma2virt(rx_chn->desc_pool, desc_dma);
	swdata = cppi5_hdesc_get_swdata(desc_rx);
	page = swdata->page;
	flow_id = swdata->flow_id;
	cppi5_hdesc_get_obuf(desc_rx, &buf_dma, &buf_dma_len);
	k3_udma_glue_rx_cppi5_to_dma_addr(rx_chn->rx_chn, &buf_dma);
	dma_unmap_single(rx_chn->dma_dev, buf_dma, buf_dma_len, DMA_FROM_DEVICE);
	k3_cppi_desc_pool_free(rx_chn->desc_pool, desc_rx);
	am65_cpsw_put_page(&rx_chn->flows[flow_id], page, false);
}

static void am65_cpsw_nuss_xmit_free(struct am65_cpsw_tx_chn *tx_chn,
				     struct cppi5_host_desc_t *desc)
{
	struct cppi5_host_desc_t *first_desc, *next_desc;
	dma_addr_t buf_dma, next_desc_dma;
	u32 buf_dma_len;

	first_desc = desc;
	next_desc = first_desc;

	cppi5_hdesc_get_obuf(first_desc, &buf_dma, &buf_dma_len);
	k3_udma_glue_tx_cppi5_to_dma_addr(tx_chn->tx_chn, &buf_dma);

	dma_unmap_single(tx_chn->dma_dev, buf_dma, buf_dma_len, DMA_TO_DEVICE);

	next_desc_dma = cppi5_hdesc_get_next_hbdesc(first_desc);
	k3_udma_glue_tx_cppi5_to_dma_addr(tx_chn->tx_chn, &next_desc_dma);
	while (next_desc_dma) {
		next_desc = k3_cppi_desc_pool_dma2virt(tx_chn->desc_pool,
						       next_desc_dma);
		cppi5_hdesc_get_obuf(next_desc, &buf_dma, &buf_dma_len);
		k3_udma_glue_tx_cppi5_to_dma_addr(tx_chn->tx_chn, &buf_dma);

		dma_unmap_page(tx_chn->dma_dev, buf_dma, buf_dma_len,
			       DMA_TO_DEVICE);

		next_desc_dma = cppi5_hdesc_get_next_hbdesc(next_desc);
		k3_udma_glue_tx_cppi5_to_dma_addr(tx_chn->tx_chn, &next_desc_dma);

		k3_cppi_desc_pool_free(tx_chn->desc_pool, next_desc);
	}

	k3_cppi_desc_pool_free(tx_chn->desc_pool, first_desc);
}

static void am65_cpsw_nuss_tx_cleanup(void *data, dma_addr_t desc_dma)
{
	struct am65_cpsw_tx_chn *tx_chn = data;
	enum am65_cpsw_tx_buf_type buf_type;
	struct am65_cpsw_tx_swdata *swdata;
	struct cppi5_host_desc_t *desc_tx;
	struct xdp_frame *xdpf;
	struct sk_buff *skb;

	desc_tx = k3_cppi_desc_pool_dma2virt(tx_chn->desc_pool, desc_dma);
	swdata = cppi5_hdesc_get_swdata(desc_tx);
	buf_type = am65_cpsw_nuss_buf_type(tx_chn, desc_dma);
	if (buf_type == AM65_CPSW_TX_BUF_TYPE_SKB) {
		skb = swdata->skb;
		dev_kfree_skb_any(skb);
	} else {
		xdpf = swdata->xdpf;
		xdp_return_frame(xdpf);
	}

	am65_cpsw_nuss_xmit_free(tx_chn, desc_tx);
}

static struct sk_buff *am65_cpsw_build_skb(void *page_addr,
					   struct net_device *ndev,
					   unsigned int len,
					   unsigned int headroom)
{
	struct sk_buff *skb;

	len += AM65_CPSW_HEADROOM;

	skb = build_skb(page_addr, len);
	if (unlikely(!skb))
		return NULL;

	skb_reserve(skb, headroom);
	skb->dev = ndev;

	return skb;
}

static int am65_cpsw_nuss_common_open(struct am65_cpsw_common *common)
{
	struct am65_cpsw_host *host_p = am65_common_get_host(common);
	u32 val, port_mask;
	int port_idx, ret;

	if (common->usage_count)
		return 0;

	/* Control register */
	writel(AM65_CPSW_CTL_P0_ENABLE | AM65_CPSW_CTL_P0_TX_CRC_REMOVE |
	       AM65_CPSW_CTL_VLAN_AWARE | AM65_CPSW_CTL_P0_RX_PAD,
	       common->cpsw_base + AM65_CPSW_REG_CTL);
	/* Max length register */
	writel(AM65_CPSW_MAX_PACKET_SIZE,
	       host_p->port_base + AM65_CPSW_PORT_REG_RX_MAXLEN);
	/* set base flow_id */
	writel(common->rx_flow_id_base,
	       host_p->port_base + AM65_CPSW_PORT0_REG_FLOW_ID_OFFSET);
	writel(AM65_CPSW_P0_REG_CTL_RX_CHECKSUM_EN | AM65_CPSW_P0_REG_CTL_RX_REMAP_VLAN,
	       host_p->port_base + AM65_CPSW_P0_REG_CTL);

	am65_cpsw_nuss_set_p0_ptype(common);

	/* enable statistic */
	val = BIT(HOST_PORT_NUM);
	for (port_idx = 0; port_idx < common->port_num; port_idx++) {
		struct am65_cpsw_port *port = &common->ports[port_idx];

		if (!port->disabled)
			val |=  BIT(port->port_id);
	}
	writel(val, common->cpsw_base + AM65_CPSW_REG_STAT_PORT_EN);

	/* disable priority elevation */
	writel(0, common->cpsw_base + AM65_CPSW_REG_PTYPE);

	cpsw_ale_start(common->ale);

	/* limit to one RX flow only */
	cpsw_ale_control_set(common->ale, HOST_PORT_NUM,
			     ALE_DEFAULT_THREAD_ID, 0);
	cpsw_ale_control_set(common->ale, HOST_PORT_NUM,
			     ALE_DEFAULT_THREAD_ENABLE, 1);
	/* switch to vlan aware mode */
	cpsw_ale_control_set(common->ale, HOST_PORT_NUM, ALE_VLAN_AWARE, 1);
	cpsw_ale_control_set(common->ale, HOST_PORT_NUM,
			     ALE_PORT_STATE, ALE_PORT_STATE_FORWARD);

	/* default vlan cfg: create mask based on enabled ports */
	port_mask = GENMASK(common->port_num, 0) &
		    ~common->disabled_ports_mask;

	cpsw_ale_add_vlan(common->ale, 0, port_mask,
			  port_mask, port_mask,
			  port_mask & ~ALE_PORT_HOST);

	if (common->is_emac_mode)
		am65_cpsw_init_host_port_emac(common);
	else
		am65_cpsw_init_host_port_switch(common);

	am65_cpsw_qos_tx_p0_rate_init(common);

	ret = am65_cpsw_create_rxqs(common);
	if (ret)
		return ret;

	ret = am65_cpsw_create_txqs(common);
	if (ret)
		goto cleanup_rx;

	dev_dbg(common->dev, "cpsw_nuss started\n");
	return 0;

cleanup_rx:
	am65_cpsw_destroy_rxqs(common);

	return ret;
}

static int am65_cpsw_nuss_common_stop(struct am65_cpsw_common *common)
{
	if (common->usage_count != 1)
		return 0;

	cpsw_ale_control_set(common->ale, HOST_PORT_NUM,
			     ALE_PORT_STATE, ALE_PORT_STATE_DISABLE);

	am65_cpsw_destroy_txqs(common);
	am65_cpsw_destroy_rxqs(common);
	cpsw_ale_stop(common->ale);

	writel(0, common->cpsw_base + AM65_CPSW_REG_CTL);
	writel(0, common->cpsw_base + AM65_CPSW_REG_STAT_PORT_EN);

	dev_dbg(common->dev, "cpsw_nuss stopped\n");
	return 0;
}

static int am65_cpsw_nuss_ndo_slave_stop(struct net_device *ndev)
{
	struct am65_cpsw_common *common = am65_ndev_to_common(ndev);
	struct am65_cpsw_port *port = am65_ndev_to_port(ndev);
	int ret;

	phylink_stop(port->slave.phylink);

	netif_tx_stop_all_queues(ndev);

	phylink_disconnect_phy(port->slave.phylink);

	ret = am65_cpsw_nuss_common_stop(common);
	if (ret)
		return ret;

	common->usage_count--;
	pm_runtime_put(common->dev);
	return 0;
}

static int cpsw_restore_vlans(struct net_device *vdev, int vid, void *arg)
{
	struct am65_cpsw_port *port = arg;

	if (!vdev)
		return 0;

	return am65_cpsw_nuss_ndo_slave_add_vid(port->ndev, 0, vid);
}

static int am65_cpsw_nuss_ndo_slave_open(struct net_device *ndev)
{
	struct am65_cpsw_common *common = am65_ndev_to_common(ndev);
	struct am65_cpsw_port *port = am65_ndev_to_port(ndev);
	int ret, i;
	u32 reg;

	ret = pm_runtime_resume_and_get(common->dev);
	if (ret < 0)
		return ret;

	/* Idle MAC port */
	cpsw_sl_ctl_set(port->slave.mac_sl, CPSW_SL_CTL_CMD_IDLE);
	cpsw_sl_wait_for_idle(port->slave.mac_sl, 100);
	cpsw_sl_ctl_reset(port->slave.mac_sl);

	/* soft reset MAC */
	cpsw_sl_reg_write(port->slave.mac_sl, CPSW_SL_SOFT_RESET, 1);
	mdelay(1);
	reg = cpsw_sl_reg_read(port->slave.mac_sl, CPSW_SL_SOFT_RESET);
	if (reg) {
		dev_err(common->dev, "soft RESET didn't complete\n");
		ret = -ETIMEDOUT;
		goto runtime_put;
	}

	/* Notify the stack of the actual queue counts. */
	ret = netif_set_real_num_tx_queues(ndev, common->tx_ch_num);
	if (ret) {
		dev_err(common->dev, "cannot set real number of tx queues\n");
		goto runtime_put;
	}

	ret = netif_set_real_num_rx_queues(ndev, common->rx_ch_num_flows);
	if (ret) {
		dev_err(common->dev, "cannot set real number of rx queues\n");
		goto runtime_put;
	}

	for (i = 0; i < common->tx_ch_num; i++) {
		struct netdev_queue *txq = netdev_get_tx_queue(ndev, i);

		netdev_tx_reset_queue(txq);
		txq->tx_maxrate =  common->tx_chns[i].rate_mbps;
	}

	ret = am65_cpsw_nuss_common_open(common);
	if (ret)
		goto runtime_put;

	common->usage_count++;

	/* VLAN aware CPSW mode is incompatible with some DSA tagging schemes.
	 * Therefore disable VLAN_AWARE mode if any of the ports is a DSA Port.
	 */
	if (netdev_uses_dsa(ndev)) {
		reg = readl(common->cpsw_base + AM65_CPSW_REG_CTL);
		reg &= ~AM65_CPSW_CTL_VLAN_AWARE;
		writel(reg, common->cpsw_base + AM65_CPSW_REG_CTL);
	}

	am65_cpsw_port_set_sl_mac(port, ndev->dev_addr);
	am65_cpsw_port_enable_dscp_map(port);

	if (common->is_emac_mode)
		am65_cpsw_init_port_emac_ale(port);
	else
		am65_cpsw_init_port_switch_ale(port);

	/* mac_sl should be configured via phy-link interface */
	am65_cpsw_sl_ctl_reset(port);

	ret = phylink_of_phy_connect(port->slave.phylink, port->slave.port_np, 0);
	if (ret)
		goto error_cleanup;

	/* restore vlan configurations */
	vlan_for_each(ndev, cpsw_restore_vlans, port);

	phylink_start(port->slave.phylink);

	return 0;

error_cleanup:
	am65_cpsw_nuss_ndo_slave_stop(ndev);
	return ret;

runtime_put:
	pm_runtime_put(common->dev);
	return ret;
}

static int am65_cpsw_xdp_tx_frame(struct net_device *ndev,
				  struct am65_cpsw_tx_chn *tx_chn,
				  struct xdp_frame *xdpf,
				  enum am65_cpsw_tx_buf_type buf_type)
{
	struct am65_cpsw_common *common = am65_ndev_to_common(ndev);
	struct am65_cpsw_port *port = am65_ndev_to_port(ndev);
	struct cppi5_host_desc_t *host_desc;
	struct am65_cpsw_tx_swdata *swdata;
	struct netdev_queue *netif_txq;
	dma_addr_t dma_desc, dma_buf;
	u32 pkt_len = xdpf->len;
	int ret;

	host_desc = k3_cppi_desc_pool_alloc(tx_chn->desc_pool);
	if (unlikely(!host_desc)) {
		ndev->stats.tx_dropped++;
		return AM65_CPSW_XDP_CONSUMED;	/* drop */
	}

	am65_cpsw_nuss_set_buf_type(tx_chn, host_desc, buf_type);

	dma_buf = dma_map_single(tx_chn->dma_dev, xdpf->data,
				 pkt_len, DMA_TO_DEVICE);
	if (unlikely(dma_mapping_error(tx_chn->dma_dev, dma_buf))) {
		ndev->stats.tx_dropped++;
		ret = AM65_CPSW_XDP_CONSUMED;	/* drop */
		goto pool_free;
	}

	cppi5_hdesc_init(host_desc, CPPI5_INFO0_HDESC_EPIB_PRESENT,
			 AM65_CPSW_NAV_PS_DATA_SIZE);
	cppi5_hdesc_set_pkttype(host_desc, AM65_CPSW_CPPI_TX_PKT_TYPE);
	cppi5_hdesc_set_pktlen(host_desc, pkt_len);
	cppi5_desc_set_pktids(&host_desc->hdr, 0, AM65_CPSW_CPPI_TX_FLOW_ID);
	cppi5_desc_set_tags_ids(&host_desc->hdr, 0, port->port_id);

	k3_udma_glue_tx_dma_to_cppi5_addr(tx_chn->tx_chn, &dma_buf);
	cppi5_hdesc_attach_buf(host_desc, dma_buf, pkt_len, dma_buf, pkt_len);

	swdata = cppi5_hdesc_get_swdata(host_desc);
	swdata->ndev = ndev;
	swdata->xdpf = xdpf;

	/* Report BQL before sending the packet */
	netif_txq = netdev_get_tx_queue(ndev, tx_chn->id);
	netdev_tx_sent_queue(netif_txq, pkt_len);

	dma_desc = k3_cppi_desc_pool_virt2dma(tx_chn->desc_pool, host_desc);
	if (AM65_CPSW_IS_CPSW2G(common)) {
		ret = k3_udma_glue_push_tx_chn(tx_chn->tx_chn, host_desc,
					       dma_desc);
	} else {
		spin_lock_bh(&tx_chn->lock);
		ret = k3_udma_glue_push_tx_chn(tx_chn->tx_chn, host_desc,
					       dma_desc);
		spin_unlock_bh(&tx_chn->lock);
	}
	if (ret) {
		/* Inform BQL */
		netdev_tx_completed_queue(netif_txq, 1, pkt_len);
		ndev->stats.tx_errors++;
		ret = AM65_CPSW_XDP_CONSUMED; /* drop */
		goto dma_unmap;
	}

	return 0;

dma_unmap:
	k3_udma_glue_tx_cppi5_to_dma_addr(tx_chn->tx_chn, &dma_buf);
	dma_unmap_single(tx_chn->dma_dev, dma_buf, pkt_len, DMA_TO_DEVICE);
pool_free:
	k3_cppi_desc_pool_free(tx_chn->desc_pool, host_desc);
	return ret;
}

static int am65_cpsw_run_xdp(struct am65_cpsw_rx_flow *flow,
			     struct am65_cpsw_port *port,
			     struct xdp_buff *xdp, int *len)
{
	struct am65_cpsw_common *common = flow->common;
	struct net_device *ndev = port->ndev;
	int ret = AM65_CPSW_XDP_CONSUMED;
	struct am65_cpsw_tx_chn *tx_chn;
	struct netdev_queue *netif_txq;
	int cpu = smp_processor_id();
	struct xdp_frame *xdpf;
	struct bpf_prog *prog;
	int pkt_len;
	u32 act;
	int err;

	pkt_len = *len;
	prog = READ_ONCE(port->xdp_prog);
	if (!prog)
		return AM65_CPSW_XDP_PASS;

	act = bpf_prog_run_xdp(prog, xdp);
	/* XDP prog might have changed packet data and boundaries */
	*len = xdp->data_end - xdp->data;

	switch (act) {
	case XDP_PASS:
		return AM65_CPSW_XDP_PASS;
	case XDP_TX:
		tx_chn = &common->tx_chns[cpu % AM65_CPSW_MAX_QUEUES];
		netif_txq = netdev_get_tx_queue(ndev, tx_chn->id);

		xdpf = xdp_convert_buff_to_frame(xdp);
		if (unlikely(!xdpf)) {
			ndev->stats.tx_dropped++;
			goto drop;
		}

		__netif_tx_lock(netif_txq, cpu);
		err = am65_cpsw_xdp_tx_frame(ndev, tx_chn, xdpf,
					     AM65_CPSW_TX_BUF_TYPE_XDP_TX);
		__netif_tx_unlock(netif_txq);
		if (err)
			goto drop;

		dev_sw_netstats_rx_add(ndev, pkt_len);
		return AM65_CPSW_XDP_TX;
	case XDP_REDIRECT:
		if (unlikely(xdp_do_redirect(ndev, xdp, prog)))
			goto drop;

		dev_sw_netstats_rx_add(ndev, pkt_len);
		return AM65_CPSW_XDP_REDIRECT;
	default:
		bpf_warn_invalid_xdp_action(ndev, prog, act);
		fallthrough;
	case XDP_ABORTED:
drop:
		trace_xdp_exception(ndev, prog, act);
		fallthrough;
	case XDP_DROP:
		ndev->stats.rx_dropped++;
	}

	return ret;
}

/* RX psdata[2] word format - checksum information */
#define AM65_CPSW_RX_PSD_CSUM_ADD	GENMASK(15, 0)
#define AM65_CPSW_RX_PSD_CSUM_ERR	BIT(16)
#define AM65_CPSW_RX_PSD_IS_FRAGMENT	BIT(17)
#define AM65_CPSW_RX_PSD_IS_TCP		BIT(18)
#define AM65_CPSW_RX_PSD_IPV6_VALID	BIT(19)
#define AM65_CPSW_RX_PSD_IPV4_VALID	BIT(20)

static void am65_cpsw_nuss_rx_csum(struct sk_buff *skb, u32 csum_info)
{
	/* HW can verify IPv4/IPv6 TCP/UDP packets checksum
	 * csum information provides in psdata[2] word:
	 * AM65_CPSW_RX_PSD_CSUM_ERR bit - indicates csum error
	 * AM65_CPSW_RX_PSD_IPV6_VALID and AM65_CPSW_RX_PSD_IPV4_VALID
	 * bits - indicates IPv4/IPv6 packet
	 * AM65_CPSW_RX_PSD_IS_FRAGMENT bit - indicates fragmented packet
	 * AM65_CPSW_RX_PSD_CSUM_ADD has value 0xFFFF for non fragmented packets
	 * or csum value for fragmented packets if !AM65_CPSW_RX_PSD_CSUM_ERR
	 */
	skb_checksum_none_assert(skb);

	if (unlikely(!(skb->dev->features & NETIF_F_RXCSUM)))
		return;

	if ((csum_info & (AM65_CPSW_RX_PSD_IPV6_VALID |
			  AM65_CPSW_RX_PSD_IPV4_VALID)) &&
			  !(csum_info & AM65_CPSW_RX_PSD_CSUM_ERR)) {
		/* csum for fragmented packets is unsupported */
		if (!(csum_info & AM65_CPSW_RX_PSD_IS_FRAGMENT))
			skb->ip_summed = CHECKSUM_UNNECESSARY;
	}
}

static int am65_cpsw_nuss_rx_packets(struct am65_cpsw_rx_flow *flow,
				     int *xdp_state)
{
	struct am65_cpsw_rx_chn *rx_chn = &flow->common->rx_chns;
	u32 buf_dma_len, pkt_len, port_id = 0, csum_info;
	struct am65_cpsw_common *common = flow->common;
	struct am65_cpsw_ndev_priv *ndev_priv;
	struct cppi5_host_desc_t *desc_rx;
	struct device *dev = common->dev;
	struct am65_cpsw_swdata *swdata;
	struct page *page, *new_page;
	dma_addr_t desc_dma, buf_dma;
	struct am65_cpsw_port *port;
	struct net_device *ndev;
	u32 flow_idx = flow->id;
	struct sk_buff *skb;
	struct xdp_buff	xdp;
	int headroom, ret;
	void *page_addr;
	u32 *psdata;

	*xdp_state = AM65_CPSW_XDP_PASS;
	ret = k3_udma_glue_pop_rx_chn(rx_chn->rx_chn, flow_idx, &desc_dma);
	if (ret) {
		if (ret != -ENODATA)
			dev_err(dev, "RX: pop chn fail %d\n", ret);
		return ret;
	}

	if (cppi5_desc_is_tdcm(desc_dma)) {
		dev_dbg(dev, "%s RX tdown flow: %u\n", __func__, flow_idx);
		if (common->pdata.quirks & AM64_CPSW_QUIRK_DMA_RX_TDOWN_IRQ)
			complete(&common->tdown_complete);
		return 0;
	}

	desc_rx = k3_cppi_desc_pool_dma2virt(rx_chn->desc_pool, desc_dma);
	dev_dbg(dev, "%s flow_idx: %u desc %pad\n",
		__func__, flow_idx, &desc_dma);

	swdata = cppi5_hdesc_get_swdata(desc_rx);
	page = swdata->page;
	page_addr = page_address(page);
	cppi5_hdesc_get_obuf(desc_rx, &buf_dma, &buf_dma_len);
	k3_udma_glue_rx_cppi5_to_dma_addr(rx_chn->rx_chn, &buf_dma);
	pkt_len = cppi5_hdesc_get_pktlen(desc_rx);
	cppi5_desc_get_tags_ids(&desc_rx->hdr, &port_id, NULL);
	dev_dbg(dev, "%s rx port_id:%d\n", __func__, port_id);
	port = am65_common_get_port(common, port_id);
	ndev = port->ndev;
	psdata = cppi5_hdesc_get_psdata(desc_rx);
	csum_info = psdata[2];
	dev_dbg(dev, "%s rx csum_info:%#x\n", __func__, csum_info);

	dma_unmap_single(rx_chn->dma_dev, buf_dma, buf_dma_len, DMA_FROM_DEVICE);
	k3_cppi_desc_pool_free(rx_chn->desc_pool, desc_rx);

	if (port->xdp_prog) {
		xdp_init_buff(&xdp, PAGE_SIZE, &port->xdp_rxq[flow->id]);
		xdp_prepare_buff(&xdp, page_addr, AM65_CPSW_HEADROOM,
				 pkt_len, false);
		*xdp_state = am65_cpsw_run_xdp(flow, port, &xdp, &pkt_len);
		if (*xdp_state == AM65_CPSW_XDP_CONSUMED) {
			page = virt_to_head_page(xdp.data);
			am65_cpsw_put_page(flow, page, true);
			goto allocate;
		}

		if (*xdp_state != AM65_CPSW_XDP_PASS)
			goto allocate;

		headroom = xdp.data - xdp.data_hard_start;
	} else {
		headroom = AM65_CPSW_HEADROOM;
	}

	skb = am65_cpsw_build_skb(page_addr, ndev,
				  AM65_CPSW_MAX_PACKET_SIZE, headroom);
	if (unlikely(!skb)) {
		new_page = page;
		goto requeue;
	}

	ndev_priv = netdev_priv(ndev);
	am65_cpsw_nuss_set_offload_fwd_mark(skb, ndev_priv->offload_fwd_mark);
	skb_put(skb, pkt_len);
	if (port->rx_ts_enabled)
		am65_cpts_rx_timestamp(common->cpts, skb);
	skb_mark_for_recycle(skb);
	skb->protocol = eth_type_trans(skb, ndev);
	am65_cpsw_nuss_rx_csum(skb, csum_info);
	napi_gro_receive(&flow->napi_rx, skb);

	dev_sw_netstats_rx_add(ndev, pkt_len);

allocate:
	new_page = page_pool_dev_alloc_pages(flow->page_pool);
	if (unlikely(!new_page)) {
		dev_err(dev, "page alloc failed\n");
		return -ENOMEM;
	}

	if (netif_dormant(ndev)) {
		am65_cpsw_put_page(flow, new_page, true);
		ndev->stats.rx_dropped++;
		return 0;
	}

requeue:
	ret = am65_cpsw_nuss_rx_push(common, new_page, flow_idx);
	if (WARN_ON(ret < 0)) {
		am65_cpsw_put_page(flow, new_page, true);
		ndev->stats.rx_errors++;
		ndev->stats.rx_dropped++;
	}

	return ret;
}

static enum hrtimer_restart am65_cpsw_nuss_rx_timer_callback(struct hrtimer *timer)
{
	struct am65_cpsw_rx_flow *flow = container_of(timer,
						      struct am65_cpsw_rx_flow,
						      rx_hrtimer);

	enable_irq(flow->irq);
	return HRTIMER_NORESTART;
}

static int am65_cpsw_nuss_rx_poll(struct napi_struct *napi_rx, int budget)
{
	struct am65_cpsw_rx_flow *flow = am65_cpsw_napi_to_rx_flow(napi_rx);
	struct am65_cpsw_common *common = flow->common;
	int xdp_state_or = 0;
	int cur_budget, ret;
	int xdp_state;
	int num_rx = 0;

	/* process only this flow */
	cur_budget = budget;
	while (cur_budget--) {
		ret = am65_cpsw_nuss_rx_packets(flow, &xdp_state);
		xdp_state_or |= xdp_state;
		if (ret)
			break;
		num_rx++;
	}

	if (xdp_state_or & AM65_CPSW_XDP_REDIRECT)
		xdp_do_flush();

	dev_dbg(common->dev, "%s num_rx:%d %d\n", __func__, num_rx, budget);

	if (num_rx < budget && napi_complete_done(napi_rx, num_rx)) {
		if (flow->irq_disabled) {
			flow->irq_disabled = false;
			if (unlikely(flow->rx_pace_timeout)) {
				hrtimer_start(&flow->rx_hrtimer,
					      ns_to_ktime(flow->rx_pace_timeout),
					      HRTIMER_MODE_REL_PINNED);
			} else {
				enable_irq(flow->irq);
			}
		}
	}

	return num_rx;
}

static void am65_cpsw_nuss_tx_wake(struct am65_cpsw_tx_chn *tx_chn, struct net_device *ndev,
				   struct netdev_queue *netif_txq)
{
	if (netif_tx_queue_stopped(netif_txq)) {
		/* Check whether the queue is stopped due to stalled
		 * tx dma, if the queue is stopped then wake the queue
		 * as we have free desc for tx
		 */
		__netif_tx_lock(netif_txq, smp_processor_id());
		if (netif_running(ndev) &&
		    (k3_cppi_desc_pool_avail(tx_chn->desc_pool) >= MAX_SKB_FRAGS))
			netif_tx_wake_queue(netif_txq);

		__netif_tx_unlock(netif_txq);
	}
}

static int am65_cpsw_nuss_tx_compl_packets(struct am65_cpsw_common *common,
					   int chn, unsigned int budget, bool *tdown)
{
	bool single_port = AM65_CPSW_IS_CPSW2G(common);
	enum am65_cpsw_tx_buf_type buf_type;
	struct am65_cpsw_tx_swdata *swdata;
	struct cppi5_host_desc_t *desc_tx;
	struct device *dev = common->dev;
	struct am65_cpsw_tx_chn *tx_chn;
	struct netdev_queue *netif_txq;
	unsigned int total_bytes = 0;
	struct net_device *ndev;
	struct xdp_frame *xdpf;
	unsigned int pkt_len;
	struct sk_buff *skb;
	dma_addr_t desc_dma;
	int res, num_tx = 0;

	tx_chn = &common->tx_chns[chn];

	while (true) {
		if (!single_port)
			spin_lock(&tx_chn->lock);
		res = k3_udma_glue_pop_tx_chn(tx_chn->tx_chn, &desc_dma);
		if (!single_port)
			spin_unlock(&tx_chn->lock);

		if (res == -ENODATA)
			break;

		if (cppi5_desc_is_tdcm(desc_dma)) {
			if (atomic_dec_and_test(&common->tdown_cnt))
				complete(&common->tdown_complete);
			*tdown = true;
			break;
		}

		desc_tx = k3_cppi_desc_pool_dma2virt(tx_chn->desc_pool,
						     desc_dma);
		swdata = cppi5_hdesc_get_swdata(desc_tx);
		ndev = swdata->ndev;
		buf_type = am65_cpsw_nuss_buf_type(tx_chn, desc_dma);
		if (buf_type == AM65_CPSW_TX_BUF_TYPE_SKB) {
			skb = swdata->skb;
			am65_cpts_tx_timestamp(tx_chn->common->cpts, skb);
			pkt_len = skb->len;
			napi_consume_skb(skb, budget);
		} else {
			xdpf = swdata->xdpf;
			pkt_len = xdpf->len;
			if (buf_type == AM65_CPSW_TX_BUF_TYPE_XDP_TX)
				xdp_return_frame_rx_napi(xdpf);
			else
				xdp_return_frame(xdpf);
		}

		total_bytes += pkt_len;
		num_tx++;
		am65_cpsw_nuss_xmit_free(tx_chn, desc_tx);
		dev_sw_netstats_tx_add(ndev, 1, pkt_len);
		if (!single_port) {
			/* as packets from multi ports can be interleaved
			 * on the same channel, we have to figure out the
			 * port/queue at every packet and report it/wake queue.
			 */
			netif_txq = netdev_get_tx_queue(ndev, chn);
			netdev_tx_completed_queue(netif_txq, 1, pkt_len);
			am65_cpsw_nuss_tx_wake(tx_chn, ndev, netif_txq);
		}
	}

	if (single_port) {
		netif_txq = netdev_get_tx_queue(ndev, chn);
		netdev_tx_completed_queue(netif_txq, num_tx, total_bytes);
		am65_cpsw_nuss_tx_wake(tx_chn, ndev, netif_txq);
	}

	dev_dbg(dev, "%s:%u pkt:%d\n", __func__, chn, num_tx);

	return num_tx;
}

static enum hrtimer_restart am65_cpsw_nuss_tx_timer_callback(struct hrtimer *timer)
{
	struct am65_cpsw_tx_chn *tx_chns =
			container_of(timer, struct am65_cpsw_tx_chn, tx_hrtimer);

	enable_irq(tx_chns->irq);
	return HRTIMER_NORESTART;
}

static int am65_cpsw_nuss_tx_poll(struct napi_struct *napi_tx, int budget)
{
	struct am65_cpsw_tx_chn *tx_chn = am65_cpsw_napi_to_tx_chn(napi_tx);
	bool tdown = false;
	int num_tx;

	num_tx = am65_cpsw_nuss_tx_compl_packets(tx_chn->common,
						 tx_chn->id, budget, &tdown);
	if (num_tx >= budget)
		return budget;

	if (napi_complete_done(napi_tx, num_tx)) {
		if (unlikely(tx_chn->tx_pace_timeout && !tdown)) {
			hrtimer_start(&tx_chn->tx_hrtimer,
				      ns_to_ktime(tx_chn->tx_pace_timeout),
				      HRTIMER_MODE_REL_PINNED);
		} else {
			enable_irq(tx_chn->irq);
		}
	}

	return 0;
}

static irqreturn_t am65_cpsw_nuss_rx_irq(int irq, void *dev_id)
{
	struct am65_cpsw_rx_flow *flow = dev_id;

	flow->irq_disabled = true;
	disable_irq_nosync(irq);
	napi_schedule(&flow->napi_rx);

	return IRQ_HANDLED;
}

static irqreturn_t am65_cpsw_nuss_tx_irq(int irq, void *dev_id)
{
	struct am65_cpsw_tx_chn *tx_chn = dev_id;

	disable_irq_nosync(irq);
	napi_schedule(&tx_chn->napi_tx);

	return IRQ_HANDLED;
}

static netdev_tx_t am65_cpsw_nuss_ndo_slave_xmit(struct sk_buff *skb,
						 struct net_device *ndev)
{
	struct am65_cpsw_common *common = am65_ndev_to_common(ndev);
	struct cppi5_host_desc_t *first_desc, *next_desc, *cur_desc;
	struct am65_cpsw_port *port = am65_ndev_to_port(ndev);
	struct am65_cpsw_tx_swdata *swdata;
	struct device *dev = common->dev;
	struct am65_cpsw_tx_chn *tx_chn;
	struct netdev_queue *netif_txq;
	dma_addr_t desc_dma, buf_dma;
	int ret, q_idx, i;
	u32 *psdata;
	u32 pkt_len;

	/* padding enabled in hw */
	pkt_len = skb_headlen(skb);

	/* SKB TX timestamp */
	if (port->tx_ts_enabled)
		am65_cpts_prep_tx_timestamp(common->cpts, skb);

	q_idx = skb_get_queue_mapping(skb);
	dev_dbg(dev, "%s skb_queue:%d\n", __func__, q_idx);

	tx_chn = &common->tx_chns[q_idx];
	netif_txq = netdev_get_tx_queue(ndev, q_idx);

	/* Map the linear buffer */
	buf_dma = dma_map_single(tx_chn->dma_dev, skb->data, pkt_len,
				 DMA_TO_DEVICE);
	if (unlikely(dma_mapping_error(tx_chn->dma_dev, buf_dma))) {
		dev_err(dev, "Failed to map tx skb buffer\n");
		ndev->stats.tx_errors++;
		goto err_free_skb;
	}

	first_desc = k3_cppi_desc_pool_alloc(tx_chn->desc_pool);
	if (!first_desc) {
		dev_dbg(dev, "Failed to allocate descriptor\n");
		dma_unmap_single(tx_chn->dma_dev, buf_dma, pkt_len,
				 DMA_TO_DEVICE);
		goto busy_stop_q;
	}

	am65_cpsw_nuss_set_buf_type(tx_chn, first_desc,
				    AM65_CPSW_TX_BUF_TYPE_SKB);

	cppi5_hdesc_init(first_desc, CPPI5_INFO0_HDESC_EPIB_PRESENT,
			 AM65_CPSW_NAV_PS_DATA_SIZE);
	cppi5_desc_set_pktids(&first_desc->hdr, 0, AM65_CPSW_CPPI_TX_FLOW_ID);
	cppi5_hdesc_set_pkttype(first_desc, AM65_CPSW_CPPI_TX_PKT_TYPE);
	cppi5_desc_set_tags_ids(&first_desc->hdr, 0, port->port_id);

	k3_udma_glue_tx_dma_to_cppi5_addr(tx_chn->tx_chn, &buf_dma);
	cppi5_hdesc_attach_buf(first_desc, buf_dma, pkt_len, buf_dma, pkt_len);
	swdata = cppi5_hdesc_get_swdata(first_desc);
	swdata->ndev = ndev;
	swdata->skb = skb;
	psdata = cppi5_hdesc_get_psdata(first_desc);

	/* HW csum offload if enabled */
	psdata[2] = 0;
	if (likely(skb->ip_summed == CHECKSUM_PARTIAL)) {
		unsigned int cs_start, cs_offset;

		cs_start = skb_transport_offset(skb);
		cs_offset = cs_start + skb->csum_offset;
		/* HW numerates bytes starting from 1 */
		psdata[2] = ((cs_offset + 1) << 24) |
			    ((cs_start + 1) << 16) | (skb->len - cs_start);
		dev_dbg(dev, "%s tx psdata:%#x\n", __func__, psdata[2]);
	}

	if (!skb_is_nonlinear(skb))
		goto done_tx;

	dev_dbg(dev, "fragmented SKB\n");

	/* Handle the case where skb is fragmented in pages */
	cur_desc = first_desc;
	for (i = 0; i < skb_shinfo(skb)->nr_frags; i++) {
		skb_frag_t *frag = &skb_shinfo(skb)->frags[i];
		u32 frag_size = skb_frag_size(frag);

		next_desc = k3_cppi_desc_pool_alloc(tx_chn->desc_pool);
		if (!next_desc) {
			dev_err(dev, "Failed to allocate descriptor\n");
			goto busy_free_descs;
		}

		am65_cpsw_nuss_set_buf_type(tx_chn, next_desc,
					    AM65_CPSW_TX_BUF_TYPE_SKB);

		buf_dma = skb_frag_dma_map(tx_chn->dma_dev, frag, 0, frag_size,
					   DMA_TO_DEVICE);
		if (unlikely(dma_mapping_error(tx_chn->dma_dev, buf_dma))) {
			dev_err(dev, "Failed to map tx skb page\n");
			k3_cppi_desc_pool_free(tx_chn->desc_pool, next_desc);
			ndev->stats.tx_errors++;
			goto err_free_descs;
		}

		cppi5_hdesc_reset_hbdesc(next_desc);
		k3_udma_glue_tx_dma_to_cppi5_addr(tx_chn->tx_chn, &buf_dma);
		cppi5_hdesc_attach_buf(next_desc,
				       buf_dma, frag_size, buf_dma, frag_size);

		desc_dma = k3_cppi_desc_pool_virt2dma(tx_chn->desc_pool,
						      next_desc);
		k3_udma_glue_tx_dma_to_cppi5_addr(tx_chn->tx_chn, &desc_dma);
		cppi5_hdesc_link_hbdesc(cur_desc, desc_dma);

		pkt_len += frag_size;
		cur_desc = next_desc;
	}
	WARN_ON(pkt_len != skb->len);

done_tx:
	skb_tx_timestamp(skb);

	/* report bql before sending packet */
	netdev_tx_sent_queue(netif_txq, pkt_len);

	cppi5_hdesc_set_pktlen(first_desc, pkt_len);
	desc_dma = k3_cppi_desc_pool_virt2dma(tx_chn->desc_pool, first_desc);
	if (AM65_CPSW_IS_CPSW2G(common)) {
		ret = k3_udma_glue_push_tx_chn(tx_chn->tx_chn, first_desc, desc_dma);
	} else {
		spin_lock_bh(&tx_chn->lock);
		ret = k3_udma_glue_push_tx_chn(tx_chn->tx_chn, first_desc, desc_dma);
		spin_unlock_bh(&tx_chn->lock);
	}
	if (ret) {
		dev_err(dev, "can't push desc %d\n", ret);
		/* inform bql */
		netdev_tx_completed_queue(netif_txq, 1, pkt_len);
		ndev->stats.tx_errors++;
		goto err_free_descs;
	}

	if (k3_cppi_desc_pool_avail(tx_chn->desc_pool) < MAX_SKB_FRAGS) {
		netif_tx_stop_queue(netif_txq);
		/* Barrier, so that stop_queue visible to other cpus */
		smp_mb__after_atomic();
		dev_dbg(dev, "netif_tx_stop_queue %d\n", q_idx);

		/* re-check for smp */
		if (k3_cppi_desc_pool_avail(tx_chn->desc_pool) >=
		    MAX_SKB_FRAGS) {
			netif_tx_wake_queue(netif_txq);
			dev_dbg(dev, "netif_tx_wake_queue %d\n", q_idx);
		}
	}

	return NETDEV_TX_OK;

err_free_descs:
	am65_cpsw_nuss_xmit_free(tx_chn, first_desc);
err_free_skb:
	ndev->stats.tx_dropped++;
	dev_kfree_skb_any(skb);
	return NETDEV_TX_OK;

busy_free_descs:
	am65_cpsw_nuss_xmit_free(tx_chn, first_desc);
busy_stop_q:
	netif_tx_stop_queue(netif_txq);
	return NETDEV_TX_BUSY;
}

static int am65_cpsw_nuss_ndo_slave_set_mac_address(struct net_device *ndev,
						    void *addr)
{
	struct am65_cpsw_common *common = am65_ndev_to_common(ndev);
	struct am65_cpsw_port *port = am65_ndev_to_port(ndev);
	struct sockaddr *sockaddr = (struct sockaddr *)addr;
	int ret;

	ret = eth_prepare_mac_addr_change(ndev, addr);
	if (ret < 0)
		return ret;

	ret = pm_runtime_resume_and_get(common->dev);
	if (ret < 0)
		return ret;

	cpsw_ale_del_ucast(common->ale, ndev->dev_addr,
			   HOST_PORT_NUM, 0, 0);
	cpsw_ale_add_ucast(common->ale, sockaddr->sa_data,
			   HOST_PORT_NUM, ALE_SECURE, 0);

	am65_cpsw_port_set_sl_mac(port, addr);
	eth_commit_mac_addr_change(ndev, sockaddr);

	pm_runtime_put(common->dev);

	return 0;
}

static int am65_cpsw_nuss_hwtstamp_set(struct net_device *ndev,
				       struct ifreq *ifr)
{
	struct am65_cpsw_port *port = am65_ndev_to_port(ndev);
	u32 ts_ctrl, seq_id, ts_ctrl_ltype2, ts_vlan_ltype;
	struct hwtstamp_config cfg;

	if (!IS_ENABLED(CONFIG_TI_K3_AM65_CPTS))
		return -EOPNOTSUPP;

	if (copy_from_user(&cfg, ifr->ifr_data, sizeof(cfg)))
		return -EFAULT;

	/* TX HW timestamp */
	switch (cfg.tx_type) {
	case HWTSTAMP_TX_OFF:
	case HWTSTAMP_TX_ON:
		break;
	default:
		return -ERANGE;
	}

	switch (cfg.rx_filter) {
	case HWTSTAMP_FILTER_NONE:
		port->rx_ts_enabled = false;
		break;
	case HWTSTAMP_FILTER_PTP_V2_L4_EVENT:
	case HWTSTAMP_FILTER_PTP_V2_L4_SYNC:
	case HWTSTAMP_FILTER_PTP_V2_L4_DELAY_REQ:
	case HWTSTAMP_FILTER_PTP_V2_L2_EVENT:
	case HWTSTAMP_FILTER_PTP_V2_L2_SYNC:
	case HWTSTAMP_FILTER_PTP_V2_L2_DELAY_REQ:
	case HWTSTAMP_FILTER_PTP_V2_EVENT:
	case HWTSTAMP_FILTER_PTP_V2_SYNC:
	case HWTSTAMP_FILTER_PTP_V2_DELAY_REQ:
		port->rx_ts_enabled = true;
		cfg.rx_filter = HWTSTAMP_FILTER_PTP_V2_EVENT;
		break;
	case HWTSTAMP_FILTER_ALL:
	case HWTSTAMP_FILTER_SOME:
	case HWTSTAMP_FILTER_NTP_ALL:
		return -EOPNOTSUPP;
	default:
		return -ERANGE;
	}

	port->tx_ts_enabled = (cfg.tx_type == HWTSTAMP_TX_ON);

	/* cfg TX timestamp */
	seq_id = (AM65_CPSW_TS_SEQ_ID_OFFSET <<
		  AM65_CPSW_PN_TS_SEQ_ID_OFFSET_SHIFT) | ETH_P_1588;

	ts_vlan_ltype = ETH_P_8021Q;

	ts_ctrl_ltype2 = ETH_P_1588 |
			 AM65_CPSW_PN_TS_CTL_LTYPE2_TS_107 |
			 AM65_CPSW_PN_TS_CTL_LTYPE2_TS_129 |
			 AM65_CPSW_PN_TS_CTL_LTYPE2_TS_130 |
			 AM65_CPSW_PN_TS_CTL_LTYPE2_TS_131 |
			 AM65_CPSW_PN_TS_CTL_LTYPE2_TS_132 |
			 AM65_CPSW_PN_TS_CTL_LTYPE2_TS_319 |
			 AM65_CPSW_PN_TS_CTL_LTYPE2_TS_320 |
			 AM65_CPSW_PN_TS_CTL_LTYPE2_TS_TTL_NONZERO;

	ts_ctrl = AM65_CPSW_TS_EVENT_MSG_TYPE_BITS <<
		  AM65_CPSW_PN_TS_CTL_MSG_TYPE_EN_SHIFT;

	if (port->tx_ts_enabled)
		ts_ctrl |= AM65_CPSW_TS_TX_ANX_ALL_EN |
			   AM65_CPSW_PN_TS_CTL_TX_VLAN_LT1_EN;

	if (port->rx_ts_enabled)
		ts_ctrl |= AM65_CPSW_TS_RX_ANX_ALL_EN |
			   AM65_CPSW_PN_TS_CTL_RX_VLAN_LT1_EN;

	writel(seq_id, port->port_base + AM65_CPSW_PORTN_REG_TS_SEQ_LTYPE_REG);
	writel(ts_vlan_ltype, port->port_base +
	       AM65_CPSW_PORTN_REG_TS_VLAN_LTYPE_REG);
	writel(ts_ctrl_ltype2, port->port_base +
	       AM65_CPSW_PORTN_REG_TS_CTL_LTYPE2);
	writel(ts_ctrl, port->port_base + AM65_CPSW_PORTN_REG_TS_CTL);

	return copy_to_user(ifr->ifr_data, &cfg, sizeof(cfg)) ? -EFAULT : 0;
}

static int am65_cpsw_nuss_hwtstamp_get(struct net_device *ndev,
				       struct ifreq *ifr)
{
	struct am65_cpsw_port *port = am65_ndev_to_port(ndev);
	struct hwtstamp_config cfg;

	if (!IS_ENABLED(CONFIG_TI_K3_AM65_CPTS))
		return -EOPNOTSUPP;

	cfg.flags = 0;
	cfg.tx_type = port->tx_ts_enabled ?
		      HWTSTAMP_TX_ON : HWTSTAMP_TX_OFF;
	cfg.rx_filter = port->rx_ts_enabled ?
			HWTSTAMP_FILTER_PTP_V2_EVENT : HWTSTAMP_FILTER_NONE;

	return copy_to_user(ifr->ifr_data, &cfg, sizeof(cfg)) ? -EFAULT : 0;
}

static int am65_cpsw_nuss_ndo_slave_ioctl(struct net_device *ndev,
					  struct ifreq *req, int cmd)
{
	struct am65_cpsw_port *port = am65_ndev_to_port(ndev);

	if (!netif_running(ndev))
		return -EINVAL;

	switch (cmd) {
	case SIOCSHWTSTAMP:
		return am65_cpsw_nuss_hwtstamp_set(ndev, req);
	case SIOCGHWTSTAMP:
		return am65_cpsw_nuss_hwtstamp_get(ndev, req);
	}

	return phylink_mii_ioctl(port->slave.phylink, req, cmd);
}

static void am65_cpsw_nuss_ndo_get_stats(struct net_device *dev,
					 struct rtnl_link_stats64 *stats)
{
	dev_fetch_sw_netstats(stats, dev->tstats);

	stats->rx_errors	= dev->stats.rx_errors;
	stats->rx_dropped	= dev->stats.rx_dropped;
	stats->tx_dropped	= dev->stats.tx_dropped;
}

static int am65_cpsw_xdp_prog_setup(struct net_device *ndev,
				    struct bpf_prog *prog)
{
	struct am65_cpsw_port *port = am65_ndev_to_port(ndev);
	bool running = netif_running(ndev);
	struct bpf_prog *old_prog;

	if (running)
		am65_cpsw_nuss_ndo_slave_stop(ndev);

	old_prog = xchg(&port->xdp_prog, prog);
	if (old_prog)
		bpf_prog_put(old_prog);

	if (running)
		return am65_cpsw_nuss_ndo_slave_open(ndev);

	return 0;
}

static int am65_cpsw_ndo_bpf(struct net_device *ndev, struct netdev_bpf *bpf)
{
	switch (bpf->command) {
	case XDP_SETUP_PROG:
		return am65_cpsw_xdp_prog_setup(ndev, bpf->prog);
	default:
		return -EINVAL;
	}
}

static int am65_cpsw_ndo_xdp_xmit(struct net_device *ndev, int n,
				  struct xdp_frame **frames, u32 flags)
{
	struct am65_cpsw_common *common = am65_ndev_to_common(ndev);
	struct am65_cpsw_tx_chn *tx_chn;
	struct netdev_queue *netif_txq;
	int cpu = smp_processor_id();
	int i, nxmit = 0;

	tx_chn = &common->tx_chns[cpu % common->tx_ch_num];
	netif_txq = netdev_get_tx_queue(ndev, tx_chn->id);

	__netif_tx_lock(netif_txq, cpu);
	for (i = 0; i < n; i++) {
		if (am65_cpsw_xdp_tx_frame(ndev, tx_chn, frames[i],
					   AM65_CPSW_TX_BUF_TYPE_XDP_NDO))
			break;
		nxmit++;
	}
	__netif_tx_unlock(netif_txq);

	return nxmit;
}

static const struct net_device_ops am65_cpsw_nuss_netdev_ops = {
	.ndo_open		= am65_cpsw_nuss_ndo_slave_open,
	.ndo_stop		= am65_cpsw_nuss_ndo_slave_stop,
	.ndo_start_xmit		= am65_cpsw_nuss_ndo_slave_xmit,
	.ndo_set_rx_mode	= am65_cpsw_nuss_ndo_slave_set_rx_mode,
	.ndo_get_stats64        = am65_cpsw_nuss_ndo_get_stats,
	.ndo_validate_addr	= eth_validate_addr,
	.ndo_set_mac_address	= am65_cpsw_nuss_ndo_slave_set_mac_address,
	.ndo_tx_timeout		= am65_cpsw_nuss_ndo_host_tx_timeout,
	.ndo_vlan_rx_add_vid	= am65_cpsw_nuss_ndo_slave_add_vid,
	.ndo_vlan_rx_kill_vid	= am65_cpsw_nuss_ndo_slave_kill_vid,
	.ndo_eth_ioctl		= am65_cpsw_nuss_ndo_slave_ioctl,
	.ndo_setup_tc           = am65_cpsw_qos_ndo_setup_tc,
	.ndo_set_tx_maxrate	= am65_cpsw_qos_ndo_tx_p0_set_maxrate,
	.ndo_bpf		= am65_cpsw_ndo_bpf,
	.ndo_xdp_xmit		= am65_cpsw_ndo_xdp_xmit,
};

static void am65_cpsw_disable_phy(struct phy *phy)
{
	phy_power_off(phy);
	phy_exit(phy);
}

static int am65_cpsw_enable_phy(struct phy *phy)
{
	int ret;

	ret = phy_init(phy);
	if (ret < 0)
		return ret;

	ret = phy_power_on(phy);
	if (ret < 0) {
		phy_exit(phy);
		return ret;
	}

	return 0;
}

static void am65_cpsw_disable_serdes_phy(struct am65_cpsw_common *common)
{
	struct am65_cpsw_port *port;
	struct phy *phy;
	int i;

	for (i = 0; i < common->port_num; i++) {
		port = &common->ports[i];
		phy = port->slave.serdes_phy;
		if (phy)
			am65_cpsw_disable_phy(phy);
	}
}

static int am65_cpsw_init_serdes_phy(struct device *dev, struct device_node *port_np,
				     struct am65_cpsw_port *port)
{
	const char *name = "serdes";
	struct phy *phy;
	int ret;

	phy = devm_of_phy_optional_get(dev, port_np, name);
	if (IS_ERR_OR_NULL(phy))
		return PTR_ERR_OR_ZERO(phy);

	/* Serdes PHY exists. Store it. */
	port->slave.serdes_phy = phy;

	ret =  am65_cpsw_enable_phy(phy);
	if (ret < 0)
		goto err_phy;

	return 0;

err_phy:
	devm_phy_put(dev, phy);
	return ret;
}

static void am65_cpsw_nuss_mac_config(struct phylink_config *config, unsigned int mode,
				      const struct phylink_link_state *state)
{
	struct am65_cpsw_slave_data *slave = container_of(config, struct am65_cpsw_slave_data,
							  phylink_config);
	struct am65_cpsw_port *port = container_of(slave, struct am65_cpsw_port, slave);
	struct am65_cpsw_common *common = port->common;

	if (common->pdata.extra_modes & BIT(state->interface)) {
		if (state->interface == PHY_INTERFACE_MODE_SGMII) {
			writel(ADVERTISE_SGMII,
			       port->sgmii_base + AM65_CPSW_SGMII_MR_ADV_ABILITY_REG);
			cpsw_sl_ctl_set(port->slave.mac_sl, CPSW_SL_CTL_EXT_EN);
		} else {
			cpsw_sl_ctl_clr(port->slave.mac_sl, CPSW_SL_CTL_EXT_EN);
		}

		if (state->interface == PHY_INTERFACE_MODE_USXGMII) {
			cpsw_sl_ctl_set(port->slave.mac_sl,
					CPSW_SL_CTL_XGIG | CPSW_SL_CTL_XGMII_EN);
		} else {
			cpsw_sl_ctl_clr(port->slave.mac_sl,
					CPSW_SL_CTL_XGIG | CPSW_SL_CTL_XGMII_EN);
		}

		writel(AM65_CPSW_SGMII_CONTROL_MR_AN_ENABLE,
		       port->sgmii_base + AM65_CPSW_SGMII_CONTROL_REG);
	}
}

static void am65_cpsw_nuss_mac_link_down(struct phylink_config *config, unsigned int mode,
					 phy_interface_t interface)
{
	struct am65_cpsw_slave_data *slave = container_of(config, struct am65_cpsw_slave_data,
							  phylink_config);
	struct am65_cpsw_port *port = container_of(slave, struct am65_cpsw_port, slave);
	struct am65_cpsw_common *common = port->common;
	struct net_device *ndev = port->ndev;
	u32 mac_control;
	int tmo;

	/* disable forwarding */
	cpsw_ale_control_set(common->ale, port->port_id, ALE_PORT_STATE, ALE_PORT_STATE_DISABLE);

	cpsw_sl_ctl_set(port->slave.mac_sl, CPSW_SL_CTL_CMD_IDLE);

	tmo = cpsw_sl_wait_for_idle(port->slave.mac_sl, 100);
	dev_dbg(common->dev, "down msc_sl %08x tmo %d\n",
		cpsw_sl_reg_read(port->slave.mac_sl, CPSW_SL_MACSTATUS), tmo);

	/* All the bits that am65_cpsw_nuss_mac_link_up() can possibly set */
	mac_control = CPSW_SL_CTL_GMII_EN | CPSW_SL_CTL_GIG | CPSW_SL_CTL_IFCTL_A |
		      CPSW_SL_CTL_FULLDUPLEX | CPSW_SL_CTL_RX_FLOW_EN | CPSW_SL_CTL_TX_FLOW_EN;
	/* If interface mode is RGMII, CPSW_SL_CTL_EXT_EN might have been set for 10 Mbps */
	if (phy_interface_mode_is_rgmii(interface))
		mac_control |= CPSW_SL_CTL_EXT_EN;
	/* Only clear those bits that can be set by am65_cpsw_nuss_mac_link_up() */
	cpsw_sl_ctl_clr(port->slave.mac_sl, mac_control);

	am65_cpsw_qos_link_down(ndev);
	netif_tx_stop_all_queues(ndev);
}

static void am65_cpsw_nuss_mac_link_up(struct phylink_config *config, struct phy_device *phy,
				       unsigned int mode, phy_interface_t interface, int speed,
				       int duplex, bool tx_pause, bool rx_pause)
{
	struct am65_cpsw_slave_data *slave = container_of(config, struct am65_cpsw_slave_data,
							  phylink_config);
	struct am65_cpsw_port *port = container_of(slave, struct am65_cpsw_port, slave);
	struct am65_cpsw_common *common = port->common;
	u32 mac_control = CPSW_SL_CTL_GMII_EN;
	struct net_device *ndev = port->ndev;

	/* Bring the port out of idle state */
	cpsw_sl_ctl_clr(port->slave.mac_sl, CPSW_SL_CTL_CMD_IDLE);

	if (speed == SPEED_1000)
		mac_control |= CPSW_SL_CTL_GIG;
	/* TODO: Verify whether in-band is necessary for 10 Mbps RGMII */
	if (speed == SPEED_10 && phy_interface_mode_is_rgmii(interface))
		/* Can be used with in band mode only */
		mac_control |= CPSW_SL_CTL_EXT_EN;
	if (speed == SPEED_100 && interface == PHY_INTERFACE_MODE_RMII)
		mac_control |= CPSW_SL_CTL_IFCTL_A;
	if (duplex)
		mac_control |= CPSW_SL_CTL_FULLDUPLEX;

	/* rx_pause/tx_pause */
	if (rx_pause)
		mac_control |= CPSW_SL_CTL_TX_FLOW_EN;

	if (tx_pause)
		mac_control |= CPSW_SL_CTL_RX_FLOW_EN;

	cpsw_sl_ctl_set(port->slave.mac_sl, mac_control);

	/* enable forwarding */
	cpsw_ale_control_set(common->ale, port->port_id, ALE_PORT_STATE, ALE_PORT_STATE_FORWARD);

	am65_cpsw_qos_link_up(ndev, speed);
	netif_tx_wake_all_queues(ndev);
}

static const struct phylink_mac_ops am65_cpsw_phylink_mac_ops = {
	.mac_config = am65_cpsw_nuss_mac_config,
	.mac_link_down = am65_cpsw_nuss_mac_link_down,
	.mac_link_up = am65_cpsw_nuss_mac_link_up,
};

static void am65_cpsw_nuss_slave_disable_unused(struct am65_cpsw_port *port)
{
	struct am65_cpsw_common *common = port->common;

	if (!port->disabled)
		return;

	cpsw_ale_control_set(common->ale, port->port_id,
			     ALE_PORT_STATE, ALE_PORT_STATE_DISABLE);

	cpsw_sl_reset(port->slave.mac_sl, 100);
	cpsw_sl_ctl_reset(port->slave.mac_sl);
}

static void am65_cpsw_nuss_free_tx_chns(void *data)
{
	struct am65_cpsw_common *common = data;
	int i;

	for (i = 0; i < common->tx_ch_num; i++) {
		struct am65_cpsw_tx_chn *tx_chn = &common->tx_chns[i];

		if (!IS_ERR_OR_NULL(tx_chn->desc_pool))
			k3_cppi_desc_pool_destroy(tx_chn->desc_pool);

		if (!IS_ERR_OR_NULL(tx_chn->tx_chn))
			k3_udma_glue_release_tx_chn(tx_chn->tx_chn);

		memset(tx_chn, 0, sizeof(*tx_chn));
	}
}

static void am65_cpsw_nuss_remove_tx_chns(struct am65_cpsw_common *common)
{
	struct device *dev = common->dev;
	int i;

	common->tx_ch_rate_msk = 0;
	for (i = 0; i < common->tx_ch_num; i++) {
		struct am65_cpsw_tx_chn *tx_chn = &common->tx_chns[i];

		if (tx_chn->irq > 0)
			devm_free_irq(dev, tx_chn->irq, tx_chn);

		netif_napi_del(&tx_chn->napi_tx);
	}

	am65_cpsw_nuss_free_tx_chns(common);
}

static int am65_cpsw_nuss_ndev_add_tx_napi(struct am65_cpsw_common *common)
{
	struct device *dev = common->dev;
	struct am65_cpsw_tx_chn *tx_chn;
	int i, ret = 0;

	for (i = 0; i < common->tx_ch_num; i++) {
		tx_chn = &common->tx_chns[i];
<<<<<<< HEAD
=======

		hrtimer_setup(&tx_chn->tx_hrtimer, &am65_cpsw_nuss_tx_timer_callback,
			      CLOCK_MONOTONIC, HRTIMER_MODE_REL_PINNED);
>>>>>>> 75caec0c

		netif_napi_add_tx(common->dma_ndev, &tx_chn->napi_tx,
				  am65_cpsw_nuss_tx_poll);

		netif_napi_add_tx(common->dma_ndev, &tx_chn->napi_tx,
				  am65_cpsw_nuss_tx_poll);

		ret = devm_request_irq(dev, tx_chn->irq,
				       am65_cpsw_nuss_tx_irq,
				       IRQF_TRIGGER_HIGH,
				       tx_chn->tx_chn_name, tx_chn);
		if (ret) {
			dev_err(dev, "failure requesting tx%u irq %u, %d\n",
				tx_chn->id, tx_chn->irq, ret);
			goto err;
		}
	}

	return 0;

err:
	netif_napi_del(&tx_chn->napi_tx);
	for (--i; i >= 0; i--) {
		tx_chn = &common->tx_chns[i];
		devm_free_irq(dev, tx_chn->irq, tx_chn);
		netif_napi_del(&tx_chn->napi_tx);
	}

	return ret;
}

static int am65_cpsw_nuss_init_tx_chns(struct am65_cpsw_common *common)
{
	u32  max_desc_num = ALIGN(AM65_CPSW_MAX_TX_DESC, MAX_SKB_FRAGS);
	struct k3_udma_glue_tx_channel_cfg tx_cfg = { 0 };
	struct device *dev = common->dev;
	struct k3_ring_cfg ring_cfg = {
		.elm_size = K3_RINGACC_RING_ELSIZE_8,
		.mode = K3_RINGACC_RING_MODE_RING,
		.flags = 0
	};
	u32 hdesc_size, hdesc_size_out;
	int i, ret = 0;

	hdesc_size = cppi5_hdesc_calc_size(true, AM65_CPSW_NAV_PS_DATA_SIZE,
					   AM65_CPSW_NAV_SW_DATA_SIZE);

	tx_cfg.swdata_size = AM65_CPSW_NAV_SW_DATA_SIZE;
	tx_cfg.tx_cfg = ring_cfg;
	tx_cfg.txcq_cfg = ring_cfg;
	tx_cfg.tx_cfg.size = max_desc_num;
	tx_cfg.txcq_cfg.size = max_desc_num;

	for (i = 0; i < common->tx_ch_num; i++) {
		struct am65_cpsw_tx_chn *tx_chn = &common->tx_chns[i];

		snprintf(tx_chn->tx_chn_name,
			 sizeof(tx_chn->tx_chn_name), "tx%d", i);

		spin_lock_init(&tx_chn->lock);
		tx_chn->common = common;
		tx_chn->id = i;
		tx_chn->descs_num = max_desc_num;

		tx_chn->tx_chn =
			k3_udma_glue_request_tx_chn(dev,
						    tx_chn->tx_chn_name,
						    &tx_cfg);
		if (IS_ERR(tx_chn->tx_chn)) {
			ret = dev_err_probe(dev, PTR_ERR(tx_chn->tx_chn),
					    "Failed to request tx dma channel\n");
			goto err;
		}
		tx_chn->dma_dev = k3_udma_glue_tx_get_dma_device(tx_chn->tx_chn);

		tx_chn->desc_pool = k3_cppi_desc_pool_create_name(tx_chn->dma_dev,
								  tx_chn->descs_num,
								  hdesc_size,
								  tx_chn->tx_chn_name);
		if (IS_ERR(tx_chn->desc_pool)) {
			ret = PTR_ERR(tx_chn->desc_pool);
			dev_err(dev, "Failed to create poll %d\n", ret);
			goto err;
		}

		hdesc_size_out = k3_cppi_desc_pool_desc_size(tx_chn->desc_pool);
		tx_chn->dsize_log2 = __fls(hdesc_size_out);
		WARN_ON(hdesc_size_out != (1 << tx_chn->dsize_log2));

		tx_chn->irq = k3_udma_glue_tx_get_irq(tx_chn->tx_chn);
		if (tx_chn->irq < 0) {
			dev_err(dev, "Failed to get tx dma irq %d\n",
				tx_chn->irq);
			ret = tx_chn->irq;
			goto err;
		}

		snprintf(tx_chn->tx_chn_name,
			 sizeof(tx_chn->tx_chn_name), "%s-tx%d",
			 dev_name(dev), tx_chn->id);
	}

	ret = am65_cpsw_nuss_ndev_add_tx_napi(common);
	if (ret) {
		dev_err(dev, "Failed to add tx NAPI %d\n", ret);
		goto err;
	}

	return 0;

err:
	am65_cpsw_nuss_free_tx_chns(common);

	return ret;
}

static void am65_cpsw_nuss_free_rx_chns(void *data)
{
	struct am65_cpsw_common *common = data;
	struct am65_cpsw_rx_chn *rx_chn;

	rx_chn = &common->rx_chns;

	if (!IS_ERR_OR_NULL(rx_chn->desc_pool))
		k3_cppi_desc_pool_destroy(rx_chn->desc_pool);

	if (!IS_ERR_OR_NULL(rx_chn->rx_chn))
		k3_udma_glue_release_rx_chn(rx_chn->rx_chn);
}

static void am65_cpsw_nuss_remove_rx_chns(struct am65_cpsw_common *common)
{
	struct device *dev = common->dev;
	struct am65_cpsw_rx_chn *rx_chn;
	struct am65_cpsw_rx_flow *flows;
	int i;

	rx_chn = &common->rx_chns;
	flows = rx_chn->flows;

	for (i = 0; i < common->rx_ch_num_flows; i++) {
		if (!(flows[i].irq < 0))
			devm_free_irq(dev, flows[i].irq, &flows[i]);
		netif_napi_del(&flows[i].napi_rx);
	}

	am65_cpsw_nuss_free_rx_chns(common);

	common->rx_flow_id_base = -1;
}

static int am65_cpsw_nuss_init_rx_chns(struct am65_cpsw_common *common)
{
	struct am65_cpsw_rx_chn *rx_chn = &common->rx_chns;
	struct k3_udma_glue_rx_channel_cfg rx_cfg = { 0 };
	u32  max_desc_num = AM65_CPSW_MAX_RX_DESC;
	struct device *dev = common->dev;
	struct am65_cpsw_rx_flow *flow;
	u32 hdesc_size, hdesc_size_out;
	u32 fdqring_id;
	int i, ret = 0;

	hdesc_size = cppi5_hdesc_calc_size(true, AM65_CPSW_NAV_PS_DATA_SIZE,
					   AM65_CPSW_NAV_SW_DATA_SIZE);

	rx_cfg.swdata_size = AM65_CPSW_NAV_SW_DATA_SIZE;
	rx_cfg.flow_id_num = common->rx_ch_num_flows;
	rx_cfg.flow_id_base = common->rx_flow_id_base;

	/* init all flows */
	rx_chn->dev = dev;
	rx_chn->descs_num = max_desc_num * rx_cfg.flow_id_num;

	for (i = 0; i < common->rx_ch_num_flows; i++) {
		flow = &rx_chn->flows[i];
		flow->page_pool = NULL;
	}

	rx_chn->rx_chn = k3_udma_glue_request_rx_chn(dev, "rx", &rx_cfg);
	if (IS_ERR(rx_chn->rx_chn)) {
		ret = dev_err_probe(dev, PTR_ERR(rx_chn->rx_chn),
				    "Failed to request rx dma channel\n");
		goto err;
	}
	rx_chn->dma_dev = k3_udma_glue_rx_get_dma_device(rx_chn->rx_chn);

	rx_chn->desc_pool = k3_cppi_desc_pool_create_name(rx_chn->dma_dev,
							  rx_chn->descs_num,
							  hdesc_size, "rx");
	if (IS_ERR(rx_chn->desc_pool)) {
		ret = PTR_ERR(rx_chn->desc_pool);
		dev_err(dev, "Failed to create rx poll %d\n", ret);
		goto err;
	}

	hdesc_size_out = k3_cppi_desc_pool_desc_size(rx_chn->desc_pool);
	rx_chn->dsize_log2 = __fls(hdesc_size_out);
	WARN_ON(hdesc_size_out != (1 << rx_chn->dsize_log2));

	common->rx_flow_id_base =
			k3_udma_glue_rx_get_flow_id_base(rx_chn->rx_chn);
	dev_info(dev, "set new flow-id-base %u\n", common->rx_flow_id_base);

	fdqring_id = K3_RINGACC_RING_ID_ANY;
	for (i = 0; i < rx_cfg.flow_id_num; i++) {
		struct k3_ring_cfg rxring_cfg = {
			.elm_size = K3_RINGACC_RING_ELSIZE_8,
			.mode = K3_RINGACC_RING_MODE_RING,
			.flags = 0,
		};
		struct k3_ring_cfg fdqring_cfg = {
			.elm_size = K3_RINGACC_RING_ELSIZE_8,
			.flags = K3_RINGACC_RING_SHARED,
		};
		struct k3_udma_glue_rx_flow_cfg rx_flow_cfg = {
			.rx_cfg = rxring_cfg,
			.rxfdq_cfg = fdqring_cfg,
			.ring_rxq_id = K3_RINGACC_RING_ID_ANY,
			.src_tag_lo_sel =
				K3_UDMA_GLUE_SRC_TAG_LO_USE_REMOTE_SRC_TAG,
		};

		flow = &rx_chn->flows[i];
		flow->id = i;
		flow->common = common;
		flow->irq = -EINVAL;

		rx_flow_cfg.ring_rxfdq0_id = fdqring_id;
		rx_flow_cfg.rx_cfg.size = max_desc_num;
		/* share same FDQ for all flows */
		rx_flow_cfg.rxfdq_cfg.size = max_desc_num * rx_cfg.flow_id_num;
		rx_flow_cfg.rxfdq_cfg.mode = common->pdata.fdqring_mode;

		ret = k3_udma_glue_rx_flow_init(rx_chn->rx_chn,
						i, &rx_flow_cfg);
		if (ret) {
			dev_err(dev, "Failed to init rx flow%d %d\n", i, ret);
			goto err_flow;
		}
		if (!i)
			fdqring_id =
				k3_udma_glue_rx_flow_get_fdq_id(rx_chn->rx_chn,
								i);

		flow->irq = k3_udma_glue_rx_get_irq(rx_chn->rx_chn, i);
		if (flow->irq <= 0) {
			dev_err(dev, "Failed to get rx dma irq %d\n",
				flow->irq);
			ret = flow->irq;
			goto err_flow;
		}

		snprintf(flow->name,
			 sizeof(flow->name), "%s-rx%d",
			 dev_name(dev), i);
		hrtimer_setup(&flow->rx_hrtimer, &am65_cpsw_nuss_rx_timer_callback, CLOCK_MONOTONIC,
			      HRTIMER_MODE_REL_PINNED);

		netif_napi_add(common->dma_ndev, &flow->napi_rx,
			       am65_cpsw_nuss_rx_poll);

		netif_napi_add(common->dma_ndev, &flow->napi_rx,
			       am65_cpsw_nuss_rx_poll);

		ret = devm_request_irq(dev, flow->irq,
				       am65_cpsw_nuss_rx_irq,
				       IRQF_TRIGGER_HIGH,
				       flow->name, flow);
		if (ret) {
			dev_err(dev, "failure requesting rx %d irq %u, %d\n",
				i, flow->irq, ret);
			flow->irq = -EINVAL;
			goto err_request_irq;
		}
	}

	/* setup classifier to route priorities to flows */
	cpsw_ale_classifier_setup_default(common->ale, common->rx_ch_num_flows);

	return 0;

err_request_irq:
	netif_napi_del(&flow->napi_rx);

err_flow:
	for (--i; i >= 0; i--) {
		flow = &rx_chn->flows[i];
		devm_free_irq(dev, flow->irq, flow);
		netif_napi_del(&flow->napi_rx);
	}

err:
	am65_cpsw_nuss_free_rx_chns(common);

	return ret;
}

static int am65_cpsw_nuss_init_host_p(struct am65_cpsw_common *common)
{
	struct am65_cpsw_host *host_p = am65_common_get_host(common);

	host_p->common = common;
	host_p->port_base = common->cpsw_base + AM65_CPSW_NU_PORTS_BASE;
	host_p->stat_base = common->cpsw_base + AM65_CPSW_NU_STATS_BASE;

	return 0;
}

static int am65_cpsw_am654_get_efuse_macid(struct device_node *of_node,
					   int slave, u8 *mac_addr)
{
	u32 mac_lo, mac_hi, offset;
	struct regmap *syscon;

	syscon = syscon_regmap_lookup_by_phandle_args(of_node, "ti,syscon-efuse",
						      1, &offset);
	if (IS_ERR(syscon)) {
		if (PTR_ERR(syscon) == -ENODEV)
			return 0;
		return PTR_ERR(syscon);
	}

	regmap_read(syscon, offset, &mac_lo);
	regmap_read(syscon, offset + 4, &mac_hi);

	mac_addr[0] = (mac_hi >> 8) & 0xff;
	mac_addr[1] = mac_hi & 0xff;
	mac_addr[2] = (mac_lo >> 24) & 0xff;
	mac_addr[3] = (mac_lo >> 16) & 0xff;
	mac_addr[4] = (mac_lo >> 8) & 0xff;
	mac_addr[5] = mac_lo & 0xff;

	return 0;
}

static int am65_cpsw_init_cpts(struct am65_cpsw_common *common)
{
	struct device *dev = common->dev;
	struct device_node *node;
	struct am65_cpts *cpts;
	void __iomem *reg_base;

	if (!IS_ENABLED(CONFIG_TI_K3_AM65_CPTS))
		return 0;

	node = of_get_child_by_name(dev->of_node, "cpts");
	if (!node) {
		dev_err(dev, "%s cpts not found\n", __func__);
		return -ENOENT;
	}

	reg_base = common->cpsw_base + AM65_CPSW_NU_CPTS_BASE;
	cpts = am65_cpts_create(dev, reg_base, node);
	if (IS_ERR(cpts)) {
		int ret = PTR_ERR(cpts);

		of_node_put(node);
		dev_err(dev, "cpts create err %d\n", ret);
		return ret;
	}
	common->cpts = cpts;
	/* Forbid PM runtime if CPTS is running.
	 * K3 CPSWxG modules may completely lose context during ON->OFF
	 * transitions depending on integration.
	 * AM65x/J721E MCU CPSW2G: false
	 * J721E MAIN_CPSW9G: true
	 */
	pm_runtime_forbid(dev);

	return 0;
}

static int am65_cpsw_nuss_init_slave_ports(struct am65_cpsw_common *common)
{
	struct device_node *node, *port_np;
	struct device *dev = common->dev;
	int ret;

	node = of_get_child_by_name(dev->of_node, "ethernet-ports");
	if (!node)
		return -ENOENT;

	for_each_child_of_node(node, port_np) {
		struct am65_cpsw_port *port;
		u32 port_id;

		/* it is not a slave port node, continue */
		if (strcmp(port_np->name, "port"))
			continue;

		ret = of_property_read_u32(port_np, "reg", &port_id);
		if (ret < 0) {
			dev_err(dev, "%pOF error reading port_id %d\n",
				port_np, ret);
			goto of_node_put;
		}

		if (!port_id || port_id > common->port_num) {
			dev_err(dev, "%pOF has invalid port_id %u %s\n",
				port_np, port_id, port_np->name);
			ret = -EINVAL;
			goto of_node_put;
		}

		port = am65_common_get_port(common, port_id);
		port->port_id = port_id;
		port->common = common;
		port->port_base = common->cpsw_base + AM65_CPSW_NU_PORTS_BASE +
				  AM65_CPSW_NU_PORTS_OFFSET * (port_id);
		if (common->pdata.extra_modes)
			port->sgmii_base = common->ss_base + AM65_CPSW_SGMII_BASE * (port_id);
		port->stat_base = common->cpsw_base + AM65_CPSW_NU_STATS_BASE +
				  (AM65_CPSW_NU_STATS_PORT_OFFSET * port_id);
		port->name = of_get_property(port_np, "label", NULL);
		port->fetch_ram_base =
				common->cpsw_base + AM65_CPSW_NU_FRAM_BASE +
				(AM65_CPSW_NU_FRAM_PORT_OFFSET * (port_id - 1));

		port->slave.mac_sl = cpsw_sl_get("am65", dev, port->port_base);
		if (IS_ERR(port->slave.mac_sl)) {
			ret = PTR_ERR(port->slave.mac_sl);
			goto of_node_put;
		}

		port->disabled = !of_device_is_available(port_np);
		if (port->disabled) {
			common->disabled_ports_mask |= BIT(port->port_id);
			continue;
		}

		port->slave.ifphy = devm_of_phy_get(dev, port_np, NULL);
		if (IS_ERR(port->slave.ifphy)) {
			ret = PTR_ERR(port->slave.ifphy);
			dev_err(dev, "%pOF error retrieving port phy: %d\n",
				port_np, ret);
			goto of_node_put;
		}

		/* Initialize the Serdes PHY for the port */
		ret = am65_cpsw_init_serdes_phy(dev, port_np, port);
		if (ret)
			goto of_node_put;

		port->slave.mac_only =
				of_property_read_bool(port_np, "ti,mac-only");

		/* get phy/link info */
		port->slave.port_np = port_np;
		ret = of_get_phy_mode(port_np, &port->slave.phy_if);
		if (ret) {
			dev_err(dev, "%pOF read phy-mode err %d\n",
				port_np, ret);
			goto of_node_put;
		}

		ret = phy_set_mode_ext(port->slave.ifphy, PHY_MODE_ETHERNET, port->slave.phy_if);
		if (ret)
			goto of_node_put;

		ret = of_get_mac_address(port_np, port->slave.mac_addr);
		if (ret) {
			am65_cpsw_am654_get_efuse_macid(port_np,
							port->port_id,
							port->slave.mac_addr);
			if (!is_valid_ether_addr(port->slave.mac_addr)) {
				eth_random_addr(port->slave.mac_addr);
				dev_err(dev, "Use random MAC address\n");
			}
		}

		/* Reset all Queue priorities to 0 */
		writel(0, port->port_base + AM65_CPSW_PN_REG_TX_PRI_MAP);
	}
	of_node_put(node);

	/* is there at least one ext.port */
	if (!(~common->disabled_ports_mask & GENMASK(common->port_num, 1))) {
		dev_err(dev, "No Ext. port are available\n");
		return -ENODEV;
	}

	return 0;

of_node_put:
	of_node_put(port_np);
	of_node_put(node);
	return ret;
}

static void am65_cpsw_nuss_phylink_cleanup(struct am65_cpsw_common *common)
{
	struct am65_cpsw_port *port;
	int i;

	for (i = 0; i < common->port_num; i++) {
		port = &common->ports[i];
		if (port->slave.phylink)
			phylink_destroy(port->slave.phylink);
	}
}

static int
am65_cpsw_nuss_init_port_ndev(struct am65_cpsw_common *common, u32 port_idx)
{
	struct am65_cpsw_ndev_priv *ndev_priv;
	struct device *dev = common->dev;
	struct am65_cpsw_port *port;
	struct phylink *phylink;

	port = &common->ports[port_idx];

	if (port->disabled)
		return 0;

	/* alloc netdev */
	port->ndev = alloc_etherdev_mqs(sizeof(struct am65_cpsw_ndev_priv),
					AM65_CPSW_MAX_QUEUES,
					AM65_CPSW_MAX_QUEUES);
	if (!port->ndev) {
		dev_err(dev, "error allocating slave net_device %u\n",
			port->port_id);
		return -ENOMEM;
	}

	ndev_priv = netdev_priv(port->ndev);
	ndev_priv->port = port;
	ndev_priv->msg_enable = AM65_CPSW_DEBUG;
	mutex_init(&ndev_priv->mm_lock);
	port->qos.link_speed = SPEED_UNKNOWN;
	SET_NETDEV_DEV(port->ndev, dev);
	port->ndev->dev.of_node = port->slave.port_np;

	eth_hw_addr_set(port->ndev, port->slave.mac_addr);

	port->ndev->min_mtu = AM65_CPSW_MIN_PACKET_SIZE;
	port->ndev->max_mtu = AM65_CPSW_MAX_PACKET_SIZE -
			      (VLAN_ETH_HLEN + ETH_FCS_LEN);
	port->ndev->hw_features = NETIF_F_SG |
				  NETIF_F_RXCSUM |
				  NETIF_F_HW_CSUM |
				  NETIF_F_HW_TC;
	port->ndev->features = port->ndev->hw_features |
			       NETIF_F_HW_VLAN_CTAG_FILTER;
	port->ndev->xdp_features = NETDEV_XDP_ACT_BASIC |
				   NETDEV_XDP_ACT_REDIRECT |
				   NETDEV_XDP_ACT_NDO_XMIT;
	port->ndev->vlan_features |=  NETIF_F_SG;
	port->ndev->netdev_ops = &am65_cpsw_nuss_netdev_ops;
	port->ndev->ethtool_ops = &am65_cpsw_ethtool_ops_slave;

	/* Configuring Phylink */
	port->slave.phylink_config.dev = &port->ndev->dev;
	port->slave.phylink_config.type = PHYLINK_NETDEV;
	port->slave.phylink_config.mac_capabilities = MAC_SYM_PAUSE | MAC_10 | MAC_100 |
						      MAC_1000FD | MAC_5000FD;
	port->slave.phylink_config.mac_managed_pm = true; /* MAC does PM */

	switch (port->slave.phy_if) {
	case PHY_INTERFACE_MODE_RGMII:
	case PHY_INTERFACE_MODE_RGMII_ID:
	case PHY_INTERFACE_MODE_RGMII_RXID:
	case PHY_INTERFACE_MODE_RGMII_TXID:
		phy_interface_set_rgmii(port->slave.phylink_config.supported_interfaces);
		break;

	case PHY_INTERFACE_MODE_RMII:
		__set_bit(PHY_INTERFACE_MODE_RMII,
			  port->slave.phylink_config.supported_interfaces);
		break;

	case PHY_INTERFACE_MODE_QSGMII:
	case PHY_INTERFACE_MODE_SGMII:
	case PHY_INTERFACE_MODE_USXGMII:
		if (common->pdata.extra_modes & BIT(port->slave.phy_if)) {
			__set_bit(port->slave.phy_if,
				  port->slave.phylink_config.supported_interfaces);
		} else {
			dev_err(dev, "selected phy-mode is not supported\n");
			return -EOPNOTSUPP;
		}
		break;

	default:
		dev_err(dev, "selected phy-mode is not supported\n");
		return -EOPNOTSUPP;
	}

	phylink = phylink_create(&port->slave.phylink_config,
				 of_fwnode_handle(port->slave.port_np),
				 port->slave.phy_if,
				 &am65_cpsw_phylink_mac_ops);
	if (IS_ERR(phylink))
		return PTR_ERR(phylink);

	port->slave.phylink = phylink;

	/* Disable TX checksum offload by default due to HW bug */
	if (common->pdata.quirks & AM65_CPSW_QUIRK_I2027_NO_TX_CSUM)
		port->ndev->features &= ~NETIF_F_HW_CSUM;

	port->ndev->pcpu_stat_type = NETDEV_PCPU_STAT_TSTATS;
	port->xdp_prog = NULL;

	if (!common->dma_ndev)
		common->dma_ndev = port->ndev;

	return 0;
}

static int am65_cpsw_nuss_init_ndevs(struct am65_cpsw_common *common)
{
	int ret;
	int i;

	for (i = 0; i < common->port_num; i++) {
		ret = am65_cpsw_nuss_init_port_ndev(common, i);
		if (ret)
			return ret;
	}

	return ret;
}

static void am65_cpsw_nuss_cleanup_ndev(struct am65_cpsw_common *common)
{
	struct am65_cpsw_port *port;
	int i;

	for (i = 0; i < common->port_num; i++) {
		port = &common->ports[i];
		if (!port->ndev)
			continue;
		if (port->ndev->reg_state == NETREG_REGISTERED)
			unregister_netdev(port->ndev);
		free_netdev(port->ndev);
		port->ndev = NULL;
	}
}

static void am65_cpsw_port_offload_fwd_mark_update(struct am65_cpsw_common *common)
{
	int set_val = 0;
	int i;

	if (common->br_members == (GENMASK(common->port_num, 1) & ~common->disabled_ports_mask))
		set_val = 1;

	dev_dbg(common->dev, "set offload_fwd_mark %d\n", set_val);

	for (i = 1; i <= common->port_num; i++) {
		struct am65_cpsw_port *port = am65_common_get_port(common, i);
		struct am65_cpsw_ndev_priv *priv;

		if (!port->ndev)
			continue;

		priv = am65_ndev_to_priv(port->ndev);
		priv->offload_fwd_mark = set_val;
	}
}

bool am65_cpsw_port_dev_check(const struct net_device *ndev)
{
	if (ndev->netdev_ops == &am65_cpsw_nuss_netdev_ops) {
		struct am65_cpsw_common *common = am65_ndev_to_common(ndev);

		return !common->is_emac_mode;
	}

	return false;
}

static int am65_cpsw_netdevice_port_link(struct net_device *ndev,
					 struct net_device *br_ndev,
					 struct netlink_ext_ack *extack)
{
	struct am65_cpsw_common *common = am65_ndev_to_common(ndev);
	struct am65_cpsw_ndev_priv *priv = am65_ndev_to_priv(ndev);
	int err;

	if (!common->br_members) {
		common->hw_bridge_dev = br_ndev;
	} else {
		/* This is adding the port to a second bridge, this is
		 * unsupported
		 */
		if (common->hw_bridge_dev != br_ndev)
			return -EOPNOTSUPP;
	}

	err = switchdev_bridge_port_offload(ndev, ndev, NULL, NULL, NULL,
					    false, extack);
	if (err)
		return err;

	common->br_members |= BIT(priv->port->port_id);

	am65_cpsw_port_offload_fwd_mark_update(common);

	return NOTIFY_DONE;
}

static void am65_cpsw_netdevice_port_unlink(struct net_device *ndev)
{
	struct am65_cpsw_common *common = am65_ndev_to_common(ndev);
	struct am65_cpsw_ndev_priv *priv = am65_ndev_to_priv(ndev);

	switchdev_bridge_port_unoffload(ndev, NULL, NULL, NULL);

	common->br_members &= ~BIT(priv->port->port_id);

	am65_cpsw_port_offload_fwd_mark_update(common);

	if (!common->br_members)
		common->hw_bridge_dev = NULL;
}

/* netdev notifier */
static int am65_cpsw_netdevice_event(struct notifier_block *unused,
				     unsigned long event, void *ptr)
{
	struct netlink_ext_ack *extack = netdev_notifier_info_to_extack(ptr);
	struct net_device *ndev = netdev_notifier_info_to_dev(ptr);
	struct netdev_notifier_changeupper_info *info;
	int ret = NOTIFY_DONE;

	if (!am65_cpsw_port_dev_check(ndev))
		return NOTIFY_DONE;

	switch (event) {
	case NETDEV_CHANGEUPPER:
		info = ptr;

		if (netif_is_bridge_master(info->upper_dev)) {
			if (info->linking)
				ret = am65_cpsw_netdevice_port_link(ndev,
								    info->upper_dev,
								    extack);
			else
				am65_cpsw_netdevice_port_unlink(ndev);
		}
		break;
	default:
		return NOTIFY_DONE;
	}

	return notifier_from_errno(ret);
}

static int am65_cpsw_register_notifiers(struct am65_cpsw_common *cpsw)
{
	int ret = 0;

	if (AM65_CPSW_IS_CPSW2G(cpsw) ||
	    !IS_REACHABLE(CONFIG_TI_K3_AM65_CPSW_SWITCHDEV))
		return 0;

	cpsw->am65_cpsw_netdevice_nb.notifier_call = &am65_cpsw_netdevice_event;
	ret = register_netdevice_notifier(&cpsw->am65_cpsw_netdevice_nb);
	if (ret) {
		dev_err(cpsw->dev, "can't register netdevice notifier\n");
		return ret;
	}

	ret = am65_cpsw_switchdev_register_notifiers(cpsw);
	if (ret)
		unregister_netdevice_notifier(&cpsw->am65_cpsw_netdevice_nb);

	return ret;
}

static void am65_cpsw_unregister_notifiers(struct am65_cpsw_common *cpsw)
{
	if (AM65_CPSW_IS_CPSW2G(cpsw) ||
	    !IS_REACHABLE(CONFIG_TI_K3_AM65_CPSW_SWITCHDEV))
		return;

	am65_cpsw_switchdev_unregister_notifiers(cpsw);
	unregister_netdevice_notifier(&cpsw->am65_cpsw_netdevice_nb);
}

static const struct devlink_ops am65_cpsw_devlink_ops = {};

static void am65_cpsw_init_stp_ale_entry(struct am65_cpsw_common *cpsw)
{
	cpsw_ale_add_mcast(cpsw->ale, eth_stp_addr, ALE_PORT_HOST, ALE_SUPER, 0,
			   ALE_MCAST_BLOCK_LEARN_FWD);
}

static void am65_cpsw_init_host_port_switch(struct am65_cpsw_common *common)
{
	struct am65_cpsw_host *host = am65_common_get_host(common);

	writel(common->default_vlan, host->port_base + AM65_CPSW_PORT_VLAN_REG_OFFSET);

	am65_cpsw_init_stp_ale_entry(common);

	cpsw_ale_control_set(common->ale, HOST_PORT_NUM, ALE_P0_UNI_FLOOD, 1);
	dev_dbg(common->dev, "Set P0_UNI_FLOOD\n");
	cpsw_ale_control_set(common->ale, HOST_PORT_NUM, ALE_PORT_NOLEARN, 0);
}

static void am65_cpsw_init_host_port_emac(struct am65_cpsw_common *common)
{
	struct am65_cpsw_host *host = am65_common_get_host(common);

	writel(0, host->port_base + AM65_CPSW_PORT_VLAN_REG_OFFSET);

	cpsw_ale_control_set(common->ale, HOST_PORT_NUM, ALE_P0_UNI_FLOOD, 0);
	dev_dbg(common->dev, "unset P0_UNI_FLOOD\n");

	/* learning make no sense in multi-mac mode */
	cpsw_ale_control_set(common->ale, HOST_PORT_NUM, ALE_PORT_NOLEARN, 1);
}

static int am65_cpsw_dl_switch_mode_get(struct devlink *dl, u32 id,
					struct devlink_param_gset_ctx *ctx)
{
	struct am65_cpsw_devlink *dl_priv = devlink_priv(dl);
	struct am65_cpsw_common *common = dl_priv->common;

	dev_dbg(common->dev, "%s id:%u\n", __func__, id);

	if (id != AM65_CPSW_DL_PARAM_SWITCH_MODE)
		return -EOPNOTSUPP;

	ctx->val.vbool = !common->is_emac_mode;

	return 0;
}

static void am65_cpsw_init_port_emac_ale(struct  am65_cpsw_port *port)
{
	struct am65_cpsw_slave_data *slave = &port->slave;
	struct am65_cpsw_common *common = port->common;
	u32 port_mask;

	writel(slave->port_vlan, port->port_base + AM65_CPSW_PORT_VLAN_REG_OFFSET);

	if (slave->mac_only)
		/* enable mac-only mode on port */
		cpsw_ale_control_set(common->ale, port->port_id,
				     ALE_PORT_MACONLY, 1);

	cpsw_ale_control_set(common->ale, port->port_id, ALE_PORT_NOLEARN, 1);

	port_mask = BIT(port->port_id) | ALE_PORT_HOST;

	cpsw_ale_add_ucast(common->ale, port->ndev->dev_addr,
			   HOST_PORT_NUM, ALE_SECURE, slave->port_vlan);
	cpsw_ale_add_mcast(common->ale, port->ndev->broadcast,
			   port_mask, ALE_VLAN, slave->port_vlan, ALE_MCAST_FWD_2);
}

static void am65_cpsw_init_port_switch_ale(struct am65_cpsw_port *port)
{
	struct am65_cpsw_slave_data *slave = &port->slave;
	struct am65_cpsw_common *cpsw = port->common;
	u32 port_mask;

	cpsw_ale_control_set(cpsw->ale, port->port_id,
			     ALE_PORT_NOLEARN, 0);

	cpsw_ale_add_ucast(cpsw->ale, port->ndev->dev_addr,
			   HOST_PORT_NUM, ALE_SECURE | ALE_BLOCKED | ALE_VLAN,
			   slave->port_vlan);

	port_mask = BIT(port->port_id) | ALE_PORT_HOST;

	cpsw_ale_add_mcast(cpsw->ale, port->ndev->broadcast,
			   port_mask, ALE_VLAN, slave->port_vlan,
			   ALE_MCAST_FWD_2);

	writel(slave->port_vlan, port->port_base + AM65_CPSW_PORT_VLAN_REG_OFFSET);

	cpsw_ale_control_set(cpsw->ale, port->port_id,
			     ALE_PORT_MACONLY, 0);
}

static int am65_cpsw_dl_switch_mode_set(struct devlink *dl, u32 id,
					struct devlink_param_gset_ctx *ctx,
					struct netlink_ext_ack *extack)
{
	struct am65_cpsw_devlink *dl_priv = devlink_priv(dl);
	struct am65_cpsw_common *cpsw = dl_priv->common;
	bool switch_en = ctx->val.vbool;
	bool if_running = false;
	int i;

	dev_dbg(cpsw->dev, "%s id:%u\n", __func__, id);

	if (id != AM65_CPSW_DL_PARAM_SWITCH_MODE)
		return -EOPNOTSUPP;

	if (switch_en == !cpsw->is_emac_mode)
		return 0;

	if (!switch_en && cpsw->br_members) {
		dev_err(cpsw->dev, "Remove ports from bridge before disabling switch mode\n");
		return -EINVAL;
	}

	rtnl_lock();

	cpsw->is_emac_mode = !switch_en;

	for (i = 0; i < cpsw->port_num; i++) {
		struct net_device *sl_ndev = cpsw->ports[i].ndev;

		if (!sl_ndev || !netif_running(sl_ndev))
			continue;

		if_running = true;
	}

	if (!if_running) {
		/* all ndevs are down */
		for (i = 0; i < cpsw->port_num; i++) {
			struct net_device *sl_ndev = cpsw->ports[i].ndev;
			struct am65_cpsw_slave_data *slave;

			if (!sl_ndev)
				continue;

			slave = am65_ndev_to_slave(sl_ndev);
			if (switch_en)
				slave->port_vlan = cpsw->default_vlan;
			else
				slave->port_vlan = 0;
		}

		goto exit;
	}

	cpsw_ale_control_set(cpsw->ale, 0, ALE_BYPASS, 1);
	/* clean up ALE table */
	cpsw_ale_control_set(cpsw->ale, HOST_PORT_NUM, ALE_CLEAR, 1);
	cpsw_ale_control_get(cpsw->ale, HOST_PORT_NUM, ALE_AGEOUT);

	if (switch_en) {
		dev_info(cpsw->dev, "Enable switch mode\n");

		am65_cpsw_init_host_port_switch(cpsw);

		for (i = 0; i < cpsw->port_num; i++) {
			struct net_device *sl_ndev = cpsw->ports[i].ndev;
			struct am65_cpsw_slave_data *slave;
			struct am65_cpsw_port *port;

			if (!sl_ndev)
				continue;

			port = am65_ndev_to_port(sl_ndev);
			slave = am65_ndev_to_slave(sl_ndev);
			slave->port_vlan = cpsw->default_vlan;

			if (netif_running(sl_ndev))
				am65_cpsw_init_port_switch_ale(port);
		}

	} else {
		dev_info(cpsw->dev, "Disable switch mode\n");

		am65_cpsw_init_host_port_emac(cpsw);

		for (i = 0; i < cpsw->port_num; i++) {
			struct net_device *sl_ndev = cpsw->ports[i].ndev;
			struct am65_cpsw_port *port;

			if (!sl_ndev)
				continue;

			port = am65_ndev_to_port(sl_ndev);
			port->slave.port_vlan = 0;
			if (netif_running(sl_ndev))
				am65_cpsw_init_port_emac_ale(port);
		}
	}
	cpsw_ale_control_set(cpsw->ale, HOST_PORT_NUM, ALE_BYPASS, 0);
exit:
	rtnl_unlock();

	return 0;
}

static const struct devlink_param am65_cpsw_devlink_params[] = {
	DEVLINK_PARAM_DRIVER(AM65_CPSW_DL_PARAM_SWITCH_MODE, "switch_mode",
			     DEVLINK_PARAM_TYPE_BOOL,
			     BIT(DEVLINK_PARAM_CMODE_RUNTIME),
			     am65_cpsw_dl_switch_mode_get,
			     am65_cpsw_dl_switch_mode_set, NULL),
};

static int am65_cpsw_nuss_register_devlink(struct am65_cpsw_common *common)
{
	struct devlink_port_attrs attrs = {};
	struct am65_cpsw_devlink *dl_priv;
	struct device *dev = common->dev;
	struct devlink_port *dl_port;
	struct am65_cpsw_port *port;
	int ret = 0;
	int i;

	common->devlink =
		devlink_alloc(&am65_cpsw_devlink_ops, sizeof(*dl_priv), dev);
	if (!common->devlink)
		return -ENOMEM;

	dl_priv = devlink_priv(common->devlink);
	dl_priv->common = common;

	/* Provide devlink hook to switch mode when multiple external ports
	 * are present NUSS switchdev driver is enabled.
	 */
	if (!AM65_CPSW_IS_CPSW2G(common) &&
	    IS_ENABLED(CONFIG_TI_K3_AM65_CPSW_SWITCHDEV)) {
		ret = devlink_params_register(common->devlink,
					      am65_cpsw_devlink_params,
					      ARRAY_SIZE(am65_cpsw_devlink_params));
		if (ret) {
			dev_err(dev, "devlink params reg fail ret:%d\n", ret);
			goto dl_unreg;
		}
	}

	for (i = 1; i <= common->port_num; i++) {
		port = am65_common_get_port(common, i);
		dl_port = &port->devlink_port;

		if (port->ndev)
			attrs.flavour = DEVLINK_PORT_FLAVOUR_PHYSICAL;
		else
			attrs.flavour = DEVLINK_PORT_FLAVOUR_UNUSED;
		attrs.phys.port_number = port->port_id;
		attrs.switch_id.id_len = sizeof(resource_size_t);
		memcpy(attrs.switch_id.id, common->switch_id, attrs.switch_id.id_len);
		devlink_port_attrs_set(dl_port, &attrs);

		ret = devlink_port_register(common->devlink, dl_port, port->port_id);
		if (ret) {
			dev_err(dev, "devlink_port reg fail for port %d, ret:%d\n",
				port->port_id, ret);
			goto dl_port_unreg;
		}
	}
	devlink_register(common->devlink);
	return ret;

dl_port_unreg:
	for (i = i - 1; i >= 1; i--) {
		port = am65_common_get_port(common, i);
		dl_port = &port->devlink_port;

		devlink_port_unregister(dl_port);
	}
dl_unreg:
	devlink_free(common->devlink);
	return ret;
}

static void am65_cpsw_unregister_devlink(struct am65_cpsw_common *common)
{
	struct devlink_port *dl_port;
	struct am65_cpsw_port *port;
	int i;

	devlink_unregister(common->devlink);

	for (i = 1; i <= common->port_num; i++) {
		port = am65_common_get_port(common, i);
		dl_port = &port->devlink_port;

		devlink_port_unregister(dl_port);
	}

	if (!AM65_CPSW_IS_CPSW2G(common) &&
	    IS_ENABLED(CONFIG_TI_K3_AM65_CPSW_SWITCHDEV))
		devlink_params_unregister(common->devlink,
					  am65_cpsw_devlink_params,
					  ARRAY_SIZE(am65_cpsw_devlink_params));

	devlink_free(common->devlink);
}

static int am65_cpsw_nuss_register_ndevs(struct am65_cpsw_common *common)
{
	struct am65_cpsw_rx_chn *rx_chan = &common->rx_chns;
	struct am65_cpsw_tx_chn *tx_chan = common->tx_chns;
	struct device *dev = common->dev;
	struct am65_cpsw_port *port;
	int ret = 0, i;

	/* init tx channels */
	ret = am65_cpsw_nuss_init_tx_chns(common);
	if (ret)
		return ret;
	ret = am65_cpsw_nuss_init_rx_chns(common);
	if (ret)
		goto err_remove_tx;

	/* The DMA Channels are not guaranteed to be in a clean state.
	 * Reset and disable them to ensure that they are back to the
	 * clean state and ready to be used.
	 */
	for (i = 0; i < common->tx_ch_num; i++) {
		k3_udma_glue_reset_tx_chn(tx_chan[i].tx_chn, &tx_chan[i],
					  am65_cpsw_nuss_tx_cleanup);
		k3_udma_glue_disable_tx_chn(tx_chan[i].tx_chn);
	}

	for (i = 0; i < common->rx_ch_num_flows; i++)
		k3_udma_glue_reset_rx_chn(rx_chan->rx_chn, i,
					  rx_chan,
					  am65_cpsw_nuss_rx_cleanup);

	k3_udma_glue_disable_rx_chn(rx_chan->rx_chn);

	ret = am65_cpsw_nuss_register_devlink(common);
	if (ret)
		goto err_remove_rx;

	for (i = 0; i < common->port_num; i++) {
		port = &common->ports[i];

		if (!port->ndev)
			continue;

		SET_NETDEV_DEVLINK_PORT(port->ndev, &port->devlink_port);

		ret = register_netdev(port->ndev);
		if (ret) {
			dev_err(dev, "error registering slave net device%i %d\n",
				i, ret);
			goto err_cleanup_ndev;
		}
	}

	ret = am65_cpsw_register_notifiers(common);
	if (ret)
		goto err_cleanup_ndev;

	/* can't auto unregister ndev using devm_add_action() due to
	 * devres release sequence in DD core for DMA
	 */

	return 0;

err_cleanup_ndev:
	am65_cpsw_nuss_cleanup_ndev(common);
	am65_cpsw_unregister_devlink(common);
err_remove_rx:
	am65_cpsw_nuss_remove_rx_chns(common);
err_remove_tx:
	am65_cpsw_nuss_remove_tx_chns(common);

	return ret;
}

int am65_cpsw_nuss_update_tx_rx_chns(struct am65_cpsw_common *common,
				     int num_tx, int num_rx)
{
	int ret;

	am65_cpsw_nuss_remove_tx_chns(common);
	am65_cpsw_nuss_remove_rx_chns(common);

	common->tx_ch_num = num_tx;
	common->rx_ch_num_flows = num_rx;
	ret = am65_cpsw_nuss_init_tx_chns(common);
	if (ret)
		return ret;

	ret = am65_cpsw_nuss_init_rx_chns(common);
	if (ret)
		am65_cpsw_nuss_remove_tx_chns(common);

	return ret;
}

struct am65_cpsw_soc_pdata {
	u32	quirks_dis;
};

static const struct am65_cpsw_soc_pdata am65x_soc_sr2_0 = {
	.quirks_dis = AM65_CPSW_QUIRK_I2027_NO_TX_CSUM,
};

static const struct soc_device_attribute am65_cpsw_socinfo[] = {
	{ .family = "AM65X",
	  .revision = "SR2.0",
	  .data = &am65x_soc_sr2_0
	},
	{/* sentinel */}
};

static const struct am65_cpsw_pdata am65x_sr1_0 = {
	.quirks = AM65_CPSW_QUIRK_I2027_NO_TX_CSUM,
	.ale_dev_id = "am65x-cpsw2g",
	.fdqring_mode = K3_RINGACC_RING_MODE_MESSAGE,
};

static const struct am65_cpsw_pdata j721e_pdata = {
	.quirks = 0,
	.ale_dev_id = "am65x-cpsw2g",
	.fdqring_mode = K3_RINGACC_RING_MODE_MESSAGE,
};

static const struct am65_cpsw_pdata am64x_cpswxg_pdata = {
	.quirks = AM64_CPSW_QUIRK_DMA_RX_TDOWN_IRQ,
	.ale_dev_id = "am64-cpswxg",
	.fdqring_mode = K3_RINGACC_RING_MODE_RING,
};

static const struct am65_cpsw_pdata j7200_cpswxg_pdata = {
	.quirks = 0,
	.ale_dev_id = "am64-cpswxg",
	.fdqring_mode = K3_RINGACC_RING_MODE_RING,
	.extra_modes = BIT(PHY_INTERFACE_MODE_QSGMII) | BIT(PHY_INTERFACE_MODE_SGMII) |
		       BIT(PHY_INTERFACE_MODE_USXGMII),
};

static const struct am65_cpsw_pdata j721e_cpswxg_pdata = {
	.quirks = 0,
	.ale_dev_id = "am64-cpswxg",
	.fdqring_mode = K3_RINGACC_RING_MODE_MESSAGE,
	.extra_modes = BIT(PHY_INTERFACE_MODE_QSGMII) | BIT(PHY_INTERFACE_MODE_SGMII),
};

static const struct am65_cpsw_pdata j784s4_cpswxg_pdata = {
	.quirks = 0,
	.ale_dev_id = "am64-cpswxg",
	.fdqring_mode = K3_RINGACC_RING_MODE_MESSAGE,
	.extra_modes = BIT(PHY_INTERFACE_MODE_QSGMII) | BIT(PHY_INTERFACE_MODE_SGMII) |
		       BIT(PHY_INTERFACE_MODE_USXGMII),
};

static const struct of_device_id am65_cpsw_nuss_of_mtable[] = {
	{ .compatible = "ti,am654-cpsw-nuss", .data = &am65x_sr1_0},
	{ .compatible = "ti,j721e-cpsw-nuss", .data = &j721e_pdata},
	{ .compatible = "ti,am642-cpsw-nuss", .data = &am64x_cpswxg_pdata},
	{ .compatible = "ti,j7200-cpswxg-nuss", .data = &j7200_cpswxg_pdata},
	{ .compatible = "ti,j721e-cpswxg-nuss", .data = &j721e_cpswxg_pdata},
	{ .compatible = "ti,j784s4-cpswxg-nuss", .data = &j784s4_cpswxg_pdata},
	{ /* sentinel */ },
};
MODULE_DEVICE_TABLE(of, am65_cpsw_nuss_of_mtable);

static void am65_cpsw_nuss_apply_socinfo(struct am65_cpsw_common *common)
{
	const struct soc_device_attribute *soc;

	soc = soc_device_match(am65_cpsw_socinfo);
	if (soc && soc->data) {
		const struct am65_cpsw_soc_pdata *socdata = soc->data;

		/* disable quirks */
		common->pdata.quirks &= ~socdata->quirks_dis;
	}
}

static int am65_cpsw_nuss_probe(struct platform_device *pdev)
{
	struct cpsw_ale_params ale_params = { 0 };
	const struct of_device_id *of_id;
	struct device *dev = &pdev->dev;
	struct am65_cpsw_common *common;
	struct device_node *node;
	struct resource *res;
	struct clk *clk;
	int ale_entries;
	__be64 id_temp;
	int ret, i;

	BUILD_BUG_ON_MSG(sizeof(struct am65_cpsw_tx_swdata) > AM65_CPSW_NAV_SW_DATA_SIZE,
			 "TX SW_DATA size exceeds AM65_CPSW_NAV_SW_DATA_SIZE");
	BUILD_BUG_ON_MSG(sizeof(struct am65_cpsw_swdata) > AM65_CPSW_NAV_SW_DATA_SIZE,
			 "SW_DATA size exceeds AM65_CPSW_NAV_SW_DATA_SIZE");
	common = devm_kzalloc(dev, sizeof(struct am65_cpsw_common), GFP_KERNEL);
	if (!common)
		return -ENOMEM;
	common->dev = dev;

	of_id = of_match_device(am65_cpsw_nuss_of_mtable, dev);
	if (!of_id)
		return -EINVAL;
	common->pdata = *(const struct am65_cpsw_pdata *)of_id->data;

	am65_cpsw_nuss_apply_socinfo(common);

	res = platform_get_resource_byname(pdev, IORESOURCE_MEM, "cpsw_nuss");
	common->ss_base = devm_ioremap_resource(&pdev->dev, res);
	if (IS_ERR(common->ss_base))
		return PTR_ERR(common->ss_base);
	common->cpsw_base = common->ss_base + AM65_CPSW_CPSW_NU_BASE;
	/* Use device's physical base address as switch id */
	id_temp = cpu_to_be64(res->start);
	memcpy(common->switch_id, &id_temp, sizeof(res->start));

	node = of_get_child_by_name(dev->of_node, "ethernet-ports");
	if (!node)
		return -ENOENT;
	common->port_num = of_get_child_count(node);
	of_node_put(node);
	if (common->port_num < 1 || common->port_num > AM65_CPSW_MAX_PORTS)
		return -ENOENT;

	common->rx_flow_id_base = -1;
	init_completion(&common->tdown_complete);
	common->tx_ch_num = AM65_CPSW_DEFAULT_TX_CHNS;
	common->rx_ch_num_flows = AM65_CPSW_DEFAULT_RX_CHN_FLOWS;
	common->pf_p0_rx_ptype_rrobin = true;
	common->default_vlan = 1;

	common->ports = devm_kcalloc(dev, common->port_num,
				     sizeof(*common->ports),
				     GFP_KERNEL);
	if (!common->ports)
		return -ENOMEM;

	clk = devm_clk_get(dev, "fck");
	if (IS_ERR(clk))
		return dev_err_probe(dev, PTR_ERR(clk), "getting fck clock\n");
	common->bus_freq = clk_get_rate(clk);

	pm_runtime_enable(dev);
	ret = pm_runtime_resume_and_get(dev);
	if (ret < 0) {
		pm_runtime_disable(dev);
		return ret;
	}

	node = of_get_child_by_name(dev->of_node, "mdio");
	if (!node) {
		dev_warn(dev, "MDIO node not found\n");
	} else if (of_device_is_available(node)) {
		struct platform_device *mdio_pdev;

		mdio_pdev = of_platform_device_create(node, NULL, dev);
		if (!mdio_pdev) {
			ret = -ENODEV;
			goto err_pm_clear;
		}

		common->mdio_dev =  &mdio_pdev->dev;
	}
	of_node_put(node);

	am65_cpsw_nuss_get_ver(common);

	ret = am65_cpsw_nuss_init_host_p(common);
	if (ret)
		goto err_of_clear;

	ret = am65_cpsw_nuss_init_slave_ports(common);
	if (ret)
		goto err_of_clear;

	/* init common data */
	ale_params.dev = dev;
	ale_params.ale_ageout = AM65_CPSW_ALE_AGEOUT_DEFAULT;
	ale_params.ale_ports = common->port_num + 1;
	ale_params.ale_regs = common->cpsw_base + AM65_CPSW_NU_ALE_BASE;
	ale_params.dev_id = common->pdata.ale_dev_id;
	ale_params.bus_freq = common->bus_freq;

	common->ale = cpsw_ale_create(&ale_params);
	if (IS_ERR(common->ale)) {
		dev_err(dev, "error initializing ale engine\n");
		ret = PTR_ERR(common->ale);
		goto err_of_clear;
	}

	ale_entries = common->ale->params.ale_entries;
	common->ale_context = devm_kzalloc(dev,
					   ale_entries * ALE_ENTRY_WORDS * sizeof(u32),
					   GFP_KERNEL);
	ret = am65_cpsw_init_cpts(common);
	if (ret)
		goto err_of_clear;

	/* init ports */
	for (i = 0; i < common->port_num; i++)
		am65_cpsw_nuss_slave_disable_unused(&common->ports[i]);

	dev_set_drvdata(dev, common);

	common->is_emac_mode = true;

	ret = am65_cpsw_nuss_init_ndevs(common);
	if (ret)
		goto err_ndevs_clear;

	ret = am65_cpsw_nuss_register_ndevs(common);
	if (ret)
		goto err_ndevs_clear;

	pm_runtime_put(dev);
	return 0;

err_ndevs_clear:
	am65_cpsw_nuss_cleanup_ndev(common);
	am65_cpsw_nuss_phylink_cleanup(common);
	am65_cpts_release(common->cpts);
err_of_clear:
	if (common->mdio_dev)
		of_platform_device_destroy(common->mdio_dev, NULL);
err_pm_clear:
	pm_runtime_put_sync(dev);
	pm_runtime_disable(dev);
	return ret;
}

static void am65_cpsw_nuss_remove(struct platform_device *pdev)
{
	struct device *dev = &pdev->dev;
	struct am65_cpsw_common *common;
	int ret;

	common = dev_get_drvdata(dev);

	ret = pm_runtime_resume_and_get(&pdev->dev);
	if (ret < 0) {
		/* Note, if this error path is taken, we're leaking some
		 * resources.
		 */
		dev_err(&pdev->dev, "Failed to resume device (%pe)\n",
			ERR_PTR(ret));
		return;
	}

	am65_cpsw_unregister_notifiers(common);

	/* must unregister ndevs here because DD release_driver routine calls
	 * dma_deconfigure(dev) before devres_release_all(dev)
	 */
	am65_cpsw_nuss_cleanup_ndev(common);
	am65_cpsw_unregister_devlink(common);
	am65_cpsw_nuss_remove_rx_chns(common);
	am65_cpsw_nuss_remove_tx_chns(common);
	am65_cpsw_nuss_phylink_cleanup(common);
	am65_cpts_release(common->cpts);
	am65_cpsw_disable_serdes_phy(common);

	if (common->mdio_dev)
		of_platform_device_destroy(common->mdio_dev, NULL);

	pm_runtime_put_sync(&pdev->dev);
	pm_runtime_disable(&pdev->dev);
}

static int am65_cpsw_nuss_suspend(struct device *dev)
{
	struct am65_cpsw_common *common = dev_get_drvdata(dev);
	struct am65_cpsw_host *host_p = am65_common_get_host(common);
	struct am65_cpsw_port *port;
	struct net_device *ndev;
	int i, ret;

	cpsw_ale_dump(common->ale, common->ale_context);
	host_p->vid_context = readl(host_p->port_base + AM65_CPSW_PORT_VLAN_REG_OFFSET);
	for (i = 0; i < common->port_num; i++) {
		port = &common->ports[i];
		ndev = port->ndev;

		if (!ndev)
			continue;

		port->vid_context = readl(port->port_base + AM65_CPSW_PORT_VLAN_REG_OFFSET);
		netif_device_detach(ndev);
		if (netif_running(ndev)) {
			rtnl_lock();
			ret = am65_cpsw_nuss_ndo_slave_stop(ndev);
			rtnl_unlock();
			if (ret < 0) {
				netdev_err(ndev, "failed to stop: %d", ret);
				return ret;
			}
		}
	}

	am65_cpts_suspend(common->cpts);

	am65_cpsw_nuss_remove_rx_chns(common);
	am65_cpsw_nuss_remove_tx_chns(common);

	return 0;
}

static int am65_cpsw_nuss_resume(struct device *dev)
{
	struct am65_cpsw_common *common = dev_get_drvdata(dev);
	struct am65_cpsw_host *host_p = am65_common_get_host(common);
	struct am65_cpsw_port *port;
	struct net_device *ndev;
	int i, ret;

	ret = am65_cpsw_nuss_init_tx_chns(common);
	if (ret)
		return ret;
	ret = am65_cpsw_nuss_init_rx_chns(common);
	if (ret) {
		am65_cpsw_nuss_remove_tx_chns(common);
		return ret;
	}

	/* If RX IRQ was disabled before suspend, keep it disabled */
	for (i = 0; i < common->rx_ch_num_flows; i++) {
		if (common->rx_chns.flows[i].irq_disabled)
			disable_irq(common->rx_chns.flows[i].irq);
	}

	am65_cpts_resume(common->cpts);

	for (i = 0; i < common->port_num; i++) {
		port = &common->ports[i];
		ndev = port->ndev;

		if (!ndev)
			continue;

		if (netif_running(ndev)) {
			rtnl_lock();
			ret = am65_cpsw_nuss_ndo_slave_open(ndev);
			rtnl_unlock();
			if (ret < 0) {
				netdev_err(ndev, "failed to start: %d", ret);
				return ret;
			}
		}

		netif_device_attach(ndev);
		writel(port->vid_context, port->port_base + AM65_CPSW_PORT_VLAN_REG_OFFSET);
	}

	writel(host_p->vid_context, host_p->port_base + AM65_CPSW_PORT_VLAN_REG_OFFSET);
	cpsw_ale_restore(common->ale, common->ale_context);

	return 0;
}

static const struct dev_pm_ops am65_cpsw_nuss_dev_pm_ops = {
	SYSTEM_SLEEP_PM_OPS(am65_cpsw_nuss_suspend, am65_cpsw_nuss_resume)
};

static struct platform_driver am65_cpsw_nuss_driver = {
	.driver = {
		.name	 = AM65_CPSW_DRV_NAME,
		.of_match_table = am65_cpsw_nuss_of_mtable,
		.pm = &am65_cpsw_nuss_dev_pm_ops,
	},
	.probe = am65_cpsw_nuss_probe,
	.remove = am65_cpsw_nuss_remove,
};

module_platform_driver(am65_cpsw_nuss_driver);

MODULE_LICENSE("GPL v2");
MODULE_AUTHOR("Grygorii Strashko <grygorii.strashko@ti.com>");
MODULE_DESCRIPTION("TI AM65 CPSW Ethernet driver");<|MERGE_RESOLUTION|>--- conflicted
+++ resolved
@@ -2222,15 +2222,9 @@
 
 	for (i = 0; i < common->tx_ch_num; i++) {
 		tx_chn = &common->tx_chns[i];
-<<<<<<< HEAD
-=======
 
 		hrtimer_setup(&tx_chn->tx_hrtimer, &am65_cpsw_nuss_tx_timer_callback,
 			      CLOCK_MONOTONIC, HRTIMER_MODE_REL_PINNED);
->>>>>>> 75caec0c
-
-		netif_napi_add_tx(common->dma_ndev, &tx_chn->napi_tx,
-				  am65_cpsw_nuss_tx_poll);
 
 		netif_napi_add_tx(common->dma_ndev, &tx_chn->napi_tx,
 				  am65_cpsw_nuss_tx_poll);
@@ -2489,9 +2483,6 @@
 		netif_napi_add(common->dma_ndev, &flow->napi_rx,
 			       am65_cpsw_nuss_rx_poll);
 
-		netif_napi_add(common->dma_ndev, &flow->napi_rx,
-			       am65_cpsw_nuss_rx_poll);
-
 		ret = devm_request_irq(dev, flow->irq,
 				       am65_cpsw_nuss_rx_irq,
 				       IRQF_TRIGGER_HIGH,
