--- conflicted
+++ resolved
@@ -1053,9 +1053,6 @@
 	netdev_dbg(emac->ndev, "VID del vid:%u port_mask:%X untag_mask  %X\n",
 		   vid, port_mask, untag_mask);
 	icssg_vtbl_modify(emac, vid, port_mask, untag_mask, false);
-<<<<<<< HEAD
-
-=======
 
 	return 0;
 }
@@ -1125,7 +1122,6 @@
 
 	xdp_attachment_setup(&emac->xdpi, bpf);
 
->>>>>>> e8a457b7
 	return 0;
 }
 
