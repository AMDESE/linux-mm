// SPDX-License-Identifier: GPL-2.0
/* Renesas Ethernet Switch device driver
 *
 * Copyright (C) 2022 Renesas Electronics Corporation
 */

#include <linux/clk.h>
#include <linux/dma-mapping.h>
#include <linux/err.h>
#include <linux/etherdevice.h>
#include <linux/iopoll.h>
#include <linux/kernel.h>
#include <linux/module.h>
#include <linux/net_tstamp.h>
#include <linux/of.h>
#include <linux/of_mdio.h>
#include <linux/of_net.h>
#include <linux/phy/phy.h>
#include <linux/platform_device.h>
#include <linux/pm.h>
#include <linux/pm_runtime.h>
#include <linux/rtnetlink.h>
#include <linux/slab.h>
#include <linux/spinlock.h>
#include <linux/sys_soc.h>

#include "rswitch.h"

static int rswitch_reg_wait(void __iomem *addr, u32 offs, u32 mask, u32 expected)
{
	u32 val;

	return readl_poll_timeout_atomic(addr + offs, val, (val & mask) == expected,
					 1, RSWITCH_TIMEOUT_US);
}

static void rswitch_modify(void __iomem *addr, enum rswitch_reg reg, u32 clear, u32 set)
{
	iowrite32((ioread32(addr + reg) & ~clear) | set, addr + reg);
}

/* Common Agent block (COMA) */
static void rswitch_reset(struct rswitch_private *priv)
{
	iowrite32(RRC_RR, priv->addr + RRC);
	iowrite32(RRC_RR_CLR, priv->addr + RRC);
}

static void rswitch_clock_enable(struct rswitch_private *priv)
{
	iowrite32(RCEC_ACE_DEFAULT | RCEC_RCE, priv->addr + RCEC);
}

static void rswitch_clock_disable(struct rswitch_private *priv)
{
	iowrite32(RCDC_RCD, priv->addr + RCDC);
}

static bool rswitch_agent_clock_is_enabled(void __iomem *coma_addr,
					   unsigned int port)
{
	u32 val = ioread32(coma_addr + RCEC);

	if (val & RCEC_RCE)
		return (val & BIT(port)) ? true : false;
	else
		return false;
}

static void rswitch_agent_clock_ctrl(void __iomem *coma_addr, unsigned int port,
				     int enable)
{
	u32 val;

	if (enable) {
		val = ioread32(coma_addr + RCEC);
		iowrite32(val | RCEC_RCE | BIT(port), coma_addr + RCEC);
	} else {
		val = ioread32(coma_addr + RCDC);
		iowrite32(val | BIT(port), coma_addr + RCDC);
	}
}

static int rswitch_bpool_config(struct rswitch_private *priv)
{
	u32 val;

	val = ioread32(priv->addr + CABPIRM);
	if (val & CABPIRM_BPR)
		return 0;

	iowrite32(CABPIRM_BPIOG, priv->addr + CABPIRM);

	return rswitch_reg_wait(priv->addr, CABPIRM, CABPIRM_BPR, CABPIRM_BPR);
}

static void rswitch_coma_init(struct rswitch_private *priv)
{
	iowrite32(CABPPFLC_INIT_VALUE, priv->addr + CABPPFLC0);
}

/* R-Switch-2 block (TOP) */
static void rswitch_top_init(struct rswitch_private *priv)
{
	unsigned int i;

	for (i = 0; i < RSWITCH_MAX_NUM_QUEUES; i++)
		iowrite32((i / 16) << (GWCA_INDEX * 8), priv->addr + TPEMIMC7(i));
}

/* Forwarding engine block (MFWD) */
static void rswitch_fwd_init(struct rswitch_private *priv)
{
	u32 all_ports_mask = GENMASK(RSWITCH_NUM_AGENTS - 1, 0);
	unsigned int i;

	/* Start with empty configuration */
	for (i = 0; i < RSWITCH_NUM_AGENTS; i++) {
		/* Disable all port features */
		iowrite32(0, priv->addr + FWPC0(i));
		/* Disallow L3 forwarding and direct descriptor forwarding */
		iowrite32(FIELD_PREP(FWCP1_LTHFW, all_ports_mask),
			  priv->addr + FWPC1(i));
		/* Disallow L2 forwarding */
		iowrite32(FIELD_PREP(FWCP2_LTWFW, all_ports_mask),
			  priv->addr + FWPC2(i));
		/* Disallow port based forwarding */
		iowrite32(0, priv->addr + FWPBFC(i));
	}

	/* For enabled ETHA ports, setup port based forwarding */
	rswitch_for_each_enabled_port(priv, i) {
		/* Port based forwarding from port i to GWCA port */
		rswitch_modify(priv->addr, FWPBFC(i), FWPBFC_PBDV,
			       FIELD_PREP(FWPBFC_PBDV, BIT(priv->gwca.index)));
		/* Within GWCA port, forward to Rx queue for port i */
		iowrite32(priv->rdev[i]->rx_queue->index,
			  priv->addr + FWPBFCSDC(GWCA_INDEX, i));
	}

	/* For GWCA port, allow direct descriptor forwarding */
	rswitch_modify(priv->addr, FWPC1(priv->gwca.index), FWPC1_DDE, FWPC1_DDE);
}

/* Gateway CPU agent block (GWCA) */
static int rswitch_gwca_change_mode(struct rswitch_private *priv,
				    enum rswitch_gwca_mode mode)
{
	int ret;

	if (!rswitch_agent_clock_is_enabled(priv->addr, priv->gwca.index))
		rswitch_agent_clock_ctrl(priv->addr, priv->gwca.index, 1);

	iowrite32(mode, priv->addr + GWMC);

	ret = rswitch_reg_wait(priv->addr, GWMS, GWMS_OPS_MASK, mode);

	if (mode == GWMC_OPC_DISABLE)
		rswitch_agent_clock_ctrl(priv->addr, priv->gwca.index, 0);

	return ret;
}

static int rswitch_gwca_mcast_table_reset(struct rswitch_private *priv)
{
	iowrite32(GWMTIRM_MTIOG, priv->addr + GWMTIRM);

	return rswitch_reg_wait(priv->addr, GWMTIRM, GWMTIRM_MTR, GWMTIRM_MTR);
}

static int rswitch_gwca_axi_ram_reset(struct rswitch_private *priv)
{
	iowrite32(GWARIRM_ARIOG, priv->addr + GWARIRM);

	return rswitch_reg_wait(priv->addr, GWARIRM, GWARIRM_ARR, GWARIRM_ARR);
}

static bool rswitch_is_any_data_irq(struct rswitch_private *priv, u32 *dis, bool tx)
{
	u32 *mask = tx ? priv->gwca.tx_irq_bits : priv->gwca.rx_irq_bits;
	unsigned int i;

	for (i = 0; i < RSWITCH_NUM_IRQ_REGS; i++) {
		if (dis[i] & mask[i])
			return true;
	}

	return false;
}

static void rswitch_get_data_irq_status(struct rswitch_private *priv, u32 *dis)
{
	unsigned int i;

	for (i = 0; i < RSWITCH_NUM_IRQ_REGS; i++) {
		dis[i] = ioread32(priv->addr + GWDIS(i));
		dis[i] &= ioread32(priv->addr + GWDIE(i));
	}
}

static void rswitch_enadis_data_irq(struct rswitch_private *priv,
				    unsigned int index, bool enable)
{
	u32 offs = enable ? GWDIE(index / 32) : GWDID(index / 32);

	iowrite32(BIT(index % 32), priv->addr + offs);
}

static void rswitch_ack_data_irq(struct rswitch_private *priv,
				 unsigned int index)
{
	u32 offs = GWDIS(index / 32);

	iowrite32(BIT(index % 32), priv->addr + offs);
}

static unsigned int rswitch_next_queue_index(struct rswitch_gwca_queue *gq,
					     bool cur, unsigned int num)
{
	unsigned int index = cur ? gq->cur : gq->dirty;

	if (index + num >= gq->ring_size)
		index = (index + num) % gq->ring_size;
	else
		index += num;

	return index;
}

static unsigned int rswitch_get_num_cur_queues(struct rswitch_gwca_queue *gq)
{
	if (gq->cur >= gq->dirty)
		return gq->cur - gq->dirty;
	else
		return gq->ring_size - gq->dirty + gq->cur;
}

static bool rswitch_is_queue_rxed(struct rswitch_gwca_queue *gq)
{
	struct rswitch_ext_ts_desc *desc = &gq->rx_ring[gq->dirty];

	if ((desc->desc.die_dt & DT_MASK) != DT_FEMPTY)
		return true;

	return false;
}

static int rswitch_gwca_queue_alloc_rx_buf(struct rswitch_gwca_queue *gq,
					   unsigned int start_index,
					   unsigned int num)
{
	unsigned int i, index;

	for (i = 0; i < num; i++) {
		index = (i + start_index) % gq->ring_size;
		if (gq->rx_bufs[index])
			continue;
		gq->rx_bufs[index] = netdev_alloc_frag(RSWITCH_BUF_SIZE);
		if (!gq->rx_bufs[index])
			goto err;
	}

	return 0;

err:
	for (; i-- > 0; ) {
		index = (i + start_index) % gq->ring_size;
		skb_free_frag(gq->rx_bufs[index]);
		gq->rx_bufs[index] = NULL;
	}

	return -ENOMEM;
}

static void rswitch_gwca_queue_free(struct net_device *ndev,
				    struct rswitch_gwca_queue *gq)
{
	unsigned int i;

	if (!gq->dir_tx) {
		dma_free_coherent(ndev->dev.parent,
				  sizeof(struct rswitch_ext_ts_desc) *
				  (gq->ring_size + 1), gq->rx_ring, gq->ring_dma);
		gq->rx_ring = NULL;

		for (i = 0; i < gq->ring_size; i++)
			skb_free_frag(gq->rx_bufs[i]);
		kfree(gq->rx_bufs);
		gq->rx_bufs = NULL;
	} else {
		dma_free_coherent(ndev->dev.parent,
				  sizeof(struct rswitch_ext_desc) *
				  (gq->ring_size + 1), gq->tx_ring, gq->ring_dma);
		gq->tx_ring = NULL;
		kfree(gq->skbs);
		gq->skbs = NULL;
		kfree(gq->unmap_addrs);
		gq->unmap_addrs = NULL;
	}
}

static void rswitch_gwca_ts_queue_free(struct rswitch_private *priv)
{
	struct rswitch_gwca_queue *gq = &priv->gwca.ts_queue;

	dma_free_coherent(&priv->pdev->dev,
			  sizeof(struct rswitch_ts_desc) * (gq->ring_size + 1),
			  gq->ts_ring, gq->ring_dma);
	gq->ts_ring = NULL;
}

static int rswitch_gwca_queue_alloc(struct net_device *ndev,
				    struct rswitch_private *priv,
				    struct rswitch_gwca_queue *gq,
				    bool dir_tx, unsigned int ring_size)
{
	unsigned int i, bit;

	gq->dir_tx = dir_tx;
	gq->ring_size = ring_size;
	gq->ndev = ndev;

	if (!dir_tx) {
		gq->rx_bufs = kcalloc(gq->ring_size, sizeof(*gq->rx_bufs), GFP_KERNEL);
		if (!gq->rx_bufs)
			return -ENOMEM;
		if (rswitch_gwca_queue_alloc_rx_buf(gq, 0, gq->ring_size) < 0)
			goto out;

		gq->rx_ring = dma_alloc_coherent(ndev->dev.parent,
						 sizeof(struct rswitch_ext_ts_desc) *
						 (gq->ring_size + 1), &gq->ring_dma, GFP_KERNEL);
	} else {
		gq->skbs = kcalloc(gq->ring_size, sizeof(*gq->skbs), GFP_KERNEL);
		if (!gq->skbs)
			return -ENOMEM;
		gq->unmap_addrs = kcalloc(gq->ring_size, sizeof(*gq->unmap_addrs), GFP_KERNEL);
		if (!gq->unmap_addrs)
			goto out;
		gq->tx_ring = dma_alloc_coherent(ndev->dev.parent,
						 sizeof(struct rswitch_ext_desc) *
						 (gq->ring_size + 1), &gq->ring_dma, GFP_KERNEL);
	}

	if (!gq->rx_ring && !gq->tx_ring)
		goto out;

	i = gq->index / 32;
	bit = BIT(gq->index % 32);
	if (dir_tx)
		priv->gwca.tx_irq_bits[i] |= bit;
	else
		priv->gwca.rx_irq_bits[i] |= bit;

	return 0;

out:
	rswitch_gwca_queue_free(ndev, gq);

	return -ENOMEM;
}

static void rswitch_desc_set_dptr(struct rswitch_desc *desc, dma_addr_t addr)
{
	desc->dptrl = cpu_to_le32(lower_32_bits(addr));
	desc->dptrh = upper_32_bits(addr) & 0xff;
}

static dma_addr_t rswitch_desc_get_dptr(const struct rswitch_desc *desc)
{
	return __le32_to_cpu(desc->dptrl) | (u64)(desc->dptrh) << 32;
}

static int rswitch_gwca_queue_format(struct net_device *ndev,
				     struct rswitch_private *priv,
				     struct rswitch_gwca_queue *gq)
{
	unsigned int ring_size = sizeof(struct rswitch_ext_desc) * gq->ring_size;
	struct rswitch_ext_desc *desc;
	struct rswitch_desc *linkfix;
	dma_addr_t dma_addr;
	unsigned int i;

	memset(gq->tx_ring, 0, ring_size);
	for (i = 0, desc = gq->tx_ring; i < gq->ring_size; i++, desc++) {
		if (!gq->dir_tx) {
			dma_addr = dma_map_single(ndev->dev.parent,
						  gq->rx_bufs[i] + RSWITCH_HEADROOM,
						  RSWITCH_MAP_BUF_SIZE,
						  DMA_FROM_DEVICE);
			if (dma_mapping_error(ndev->dev.parent, dma_addr))
				goto err;

			desc->desc.info_ds = cpu_to_le16(RSWITCH_DESC_BUF_SIZE);
			rswitch_desc_set_dptr(&desc->desc, dma_addr);
			desc->desc.die_dt = DT_FEMPTY | DIE;
		} else {
			desc->desc.die_dt = DT_EEMPTY | DIE;
		}
	}
	rswitch_desc_set_dptr(&desc->desc, gq->ring_dma);
	desc->desc.die_dt = DT_LINKFIX;

	linkfix = &priv->gwca.linkfix_table[gq->index];
	linkfix->die_dt = DT_LINKFIX;
	rswitch_desc_set_dptr(linkfix, gq->ring_dma);

	iowrite32(GWDCC_BALR | (gq->dir_tx ? GWDCC_DCP(GWCA_IPV_NUM) | GWDCC_DQT : 0) | GWDCC_EDE,
		  priv->addr + GWDCC_OFFS(gq->index));

	return 0;

err:
	if (!gq->dir_tx) {
		for (desc = gq->tx_ring; i-- > 0; desc++) {
			dma_addr = rswitch_desc_get_dptr(&desc->desc);
			dma_unmap_single(ndev->dev.parent, dma_addr,
					 RSWITCH_MAP_BUF_SIZE, DMA_FROM_DEVICE);
		}
	}

	return -ENOMEM;
}

static void rswitch_gwca_ts_queue_fill(struct rswitch_private *priv,
				       unsigned int start_index,
				       unsigned int num)
{
	struct rswitch_gwca_queue *gq = &priv->gwca.ts_queue;
	struct rswitch_ts_desc *desc;
	unsigned int i, index;

	for (i = 0; i < num; i++) {
		index = (i + start_index) % gq->ring_size;
		desc = &gq->ts_ring[index];
		desc->desc.die_dt = DT_FEMPTY_ND | DIE;
	}
}

static int rswitch_gwca_queue_ext_ts_fill(struct net_device *ndev,
					  struct rswitch_gwca_queue *gq,
					  unsigned int start_index,
					  unsigned int num)
{
	struct rswitch_device *rdev = netdev_priv(ndev);
	struct rswitch_ext_ts_desc *desc;
	unsigned int i, index;
	dma_addr_t dma_addr;

	for (i = 0; i < num; i++) {
		index = (i + start_index) % gq->ring_size;
		desc = &gq->rx_ring[index];
		if (!gq->dir_tx) {
			dma_addr = dma_map_single(ndev->dev.parent,
						  gq->rx_bufs[index] + RSWITCH_HEADROOM,
						  RSWITCH_MAP_BUF_SIZE,
						  DMA_FROM_DEVICE);
			if (dma_mapping_error(ndev->dev.parent, dma_addr))
				goto err;

			desc->desc.info_ds = cpu_to_le16(RSWITCH_DESC_BUF_SIZE);
			rswitch_desc_set_dptr(&desc->desc, dma_addr);
			dma_wmb();
			desc->desc.die_dt = DT_FEMPTY | DIE;
			desc->info1 = cpu_to_le64(INFO1_SPN(rdev->etha->index));
		} else {
			desc->desc.die_dt = DT_EEMPTY | DIE;
		}
	}

	return 0;

err:
	if (!gq->dir_tx) {
		for (; i-- > 0; ) {
			index = (i + start_index) % gq->ring_size;
			desc = &gq->rx_ring[index];
			dma_addr = rswitch_desc_get_dptr(&desc->desc);
			dma_unmap_single(ndev->dev.parent, dma_addr,
					 RSWITCH_MAP_BUF_SIZE, DMA_FROM_DEVICE);
		}
	}

	return -ENOMEM;
}

static int rswitch_gwca_queue_ext_ts_format(struct net_device *ndev,
					    struct rswitch_private *priv,
					    struct rswitch_gwca_queue *gq)
{
	unsigned int ring_size = sizeof(struct rswitch_ext_ts_desc) * gq->ring_size;
	struct rswitch_ext_ts_desc *desc;
	struct rswitch_desc *linkfix;
	int err;

	memset(gq->rx_ring, 0, ring_size);
	err = rswitch_gwca_queue_ext_ts_fill(ndev, gq, 0, gq->ring_size);
	if (err < 0)
		return err;

	desc = &gq->rx_ring[gq->ring_size];	/* Last */
	rswitch_desc_set_dptr(&desc->desc, gq->ring_dma);
	desc->desc.die_dt = DT_LINKFIX;

	linkfix = &priv->gwca.linkfix_table[gq->index];
	linkfix->die_dt = DT_LINKFIX;
	rswitch_desc_set_dptr(linkfix, gq->ring_dma);

	iowrite32(GWDCC_BALR | (gq->dir_tx ? GWDCC_DCP(GWCA_IPV_NUM) | GWDCC_DQT : 0) |
		  GWDCC_ETS | GWDCC_EDE,
		  priv->addr + GWDCC_OFFS(gq->index));

	return 0;
}

static int rswitch_gwca_linkfix_alloc(struct rswitch_private *priv)
{
	unsigned int i, num_queues = priv->gwca.num_queues;
	struct rswitch_gwca *gwca = &priv->gwca;
	struct device *dev = &priv->pdev->dev;

	gwca->linkfix_table_size = sizeof(struct rswitch_desc) * num_queues;
	gwca->linkfix_table = dma_alloc_coherent(dev, gwca->linkfix_table_size,
						 &gwca->linkfix_table_dma, GFP_KERNEL);
	if (!gwca->linkfix_table)
		return -ENOMEM;
	for (i = 0; i < num_queues; i++)
		gwca->linkfix_table[i].die_dt = DT_EOS;

	return 0;
}

static void rswitch_gwca_linkfix_free(struct rswitch_private *priv)
{
	struct rswitch_gwca *gwca = &priv->gwca;

	if (gwca->linkfix_table)
		dma_free_coherent(&priv->pdev->dev, gwca->linkfix_table_size,
				  gwca->linkfix_table, gwca->linkfix_table_dma);
	gwca->linkfix_table = NULL;
}

static int rswitch_gwca_ts_queue_alloc(struct rswitch_private *priv)
{
	struct rswitch_gwca_queue *gq = &priv->gwca.ts_queue;
	struct rswitch_ts_desc *desc;

	gq->ring_size = TS_RING_SIZE;
	gq->ts_ring = dma_alloc_coherent(&priv->pdev->dev,
					 sizeof(struct rswitch_ts_desc) *
					 (gq->ring_size + 1), &gq->ring_dma, GFP_KERNEL);

	if (!gq->ts_ring)
		return -ENOMEM;

	rswitch_gwca_ts_queue_fill(priv, 0, TS_RING_SIZE);
	desc = &gq->ts_ring[gq->ring_size];
	desc->desc.die_dt = DT_LINKFIX;
	rswitch_desc_set_dptr(&desc->desc, gq->ring_dma);

	return 0;
}

static struct rswitch_gwca_queue *rswitch_gwca_get(struct rswitch_private *priv)
{
	struct rswitch_gwca_queue *gq;
	unsigned int index;

	index = find_first_zero_bit(priv->gwca.used, priv->gwca.num_queues);
	if (index >= priv->gwca.num_queues)
		return NULL;
	set_bit(index, priv->gwca.used);
	gq = &priv->gwca.queues[index];
	memset(gq, 0, sizeof(*gq));
	gq->index = index;

	return gq;
}

static void rswitch_gwca_put(struct rswitch_private *priv,
			     struct rswitch_gwca_queue *gq)
{
	clear_bit(gq->index, priv->gwca.used);
}

static int rswitch_txdmac_alloc(struct net_device *ndev)
{
	struct rswitch_device *rdev = netdev_priv(ndev);
	struct rswitch_private *priv = rdev->priv;
	int err;

	rdev->tx_queue = rswitch_gwca_get(priv);
	if (!rdev->tx_queue)
		return -EBUSY;

	err = rswitch_gwca_queue_alloc(ndev, priv, rdev->tx_queue, true, TX_RING_SIZE);
	if (err < 0) {
		rswitch_gwca_put(priv, rdev->tx_queue);
		return err;
	}

	return 0;
}

static void rswitch_txdmac_free(struct net_device *ndev)
{
	struct rswitch_device *rdev = netdev_priv(ndev);

	rswitch_gwca_queue_free(ndev, rdev->tx_queue);
	rswitch_gwca_put(rdev->priv, rdev->tx_queue);
}

static int rswitch_txdmac_init(struct rswitch_private *priv, unsigned int index)
{
	struct rswitch_device *rdev = priv->rdev[index];

	return rswitch_gwca_queue_format(rdev->ndev, priv, rdev->tx_queue);
}

static int rswitch_rxdmac_alloc(struct net_device *ndev)
{
	struct rswitch_device *rdev = netdev_priv(ndev);
	struct rswitch_private *priv = rdev->priv;
	int err;

	rdev->rx_queue = rswitch_gwca_get(priv);
	if (!rdev->rx_queue)
		return -EBUSY;

	err = rswitch_gwca_queue_alloc(ndev, priv, rdev->rx_queue, false, RX_RING_SIZE);
	if (err < 0) {
		rswitch_gwca_put(priv, rdev->rx_queue);
		return err;
	}

	return 0;
}

static void rswitch_rxdmac_free(struct net_device *ndev)
{
	struct rswitch_device *rdev = netdev_priv(ndev);

	rswitch_gwca_queue_free(ndev, rdev->rx_queue);
	rswitch_gwca_put(rdev->priv, rdev->rx_queue);
}

static int rswitch_rxdmac_init(struct rswitch_private *priv, unsigned int index)
{
	struct rswitch_device *rdev = priv->rdev[index];
	struct net_device *ndev = rdev->ndev;

	return rswitch_gwca_queue_ext_ts_format(ndev, priv, rdev->rx_queue);
}

static int rswitch_gwca_hw_init(struct rswitch_private *priv)
{
	unsigned int i;
	int err;

	err = rswitch_gwca_change_mode(priv, GWMC_OPC_DISABLE);
	if (err < 0)
		return err;
	err = rswitch_gwca_change_mode(priv, GWMC_OPC_CONFIG);
	if (err < 0)
		return err;

	err = rswitch_gwca_mcast_table_reset(priv);
	if (err < 0)
		return err;
	err = rswitch_gwca_axi_ram_reset(priv);
	if (err < 0)
		return err;

	iowrite32(GWVCC_VEM_SC_TAG, priv->addr + GWVCC);
	iowrite32(0, priv->addr + GWTTFC);
	iowrite32(lower_32_bits(priv->gwca.linkfix_table_dma), priv->addr + GWDCBAC1);
	iowrite32(upper_32_bits(priv->gwca.linkfix_table_dma), priv->addr + GWDCBAC0);
	iowrite32(lower_32_bits(priv->gwca.ts_queue.ring_dma), priv->addr + GWTDCAC10);
	iowrite32(upper_32_bits(priv->gwca.ts_queue.ring_dma), priv->addr + GWTDCAC00);
	iowrite32(GWMDNC_TSDMN(1) | GWMDNC_TXDMN(0x1e) | GWMDNC_RXDMN(0x1f),
		  priv->addr + GWMDNC);
	iowrite32(GWCA_TS_IRQ_BIT, priv->addr + GWTSDCC0);

	iowrite32(GWTPC_PPPL(GWCA_IPV_NUM), priv->addr + GWTPC0);

	for (i = 0; i < RSWITCH_NUM_PORTS; i++) {
		err = rswitch_rxdmac_init(priv, i);
		if (err < 0)
			return err;
		err = rswitch_txdmac_init(priv, i);
		if (err < 0)
			return err;
	}

	err = rswitch_gwca_change_mode(priv, GWMC_OPC_DISABLE);
	if (err < 0)
		return err;
	return rswitch_gwca_change_mode(priv, GWMC_OPC_OPERATION);
}

static int rswitch_gwca_hw_deinit(struct rswitch_private *priv)
{
	int err;

	err = rswitch_gwca_change_mode(priv, GWMC_OPC_DISABLE);
	if (err < 0)
		return err;
	err = rswitch_gwca_change_mode(priv, GWMC_OPC_RESET);
	if (err < 0)
		return err;

	return rswitch_gwca_change_mode(priv, GWMC_OPC_DISABLE);
}

static int rswitch_gwca_halt(struct rswitch_private *priv)
{
	int err;

	priv->gwca_halt = true;
	err = rswitch_gwca_hw_deinit(priv);
	dev_err(&priv->pdev->dev, "halted (%d)\n", err);

	return err;
}

static struct sk_buff *rswitch_rx_handle_desc(struct net_device *ndev,
					      struct rswitch_gwca_queue *gq,
					      struct rswitch_ext_ts_desc *desc)
{
	dma_addr_t dma_addr = rswitch_desc_get_dptr(&desc->desc);
	u16 pkt_len = le16_to_cpu(desc->desc.info_ds) & RX_DS;
	u8 die_dt = desc->desc.die_dt & DT_MASK;
	struct sk_buff *skb = NULL;

	dma_unmap_single(ndev->dev.parent, dma_addr, RSWITCH_MAP_BUF_SIZE,
			 DMA_FROM_DEVICE);

	/* The RX descriptor order will be one of the following:
	 * - FSINGLE
	 * - FSTART -> FEND
	 * - FSTART -> FMID -> FEND
	 */

	/* Check whether the descriptor is unexpected order */
	switch (die_dt) {
	case DT_FSTART:
	case DT_FSINGLE:
		if (gq->skb_fstart) {
			dev_kfree_skb_any(gq->skb_fstart);
			gq->skb_fstart = NULL;
			ndev->stats.rx_dropped++;
		}
		break;
	case DT_FMID:
	case DT_FEND:
		if (!gq->skb_fstart) {
			ndev->stats.rx_dropped++;
			return NULL;
		}
		break;
	default:
		break;
	}

	/* Handle the descriptor */
	switch (die_dt) {
	case DT_FSTART:
	case DT_FSINGLE:
		skb = build_skb(gq->rx_bufs[gq->cur], RSWITCH_BUF_SIZE);
		if (skb) {
			skb_reserve(skb, RSWITCH_HEADROOM);
			skb_put(skb, pkt_len);
			gq->pkt_len = pkt_len;
			if (die_dt == DT_FSTART) {
				gq->skb_fstart = skb;
				skb = NULL;
			}
		}
		break;
	case DT_FMID:
	case DT_FEND:
		skb_add_rx_frag(gq->skb_fstart, skb_shinfo(gq->skb_fstart)->nr_frags,
				virt_to_page(gq->rx_bufs[gq->cur]),
				offset_in_page(gq->rx_bufs[gq->cur]) + RSWITCH_HEADROOM,
				pkt_len, RSWITCH_BUF_SIZE);
		if (die_dt == DT_FEND) {
			skb = gq->skb_fstart;
			gq->skb_fstart = NULL;
		}
		gq->pkt_len += pkt_len;
		break;
	default:
		netdev_err(ndev, "%s: unexpected value (%x)\n", __func__, die_dt);
		break;
	}

	return skb;
}

static bool rswitch_rx(struct net_device *ndev, int *quota)
{
	struct rswitch_device *rdev = netdev_priv(ndev);
	struct rswitch_gwca_queue *gq = rdev->rx_queue;
	struct rswitch_ext_ts_desc *desc;
	int limit, boguscnt, ret;
	struct sk_buff *skb;
	unsigned int num;
	u32 get_ts;

	if (*quota <= 0)
		return true;

	boguscnt = min_t(int, gq->ring_size, *quota);
	limit = boguscnt;

	desc = &gq->rx_ring[gq->cur];
	while ((desc->desc.die_dt & DT_MASK) != DT_FEMPTY) {
		dma_rmb();
		skb = rswitch_rx_handle_desc(ndev, gq, desc);
		if (!skb)
			goto out;

		get_ts = rdev->priv->ptp_priv->tstamp_rx_ctrl & RCAR_GEN4_RXTSTAMP_TYPE_V2_L2_EVENT;
		if (get_ts) {
			struct skb_shared_hwtstamps *shhwtstamps;
			struct timespec64 ts;

			shhwtstamps = skb_hwtstamps(skb);
			memset(shhwtstamps, 0, sizeof(*shhwtstamps));
			ts.tv_sec = __le32_to_cpu(desc->ts_sec);
			ts.tv_nsec = __le32_to_cpu(desc->ts_nsec & cpu_to_le32(0x3fffffff));
			shhwtstamps->hwtstamp = timespec64_to_ktime(ts);
		}
		skb->protocol = eth_type_trans(skb, ndev);
		napi_gro_receive(&rdev->napi, skb);
		rdev->ndev->stats.rx_packets++;
		rdev->ndev->stats.rx_bytes += gq->pkt_len;

out:
		gq->rx_bufs[gq->cur] = NULL;
		gq->cur = rswitch_next_queue_index(gq, true, 1);
		desc = &gq->rx_ring[gq->cur];

		if (--boguscnt <= 0)
			break;
	}

	num = rswitch_get_num_cur_queues(gq);
	ret = rswitch_gwca_queue_alloc_rx_buf(gq, gq->dirty, num);
	if (ret < 0)
		goto err;
	ret = rswitch_gwca_queue_ext_ts_fill(ndev, gq, gq->dirty, num);
	if (ret < 0)
		goto err;
	gq->dirty = rswitch_next_queue_index(gq, false, num);

	*quota -= limit - boguscnt;

	return boguscnt <= 0;

err:
	rswitch_gwca_halt(rdev->priv);

	return 0;
}

static void rswitch_tx_free(struct net_device *ndev)
{
	struct rswitch_device *rdev = netdev_priv(ndev);
	struct rswitch_gwca_queue *gq = rdev->tx_queue;
	struct rswitch_ext_desc *desc;
	struct sk_buff *skb;

	desc = &gq->tx_ring[gq->dirty];
	while ((desc->desc.die_dt & DT_MASK) == DT_FEMPTY) {
		dma_rmb();

		skb = gq->skbs[gq->dirty];
		if (skb) {
			rdev->ndev->stats.tx_packets++;
			rdev->ndev->stats.tx_bytes += skb->len;
			dma_unmap_single(ndev->dev.parent,
					 gq->unmap_addrs[gq->dirty],
					 skb->len, DMA_TO_DEVICE);
			dev_kfree_skb_any(gq->skbs[gq->dirty]);
			gq->skbs[gq->dirty] = NULL;
		}

		desc->desc.die_dt = DT_EEMPTY;
		gq->dirty = rswitch_next_queue_index(gq, false, 1);
		desc = &gq->tx_ring[gq->dirty];
	}
}

static int rswitch_poll(struct napi_struct *napi, int budget)
{
	struct net_device *ndev = napi->dev;
	struct rswitch_private *priv;
	struct rswitch_device *rdev;
	unsigned long flags;
	int quota = budget;

	rdev = netdev_priv(ndev);
	priv = rdev->priv;

retry:
	rswitch_tx_free(ndev);

	if (rswitch_rx(ndev, &quota))
		goto out;
	else if (rdev->priv->gwca_halt)
		goto err;
	else if (rswitch_is_queue_rxed(rdev->rx_queue))
		goto retry;

	netif_wake_subqueue(ndev, 0);

	if (napi_complete_done(napi, budget - quota)) {
		spin_lock_irqsave(&priv->lock, flags);
		if (test_bit(rdev->port, priv->opened_ports)) {
			rswitch_enadis_data_irq(priv, rdev->tx_queue->index, true);
			rswitch_enadis_data_irq(priv, rdev->rx_queue->index, true);
		}
		spin_unlock_irqrestore(&priv->lock, flags);
	}

out:
	return budget - quota;

err:
	napi_complete(napi);

	return 0;
}

static void rswitch_queue_interrupt(struct net_device *ndev)
{
	struct rswitch_device *rdev = netdev_priv(ndev);

	if (napi_schedule_prep(&rdev->napi)) {
		spin_lock(&rdev->priv->lock);
		rswitch_enadis_data_irq(rdev->priv, rdev->tx_queue->index, false);
		rswitch_enadis_data_irq(rdev->priv, rdev->rx_queue->index, false);
		spin_unlock(&rdev->priv->lock);
		__napi_schedule(&rdev->napi);
	}
}

static irqreturn_t rswitch_data_irq(struct rswitch_private *priv, u32 *dis)
{
	struct rswitch_gwca_queue *gq;
	unsigned int i, index, bit;

	for (i = 0; i < priv->gwca.num_queues; i++) {
		gq = &priv->gwca.queues[i];
		index = gq->index / 32;
		bit = BIT(gq->index % 32);
		if (!(dis[index] & bit))
			continue;

		rswitch_ack_data_irq(priv, gq->index);
		rswitch_queue_interrupt(gq->ndev);
	}

	return IRQ_HANDLED;
}

static irqreturn_t rswitch_gwca_irq(int irq, void *dev_id)
{
	struct rswitch_private *priv = dev_id;
	u32 dis[RSWITCH_NUM_IRQ_REGS];
	irqreturn_t ret = IRQ_NONE;

	rswitch_get_data_irq_status(priv, dis);

	if (rswitch_is_any_data_irq(priv, dis, true) ||
	    rswitch_is_any_data_irq(priv, dis, false))
		ret = rswitch_data_irq(priv, dis);

	return ret;
}

static int rswitch_gwca_request_irqs(struct rswitch_private *priv)
{
	char *resource_name, *irq_name;
	int i, ret, irq;

	for (i = 0; i < GWCA_NUM_IRQS; i++) {
		resource_name = kasprintf(GFP_KERNEL, GWCA_IRQ_RESOURCE_NAME, i);
		if (!resource_name)
			return -ENOMEM;

		irq = platform_get_irq_byname(priv->pdev, resource_name);
		kfree(resource_name);
		if (irq < 0)
			return irq;

		irq_name = devm_kasprintf(&priv->pdev->dev, GFP_KERNEL,
					  GWCA_IRQ_NAME, i);
		if (!irq_name)
			return -ENOMEM;

		ret = devm_request_irq(&priv->pdev->dev, irq, rswitch_gwca_irq,
				       0, irq_name, priv);
		if (ret < 0)
			return ret;
	}

	return 0;
}

static void rswitch_ts(struct rswitch_private *priv)
{
	struct rswitch_gwca_queue *gq = &priv->gwca.ts_queue;
	struct skb_shared_hwtstamps shhwtstamps;
	struct rswitch_ts_desc *desc;
	struct rswitch_device *rdev;
	struct sk_buff *ts_skb;
	struct timespec64 ts;
	unsigned int num;
	u32 tag, port;

	desc = &gq->ts_ring[gq->cur];
	while ((desc->desc.die_dt & DT_MASK) != DT_FEMPTY_ND) {
		dma_rmb();

		port = TS_DESC_DPN(__le32_to_cpu(desc->desc.dptrl));
		if (unlikely(port >= RSWITCH_NUM_PORTS))
			goto next;
		rdev = priv->rdev[port];

		tag = TS_DESC_TSUN(__le32_to_cpu(desc->desc.dptrl));
		if (unlikely(tag >= TS_TAGS_PER_PORT))
			goto next;
		ts_skb = xchg(&rdev->ts_skb[tag], NULL);
		smp_mb(); /* order rdev->ts_skb[] read before bitmap update */
		clear_bit(tag, rdev->ts_skb_used);

		if (unlikely(!ts_skb))
			goto next;

		memset(&shhwtstamps, 0, sizeof(shhwtstamps));
		ts.tv_sec = __le32_to_cpu(desc->ts_sec);
		ts.tv_nsec = __le32_to_cpu(desc->ts_nsec & cpu_to_le32(0x3fffffff));
		shhwtstamps.hwtstamp = timespec64_to_ktime(ts);
		skb_tstamp_tx(ts_skb, &shhwtstamps);
		dev_consume_skb_irq(ts_skb);

next:
		gq->cur = rswitch_next_queue_index(gq, true, 1);
		desc = &gq->ts_ring[gq->cur];
	}

	num = rswitch_get_num_cur_queues(gq);
	rswitch_gwca_ts_queue_fill(priv, gq->dirty, num);
	gq->dirty = rswitch_next_queue_index(gq, false, num);
}

static irqreturn_t rswitch_gwca_ts_irq(int irq, void *dev_id)
{
	struct rswitch_private *priv = dev_id;

	if (ioread32(priv->addr + GWTSDIS) & GWCA_TS_IRQ_BIT) {
		iowrite32(GWCA_TS_IRQ_BIT, priv->addr + GWTSDIS);
		rswitch_ts(priv);

		return IRQ_HANDLED;
	}

	return IRQ_NONE;
}

static int rswitch_gwca_ts_request_irqs(struct rswitch_private *priv)
{
	int irq;

	irq = platform_get_irq_byname(priv->pdev, GWCA_TS_IRQ_RESOURCE_NAME);
	if (irq < 0)
		return irq;

	return devm_request_irq(&priv->pdev->dev, irq, rswitch_gwca_ts_irq,
				0, GWCA_TS_IRQ_NAME, priv);
}

/* Ethernet TSN Agent block (ETHA) and Ethernet MAC IP block (RMAC) */
static int rswitch_etha_change_mode(struct rswitch_etha *etha,
				    enum rswitch_etha_mode mode)
{
	int ret;

	if (!rswitch_agent_clock_is_enabled(etha->coma_addr, etha->index))
		rswitch_agent_clock_ctrl(etha->coma_addr, etha->index, 1);

	iowrite32(mode, etha->addr + EAMC);

	ret = rswitch_reg_wait(etha->addr, EAMS, EAMS_OPS_MASK, mode);

	if (mode == EAMC_OPC_DISABLE)
		rswitch_agent_clock_ctrl(etha->coma_addr, etha->index, 0);

	return ret;
}

static void rswitch_etha_read_mac_address(struct rswitch_etha *etha)
{
	u32 mrmac0 = ioread32(etha->addr + MRMAC0);
	u32 mrmac1 = ioread32(etha->addr + MRMAC1);
	u8 *mac = &etha->mac_addr[0];

	mac[0] = (mrmac0 >>  8) & 0xFF;
	mac[1] = (mrmac0 >>  0) & 0xFF;
	mac[2] = (mrmac1 >> 24) & 0xFF;
	mac[3] = (mrmac1 >> 16) & 0xFF;
	mac[4] = (mrmac1 >>  8) & 0xFF;
	mac[5] = (mrmac1 >>  0) & 0xFF;
}

static void rswitch_etha_write_mac_address(struct rswitch_etha *etha, const u8 *mac)
{
	iowrite32((mac[0] << 8) | mac[1], etha->addr + MRMAC0);
	iowrite32((mac[2] << 24) | (mac[3] << 16) | (mac[4] << 8) | mac[5],
		  etha->addr + MRMAC1);
}

static int rswitch_etha_wait_link_verification(struct rswitch_etha *etha)
{
	iowrite32(MLVC_PLV, etha->addr + MLVC);

	return rswitch_reg_wait(etha->addr, MLVC, MLVC_PLV, 0);
}

static void rswitch_rmac_setting(struct rswitch_etha *etha, const u8 *mac)
{
	u32 pis, lsc;

	rswitch_etha_write_mac_address(etha, mac);

	switch (etha->phy_interface) {
	case PHY_INTERFACE_MODE_SGMII:
		pis = MPIC_PIS_GMII;
		break;
	case PHY_INTERFACE_MODE_USXGMII:
	case PHY_INTERFACE_MODE_5GBASER:
		pis = MPIC_PIS_XGMII;
		break;
	default:
		pis = FIELD_GET(MPIC_PIS, ioread32(etha->addr + MPIC));
		break;
	}

	switch (etha->speed) {
	case 100:
		lsc = MPIC_LSC_100M;
		break;
	case 1000:
		lsc = MPIC_LSC_1G;
		break;
	case 2500:
		lsc = MPIC_LSC_2_5G;
		break;
	default:
		lsc = FIELD_GET(MPIC_LSC, ioread32(etha->addr + MPIC));
		break;
	}

	rswitch_modify(etha->addr, MPIC, MPIC_PIS | MPIC_LSC,
		       FIELD_PREP(MPIC_PIS, pis) | FIELD_PREP(MPIC_LSC, lsc));
}

static void rswitch_etha_enable_mii(struct rswitch_etha *etha)
{
	rswitch_modify(etha->addr, MPIC, MPIC_PSMCS | MPIC_PSMHT,
		       FIELD_PREP(MPIC_PSMCS, etha->psmcs) |
		       FIELD_PREP(MPIC_PSMHT, 0x06));
}

static int rswitch_etha_hw_init(struct rswitch_etha *etha, const u8 *mac)
{
	int err;

	err = rswitch_etha_change_mode(etha, EAMC_OPC_DISABLE);
	if (err < 0)
		return err;
	err = rswitch_etha_change_mode(etha, EAMC_OPC_CONFIG);
	if (err < 0)
		return err;

	iowrite32(EAVCC_VEM_SC_TAG, etha->addr + EAVCC);
	rswitch_rmac_setting(etha, mac);
	rswitch_etha_enable_mii(etha);

	err = rswitch_etha_wait_link_verification(etha);
	if (err < 0)
		return err;

	err = rswitch_etha_change_mode(etha, EAMC_OPC_DISABLE);
	if (err < 0)
		return err;

	return rswitch_etha_change_mode(etha, EAMC_OPC_OPERATION);
}

static int rswitch_etha_mpsm_op(struct rswitch_etha *etha, bool read,
				unsigned int mmf, unsigned int pda,
				unsigned int pra, unsigned int pop,
				unsigned int prd)
{
	u32 val;
	int ret;

	val = MPSM_PSME |
	      FIELD_PREP(MPSM_MFF, mmf) |
	      FIELD_PREP(MPSM_PDA, pda) |
	      FIELD_PREP(MPSM_PRA, pra) |
	      FIELD_PREP(MPSM_POP, pop) |
	      FIELD_PREP(MPSM_PRD, prd);
	iowrite32(val, etha->addr + MPSM);

	ret = rswitch_reg_wait(etha->addr, MPSM, MPSM_PSME, 0);
	if (ret)
		return ret;

	if (read) {
		val = ioread32(etha->addr + MPSM);
		ret = FIELD_GET(MPSM_PRD, val);
	}

	return ret;
}

static int rswitch_etha_mii_read_c45(struct mii_bus *bus, int addr, int devad,
				     int regad)
{
	struct rswitch_etha *etha = bus->priv;
	int ret;

	ret = rswitch_etha_mpsm_op(etha, false, MPSM_MMF_C45, addr, devad,
				   MPSM_POP_ADDRESS, regad);
	if (ret)
		return ret;

	return rswitch_etha_mpsm_op(etha, true, MPSM_MMF_C45, addr, devad,
				    MPSM_POP_READ_C45, 0);
}

static int rswitch_etha_mii_write_c45(struct mii_bus *bus, int addr, int devad,
				      int regad, u16 val)
{
	struct rswitch_etha *etha = bus->priv;
	int ret;
<<<<<<< HEAD

	ret = rswitch_etha_mpsm_op(etha, false, MPSM_MMF_C45, addr, devad,
				   MPSM_POP_ADDRESS, regad);
	if (ret)
		return ret;

	return rswitch_etha_mpsm_op(etha, false, MPSM_MMF_C45, addr, devad,
				    MPSM_POP_WRITE, val);
}

static int rswitch_etha_mii_read_c22(struct mii_bus *bus, int phyad, int regad)
{
	struct rswitch_etha *etha = bus->priv;

	return rswitch_etha_mpsm_op(etha, true, MPSM_MMF_C22, phyad, regad,
				    MPSM_POP_READ_C22, 0);
}

static int rswitch_etha_mii_write_c22(struct mii_bus *bus, int phyad,
				      int regad, u16 val)
{
	struct rswitch_etha *etha = bus->priv;

=======

	ret = rswitch_etha_mpsm_op(etha, false, MPSM_MMF_C45, addr, devad,
				   MPSM_POP_ADDRESS, regad);
	if (ret)
		return ret;

	return rswitch_etha_mpsm_op(etha, false, MPSM_MMF_C45, addr, devad,
				    MPSM_POP_WRITE, val);
}

static int rswitch_etha_mii_read_c22(struct mii_bus *bus, int phyad, int regad)
{
	struct rswitch_etha *etha = bus->priv;

	return rswitch_etha_mpsm_op(etha, true, MPSM_MMF_C22, phyad, regad,
				    MPSM_POP_READ_C22, 0);
}

static int rswitch_etha_mii_write_c22(struct mii_bus *bus, int phyad,
				      int regad, u16 val)
{
	struct rswitch_etha *etha = bus->priv;

>>>>>>> e8a457b7
	return rswitch_etha_mpsm_op(etha, false, MPSM_MMF_C22, phyad, regad,
				    MPSM_POP_WRITE, val);
}

/* Call of_node_put(port) after done */
static struct device_node *rswitch_get_port_node(struct rswitch_device *rdev)
{
	struct device_node *ports, *port;
	int err = 0;
	u32 index;

	ports = of_get_child_by_name(rdev->ndev->dev.parent->of_node,
				     "ethernet-ports");
	if (!ports)
		return NULL;

	for_each_available_child_of_node(ports, port) {
		err = of_property_read_u32(port, "reg", &index);
		if (err < 0) {
			port = NULL;
			goto out;
		}
		if (index == rdev->etha->index)
			break;
	}

out:
	of_node_put(ports);

	return port;
}

static int rswitch_etha_get_params(struct rswitch_device *rdev)
{
	u32 max_speed;
	int err;

	if (!rdev->np_port)
		return 0;	/* ignored */

	err = of_get_phy_mode(rdev->np_port, &rdev->etha->phy_interface);
	if (err)
		return err;

	err = of_property_read_u32(rdev->np_port, "max-speed", &max_speed);
	if (!err) {
		rdev->etha->speed = max_speed;
		return 0;
	}

	/* if no "max-speed" property, let's use default speed */
	switch (rdev->etha->phy_interface) {
	case PHY_INTERFACE_MODE_MII:
		rdev->etha->speed = SPEED_100;
		break;
	case PHY_INTERFACE_MODE_SGMII:
		rdev->etha->speed = SPEED_1000;
		break;
	case PHY_INTERFACE_MODE_USXGMII:
		rdev->etha->speed = SPEED_2500;
		break;
	default:
		return -EINVAL;
	}

	return 0;
}

static int rswitch_mii_register(struct rswitch_device *rdev)
{
	struct device_node *mdio_np;
	struct mii_bus *mii_bus;
	int err;

	mii_bus = mdiobus_alloc();
	if (!mii_bus)
		return -ENOMEM;

	mii_bus->name = "rswitch_mii";
	sprintf(mii_bus->id, "etha%d", rdev->etha->index);
	mii_bus->priv = rdev->etha;
	mii_bus->read_c45 = rswitch_etha_mii_read_c45;
	mii_bus->write_c45 = rswitch_etha_mii_write_c45;
	mii_bus->read = rswitch_etha_mii_read_c22;
	mii_bus->write = rswitch_etha_mii_write_c22;
	mii_bus->parent = &rdev->priv->pdev->dev;

	mdio_np = of_get_child_by_name(rdev->np_port, "mdio");
	err = of_mdiobus_register(mii_bus, mdio_np);
	if (err < 0) {
		mdiobus_free(mii_bus);
		goto out;
	}

	rdev->etha->mii = mii_bus;

out:
	of_node_put(mdio_np);

	return err;
}

static void rswitch_mii_unregister(struct rswitch_device *rdev)
{
	if (rdev->etha->mii) {
		mdiobus_unregister(rdev->etha->mii);
		mdiobus_free(rdev->etha->mii);
		rdev->etha->mii = NULL;
	}
}

static void rswitch_adjust_link(struct net_device *ndev)
{
	struct rswitch_device *rdev = netdev_priv(ndev);
	struct phy_device *phydev = ndev->phydev;

	if (phydev->link != rdev->etha->link) {
		phy_print_status(phydev);
		if (phydev->link)
			phy_power_on(rdev->serdes);
		else if (rdev->serdes->power_count)
			phy_power_off(rdev->serdes);

		rdev->etha->link = phydev->link;

		if (!rdev->priv->etha_no_runtime_change &&
		    phydev->speed != rdev->etha->speed) {
			rdev->etha->speed = phydev->speed;

			rswitch_etha_hw_init(rdev->etha, rdev->ndev->dev_addr);
			phy_set_speed(rdev->serdes, rdev->etha->speed);
		}
	}
}

static void rswitch_phy_remove_link_mode(struct rswitch_device *rdev,
					 struct phy_device *phydev)
{
	if (!rdev->priv->etha_no_runtime_change)
		return;

	switch (rdev->etha->speed) {
	case SPEED_2500:
		phy_remove_link_mode(phydev, ETHTOOL_LINK_MODE_1000baseT_Full_BIT);
		phy_remove_link_mode(phydev, ETHTOOL_LINK_MODE_100baseT_Full_BIT);
		break;
	case SPEED_1000:
		phy_remove_link_mode(phydev, ETHTOOL_LINK_MODE_2500baseX_Full_BIT);
		phy_remove_link_mode(phydev, ETHTOOL_LINK_MODE_100baseT_Full_BIT);
		break;
	case SPEED_100:
		phy_remove_link_mode(phydev, ETHTOOL_LINK_MODE_2500baseX_Full_BIT);
		phy_remove_link_mode(phydev, ETHTOOL_LINK_MODE_1000baseT_Full_BIT);
		break;
	default:
		break;
	}

	phy_set_max_speed(phydev, rdev->etha->speed);
}

static int rswitch_phy_device_init(struct rswitch_device *rdev)
{
	struct phy_device *phydev;
	struct device_node *phy;
	int err = -ENOENT;

	if (!rdev->np_port)
		return -ENODEV;

	phy = of_parse_phandle(rdev->np_port, "phy-handle", 0);
	if (!phy)
		return -ENODEV;

	/* Set phydev->host_interfaces before calling of_phy_connect() to
	 * configure the PHY with the information of host_interfaces.
	 */
	phydev = of_phy_find_device(phy);
	if (!phydev)
		goto out;
	__set_bit(rdev->etha->phy_interface, phydev->host_interfaces);
	phydev->mac_managed_pm = true;

	phydev = of_phy_connect(rdev->ndev, phy, rswitch_adjust_link, 0,
				rdev->etha->phy_interface);
	if (!phydev)
		goto out;

	phy_set_max_speed(phydev, SPEED_2500);
	phy_remove_link_mode(phydev, ETHTOOL_LINK_MODE_10baseT_Half_BIT);
	phy_remove_link_mode(phydev, ETHTOOL_LINK_MODE_10baseT_Full_BIT);
	phy_remove_link_mode(phydev, ETHTOOL_LINK_MODE_100baseT_Half_BIT);
	phy_remove_link_mode(phydev, ETHTOOL_LINK_MODE_1000baseT_Half_BIT);
	rswitch_phy_remove_link_mode(rdev, phydev);

	phy_attached_info(phydev);

	err = 0;
out:
	of_node_put(phy);

	return err;
}

static void rswitch_phy_device_deinit(struct rswitch_device *rdev)
{
	if (rdev->ndev->phydev)
		phy_disconnect(rdev->ndev->phydev);
}

static int rswitch_serdes_set_params(struct rswitch_device *rdev)
{
	int err;

	err = phy_set_mode_ext(rdev->serdes, PHY_MODE_ETHERNET,
			       rdev->etha->phy_interface);
	if (err < 0)
		return err;

	return phy_set_speed(rdev->serdes, rdev->etha->speed);
}

static int rswitch_ether_port_init_one(struct rswitch_device *rdev)
{
	int err;

	if (!rdev->etha->operated) {
		err = rswitch_etha_hw_init(rdev->etha, rdev->ndev->dev_addr);
		if (err < 0)
			return err;
		if (rdev->priv->etha_no_runtime_change)
			rdev->etha->operated = true;
	}

	err = rswitch_mii_register(rdev);
	if (err < 0)
		return err;

	err = rswitch_phy_device_init(rdev);
	if (err < 0)
		goto err_phy_device_init;

	rdev->serdes = devm_of_phy_get(&rdev->priv->pdev->dev, rdev->np_port, NULL);
	if (IS_ERR(rdev->serdes)) {
		err = PTR_ERR(rdev->serdes);
		goto err_serdes_phy_get;
	}

	err = rswitch_serdes_set_params(rdev);
	if (err < 0)
		goto err_serdes_set_params;

	return 0;

err_serdes_set_params:
err_serdes_phy_get:
	rswitch_phy_device_deinit(rdev);

err_phy_device_init:
	rswitch_mii_unregister(rdev);

	return err;
}

static void rswitch_ether_port_deinit_one(struct rswitch_device *rdev)
{
	rswitch_phy_device_deinit(rdev);
	rswitch_mii_unregister(rdev);
}

static int rswitch_ether_port_init_all(struct rswitch_private *priv)
{
	unsigned int i;
	int err;

	rswitch_for_each_enabled_port(priv, i) {
		err = rswitch_ether_port_init_one(priv->rdev[i]);
		if (err)
			goto err_init_one;
	}

	rswitch_for_each_enabled_port(priv, i) {
		err = phy_init(priv->rdev[i]->serdes);
		if (err)
			goto err_serdes;
	}

	return 0;

err_serdes:
	rswitch_for_each_enabled_port_continue_reverse(priv, i)
		phy_exit(priv->rdev[i]->serdes);
	i = RSWITCH_NUM_PORTS;

err_init_one:
	rswitch_for_each_enabled_port_continue_reverse(priv, i)
		rswitch_ether_port_deinit_one(priv->rdev[i]);

	return err;
}

static void rswitch_ether_port_deinit_all(struct rswitch_private *priv)
{
	unsigned int i;

	rswitch_for_each_enabled_port(priv, i) {
		phy_exit(priv->rdev[i]->serdes);
		rswitch_ether_port_deinit_one(priv->rdev[i]);
	}
}

static int rswitch_open(struct net_device *ndev)
{
	struct rswitch_device *rdev = netdev_priv(ndev);
	unsigned long flags;

	if (bitmap_empty(rdev->priv->opened_ports, RSWITCH_NUM_PORTS))
		iowrite32(GWCA_TS_IRQ_BIT, rdev->priv->addr + GWTSDIE);

	napi_enable(&rdev->napi);

	spin_lock_irqsave(&rdev->priv->lock, flags);
	bitmap_set(rdev->priv->opened_ports, rdev->port, 1);
	rswitch_enadis_data_irq(rdev->priv, rdev->tx_queue->index, true);
	rswitch_enadis_data_irq(rdev->priv, rdev->rx_queue->index, true);
	spin_unlock_irqrestore(&rdev->priv->lock, flags);

	phy_start(ndev->phydev);

	netif_start_queue(ndev);

	return 0;
};

static int rswitch_stop(struct net_device *ndev)
{
	struct rswitch_device *rdev = netdev_priv(ndev);
	struct sk_buff *ts_skb;
	unsigned long flags;
	unsigned int tag;

	netif_tx_stop_all_queues(ndev);

	phy_stop(ndev->phydev);

	spin_lock_irqsave(&rdev->priv->lock, flags);
	rswitch_enadis_data_irq(rdev->priv, rdev->tx_queue->index, false);
	rswitch_enadis_data_irq(rdev->priv, rdev->rx_queue->index, false);
	bitmap_clear(rdev->priv->opened_ports, rdev->port, 1);
	spin_unlock_irqrestore(&rdev->priv->lock, flags);

	napi_disable(&rdev->napi);

	if (bitmap_empty(rdev->priv->opened_ports, RSWITCH_NUM_PORTS))
		iowrite32(GWCA_TS_IRQ_BIT, rdev->priv->addr + GWTSDID);

	for (tag = find_first_bit(rdev->ts_skb_used, TS_TAGS_PER_PORT);
	     tag < TS_TAGS_PER_PORT;
	     tag = find_next_bit(rdev->ts_skb_used, TS_TAGS_PER_PORT, tag + 1)) {
		ts_skb = xchg(&rdev->ts_skb[tag], NULL);
		clear_bit(tag, rdev->ts_skb_used);
		if (ts_skb)
			dev_kfree_skb(ts_skb);
	}

	return 0;
};

static bool rswitch_ext_desc_set_info1(struct rswitch_device *rdev,
				       struct sk_buff *skb,
				       struct rswitch_ext_desc *desc)
{
	desc->info1 = cpu_to_le64(INFO1_DV(BIT(rdev->etha->index)) |
				  INFO1_IPV(GWCA_IPV_NUM) | INFO1_FMT);
	if (skb_shinfo(skb)->tx_flags & SKBTX_HW_TSTAMP) {
		unsigned int tag;

		tag = find_first_zero_bit(rdev->ts_skb_used, TS_TAGS_PER_PORT);
		if (tag == TS_TAGS_PER_PORT)
			return false;
		smp_mb(); /* order bitmap read before rdev->ts_skb[] write */
		rdev->ts_skb[tag] = skb_get(skb);
		set_bit(tag, rdev->ts_skb_used);

		skb_shinfo(skb)->tx_flags |= SKBTX_IN_PROGRESS;
		desc->info1 |= cpu_to_le64(INFO1_TSUN(tag) | INFO1_TXC);

		skb_tx_timestamp(skb);
	}

	return true;
}

static bool rswitch_ext_desc_set(struct rswitch_device *rdev,
				 struct sk_buff *skb,
				 struct rswitch_ext_desc *desc,
				 dma_addr_t dma_addr, u16 len, u8 die_dt)
{
	rswitch_desc_set_dptr(&desc->desc, dma_addr);
	desc->desc.info_ds = cpu_to_le16(len);
	if (!rswitch_ext_desc_set_info1(rdev, skb, desc))
		return false;

	dma_wmb();

	desc->desc.die_dt = die_dt;

	return true;
}

static u8 rswitch_ext_desc_get_die_dt(unsigned int nr_desc, unsigned int index)
{
	if (nr_desc == 1)
		return DT_FSINGLE | DIE;
	if (index == 0)
		return DT_FSTART;
	if (nr_desc - 1 == index)
		return DT_FEND | DIE;
	return DT_FMID;
}

static u16 rswitch_ext_desc_get_len(u8 die_dt, unsigned int orig_len)
{
	switch (die_dt & DT_MASK) {
	case DT_FSINGLE:
	case DT_FEND:
		return (orig_len % RSWITCH_DESC_BUF_SIZE) ?: RSWITCH_DESC_BUF_SIZE;
	case DT_FSTART:
	case DT_FMID:
		return RSWITCH_DESC_BUF_SIZE;
	default:
		return 0;
	}
}

static netdev_tx_t rswitch_start_xmit(struct sk_buff *skb, struct net_device *ndev)
{
	struct rswitch_device *rdev = netdev_priv(ndev);
	struct rswitch_gwca_queue *gq = rdev->tx_queue;
	dma_addr_t dma_addr, dma_addr_orig;
	netdev_tx_t ret = NETDEV_TX_OK;
	struct rswitch_ext_desc *desc;
	unsigned int i, nr_desc;
	u8 die_dt;
	u16 len;

	nr_desc = (skb->len - 1) / RSWITCH_DESC_BUF_SIZE + 1;
	if (rswitch_get_num_cur_queues(gq) >= gq->ring_size - nr_desc) {
		netif_stop_subqueue(ndev, 0);
		return NETDEV_TX_BUSY;
	}

	if (skb_put_padto(skb, ETH_ZLEN))
		return ret;

	dma_addr_orig = dma_map_single(ndev->dev.parent, skb->data, skb->len, DMA_TO_DEVICE);
	if (dma_mapping_error(ndev->dev.parent, dma_addr_orig))
		goto err_kfree;

	/* Stored the skb at the last descriptor to avoid skb free before hardware completes send */
	gq->skbs[(gq->cur + nr_desc - 1) % gq->ring_size] = skb;
	gq->unmap_addrs[(gq->cur + nr_desc - 1) % gq->ring_size] = dma_addr_orig;

	dma_wmb();

	/* DT_FSTART should be set at last. So, this is reverse order. */
	for (i = nr_desc; i-- > 0; ) {
		desc = &gq->tx_ring[rswitch_next_queue_index(gq, true, i)];
		die_dt = rswitch_ext_desc_get_die_dt(nr_desc, i);
		dma_addr = dma_addr_orig + i * RSWITCH_DESC_BUF_SIZE;
		len = rswitch_ext_desc_get_len(die_dt, skb->len);
		if (!rswitch_ext_desc_set(rdev, skb, desc, dma_addr, len, die_dt))
			goto err_unmap;
	}

	gq->cur = rswitch_next_queue_index(gq, true, nr_desc);
	rswitch_modify(rdev->addr, GWTRC(gq->index), 0, BIT(gq->index % 32));

	return ret;

err_unmap:
	gq->skbs[(gq->cur + nr_desc - 1) % gq->ring_size] = NULL;
	dma_unmap_single(ndev->dev.parent, dma_addr_orig, skb->len, DMA_TO_DEVICE);

err_kfree:
	dev_kfree_skb_any(skb);

	return ret;
}

static struct net_device_stats *rswitch_get_stats(struct net_device *ndev)
{
	return &ndev->stats;
}

static int rswitch_hwstamp_get(struct net_device *ndev, struct ifreq *req)
{
	struct rswitch_device *rdev = netdev_priv(ndev);
	struct rcar_gen4_ptp_private *ptp_priv;
	struct hwtstamp_config config;

	ptp_priv = rdev->priv->ptp_priv;

	config.flags = 0;
	config.tx_type = ptp_priv->tstamp_tx_ctrl ? HWTSTAMP_TX_ON :
						    HWTSTAMP_TX_OFF;
	switch (ptp_priv->tstamp_rx_ctrl & RCAR_GEN4_RXTSTAMP_TYPE) {
	case RCAR_GEN4_RXTSTAMP_TYPE_V2_L2_EVENT:
		config.rx_filter = HWTSTAMP_FILTER_PTP_V2_L2_EVENT;
		break;
	case RCAR_GEN4_RXTSTAMP_TYPE_ALL:
		config.rx_filter = HWTSTAMP_FILTER_ALL;
		break;
	default:
		config.rx_filter = HWTSTAMP_FILTER_NONE;
		break;
	}

	return copy_to_user(req->ifr_data, &config, sizeof(config)) ? -EFAULT : 0;
}

static int rswitch_hwstamp_set(struct net_device *ndev, struct ifreq *req)
{
	struct rswitch_device *rdev = netdev_priv(ndev);
	u32 tstamp_rx_ctrl = RCAR_GEN4_RXTSTAMP_ENABLED;
	struct hwtstamp_config config;
	u32 tstamp_tx_ctrl;

	if (copy_from_user(&config, req->ifr_data, sizeof(config)))
		return -EFAULT;

	if (config.flags)
		return -EINVAL;

	switch (config.tx_type) {
	case HWTSTAMP_TX_OFF:
		tstamp_tx_ctrl = 0;
		break;
	case HWTSTAMP_TX_ON:
		tstamp_tx_ctrl = RCAR_GEN4_TXTSTAMP_ENABLED;
		break;
	default:
		return -ERANGE;
	}

	switch (config.rx_filter) {
	case HWTSTAMP_FILTER_NONE:
		tstamp_rx_ctrl = 0;
		break;
	case HWTSTAMP_FILTER_PTP_V2_L2_EVENT:
		tstamp_rx_ctrl |= RCAR_GEN4_RXTSTAMP_TYPE_V2_L2_EVENT;
		break;
	default:
		config.rx_filter = HWTSTAMP_FILTER_ALL;
		tstamp_rx_ctrl |= RCAR_GEN4_RXTSTAMP_TYPE_ALL;
		break;
	}

	rdev->priv->ptp_priv->tstamp_tx_ctrl = tstamp_tx_ctrl;
	rdev->priv->ptp_priv->tstamp_rx_ctrl = tstamp_rx_ctrl;

	return copy_to_user(req->ifr_data, &config, sizeof(config)) ? -EFAULT : 0;
}

static int rswitch_eth_ioctl(struct net_device *ndev, struct ifreq *req, int cmd)
{
	if (!netif_running(ndev))
		return -EINVAL;

	switch (cmd) {
	case SIOCGHWTSTAMP:
		return rswitch_hwstamp_get(ndev, req);
	case SIOCSHWTSTAMP:
		return rswitch_hwstamp_set(ndev, req);
	default:
		return phy_mii_ioctl(ndev->phydev, req, cmd);
	}
}

static const struct net_device_ops rswitch_netdev_ops = {
	.ndo_open = rswitch_open,
	.ndo_stop = rswitch_stop,
	.ndo_start_xmit = rswitch_start_xmit,
	.ndo_get_stats = rswitch_get_stats,
	.ndo_eth_ioctl = rswitch_eth_ioctl,
	.ndo_validate_addr = eth_validate_addr,
	.ndo_set_mac_address = eth_mac_addr,
};

static int rswitch_get_ts_info(struct net_device *ndev, struct kernel_ethtool_ts_info *info)
{
	struct rswitch_device *rdev = netdev_priv(ndev);

	info->phc_index = ptp_clock_index(rdev->priv->ptp_priv->clock);
	info->so_timestamping = SOF_TIMESTAMPING_TX_SOFTWARE |
				SOF_TIMESTAMPING_TX_HARDWARE |
				SOF_TIMESTAMPING_RX_HARDWARE |
				SOF_TIMESTAMPING_RAW_HARDWARE;
	info->tx_types = BIT(HWTSTAMP_TX_OFF) | BIT(HWTSTAMP_TX_ON);
	info->rx_filters = BIT(HWTSTAMP_FILTER_NONE) | BIT(HWTSTAMP_FILTER_ALL);

	return 0;
}

static const struct ethtool_ops rswitch_ethtool_ops = {
	.get_ts_info = rswitch_get_ts_info,
	.get_link_ksettings = phy_ethtool_get_link_ksettings,
	.set_link_ksettings = phy_ethtool_set_link_ksettings,
};

static const struct of_device_id renesas_eth_sw_of_table[] = {
	{ .compatible = "renesas,r8a779f0-ether-switch", },
	{ }
};
MODULE_DEVICE_TABLE(of, renesas_eth_sw_of_table);

static void rswitch_etha_init(struct rswitch_private *priv, unsigned int index)
{
	struct rswitch_etha *etha = &priv->etha[index];

	memset(etha, 0, sizeof(*etha));
	etha->index = index;
	etha->addr = priv->addr + RSWITCH_ETHA_OFFSET + index * RSWITCH_ETHA_SIZE;
	etha->coma_addr = priv->addr;

	/* MPIC.PSMCS = (clk [MHz] / (MDC frequency [MHz] * 2) - 1.
	 * Calculating PSMCS value as MDC frequency = 2.5MHz. So, multiply
	 * both the numerator and the denominator by 10.
	 */
	etha->psmcs = clk_get_rate(priv->clk) / 100000 / (25 * 2) - 1;
}

static int rswitch_device_alloc(struct rswitch_private *priv, unsigned int index)
{
	struct platform_device *pdev = priv->pdev;
	struct rswitch_device *rdev;
	struct net_device *ndev;
	int err;

	if (index >= RSWITCH_NUM_PORTS)
		return -EINVAL;

	ndev = alloc_etherdev_mqs(sizeof(struct rswitch_device), 1, 1);
	if (!ndev)
		return -ENOMEM;

	SET_NETDEV_DEV(ndev, &pdev->dev);
	ether_setup(ndev);

	rdev = netdev_priv(ndev);
	rdev->ndev = ndev;
	rdev->priv = priv;
	priv->rdev[index] = rdev;
	rdev->port = index;
	rdev->etha = &priv->etha[index];
	rdev->addr = priv->addr;

	ndev->base_addr = (unsigned long)rdev->addr;
	snprintf(ndev->name, IFNAMSIZ, "tsn%d", index);
	ndev->netdev_ops = &rswitch_netdev_ops;
	ndev->ethtool_ops = &rswitch_ethtool_ops;
	ndev->max_mtu = RSWITCH_MAX_MTU;
	ndev->min_mtu = ETH_MIN_MTU;

	netif_napi_add(ndev, &rdev->napi, rswitch_poll);

	rdev->np_port = rswitch_get_port_node(rdev);
	rdev->disabled = !rdev->np_port;
	err = of_get_ethdev_address(rdev->np_port, ndev);
	if (err) {
		if (is_valid_ether_addr(rdev->etha->mac_addr))
			eth_hw_addr_set(ndev, rdev->etha->mac_addr);
		else
			eth_hw_addr_random(ndev);
	}

	err = rswitch_etha_get_params(rdev);
	if (err < 0)
		goto out_get_params;

	err = rswitch_rxdmac_alloc(ndev);
	if (err < 0)
		goto out_rxdmac;

	err = rswitch_txdmac_alloc(ndev);
	if (err < 0)
		goto out_txdmac;

	return 0;

out_txdmac:
	rswitch_rxdmac_free(ndev);

out_rxdmac:
out_get_params:
	of_node_put(rdev->np_port);
	netif_napi_del(&rdev->napi);
	free_netdev(ndev);

	return err;
}

static void rswitch_device_free(struct rswitch_private *priv, unsigned int index)
{
	struct rswitch_device *rdev = priv->rdev[index];
	struct net_device *ndev = rdev->ndev;

	rswitch_txdmac_free(ndev);
	rswitch_rxdmac_free(ndev);
	of_node_put(rdev->np_port);
	netif_napi_del(&rdev->napi);
	free_netdev(ndev);
}

static int rswitch_init(struct rswitch_private *priv)
{
	unsigned int i;
	int err;

	for (i = 0; i < RSWITCH_NUM_PORTS; i++)
		rswitch_etha_init(priv, i);

	rswitch_clock_enable(priv);
	for (i = 0; i < RSWITCH_NUM_PORTS; i++)
		rswitch_etha_read_mac_address(&priv->etha[i]);

	rswitch_reset(priv);

	rswitch_clock_enable(priv);
	rswitch_top_init(priv);
	err = rswitch_bpool_config(priv);
	if (err < 0)
		return err;

	rswitch_coma_init(priv);

	err = rswitch_gwca_linkfix_alloc(priv);
	if (err < 0)
		return -ENOMEM;

	err = rswitch_gwca_ts_queue_alloc(priv);
	if (err < 0)
		goto err_ts_queue_alloc;

	for (i = 0; i < RSWITCH_NUM_PORTS; i++) {
		err = rswitch_device_alloc(priv, i);
		if (err < 0) {
			for (; i-- > 0; )
				rswitch_device_free(priv, i);
			goto err_device_alloc;
		}
	}

	rswitch_fwd_init(priv);

	err = rcar_gen4_ptp_register(priv->ptp_priv, RCAR_GEN4_PTP_REG_LAYOUT,
				     clk_get_rate(priv->clk));
	if (err < 0)
		goto err_ptp_register;

	err = rswitch_gwca_request_irqs(priv);
	if (err < 0)
		goto err_gwca_request_irq;

	err = rswitch_gwca_ts_request_irqs(priv);
	if (err < 0)
		goto err_gwca_ts_request_irq;

	err = rswitch_gwca_hw_init(priv);
	if (err < 0)
		goto err_gwca_hw_init;

	err = rswitch_ether_port_init_all(priv);
	if (err)
		goto err_ether_port_init_all;

	rswitch_for_each_enabled_port(priv, i) {
		err = register_netdev(priv->rdev[i]->ndev);
		if (err) {
			rswitch_for_each_enabled_port_continue_reverse(priv, i)
				unregister_netdev(priv->rdev[i]->ndev);
			goto err_register_netdev;
		}
	}

	rswitch_for_each_enabled_port(priv, i)
		netdev_info(priv->rdev[i]->ndev, "MAC address %pM\n",
			    priv->rdev[i]->ndev->dev_addr);

	return 0;

err_register_netdev:
	rswitch_ether_port_deinit_all(priv);

err_ether_port_init_all:
	rswitch_gwca_hw_deinit(priv);

err_gwca_hw_init:
err_gwca_ts_request_irq:
err_gwca_request_irq:
	rcar_gen4_ptp_unregister(priv->ptp_priv);

err_ptp_register:
	for (i = 0; i < RSWITCH_NUM_PORTS; i++)
		rswitch_device_free(priv, i);

err_device_alloc:
	rswitch_gwca_ts_queue_free(priv);

err_ts_queue_alloc:
	rswitch_gwca_linkfix_free(priv);

	return err;
}

static const struct soc_device_attribute rswitch_soc_no_speed_change[]  = {
	{ .soc_id = "r8a779f0", .revision = "ES1.0" },
	{ /* Sentinel */ }
};

static int renesas_eth_sw_probe(struct platform_device *pdev)
{
	const struct soc_device_attribute *attr;
	struct rswitch_private *priv;
	struct resource *res;
	int ret;

	res = platform_get_resource_byname(pdev, IORESOURCE_MEM, "secure_base");
	if (!res) {
		dev_err(&pdev->dev, "invalid resource\n");
		return -EINVAL;
	}

	priv = devm_kzalloc(&pdev->dev, sizeof(*priv), GFP_KERNEL);
	if (!priv)
		return -ENOMEM;
	spin_lock_init(&priv->lock);

	priv->clk = devm_clk_get(&pdev->dev, NULL);
	if (IS_ERR(priv->clk))
		return PTR_ERR(priv->clk);

	attr = soc_device_match(rswitch_soc_no_speed_change);
	if (attr)
		priv->etha_no_runtime_change = true;

	priv->ptp_priv = rcar_gen4_ptp_alloc(pdev);
	if (!priv->ptp_priv)
		return -ENOMEM;

	platform_set_drvdata(pdev, priv);
	priv->pdev = pdev;
	priv->addr = devm_ioremap_resource(&pdev->dev, res);
	if (IS_ERR(priv->addr))
		return PTR_ERR(priv->addr);

	priv->ptp_priv->addr = priv->addr + RCAR_GEN4_GPTP_OFFSET_S4;

	ret = dma_set_mask_and_coherent(&pdev->dev, DMA_BIT_MASK(40));
	if (ret < 0) {
		ret = dma_set_mask_and_coherent(&pdev->dev, DMA_BIT_MASK(32));
		if (ret < 0)
			return ret;
	}

	priv->gwca.index = AGENT_INDEX_GWCA;
	priv->gwca.num_queues = min(RSWITCH_NUM_PORTS * NUM_QUEUES_PER_NDEV,
				    RSWITCH_MAX_NUM_QUEUES);
	priv->gwca.queues = devm_kcalloc(&pdev->dev, priv->gwca.num_queues,
					 sizeof(*priv->gwca.queues), GFP_KERNEL);
	if (!priv->gwca.queues)
		return -ENOMEM;

	pm_runtime_enable(&pdev->dev);
	pm_runtime_get_sync(&pdev->dev);

	ret = rswitch_init(priv);
	if (ret < 0) {
		pm_runtime_put(&pdev->dev);
		pm_runtime_disable(&pdev->dev);
		return ret;
	}

	device_set_wakeup_capable(&pdev->dev, 1);

	return ret;
}

static void rswitch_deinit(struct rswitch_private *priv)
{
	unsigned int i;

	rswitch_gwca_hw_deinit(priv);
	rcar_gen4_ptp_unregister(priv->ptp_priv);

	rswitch_for_each_enabled_port(priv, i) {
		struct rswitch_device *rdev = priv->rdev[i];

		unregister_netdev(rdev->ndev);
		rswitch_ether_port_deinit_one(rdev);
		phy_exit(priv->rdev[i]->serdes);
	}

	for (i = 0; i < RSWITCH_NUM_PORTS; i++)
		rswitch_device_free(priv, i);

	rswitch_gwca_ts_queue_free(priv);
	rswitch_gwca_linkfix_free(priv);

	rswitch_clock_disable(priv);
}

static void renesas_eth_sw_remove(struct platform_device *pdev)
{
	struct rswitch_private *priv = platform_get_drvdata(pdev);

	rswitch_deinit(priv);

	pm_runtime_put(&pdev->dev);
	pm_runtime_disable(&pdev->dev);

	platform_set_drvdata(pdev, NULL);
}

static int renesas_eth_sw_suspend(struct device *dev)
{
	struct rswitch_private *priv = dev_get_drvdata(dev);
	struct net_device *ndev;
	unsigned int i;

	rswitch_for_each_enabled_port(priv, i) {
		ndev = priv->rdev[i]->ndev;
		if (netif_running(ndev)) {
			netif_device_detach(ndev);
			rswitch_stop(ndev);
		}
		if (priv->rdev[i]->serdes->init_count)
			phy_exit(priv->rdev[i]->serdes);
	}

	return 0;
}

static int renesas_eth_sw_resume(struct device *dev)
{
	struct rswitch_private *priv = dev_get_drvdata(dev);
	struct net_device *ndev;
	unsigned int i;

	rswitch_for_each_enabled_port(priv, i) {
		phy_init(priv->rdev[i]->serdes);
		ndev = priv->rdev[i]->ndev;
		if (netif_running(ndev)) {
			rswitch_open(ndev);
			netif_device_attach(ndev);
		}
	}

	return 0;
}

static DEFINE_SIMPLE_DEV_PM_OPS(renesas_eth_sw_pm_ops, renesas_eth_sw_suspend,
				renesas_eth_sw_resume);

static struct platform_driver renesas_eth_sw_driver_platform = {
	.probe = renesas_eth_sw_probe,
	.remove = renesas_eth_sw_remove,
	.driver = {
		.name = "renesas_eth_sw",
		.pm = pm_sleep_ptr(&renesas_eth_sw_pm_ops),
		.of_match_table = renesas_eth_sw_of_table,
	}
};
module_platform_driver(renesas_eth_sw_driver_platform);
MODULE_AUTHOR("Yoshihiro Shimoda");
MODULE_DESCRIPTION("Renesas Ethernet Switch device driver");
MODULE_LICENSE("GPL");<|MERGE_RESOLUTION|>--- conflicted
+++ resolved
@@ -1248,7 +1248,6 @@
 {
 	struct rswitch_etha *etha = bus->priv;
 	int ret;
-<<<<<<< HEAD
 
 	ret = rswitch_etha_mpsm_op(etha, false, MPSM_MMF_C45, addr, devad,
 				   MPSM_POP_ADDRESS, regad);
@@ -1272,31 +1271,6 @@
 {
 	struct rswitch_etha *etha = bus->priv;
 
-=======
-
-	ret = rswitch_etha_mpsm_op(etha, false, MPSM_MMF_C45, addr, devad,
-				   MPSM_POP_ADDRESS, regad);
-	if (ret)
-		return ret;
-
-	return rswitch_etha_mpsm_op(etha, false, MPSM_MMF_C45, addr, devad,
-				    MPSM_POP_WRITE, val);
-}
-
-static int rswitch_etha_mii_read_c22(struct mii_bus *bus, int phyad, int regad)
-{
-	struct rswitch_etha *etha = bus->priv;
-
-	return rswitch_etha_mpsm_op(etha, true, MPSM_MMF_C22, phyad, regad,
-				    MPSM_POP_READ_C22, 0);
-}
-
-static int rswitch_etha_mii_write_c22(struct mii_bus *bus, int phyad,
-				      int regad, u16 val)
-{
-	struct rswitch_etha *etha = bus->priv;
-
->>>>>>> e8a457b7
 	return rswitch_etha_mpsm_op(etha, false, MPSM_MMF_C22, phyad, regad,
 				    MPSM_POP_WRITE, val);
 }
