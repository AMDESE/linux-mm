--- conflicted
+++ resolved
@@ -1239,12 +1239,9 @@
 		return err;
 	}
 
-<<<<<<< HEAD
-=======
 	/* load MSI-X values */
 	ice_set_min_max_msix(pf);
 
->>>>>>> e8a457b7
 	err = ice_init_dev(pf);
 	if (err)
 		goto unroll_hw_init;
