/* SPDX-License-Identifier: GPL-2.0 */
/* Copyright (c) Meta Platforms, Inc. and affiliates. */

#ifndef _FBNIC_FW_H_
#define _FBNIC_FW_H_

#include <linux/if_ether.h>
#include <linux/types.h>

struct fbnic_dev;
struct fbnic_tlv_msg;

struct fbnic_fw_mbx {
	u8 ready, head, tail;
	struct {
		struct fbnic_tlv_msg	*msg;
		dma_addr_t		addr;
	} buf_info[FBNIC_IPC_MBX_DESC_LEN];
};

// FW_VER_MAX_SIZE must match ETHTOOL_FWVERS_LEN
#define FBNIC_FW_VER_MAX_SIZE	                32
// Formatted version is in the format XX.YY.ZZ_RRR_COMMIT
#define FBNIC_FW_CAP_RESP_COMMIT_MAX_SIZE	(FBNIC_FW_VER_MAX_SIZE - 13)
#define FBNIC_FW_LOG_MAX_SIZE	                256

struct fbnic_fw_ver {
	u32 version;
	char commit[FBNIC_FW_CAP_RESP_COMMIT_MAX_SIZE];
};

struct fbnic_fw_cap {
	struct {
		struct fbnic_fw_ver mgmt, bootloader;
	} running;
	struct {
		struct fbnic_fw_ver mgmt, bootloader, undi;
	} stored;
	u8	active_slot;
	u8	bmc_mac_addr[4][ETH_ALEN];
	u8	bmc_present	: 1;
	u8	all_multi	: 1;
	u8	link_speed;
	u8	link_fec;
};

struct fbnic_fw_completion {
	u32 msg_type;
	struct completion done;
	struct kref ref_count;
	int result;
	union {
		struct {
			s32 millivolts;
			s32 millidegrees;
		} tsene;
	} u;
};

void fbnic_mbx_init(struct fbnic_dev *fbd);
void fbnic_mbx_clean(struct fbnic_dev *fbd);
void fbnic_mbx_poll(struct fbnic_dev *fbd);
int fbnic_mbx_poll_tx_ready(struct fbnic_dev *fbd);
void fbnic_mbx_flush_tx(struct fbnic_dev *fbd);
int fbnic_fw_xmit_ownership_msg(struct fbnic_dev *fbd, bool take_ownership);
int fbnic_fw_init_heartbeat(struct fbnic_dev *fbd, bool poll);
void fbnic_fw_check_heartbeat(struct fbnic_dev *fbd);
int fbnic_fw_xmit_tsene_read_msg(struct fbnic_dev *fbd,
				 struct fbnic_fw_completion *cmpl_data);
void fbnic_fw_init_cmpl(struct fbnic_fw_completion *cmpl_data,
			u32 msg_type);
void fbnic_fw_clear_compl(struct fbnic_dev *fbd);
void fbnic_fw_put_cmpl(struct fbnic_fw_completion *cmpl_data);

#define fbnic_mk_full_fw_ver_str(_rev_id, _delim, _commit, _str, _str_sz) \
do {									\
	const u32 __rev_id = _rev_id;					\
	snprintf(_str, _str_sz, "%02lu.%02lu.%02lu-%03lu%s%s",	\
		 FIELD_GET(FBNIC_FW_CAP_RESP_VERSION_MAJOR, __rev_id),	\
		 FIELD_GET(FBNIC_FW_CAP_RESP_VERSION_MINOR, __rev_id),	\
		 FIELD_GET(FBNIC_FW_CAP_RESP_VERSION_PATCH, __rev_id),	\
		 FIELD_GET(FBNIC_FW_CAP_RESP_VERSION_BUILD, __rev_id),	\
		 _delim, _commit);					\
} while (0)

#define fbnic_mk_fw_ver_str(_rev_id, _str) \
	fbnic_mk_full_fw_ver_str(_rev_id, "", "", _str, sizeof(_str))

#define FW_HEARTBEAT_PERIOD		(10 * HZ)

enum {
	FBNIC_TLV_MSG_ID_HOST_CAP_REQ			= 0x10,
	FBNIC_TLV_MSG_ID_FW_CAP_RESP			= 0x11,
	FBNIC_TLV_MSG_ID_OWNERSHIP_REQ			= 0x12,
	FBNIC_TLV_MSG_ID_OWNERSHIP_RESP			= 0x13,
	FBNIC_TLV_MSG_ID_HEARTBEAT_REQ			= 0x14,
	FBNIC_TLV_MSG_ID_HEARTBEAT_RESP			= 0x15,
	FBNIC_TLV_MSG_ID_TSENE_READ_REQ			= 0x3C,
	FBNIC_TLV_MSG_ID_TSENE_READ_RESP		= 0x3D,
};

#define FBNIC_FW_CAP_RESP_VERSION_MAJOR		CSR_GENMASK(31, 24)
#define FBNIC_FW_CAP_RESP_VERSION_MINOR		CSR_GENMASK(23, 16)
#define FBNIC_FW_CAP_RESP_VERSION_PATCH		CSR_GENMASK(15, 8)
#define FBNIC_FW_CAP_RESP_VERSION_BUILD		CSR_GENMASK(7, 0)
enum {
	FBNIC_FW_CAP_RESP_VERSION			= 0x0,
	FBNIC_FW_CAP_RESP_BMC_PRESENT			= 0x1,
	FBNIC_FW_CAP_RESP_BMC_MAC_ADDR			= 0x2,
	FBNIC_FW_CAP_RESP_BMC_MAC_ARRAY			= 0x3,
	FBNIC_FW_CAP_RESP_STORED_VERSION		= 0x4,
	FBNIC_FW_CAP_RESP_ACTIVE_FW_SLOT		= 0x5,
	FBNIC_FW_CAP_RESP_VERSION_COMMIT_STR		= 0x6,
	FBNIC_FW_CAP_RESP_BMC_ALL_MULTI			= 0x8,
	FBNIC_FW_CAP_RESP_FW_STATE			= 0x9,
	FBNIC_FW_CAP_RESP_FW_LINK_SPEED			= 0xa,
	FBNIC_FW_CAP_RESP_FW_LINK_FEC			= 0xb,
	FBNIC_FW_CAP_RESP_STORED_COMMIT_STR		= 0xc,
	FBNIC_FW_CAP_RESP_CMRT_VERSION			= 0xd,
	FBNIC_FW_CAP_RESP_STORED_CMRT_VERSION		= 0xe,
	FBNIC_FW_CAP_RESP_CMRT_COMMIT_STR		= 0xf,
	FBNIC_FW_CAP_RESP_STORED_CMRT_COMMIT_STR	= 0x10,
	FBNIC_FW_CAP_RESP_UEFI_VERSION			= 0x11,
	FBNIC_FW_CAP_RESP_UEFI_COMMIT_STR		= 0x12,
	FBNIC_FW_CAP_RESP_MSG_MAX
};

enum {
	FBNIC_FW_LINK_SPEED_25R1		= 1,
	FBNIC_FW_LINK_SPEED_50R2		= 2,
	FBNIC_FW_LINK_SPEED_50R1		= 3,
	FBNIC_FW_LINK_SPEED_100R2		= 4,
};

enum {
	FBNIC_FW_LINK_FEC_NONE			= 1,
	FBNIC_FW_LINK_FEC_RS			= 2,
	FBNIC_FW_LINK_FEC_BASER			= 3,
};

enum {
<<<<<<< HEAD
	FBNIC_TSENE_THERM			= 0x0,
	FBNIC_TSENE_VOLT			= 0x1,
	FBNIC_TSENE_ERROR			= 0x2,
	FBNIC_TSENE_MSG_MAX
=======
	FBNIC_FW_TSENE_THERM			= 0x0,
	FBNIC_FW_TSENE_VOLT			= 0x1,
	FBNIC_FW_TSENE_ERROR			= 0x2,
	FBNIC_FW_TSENE_MSG_MAX
>>>>>>> e8a457b7
};

enum {
	FBNIC_FW_OWNERSHIP_FLAG			= 0x0,
	FBNIC_FW_OWNERSHIP_MSG_MAX
};
#endif /* _FBNIC_FW_H_ */<|MERGE_RESOLUTION|>--- conflicted
+++ resolved
@@ -139,17 +139,10 @@
 };
 
 enum {
-<<<<<<< HEAD
-	FBNIC_TSENE_THERM			= 0x0,
-	FBNIC_TSENE_VOLT			= 0x1,
-	FBNIC_TSENE_ERROR			= 0x2,
-	FBNIC_TSENE_MSG_MAX
-=======
 	FBNIC_FW_TSENE_THERM			= 0x0,
 	FBNIC_FW_TSENE_VOLT			= 0x1,
 	FBNIC_FW_TSENE_ERROR			= 0x2,
 	FBNIC_FW_TSENE_MSG_MAX
->>>>>>> e8a457b7
 };
 
 enum {
