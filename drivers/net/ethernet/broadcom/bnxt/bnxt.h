/* Broadcom NetXtreme-C/E network driver.
 *
 * Copyright (c) 2014-2016 Broadcom Corporation
 * Copyright (c) 2016-2018 Broadcom Limited
 *
 * This program is free software; you can redistribute it and/or modify
 * it under the terms of the GNU General Public License as published by
 * the Free Software Foundation.
 */

#ifndef BNXT_H
#define BNXT_H

#define DRV_MODULE_NAME		"bnxt_en"

/* DO NOT CHANGE DRV_VER_* defines
 * FIXME: Delete them
 */
#define DRV_VER_MAJ	1
#define DRV_VER_MIN	10
#define DRV_VER_UPD	3

#include <linux/ethtool.h>
#include <linux/interrupt.h>
#include <linux/rhashtable.h>
#include <linux/crash_dump.h>
#include <linux/auxiliary_bus.h>
#include <net/devlink.h>
#include <net/dst_metadata.h>
#include <net/xdp.h>
#include <linux/dim.h>
#include <linux/io-64-nonatomic-lo-hi.h>
#ifdef CONFIG_TEE_BNXT_FW
#include <linux/firmware/broadcom/tee_bnxt_fw.h>
#endif

#define BNXT_DEFAULT_RX_COPYBREAK 256
#define BNXT_MAX_RX_COPYBREAK 1024

extern struct list_head bnxt_block_cb_list;

struct page_pool;

struct tx_bd {
	__le32 tx_bd_len_flags_type;
	#define TX_BD_TYPE					(0x3f << 0)
	 #define TX_BD_TYPE_SHORT_TX_BD				 (0x00 << 0)
	 #define TX_BD_TYPE_LONG_TX_BD				 (0x10 << 0)
	#define TX_BD_FLAGS_PACKET_END				(1 << 6)
	#define TX_BD_FLAGS_NO_CMPL				(1 << 7)
	#define TX_BD_FLAGS_BD_CNT				(0x1f << 8)
	 #define TX_BD_FLAGS_BD_CNT_SHIFT			 8
	#define TX_BD_FLAGS_LHINT				(3 << 13)
	 #define TX_BD_FLAGS_LHINT_SHIFT			 13
	 #define TX_BD_FLAGS_LHINT_512_AND_SMALLER		 (0 << 13)
	 #define TX_BD_FLAGS_LHINT_512_TO_1023			 (1 << 13)
	 #define TX_BD_FLAGS_LHINT_1024_TO_2047			 (2 << 13)
	 #define TX_BD_FLAGS_LHINT_2048_AND_LARGER		 (3 << 13)
	#define TX_BD_FLAGS_COAL_NOW				(1 << 15)
	#define TX_BD_LEN					(0xffff << 16)
	 #define TX_BD_LEN_SHIFT				 16

	u32 tx_bd_opaque;
	__le64 tx_bd_haddr;
} __packed;

#define TX_OPAQUE_IDX_MASK	0x0000ffff
#define TX_OPAQUE_BDS_MASK	0x00ff0000
#define TX_OPAQUE_BDS_SHIFT	16
#define TX_OPAQUE_RING_MASK	0xff000000
#define TX_OPAQUE_RING_SHIFT	24

#define SET_TX_OPAQUE(bp, txr, idx, bds)				\
	(((txr)->tx_napi_idx << TX_OPAQUE_RING_SHIFT) |			\
	 ((bds) << TX_OPAQUE_BDS_SHIFT) | ((idx) & (bp)->tx_ring_mask))

#define TX_OPAQUE_IDX(opq)	((opq) & TX_OPAQUE_IDX_MASK)
#define TX_OPAQUE_RING(opq)	(((opq) & TX_OPAQUE_RING_MASK) >>	\
				 TX_OPAQUE_RING_SHIFT)
#define TX_OPAQUE_BDS(opq)	(((opq) & TX_OPAQUE_BDS_MASK) >>	\
				 TX_OPAQUE_BDS_SHIFT)
#define TX_OPAQUE_PROD(bp, opq)	((TX_OPAQUE_IDX(opq) + TX_OPAQUE_BDS(opq)) &\
				 (bp)->tx_ring_mask)

#define TX_BD_CNT(n)	(((n) << TX_BD_FLAGS_BD_CNT_SHIFT) & TX_BD_FLAGS_BD_CNT)

#define TX_MAX_BD_CNT	32

#define TX_MAX_FRAGS		(TX_MAX_BD_CNT - 2)

struct tx_bd_ext {
	__le32 tx_bd_hsize_lflags;
	#define TX_BD_FLAGS_TCP_UDP_CHKSUM			(1 << 0)
	#define TX_BD_FLAGS_IP_CKSUM				(1 << 1)
	#define TX_BD_FLAGS_NO_CRC				(1 << 2)
	#define TX_BD_FLAGS_STAMP				(1 << 3)
	#define TX_BD_FLAGS_T_IP_CHKSUM				(1 << 4)
	#define TX_BD_FLAGS_LSO					(1 << 5)
	#define TX_BD_FLAGS_IPID_FMT				(1 << 6)
	#define TX_BD_FLAGS_T_IPID				(1 << 7)
	#define TX_BD_HSIZE					(0xff << 16)
	 #define TX_BD_HSIZE_SHIFT				 16

	__le32 tx_bd_mss;
	__le32 tx_bd_cfa_action;
	#define TX_BD_CFA_ACTION				(0xffff << 16)
	 #define TX_BD_CFA_ACTION_SHIFT				 16

	__le32 tx_bd_cfa_meta;
	#define TX_BD_CFA_META_MASK                             0xfffffff
	#define TX_BD_CFA_META_VID_MASK                         0xfff
	#define TX_BD_CFA_META_PRI_MASK                         (0xf << 12)
	 #define TX_BD_CFA_META_PRI_SHIFT                        12
	#define TX_BD_CFA_META_TPID_MASK                        (3 << 16)
	 #define TX_BD_CFA_META_TPID_SHIFT                       16
	#define TX_BD_CFA_META_KEY                              (0xf << 28)
	 #define TX_BD_CFA_META_KEY_SHIFT			 28
	#define TX_BD_CFA_META_KEY_VLAN                         (1 << 28)
};

#define BNXT_TX_PTP_IS_SET(lflags) ((lflags) & cpu_to_le32(TX_BD_FLAGS_STAMP))

struct rx_bd {
	__le32 rx_bd_len_flags_type;
	#define RX_BD_TYPE					(0x3f << 0)
	 #define RX_BD_TYPE_RX_PACKET_BD			 0x4
	 #define RX_BD_TYPE_RX_BUFFER_BD			 0x5
	 #define RX_BD_TYPE_RX_AGG_BD				 0x6
	 #define RX_BD_TYPE_16B_BD_SIZE				 (0 << 4)
	 #define RX_BD_TYPE_32B_BD_SIZE				 (1 << 4)
	 #define RX_BD_TYPE_48B_BD_SIZE				 (2 << 4)
	 #define RX_BD_TYPE_64B_BD_SIZE				 (3 << 4)
	#define RX_BD_FLAGS_SOP					(1 << 6)
	#define RX_BD_FLAGS_EOP					(1 << 7)
	#define RX_BD_FLAGS_BUFFERS				(3 << 8)
	 #define RX_BD_FLAGS_1_BUFFER_PACKET			 (0 << 8)
	 #define RX_BD_FLAGS_2_BUFFER_PACKET			 (1 << 8)
	 #define RX_BD_FLAGS_3_BUFFER_PACKET			 (2 << 8)
	 #define RX_BD_FLAGS_4_BUFFER_PACKET			 (3 << 8)
	#define RX_BD_LEN					(0xffff << 16)
	 #define RX_BD_LEN_SHIFT				 16

	u32 rx_bd_opaque;
	__le64 rx_bd_haddr;
};

struct tx_cmp {
	__le32 tx_cmp_flags_type;
	#define CMP_TYPE					(0x3f << 0)
	 #define CMP_TYPE_TX_L2_CMP				 0
	 #define CMP_TYPE_TX_L2_COAL_CMP			 2
	 #define CMP_TYPE_TX_L2_PKT_TS_CMP			 4
	 #define CMP_TYPE_RX_L2_CMP				 17
	 #define CMP_TYPE_RX_AGG_CMP				 18
	 #define CMP_TYPE_RX_L2_TPA_START_CMP			 19
	 #define CMP_TYPE_RX_L2_TPA_END_CMP			 21
	 #define CMP_TYPE_RX_TPA_AGG_CMP			 22
	 #define CMP_TYPE_RX_L2_V3_CMP				 23
	 #define CMP_TYPE_RX_L2_TPA_START_V3_CMP		 25
	 #define CMP_TYPE_STATUS_CMP				 32
	 #define CMP_TYPE_REMOTE_DRIVER_REQ			 34
	 #define CMP_TYPE_REMOTE_DRIVER_RESP			 36
	 #define CMP_TYPE_ERROR_STATUS				 48
	 #define CMPL_BASE_TYPE_STAT_EJECT			 0x1aUL
	 #define CMPL_BASE_TYPE_HWRM_DONE			 0x20UL
	 #define CMPL_BASE_TYPE_HWRM_FWD_REQ			 0x22UL
	 #define CMPL_BASE_TYPE_HWRM_FWD_RESP			 0x24UL
	 #define CMPL_BASE_TYPE_HWRM_ASYNC_EVENT		 0x2eUL

	#define TX_CMP_FLAGS_ERROR				(1 << 6)
	#define TX_CMP_FLAGS_PUSH				(1 << 7)

	u32 tx_cmp_opaque;
	__le32 tx_cmp_errors_v;
	#define TX_CMP_V					(1 << 0)
	#define TX_CMP_ERRORS_BUFFER_ERROR			(7 << 1)
	 #define TX_CMP_ERRORS_BUFFER_ERROR_NO_ERROR		 0
	 #define TX_CMP_ERRORS_BUFFER_ERROR_BAD_FORMAT		 2
	 #define TX_CMP_ERRORS_BUFFER_ERROR_INVALID_STAG	 4
	 #define TX_CMP_ERRORS_BUFFER_ERROR_STAG_BOUNDS		 5
	 #define TX_CMP_ERRORS_ZERO_LENGTH_PKT			 (1 << 4)
	 #define TX_CMP_ERRORS_EXCESSIVE_BD_LEN			 (1 << 5)
	 #define TX_CMP_ERRORS_DMA_ERROR			 (1 << 6)
	 #define TX_CMP_ERRORS_HINT_TOO_SHORT			 (1 << 7)

	__le32 sq_cons_idx;
	#define TX_CMP_SQ_CONS_IDX_MASK				0x00ffffff
};

#define TX_CMP_SQ_CONS_IDX(txcmp)					\
	(le32_to_cpu((txcmp)->sq_cons_idx) & TX_CMP_SQ_CONS_IDX_MASK)

struct tx_ts_cmp {
	__le32 tx_ts_cmp_flags_type;
	#define TX_TS_CMP_FLAGS_ERROR				(1 << 6)
	#define TX_TS_CMP_FLAGS_TS_TYPE				(1 << 7)
	 #define TX_TS_CMP_FLAGS_TS_TYPE_PM			 (0 << 7)
	 #define TX_TS_CMP_FLAGS_TS_TYPE_PA			 (1 << 7)
	#define TX_TS_CMP_FLAGS_TS_FALLBACK			(1 << 8)
	#define TX_TS_CMP_TS_SUB_NS				(0xf << 12)
	#define TX_TS_CMP_TS_NS_MID				(0xffff << 16)
	#define TX_TS_CMP_TS_NS_MID_SFT				16
	u32 tx_ts_cmp_opaque;
	__le32 tx_ts_cmp_errors_v;
	#define TX_TS_CMP_V					(1 << 0)
	#define TX_TS_CMP_TS_INVALID_ERR			(1 << 10)
	__le32 tx_ts_cmp_ts_ns_lo;
};

#define BNXT_GET_TX_TS_48B_NS(tscmp)					\
	(le32_to_cpu((tscmp)->tx_ts_cmp_ts_ns_lo) |			\
	 ((u64)(le32_to_cpu((tscmp)->tx_ts_cmp_flags_type) &		\
	  TX_TS_CMP_TS_NS_MID) << TX_TS_CMP_TS_NS_MID_SFT))

#define BNXT_TX_TS_ERR(tscmp)						\
	(((tscmp)->tx_ts_cmp_flags_type & cpu_to_le32(TX_TS_CMP_FLAGS_ERROR)) &&\
	 ((tscmp)->tx_ts_cmp_errors_v & cpu_to_le32(TX_TS_CMP_TS_INVALID_ERR)))

struct rx_cmp {
	__le32 rx_cmp_len_flags_type;
	#define RX_CMP_CMP_TYPE					(0x3f << 0)
	#define RX_CMP_FLAGS_ERROR				(1 << 6)
	#define RX_CMP_FLAGS_PLACEMENT				(7 << 7)
	#define RX_CMP_FLAGS_RSS_VALID				(1 << 10)
	#define RX_CMP_FLAGS_PKT_METADATA_PRESENT		(1 << 11)
	 #define RX_CMP_FLAGS_ITYPES_SHIFT			 12
	 #define RX_CMP_FLAGS_ITYPES_MASK			 0xf000
	 #define RX_CMP_FLAGS_ITYPE_UNKNOWN			 (0 << 12)
	 #define RX_CMP_FLAGS_ITYPE_IP				 (1 << 12)
	 #define RX_CMP_FLAGS_ITYPE_TCP				 (2 << 12)
	 #define RX_CMP_FLAGS_ITYPE_UDP				 (3 << 12)
	 #define RX_CMP_FLAGS_ITYPE_FCOE			 (4 << 12)
	 #define RX_CMP_FLAGS_ITYPE_ROCE			 (5 << 12)
	 #define RX_CMP_FLAGS_ITYPE_PTP_WO_TS			 (8 << 12)
	 #define RX_CMP_FLAGS_ITYPE_PTP_W_TS			 (9 << 12)
	#define RX_CMP_LEN					(0xffff << 16)
	 #define RX_CMP_LEN_SHIFT				 16

	u32 rx_cmp_opaque;
	__le32 rx_cmp_misc_v1;
	#define RX_CMP_V1					(1 << 0)
	#define RX_CMP_AGG_BUFS					(0x1f << 1)
	 #define RX_CMP_AGG_BUFS_SHIFT				 1
	#define RX_CMP_RSS_HASH_TYPE				(0x7f << 9)
	 #define RX_CMP_RSS_HASH_TYPE_SHIFT			 9
	#define RX_CMP_V3_RSS_EXT_OP_LEGACY			(0xf << 12)
	 #define RX_CMP_V3_RSS_EXT_OP_LEGACY_SHIFT		 12
	#define RX_CMP_V3_RSS_EXT_OP_NEW			(0xf << 8)
	 #define RX_CMP_V3_RSS_EXT_OP_NEW_SHIFT			 8
	#define RX_CMP_PAYLOAD_OFFSET				(0xff << 16)
	 #define RX_CMP_PAYLOAD_OFFSET_SHIFT			 16
	#define RX_CMP_SUB_NS_TS				(0xf << 16)
	 #define RX_CMP_SUB_NS_TS_SHIFT				 16
	#define RX_CMP_METADATA1				(0xf << 28)
	 #define RX_CMP_METADATA1_SHIFT				 28
	#define RX_CMP_METADATA1_TPID_SEL			(0x7 << 28)
	#define RX_CMP_METADATA1_TPID_8021Q			(0x1 << 28)
	#define RX_CMP_METADATA1_TPID_8021AD			(0x0 << 28)
	#define RX_CMP_METADATA1_VALID				(0x8 << 28)

	__le32 rx_cmp_rss_hash;
};

#define BNXT_PTP_RX_TS_VALID(flags)				\
	(((flags) & RX_CMP_FLAGS_ITYPES_MASK) == RX_CMP_FLAGS_ITYPE_PTP_W_TS)

#define BNXT_ALL_RX_TS_VALID(flags)				\
	!((flags) & RX_CMP_FLAGS_PKT_METADATA_PRESENT)

#define RX_CMP_HASH_VALID(rxcmp)				\
	((rxcmp)->rx_cmp_len_flags_type & cpu_to_le32(RX_CMP_FLAGS_RSS_VALID))

#define RSS_PROFILE_ID_MASK	0x1f

#define RX_CMP_HASH_TYPE(rxcmp)					\
	(((le32_to_cpu((rxcmp)->rx_cmp_misc_v1) & RX_CMP_RSS_HASH_TYPE) >>\
	  RX_CMP_RSS_HASH_TYPE_SHIFT) & RSS_PROFILE_ID_MASK)

#define RX_CMP_ITYPES(rxcmp)					\
	(le32_to_cpu((rxcmp)->rx_cmp_len_flags_type) & RX_CMP_FLAGS_ITYPES_MASK)

#define RX_CMP_V3_HASH_TYPE_LEGACY(rxcmp)				\
	((le32_to_cpu((rxcmp)->rx_cmp_misc_v1) & RX_CMP_V3_RSS_EXT_OP_LEGACY) >>\
	 RX_CMP_V3_RSS_EXT_OP_LEGACY_SHIFT)

#define RX_CMP_V3_HASH_TYPE_NEW(rxcmp)				\
	((le32_to_cpu((rxcmp)->rx_cmp_misc_v1) & RX_CMP_V3_RSS_EXT_OP_NEW) >>\
	 RX_CMP_V3_RSS_EXT_OP_NEW_SHIFT)

#define RX_CMP_V3_HASH_TYPE(bp, rxcmp)				\
	(((bp)->rss_cap & BNXT_RSS_CAP_RSS_TCAM) ?		\
	  RX_CMP_V3_HASH_TYPE_NEW(rxcmp) :			\
	  RX_CMP_V3_HASH_TYPE_LEGACY(rxcmp))

#define EXT_OP_INNER_4		0x0
#define EXT_OP_OUTER_4		0x2
#define EXT_OP_INNFL_3		0x8
#define EXT_OP_OUTFL_3		0xa

#define RX_CMP_VLAN_VALID(rxcmp)				\
	((rxcmp)->rx_cmp_misc_v1 & cpu_to_le32(RX_CMP_METADATA1_VALID))

#define RX_CMP_VLAN_TPID_SEL(rxcmp)				\
	(le32_to_cpu((rxcmp)->rx_cmp_misc_v1) & RX_CMP_METADATA1_TPID_SEL)

struct rx_cmp_ext {
	__le32 rx_cmp_flags2;
	#define RX_CMP_FLAGS2_IP_CS_CALC			0x1
	#define RX_CMP_FLAGS2_L4_CS_CALC			(0x1 << 1)
	#define RX_CMP_FLAGS2_T_IP_CS_CALC			(0x1 << 2)
	#define RX_CMP_FLAGS2_T_L4_CS_CALC			(0x1 << 3)
	#define RX_CMP_FLAGS2_META_FORMAT_VLAN			(0x1 << 4)
	__le32 rx_cmp_meta_data;
	#define RX_CMP_FLAGS2_METADATA_TCI_MASK			0xffff
	#define RX_CMP_FLAGS2_METADATA_VID_MASK			0xfff
	#define RX_CMP_FLAGS2_METADATA_TPID_MASK		0xffff0000
	 #define RX_CMP_FLAGS2_METADATA_TPID_SFT		 16
	__le32 rx_cmp_cfa_code_errors_v2;
	#define RX_CMP_V					(1 << 0)
	#define RX_CMPL_ERRORS_MASK				(0x7fff << 1)
	 #define RX_CMPL_ERRORS_SFT				 1
	#define RX_CMPL_ERRORS_BUFFER_ERROR_MASK		(0x7 << 1)
	 #define RX_CMPL_ERRORS_BUFFER_ERROR_NO_BUFFER		 (0x0 << 1)
	 #define RX_CMPL_ERRORS_BUFFER_ERROR_DID_NOT_FIT	 (0x1 << 1)
	 #define RX_CMPL_ERRORS_BUFFER_ERROR_NOT_ON_CHIP	 (0x2 << 1)
	 #define RX_CMPL_ERRORS_BUFFER_ERROR_BAD_FORMAT		 (0x3 << 1)
	#define RX_CMPL_ERRORS_IP_CS_ERROR			(0x1 << 4)
	#define RX_CMPL_ERRORS_L4_CS_ERROR			(0x1 << 5)
	#define RX_CMPL_ERRORS_T_IP_CS_ERROR			(0x1 << 6)
	#define RX_CMPL_ERRORS_T_L4_CS_ERROR			(0x1 << 7)
	#define RX_CMPL_ERRORS_CRC_ERROR			(0x1 << 8)
	#define RX_CMPL_ERRORS_T_PKT_ERROR_MASK			(0x7 << 9)
	 #define RX_CMPL_ERRORS_T_PKT_ERROR_NO_ERROR		 (0x0 << 9)
	 #define RX_CMPL_ERRORS_T_PKT_ERROR_T_L3_BAD_VERSION	 (0x1 << 9)
	 #define RX_CMPL_ERRORS_T_PKT_ERROR_T_L3_BAD_HDR_LEN	 (0x2 << 9)
	 #define RX_CMPL_ERRORS_T_PKT_ERROR_TUNNEL_TOTAL_ERROR	 (0x3 << 9)
	 #define RX_CMPL_ERRORS_T_PKT_ERROR_T_IP_TOTAL_ERROR	 (0x4 << 9)
	 #define RX_CMPL_ERRORS_T_PKT_ERROR_T_UDP_TOTAL_ERROR	 (0x5 << 9)
	 #define RX_CMPL_ERRORS_T_PKT_ERROR_T_L3_BAD_TTL	 (0x6 << 9)
	#define RX_CMPL_ERRORS_PKT_ERROR_MASK			(0xf << 12)
	 #define RX_CMPL_ERRORS_PKT_ERROR_NO_ERROR		 (0x0 << 12)
	 #define RX_CMPL_ERRORS_PKT_ERROR_L3_BAD_VERSION	 (0x1 << 12)
	 #define RX_CMPL_ERRORS_PKT_ERROR_L3_BAD_HDR_LEN	 (0x2 << 12)
	 #define RX_CMPL_ERRORS_PKT_ERROR_L3_BAD_TTL		 (0x3 << 12)
	 #define RX_CMPL_ERRORS_PKT_ERROR_IP_TOTAL_ERROR	 (0x4 << 12)
	 #define RX_CMPL_ERRORS_PKT_ERROR_UDP_TOTAL_ERROR	 (0x5 << 12)
	 #define RX_CMPL_ERRORS_PKT_ERROR_L4_BAD_HDR_LEN	 (0x6 << 12)
	 #define RX_CMPL_ERRORS_PKT_ERROR_L4_BAD_HDR_LEN_TOO_SMALL (0x7 << 12)
	 #define RX_CMPL_ERRORS_PKT_ERROR_L4_BAD_OPT_LEN	 (0x8 << 12)

	#define RX_CMPL_CFA_CODE_MASK				(0xffff << 16)
	 #define RX_CMPL_CFA_CODE_SFT				 16
	#define RX_CMPL_METADATA0_TCI_MASK			(0xffff << 16)
	#define RX_CMPL_METADATA0_VID_MASK			(0x0fff << 16)
	 #define RX_CMPL_METADATA0_SFT				 16

	__le32 rx_cmp_timestamp;
};

#define RX_CMP_L2_ERRORS						\
	cpu_to_le32(RX_CMPL_ERRORS_BUFFER_ERROR_MASK | RX_CMPL_ERRORS_CRC_ERROR)

#define RX_CMP_L4_CS_BITS						\
	(cpu_to_le32(RX_CMP_FLAGS2_L4_CS_CALC | RX_CMP_FLAGS2_T_L4_CS_CALC))

#define RX_CMP_L4_CS_ERR_BITS						\
	(cpu_to_le32(RX_CMPL_ERRORS_L4_CS_ERROR | RX_CMPL_ERRORS_T_L4_CS_ERROR))

#define RX_CMP_L4_CS_OK(rxcmp1)						\
	    (((rxcmp1)->rx_cmp_flags2 &	RX_CMP_L4_CS_BITS) &&		\
	     !((rxcmp1)->rx_cmp_cfa_code_errors_v2 & RX_CMP_L4_CS_ERR_BITS))

#define RX_CMP_ENCAP(rxcmp1)						\
	    ((le32_to_cpu((rxcmp1)->rx_cmp_flags2) &			\
	     RX_CMP_FLAGS2_T_L4_CS_CALC) >> 3)

#define RX_CMP_CFA_CODE(rxcmpl1)					\
	((le32_to_cpu((rxcmpl1)->rx_cmp_cfa_code_errors_v2) &		\
	  RX_CMPL_CFA_CODE_MASK) >> RX_CMPL_CFA_CODE_SFT)

#define RX_CMP_METADATA0_TCI(rxcmp1)					\
	((le32_to_cpu((rxcmp1)->rx_cmp_cfa_code_errors_v2) &		\
	  RX_CMPL_METADATA0_TCI_MASK) >> RX_CMPL_METADATA0_SFT)

struct rx_agg_cmp {
	__le32 rx_agg_cmp_len_flags_type;
	#define RX_AGG_CMP_TYPE					(0x3f << 0)
	#define RX_AGG_CMP_LEN					(0xffff << 16)
	 #define RX_AGG_CMP_LEN_SHIFT				 16
	u32 rx_agg_cmp_opaque;
	__le32 rx_agg_cmp_v;
	#define RX_AGG_CMP_V					(1 << 0)
	#define RX_AGG_CMP_AGG_ID				(0x0fff << 16)
	 #define RX_AGG_CMP_AGG_ID_SHIFT			 16
	__le32 rx_agg_cmp_unused;
};

#define TPA_AGG_AGG_ID(rx_agg)				\
	((le32_to_cpu((rx_agg)->rx_agg_cmp_v) &		\
	 RX_AGG_CMP_AGG_ID) >> RX_AGG_CMP_AGG_ID_SHIFT)

struct rx_tpa_start_cmp {
	__le32 rx_tpa_start_cmp_len_flags_type;
	#define RX_TPA_START_CMP_TYPE				(0x3f << 0)
	#define RX_TPA_START_CMP_FLAGS				(0x3ff << 6)
	 #define RX_TPA_START_CMP_FLAGS_SHIFT			 6
	#define RX_TPA_START_CMP_FLAGS_ERROR			(0x1 << 6)
	#define RX_TPA_START_CMP_FLAGS_PLACEMENT		(0x7 << 7)
	 #define RX_TPA_START_CMP_FLAGS_PLACEMENT_SHIFT		 7
	 #define RX_TPA_START_CMP_FLAGS_PLACEMENT_JUMBO		 (0x1 << 7)
	 #define RX_TPA_START_CMP_FLAGS_PLACEMENT_HDS		 (0x2 << 7)
	 #define RX_TPA_START_CMP_FLAGS_PLACEMENT_GRO_JUMBO	 (0x5 << 7)
	 #define RX_TPA_START_CMP_FLAGS_PLACEMENT_GRO_HDS	 (0x6 << 7)
	#define RX_TPA_START_CMP_FLAGS_RSS_VALID		(0x1 << 10)
	#define RX_TPA_START_CMP_FLAGS_TIMESTAMP		(0x1 << 11)
	#define RX_TPA_START_CMP_FLAGS_ITYPES			(0xf << 12)
	 #define RX_TPA_START_CMP_FLAGS_ITYPES_SHIFT		 12
	 #define RX_TPA_START_CMP_FLAGS_ITYPE_TCP		 (0x2 << 12)
	#define RX_TPA_START_CMP_LEN				(0xffff << 16)
	 #define RX_TPA_START_CMP_LEN_SHIFT			 16

	u32 rx_tpa_start_cmp_opaque;
	__le32 rx_tpa_start_cmp_misc_v1;
	#define RX_TPA_START_CMP_V1				(0x1 << 0)
	#define RX_TPA_START_CMP_RSS_HASH_TYPE			(0x7f << 9)
	 #define RX_TPA_START_CMP_RSS_HASH_TYPE_SHIFT		 9
	#define RX_TPA_START_CMP_V3_RSS_HASH_TYPE		(0x1ff << 7)
	 #define RX_TPA_START_CMP_V3_RSS_HASH_TYPE_SHIFT	 7
	#define RX_TPA_START_CMP_AGG_ID				(0x7f << 25)
	 #define RX_TPA_START_CMP_AGG_ID_SHIFT			 25
	#define RX_TPA_START_CMP_AGG_ID_P5			(0x0fff << 16)
	 #define RX_TPA_START_CMP_AGG_ID_SHIFT_P5		 16
	#define RX_TPA_START_CMP_METADATA1			(0xf << 28)
	 #define RX_TPA_START_CMP_METADATA1_SHIFT		 28
	#define RX_TPA_START_METADATA1_TPID_SEL			(0x7 << 28)
	#define RX_TPA_START_METADATA1_TPID_8021Q		(0x1 << 28)
	#define RX_TPA_START_METADATA1_TPID_8021AD		(0x0 << 28)
	#define RX_TPA_START_METADATA1_VALID			(0x8 << 28)

	__le32 rx_tpa_start_cmp_rss_hash;
};

#define TPA_START_HASH_VALID(rx_tpa_start)				\
	((rx_tpa_start)->rx_tpa_start_cmp_len_flags_type &		\
	 cpu_to_le32(RX_TPA_START_CMP_FLAGS_RSS_VALID))

#define TPA_START_HASH_TYPE(rx_tpa_start)				\
	(((le32_to_cpu((rx_tpa_start)->rx_tpa_start_cmp_misc_v1) &	\
	   RX_TPA_START_CMP_RSS_HASH_TYPE) >>				\
	  RX_TPA_START_CMP_RSS_HASH_TYPE_SHIFT) & RSS_PROFILE_ID_MASK)

#define TPA_START_V3_HASH_TYPE(rx_tpa_start)				\
	(((le32_to_cpu((rx_tpa_start)->rx_tpa_start_cmp_misc_v1) &	\
	   RX_TPA_START_CMP_V3_RSS_HASH_TYPE) >>			\
	  RX_TPA_START_CMP_V3_RSS_HASH_TYPE_SHIFT) & RSS_PROFILE_ID_MASK)

#define TPA_START_AGG_ID(rx_tpa_start)					\
	((le32_to_cpu((rx_tpa_start)->rx_tpa_start_cmp_misc_v1) &	\
	 RX_TPA_START_CMP_AGG_ID) >> RX_TPA_START_CMP_AGG_ID_SHIFT)

#define TPA_START_AGG_ID_P5(rx_tpa_start)				\
	((le32_to_cpu((rx_tpa_start)->rx_tpa_start_cmp_misc_v1) &	\
	 RX_TPA_START_CMP_AGG_ID_P5) >> RX_TPA_START_CMP_AGG_ID_SHIFT_P5)

#define TPA_START_ERROR(rx_tpa_start)					\
	((rx_tpa_start)->rx_tpa_start_cmp_len_flags_type &		\
	 cpu_to_le32(RX_TPA_START_CMP_FLAGS_ERROR))

#define TPA_START_VLAN_VALID(rx_tpa_start)				\
	((rx_tpa_start)->rx_tpa_start_cmp_misc_v1 &			\
	 cpu_to_le32(RX_TPA_START_METADATA1_VALID))

#define TPA_START_VLAN_TPID_SEL(rx_tpa_start)				\
	(le32_to_cpu((rx_tpa_start)->rx_tpa_start_cmp_misc_v1) &	\
	 RX_TPA_START_METADATA1_TPID_SEL)

struct rx_tpa_start_cmp_ext {
	__le32 rx_tpa_start_cmp_flags2;
	#define RX_TPA_START_CMP_FLAGS2_IP_CS_CALC		(0x1 << 0)
	#define RX_TPA_START_CMP_FLAGS2_L4_CS_CALC		(0x1 << 1)
	#define RX_TPA_START_CMP_FLAGS2_T_IP_CS_CALC		(0x1 << 2)
	#define RX_TPA_START_CMP_FLAGS2_T_L4_CS_CALC		(0x1 << 3)
	#define RX_TPA_START_CMP_FLAGS2_IP_TYPE			(0x1 << 8)
	#define RX_TPA_START_CMP_FLAGS2_CSUM_CMPL_VALID		(0x1 << 9)
	#define RX_TPA_START_CMP_FLAGS2_EXT_META_FORMAT		(0x3 << 10)
	 #define RX_TPA_START_CMP_FLAGS2_EXT_META_FORMAT_SHIFT	 10
	#define RX_TPA_START_CMP_V3_FLAGS2_T_IP_TYPE		(0x1 << 10)
	#define RX_TPA_START_CMP_V3_FLAGS2_AGG_GRO		(0x1 << 11)
	#define RX_TPA_START_CMP_FLAGS2_CSUM_CMPL		(0xffff << 16)
	 #define RX_TPA_START_CMP_FLAGS2_CSUM_CMPL_SHIFT	 16

	__le32 rx_tpa_start_cmp_metadata;
	__le32 rx_tpa_start_cmp_cfa_code_v2;
	#define RX_TPA_START_CMP_V2				(0x1 << 0)
	#define RX_TPA_START_CMP_ERRORS_BUFFER_ERROR_MASK	(0x7 << 1)
	 #define RX_TPA_START_CMP_ERRORS_BUFFER_ERROR_SHIFT	 1
	 #define RX_TPA_START_CMP_ERRORS_BUFFER_ERROR_NO_BUFFER	 (0x0 << 1)
	 #define RX_TPA_START_CMP_ERRORS_BUFFER_ERROR_BAD_FORMAT (0x3 << 1)
	 #define RX_TPA_START_CMP_ERRORS_BUFFER_ERROR_FLUSH	 (0x5 << 1)
	#define RX_TPA_START_CMP_CFA_CODE			(0xffff << 16)
	 #define RX_TPA_START_CMPL_CFA_CODE_SHIFT		 16
	#define RX_TPA_START_CMP_METADATA0_TCI_MASK		(0xffff << 16)
	#define RX_TPA_START_CMP_METADATA0_VID_MASK		(0x0fff << 16)
	 #define RX_TPA_START_CMP_METADATA0_SFT			 16
	__le32 rx_tpa_start_cmp_hdr_info;
};

#define TPA_START_CFA_CODE(rx_tpa_start)				\
	((le32_to_cpu((rx_tpa_start)->rx_tpa_start_cmp_cfa_code_v2) &	\
	 RX_TPA_START_CMP_CFA_CODE) >> RX_TPA_START_CMPL_CFA_CODE_SHIFT)

#define TPA_START_IS_IPV6(rx_tpa_start)				\
	(!!((rx_tpa_start)->rx_tpa_start_cmp_flags2 &		\
	    cpu_to_le32(RX_TPA_START_CMP_FLAGS2_IP_TYPE)))

#define TPA_START_ERROR_CODE(rx_tpa_start)				\
	((le32_to_cpu((rx_tpa_start)->rx_tpa_start_cmp_cfa_code_v2) &	\
	  RX_TPA_START_CMP_ERRORS_BUFFER_ERROR_MASK) >>			\
	 RX_TPA_START_CMP_ERRORS_BUFFER_ERROR_SHIFT)

#define TPA_START_METADATA0_TCI(rx_tpa_start)				\
	((le32_to_cpu((rx_tpa_start)->rx_tpa_start_cmp_cfa_code_v2) &	\
	  RX_TPA_START_CMP_METADATA0_TCI_MASK) >>			\
	 RX_TPA_START_CMP_METADATA0_SFT)

struct rx_tpa_end_cmp {
	__le32 rx_tpa_end_cmp_len_flags_type;
	#define RX_TPA_END_CMP_TYPE				(0x3f << 0)
	#define RX_TPA_END_CMP_FLAGS				(0x3ff << 6)
	 #define RX_TPA_END_CMP_FLAGS_SHIFT			 6
	#define RX_TPA_END_CMP_FLAGS_PLACEMENT			(0x7 << 7)
	 #define RX_TPA_END_CMP_FLAGS_PLACEMENT_SHIFT		 7
	 #define RX_TPA_END_CMP_FLAGS_PLACEMENT_JUMBO		 (0x1 << 7)
	 #define RX_TPA_END_CMP_FLAGS_PLACEMENT_HDS		 (0x2 << 7)
	 #define RX_TPA_END_CMP_FLAGS_PLACEMENT_GRO_JUMBO	 (0x5 << 7)
	 #define RX_TPA_END_CMP_FLAGS_PLACEMENT_GRO_HDS		 (0x6 << 7)
	#define RX_TPA_END_CMP_FLAGS_RSS_VALID			(0x1 << 10)
	#define RX_TPA_END_CMP_FLAGS_ITYPES			(0xf << 12)
	 #define RX_TPA_END_CMP_FLAGS_ITYPES_SHIFT		 12
	 #define RX_TPA_END_CMP_FLAGS_ITYPE_TCP			 (0x2 << 12)
	#define RX_TPA_END_CMP_LEN				(0xffff << 16)
	 #define RX_TPA_END_CMP_LEN_SHIFT			 16

	u32 rx_tpa_end_cmp_opaque;
	__le32 rx_tpa_end_cmp_misc_v1;
	#define RX_TPA_END_CMP_V1				(0x1 << 0)
	#define RX_TPA_END_CMP_AGG_BUFS				(0x3f << 1)
	 #define RX_TPA_END_CMP_AGG_BUFS_SHIFT			 1
	#define RX_TPA_END_CMP_TPA_SEGS				(0xff << 8)
	 #define RX_TPA_END_CMP_TPA_SEGS_SHIFT			 8
	#define RX_TPA_END_CMP_PAYLOAD_OFFSET			(0xff << 16)
	 #define RX_TPA_END_CMP_PAYLOAD_OFFSET_SHIFT		 16
	#define RX_TPA_END_CMP_AGG_ID				(0x7f << 25)
	 #define RX_TPA_END_CMP_AGG_ID_SHIFT			 25
	#define RX_TPA_END_CMP_AGG_ID_P5			(0x0fff << 16)
	 #define RX_TPA_END_CMP_AGG_ID_SHIFT_P5			 16

	__le32 rx_tpa_end_cmp_tsdelta;
	#define RX_TPA_END_GRO_TS				(0x1 << 31)
};

#define TPA_END_AGG_ID(rx_tpa_end)					\
	((le32_to_cpu((rx_tpa_end)->rx_tpa_end_cmp_misc_v1) &		\
	 RX_TPA_END_CMP_AGG_ID) >> RX_TPA_END_CMP_AGG_ID_SHIFT)

#define TPA_END_AGG_ID_P5(rx_tpa_end)					\
	((le32_to_cpu((rx_tpa_end)->rx_tpa_end_cmp_misc_v1) &		\
	 RX_TPA_END_CMP_AGG_ID_P5) >> RX_TPA_END_CMP_AGG_ID_SHIFT_P5)

#define TPA_END_PAYLOAD_OFF(rx_tpa_end)					\
	((le32_to_cpu((rx_tpa_end)->rx_tpa_end_cmp_misc_v1) &		\
	 RX_TPA_END_CMP_PAYLOAD_OFFSET) >> RX_TPA_END_CMP_PAYLOAD_OFFSET_SHIFT)

#define TPA_END_AGG_BUFS(rx_tpa_end)					\
	((le32_to_cpu((rx_tpa_end)->rx_tpa_end_cmp_misc_v1) &		\
	 RX_TPA_END_CMP_AGG_BUFS) >> RX_TPA_END_CMP_AGG_BUFS_SHIFT)

#define TPA_END_TPA_SEGS(rx_tpa_end)					\
	((le32_to_cpu((rx_tpa_end)->rx_tpa_end_cmp_misc_v1) &		\
	 RX_TPA_END_CMP_TPA_SEGS) >> RX_TPA_END_CMP_TPA_SEGS_SHIFT)

#define RX_TPA_END_CMP_FLAGS_PLACEMENT_ANY_GRO				\
	cpu_to_le32(RX_TPA_END_CMP_FLAGS_PLACEMENT_GRO_JUMBO &		\
		    RX_TPA_END_CMP_FLAGS_PLACEMENT_GRO_HDS)

#define TPA_END_GRO(rx_tpa_end)						\
	((rx_tpa_end)->rx_tpa_end_cmp_len_flags_type &			\
	 RX_TPA_END_CMP_FLAGS_PLACEMENT_ANY_GRO)

#define TPA_END_GRO_TS(rx_tpa_end)					\
	(!!((rx_tpa_end)->rx_tpa_end_cmp_tsdelta &			\
	    cpu_to_le32(RX_TPA_END_GRO_TS)))

struct rx_tpa_end_cmp_ext {
	__le32 rx_tpa_end_cmp_dup_acks;
	#define RX_TPA_END_CMP_TPA_DUP_ACKS			(0xf << 0)
	#define RX_TPA_END_CMP_PAYLOAD_OFFSET_P5		(0xff << 16)
	 #define RX_TPA_END_CMP_PAYLOAD_OFFSET_SHIFT_P5		 16
	#define RX_TPA_END_CMP_AGG_BUFS_P5			(0xff << 24)
	 #define RX_TPA_END_CMP_AGG_BUFS_SHIFT_P5		 24

	__le32 rx_tpa_end_cmp_seg_len;
	#define RX_TPA_END_CMP_TPA_SEG_LEN			(0xffff << 0)

	__le32 rx_tpa_end_cmp_errors_v2;
	#define RX_TPA_END_CMP_V2				(0x1 << 0)
	#define RX_TPA_END_CMP_ERRORS				(0x3 << 1)
	#define RX_TPA_END_CMP_ERRORS_P5			(0x7 << 1)
	#define RX_TPA_END_CMPL_ERRORS_SHIFT			 1
	 #define RX_TPA_END_CMP_ERRORS_BUFFER_ERROR_NO_BUFFER	 (0x0 << 1)
	 #define RX_TPA_END_CMP_ERRORS_BUFFER_ERROR_NOT_ON_CHIP	 (0x2 << 1)
	 #define RX_TPA_END_CMP_ERRORS_BUFFER_ERROR_BAD_FORMAT	 (0x3 << 1)
	 #define RX_TPA_END_CMP_ERRORS_BUFFER_ERROR_RSV_ERROR	 (0x4 << 1)
	 #define RX_TPA_END_CMP_ERRORS_BUFFER_ERROR_FLUSH	 (0x5 << 1)

	u32 rx_tpa_end_cmp_start_opaque;
};

#define TPA_END_ERRORS(rx_tpa_end_ext)					\
	((rx_tpa_end_ext)->rx_tpa_end_cmp_errors_v2 &			\
	 cpu_to_le32(RX_TPA_END_CMP_ERRORS))

#define TPA_END_PAYLOAD_OFF_P5(rx_tpa_end_ext)				\
	((le32_to_cpu((rx_tpa_end_ext)->rx_tpa_end_cmp_dup_acks) &	\
	 RX_TPA_END_CMP_PAYLOAD_OFFSET_P5) >>				\
	RX_TPA_END_CMP_PAYLOAD_OFFSET_SHIFT_P5)

#define TPA_END_AGG_BUFS_P5(rx_tpa_end_ext)				\
	((le32_to_cpu((rx_tpa_end_ext)->rx_tpa_end_cmp_dup_acks) &	\
	 RX_TPA_END_CMP_AGG_BUFS_P5) >> RX_TPA_END_CMP_AGG_BUFS_SHIFT_P5)

#define EVENT_DATA1_RESET_NOTIFY_FATAL(data1)				\
	(((data1) &							\
	  ASYNC_EVENT_CMPL_RESET_NOTIFY_EVENT_DATA1_REASON_CODE_MASK) ==\
	 ASYNC_EVENT_CMPL_RESET_NOTIFY_EVENT_DATA1_REASON_CODE_FW_EXCEPTION_FATAL)

#define EVENT_DATA1_RESET_NOTIFY_FW_ACTIVATION(data1)			\
	(((data1) &							\
	  ASYNC_EVENT_CMPL_RESET_NOTIFY_EVENT_DATA1_REASON_CODE_MASK) ==\
	ASYNC_EVENT_CMPL_RESET_NOTIFY_EVENT_DATA1_REASON_CODE_FW_ACTIVATION)

#define EVENT_DATA2_RESET_NOTIFY_FW_STATUS_CODE(data2)			\
	((data2) &							\
	ASYNC_EVENT_CMPL_RESET_NOTIFY_EVENT_DATA2_FW_STATUS_CODE_MASK)

#define EVENT_DATA1_RECOVERY_MASTER_FUNC(data1)				\
	!!((data1) &							\
	   ASYNC_EVENT_CMPL_ERROR_RECOVERY_EVENT_DATA1_FLAGS_MASTER_FUNC)

#define EVENT_DATA1_RECOVERY_ENABLED(data1)				\
	!!((data1) &							\
	   ASYNC_EVENT_CMPL_ERROR_RECOVERY_EVENT_DATA1_FLAGS_RECOVERY_ENABLED)

#define BNXT_EVENT_ERROR_REPORT_TYPE(data1)				\
	(((data1) &							\
	  ASYNC_EVENT_CMPL_ERROR_REPORT_BASE_EVENT_DATA1_ERROR_TYPE_MASK) >>\
	 ASYNC_EVENT_CMPL_ERROR_REPORT_BASE_EVENT_DATA1_ERROR_TYPE_SFT)

#define BNXT_EVENT_INVALID_SIGNAL_DATA(data2)				\
	(((data2) &							\
	  ASYNC_EVENT_CMPL_ERROR_REPORT_INVALID_SIGNAL_EVENT_DATA2_PIN_ID_MASK) >>\
	 ASYNC_EVENT_CMPL_ERROR_REPORT_INVALID_SIGNAL_EVENT_DATA2_PIN_ID_SFT)

struct nqe_cn {
	__le16	type;
	#define NQ_CN_TYPE_MASK           0x3fUL
	#define NQ_CN_TYPE_SFT            0
	#define NQ_CN_TYPE_CQ_NOTIFICATION  0x30UL
	#define NQ_CN_TYPE_LAST            NQ_CN_TYPE_CQ_NOTIFICATION
	#define NQ_CN_TOGGLE_MASK         0xc0UL
	#define NQ_CN_TOGGLE_SFT          6
	__le16	reserved16;
	__le32	cq_handle_low;
	__le32	v;
	#define NQ_CN_V     0x1UL
	__le32	cq_handle_high;
};

#define BNXT_NQ_HDL_IDX_MASK	0x00ffffff
#define BNXT_NQ_HDL_TYPE_MASK	0xff000000
#define BNXT_NQ_HDL_TYPE_SHIFT	24
#define BNXT_NQ_HDL_TYPE_RX	0x00
#define BNXT_NQ_HDL_TYPE_TX	0x01

#define BNXT_NQ_HDL_IDX(hdl)	((hdl) & BNXT_NQ_HDL_IDX_MASK)
#define BNXT_NQ_HDL_TYPE(hdl)	(((hdl) & BNXT_NQ_HDL_TYPE_MASK) >>	\
				 BNXT_NQ_HDL_TYPE_SHIFT)

#define BNXT_SET_NQ_HDL(cpr)						\
	(((cpr)->cp_ring_type << BNXT_NQ_HDL_TYPE_SHIFT) | (cpr)->cp_idx)

#define NQE_CN_TYPE(type)	((type) & NQ_CN_TYPE_MASK)
#define NQE_CN_TOGGLE(type)	(((type) & NQ_CN_TOGGLE_MASK) >>	\
				 NQ_CN_TOGGLE_SFT)

#define DB_IDX_MASK						0xffffff
#define DB_IDX_VALID						(0x1 << 26)
#define DB_IRQ_DIS						(0x1 << 27)
#define DB_KEY_TX						(0x0 << 28)
#define DB_KEY_RX						(0x1 << 28)
#define DB_KEY_CP						(0x2 << 28)
#define DB_KEY_ST						(0x3 << 28)
#define DB_KEY_TX_PUSH						(0x4 << 28)
#define DB_LONG_TX_PUSH						(0x2 << 24)

#define BNXT_MIN_ROCE_CP_RINGS	2
#define BNXT_MIN_ROCE_STAT_CTXS	1

/* 64-bit doorbell */
#define DBR_INDEX_MASK					0x0000000000ffffffULL
#define DBR_EPOCH_MASK					0x01000000UL
#define DBR_EPOCH_SFT					24
#define DBR_TOGGLE_MASK					0x06000000UL
#define DBR_TOGGLE_SFT					25
#define DBR_XID_MASK					0x000fffff00000000ULL
#define DBR_XID_SFT					32
#define DBR_PATH_L2					(0x1ULL << 56)
#define DBR_VALID					(0x1ULL << 58)
#define DBR_TYPE_SQ					(0x0ULL << 60)
#define DBR_TYPE_RQ					(0x1ULL << 60)
#define DBR_TYPE_SRQ					(0x2ULL << 60)
#define DBR_TYPE_SRQ_ARM				(0x3ULL << 60)
#define DBR_TYPE_CQ					(0x4ULL << 60)
#define DBR_TYPE_CQ_ARMSE				(0x5ULL << 60)
#define DBR_TYPE_CQ_ARMALL				(0x6ULL << 60)
#define DBR_TYPE_CQ_ARMENA				(0x7ULL << 60)
#define DBR_TYPE_SRQ_ARMENA				(0x8ULL << 60)
#define DBR_TYPE_CQ_CUTOFF_ACK				(0x9ULL << 60)
#define DBR_TYPE_NQ					(0xaULL << 60)
#define DBR_TYPE_NQ_ARM					(0xbULL << 60)
#define DBR_TYPE_NQ_MASK				(0xeULL << 60)
#define DBR_TYPE_NULL					(0xfULL << 60)

#define DB_PF_OFFSET_P5					0x10000
#define DB_VF_OFFSET_P5					0x4000

#define INVALID_HW_RING_ID	((u16)-1)

/* The hardware supports certain page sizes.  Use the supported page sizes
 * to allocate the rings.
 */
#if (PAGE_SHIFT < 12)
#define BNXT_PAGE_SHIFT	12
#elif (PAGE_SHIFT <= 13)
#define BNXT_PAGE_SHIFT	PAGE_SHIFT
#elif (PAGE_SHIFT < 16)
#define BNXT_PAGE_SHIFT	13
#else
#define BNXT_PAGE_SHIFT	16
#endif

#define BNXT_PAGE_SIZE	(1 << BNXT_PAGE_SHIFT)

/* The RXBD length is 16-bit so we can only support page sizes < 64K */
#if (PAGE_SHIFT > 15)
#define BNXT_RX_PAGE_SHIFT 15
#else
#define BNXT_RX_PAGE_SHIFT PAGE_SHIFT
#endif

#define BNXT_RX_PAGE_SIZE (1 << BNXT_RX_PAGE_SHIFT)

#define BNXT_MAX_MTU		9500

/* First RX buffer page in XDP multi-buf mode
 *
 * +-------------------------------------------------------------------------+
 * | XDP_PACKET_HEADROOM | bp->rx_buf_use_size              | skb_shared_info|
 * | (bp->rx_dma_offset) |                                  |                |
 * +-------------------------------------------------------------------------+
 */
#define BNXT_MAX_PAGE_MODE_MTU_SBUF \
	((unsigned int)PAGE_SIZE - VLAN_ETH_HLEN - NET_IP_ALIGN -	\
	 XDP_PACKET_HEADROOM)
#define BNXT_MAX_PAGE_MODE_MTU	\
	(BNXT_MAX_PAGE_MODE_MTU_SBUF - \
	 SKB_DATA_ALIGN((unsigned int)sizeof(struct skb_shared_info)))

#define BNXT_MIN_PKT_SIZE	52

#define BNXT_DEFAULT_RX_RING_SIZE	511
#define BNXT_DEFAULT_TX_RING_SIZE	511

#define MAX_TPA		64
#define MAX_TPA_P5	256
#define MAX_TPA_P5_MASK	(MAX_TPA_P5 - 1)
#define MAX_TPA_SEGS_P5	0x3f

#if (BNXT_PAGE_SHIFT == 16)
#define MAX_RX_PAGES_AGG_ENA	1
#define MAX_RX_PAGES	4
#define MAX_RX_AGG_PAGES	4
#define MAX_TX_PAGES	1
#define MAX_CP_PAGES	16
#else
#define MAX_RX_PAGES_AGG_ENA	8
#define MAX_RX_PAGES	32
#define MAX_RX_AGG_PAGES	32
#define MAX_TX_PAGES	8
#define MAX_CP_PAGES	128
#endif

#define RX_DESC_CNT (BNXT_PAGE_SIZE / sizeof(struct rx_bd))
#define TX_DESC_CNT (BNXT_PAGE_SIZE / sizeof(struct tx_bd))
#define CP_DESC_CNT (BNXT_PAGE_SIZE / sizeof(struct tx_cmp))

#define SW_RXBD_RING_SIZE (sizeof(struct bnxt_sw_rx_bd) * RX_DESC_CNT)
#define HW_RXBD_RING_SIZE (sizeof(struct rx_bd) * RX_DESC_CNT)

#define SW_RXBD_AGG_RING_SIZE (sizeof(struct bnxt_sw_rx_agg_bd) * RX_DESC_CNT)

#define SW_TXBD_RING_SIZE (sizeof(struct bnxt_sw_tx_bd) * TX_DESC_CNT)
#define HW_TXBD_RING_SIZE (sizeof(struct tx_bd) * TX_DESC_CNT)

#define HW_CMPD_RING_SIZE (sizeof(struct tx_cmp) * CP_DESC_CNT)

#define BNXT_MAX_RX_DESC_CNT		(RX_DESC_CNT * MAX_RX_PAGES - 1)
#define BNXT_MAX_RX_DESC_CNT_JUM_ENA	(RX_DESC_CNT * MAX_RX_PAGES_AGG_ENA - 1)
#define BNXT_MAX_RX_JUM_DESC_CNT	(RX_DESC_CNT * MAX_RX_AGG_PAGES - 1)
#define BNXT_MAX_TX_DESC_CNT		(TX_DESC_CNT * MAX_TX_PAGES - 1)

/* Minimum TX BDs for a TX packet with MAX_SKB_FRAGS + 1.  We need one extra
 * BD because the first TX BD is always a long BD.
 */
#define BNXT_MIN_TX_DESC_CNT		(MAX_SKB_FRAGS + 2)

#define RX_RING(bp, x)	(((x) & (bp)->rx_ring_mask) >> (BNXT_PAGE_SHIFT - 4))
#define RX_AGG_RING(bp, x)	(((x) & (bp)->rx_agg_ring_mask) >>	\
				 (BNXT_PAGE_SHIFT - 4))
#define RX_IDX(x)	((x) & (RX_DESC_CNT - 1))

#define TX_RING(bp, x)	(((x) & (bp)->tx_ring_mask) >> (BNXT_PAGE_SHIFT - 4))
#define TX_IDX(x)	((x) & (TX_DESC_CNT - 1))

#define CP_RING(x)	(((x) & ~(CP_DESC_CNT - 1)) >> (BNXT_PAGE_SHIFT - 4))
#define CP_IDX(x)	((x) & (CP_DESC_CNT - 1))

#define TX_CMP_VALID(txcmp, raw_cons)					\
	(!!((txcmp)->tx_cmp_errors_v & cpu_to_le32(TX_CMP_V)) ==	\
	 !((raw_cons) & bp->cp_bit))

#define RX_CMP_VALID(rxcmp1, raw_cons)					\
	(!!((rxcmp1)->rx_cmp_cfa_code_errors_v2 & cpu_to_le32(RX_CMP_V)) ==\
	 !((raw_cons) & bp->cp_bit))

#define RX_AGG_CMP_VALID(agg, raw_cons)				\
	(!!((agg)->rx_agg_cmp_v & cpu_to_le32(RX_AGG_CMP_V)) ==	\
	 !((raw_cons) & bp->cp_bit))

#define NQ_CMP_VALID(nqcmp, raw_cons)				\
	(!!((nqcmp)->v & cpu_to_le32(NQ_CN_V)) == !((raw_cons) & bp->cp_bit))

#define TX_CMP_TYPE(txcmp)					\
	(le32_to_cpu((txcmp)->tx_cmp_flags_type) & CMP_TYPE)

#define RX_CMP_TYPE(rxcmp)					\
	(le32_to_cpu((rxcmp)->rx_cmp_len_flags_type) & RX_CMP_CMP_TYPE)

#define RING_RX(bp, idx)	((idx) & (bp)->rx_ring_mask)
#define NEXT_RX(idx)		((idx) + 1)

#define RING_RX_AGG(bp, idx)	((idx) & (bp)->rx_agg_ring_mask)
#define NEXT_RX_AGG(idx)	((idx) + 1)

#define RING_TX(bp, idx)	((idx) & (bp)->tx_ring_mask)
#define NEXT_TX(idx)		((idx) + 1)

#define ADV_RAW_CMP(idx, n)	((idx) + (n))
#define NEXT_RAW_CMP(idx)	ADV_RAW_CMP(idx, 1)
#define RING_CMP(idx)		((idx) & bp->cp_ring_mask)
#define NEXT_CMP(idx)		RING_CMP(ADV_RAW_CMP(idx, 1))

#define DFLT_HWRM_CMD_TIMEOUT		500

#define BNXT_RX_EVENT		1
#define BNXT_AGG_EVENT		2
#define BNXT_TX_EVENT		4
#define BNXT_REDIRECT_EVENT	8
#define BNXT_TX_CMP_EVENT	0x10

struct bnxt_sw_tx_bd {
	union {
		struct sk_buff		*skb;
		struct xdp_frame	*xdpf;
	};
	DEFINE_DMA_UNMAP_ADDR(mapping);
	DEFINE_DMA_UNMAP_LEN(len);
	struct page		*page;
	u8			is_ts_pkt;
	u8			is_push;
	u8			action;
	unsigned short		nr_frags;
	union {
		u16			rx_prod;
		u16			txts_prod;
	};
};

struct bnxt_sw_rx_bd {
	void			*data;
	u8			*data_ptr;
	dma_addr_t		mapping;
};

struct bnxt_sw_rx_agg_bd {
	struct page		*page;
	unsigned int		offset;
	dma_addr_t		mapping;
};

struct bnxt_ring_mem_info {
	int			nr_pages;
	int			page_size;
	u16			flags;
#define BNXT_RMEM_VALID_PTE_FLAG	1
#define BNXT_RMEM_RING_PTE_FLAG		2
#define BNXT_RMEM_USE_FULL_PAGE_FLAG	4

	u16			depth;
	struct bnxt_ctx_mem_type	*ctx_mem;

	void			**pg_arr;
	dma_addr_t		*dma_arr;

	__le64			*pg_tbl;
	dma_addr_t		pg_tbl_map;

	int			vmem_size;
	void			**vmem;
};

struct bnxt_ring_struct {
	struct bnxt_ring_mem_info	ring_mem;

	u16			fw_ring_id; /* Ring id filled by Chimp FW */
	union {
		u16		grp_idx;
		u16		map_idx; /* Used by cmpl rings */
	};
	u32			handle;
	u8			queue_id;
};

struct tx_push_bd {
	__le32			doorbell;
	__le32			tx_bd_len_flags_type;
	u32			tx_bd_opaque;
	struct tx_bd_ext	txbd2;
};

struct tx_push_buffer {
	struct tx_push_bd	push_bd;
	u32			data[25];
};

struct bnxt_db_info {
	void __iomem		*doorbell;
	union {
		u64		db_key64;
		u32		db_key32;
	};
	u32			db_ring_mask;
	u32			db_epoch_mask;
	u8			db_epoch_shift;
};

#define DB_EPOCH(db, idx)	(((idx) & (db)->db_epoch_mask) <<	\
				 ((db)->db_epoch_shift))

#define DB_TOGGLE(tgl)		((tgl) << DBR_TOGGLE_SFT)

#define DB_RING_IDX(db, idx)	(((idx) & (db)->db_ring_mask) |		\
				 DB_EPOCH(db, idx))

struct bnxt_tx_ring_info {
	struct bnxt_napi	*bnapi;
	struct bnxt_cp_ring_info	*tx_cpr;
	u16			tx_prod;
	u16			tx_cons;
	u16			tx_hw_cons;
	u16			txq_index;
	u8			tx_napi_idx;
	u8			kick_pending;
	struct bnxt_db_info	tx_db;

	struct tx_bd		*tx_desc_ring[MAX_TX_PAGES];
	struct bnxt_sw_tx_bd	*tx_buf_ring;

	dma_addr_t		tx_desc_mapping[MAX_TX_PAGES];

	struct tx_push_buffer	*tx_push;
	dma_addr_t		tx_push_mapping;
	__le64			data_mapping;

#define BNXT_DEV_STATE_CLOSING	0x1
	u32			dev_state;

	struct bnxt_ring_struct	tx_ring_struct;
	/* Synchronize simultaneous xdp_xmit on same ring */
	spinlock_t		xdp_tx_lock;
};

#define BNXT_LEGACY_COAL_CMPL_PARAMS					\
	(RING_AGGINT_QCAPS_RESP_CMPL_PARAMS_INT_LAT_TMR_MIN |		\
	 RING_AGGINT_QCAPS_RESP_CMPL_PARAMS_INT_LAT_TMR_MAX |		\
	 RING_AGGINT_QCAPS_RESP_CMPL_PARAMS_TIMER_RESET |		\
	 RING_AGGINT_QCAPS_RESP_CMPL_PARAMS_RING_IDLE |			\
	 RING_AGGINT_QCAPS_RESP_CMPL_PARAMS_NUM_CMPL_DMA_AGGR |		\
	 RING_AGGINT_QCAPS_RESP_CMPL_PARAMS_NUM_CMPL_DMA_AGGR_DURING_INT | \
	 RING_AGGINT_QCAPS_RESP_CMPL_PARAMS_CMPL_AGGR_DMA_TMR |		\
	 RING_AGGINT_QCAPS_RESP_CMPL_PARAMS_CMPL_AGGR_DMA_TMR_DURING_INT | \
	 RING_AGGINT_QCAPS_RESP_CMPL_PARAMS_NUM_CMPL_AGGR_INT)

#define BNXT_COAL_CMPL_ENABLES						\
	(RING_CMPL_RING_CFG_AGGINT_PARAMS_REQ_ENABLES_NUM_CMPL_DMA_AGGR | \
	 RING_CMPL_RING_CFG_AGGINT_PARAMS_REQ_ENABLES_CMPL_AGGR_DMA_TMR | \
	 RING_CMPL_RING_CFG_AGGINT_PARAMS_REQ_ENABLES_INT_LAT_TMR_MAX | \
	 RING_CMPL_RING_CFG_AGGINT_PARAMS_REQ_ENABLES_NUM_CMPL_AGGR_INT)

#define BNXT_COAL_CMPL_MIN_TMR_ENABLE					\
	RING_CMPL_RING_CFG_AGGINT_PARAMS_REQ_ENABLES_INT_LAT_TMR_MIN

#define BNXT_COAL_CMPL_AGGR_TMR_DURING_INT_ENABLE			\
	RING_CMPL_RING_CFG_AGGINT_PARAMS_REQ_ENABLES_NUM_CMPL_DMA_AGGR_DURING_INT

struct bnxt_coal_cap {
	u32			cmpl_params;
	u32			nq_params;
	u16			num_cmpl_dma_aggr_max;
	u16			num_cmpl_dma_aggr_during_int_max;
	u16			cmpl_aggr_dma_tmr_max;
	u16			cmpl_aggr_dma_tmr_during_int_max;
	u16			int_lat_tmr_min_max;
	u16			int_lat_tmr_max_max;
	u16			num_cmpl_aggr_int_max;
	u16			timer_units;
};

struct bnxt_coal {
	u16			coal_ticks;
	u16			coal_ticks_irq;
	u16			coal_bufs;
	u16			coal_bufs_irq;
			/* RING_IDLE enabled when coal ticks < idle_thresh  */
	u16			idle_thresh;
	u8			bufs_per_record;
	u8			budget;
	u16			flags;
};

struct bnxt_tpa_info {
	void			*data;
	u8			*data_ptr;
	dma_addr_t		mapping;
	u16			len;
	unsigned short		gso_type;
	u32			flags2;
	u32			metadata;
	enum pkt_hash_types	hash_type;
	u32			rss_hash;
	u32			hdr_info;

#define BNXT_TPA_L4_SIZE(hdr_info)	\
	(((hdr_info) & 0xf8000000) ? ((hdr_info) >> 27) : 32)

#define BNXT_TPA_INNER_L3_OFF(hdr_info)	\
	(((hdr_info) >> 18) & 0x1ff)

#define BNXT_TPA_INNER_L2_OFF(hdr_info)	\
	(((hdr_info) >> 9) & 0x1ff)

#define BNXT_TPA_OUTER_L3_OFF(hdr_info)	\
	((hdr_info) & 0x1ff)

	u16			cfa_code; /* cfa_code in TPA start compl */
	u8			agg_count;
	u8			vlan_valid:1;
	u8			cfa_code_valid:1;
	struct rx_agg_cmp	*agg_arr;
};

#define BNXT_AGG_IDX_BMAP_SIZE	(MAX_TPA_P5 / BITS_PER_LONG)

struct bnxt_tpa_idx_map {
	u16		agg_id_tbl[1024];
	unsigned long	agg_idx_bmap[BNXT_AGG_IDX_BMAP_SIZE];
};

struct bnxt_rx_ring_info {
	struct bnxt_napi	*bnapi;
	struct bnxt_cp_ring_info	*rx_cpr;
	u16			rx_prod;
	u16			rx_agg_prod;
	u16			rx_sw_agg_prod;
	u16			rx_next_cons;
	struct bnxt_db_info	rx_db;
	struct bnxt_db_info	rx_agg_db;

	struct bpf_prog		*xdp_prog;

	struct rx_bd		*rx_desc_ring[MAX_RX_PAGES];
	struct bnxt_sw_rx_bd	*rx_buf_ring;

	struct rx_bd		*rx_agg_desc_ring[MAX_RX_AGG_PAGES];
	struct bnxt_sw_rx_agg_bd	*rx_agg_ring;

	unsigned long		*rx_agg_bmap;
	u16			rx_agg_bmap_size;

	dma_addr_t		rx_desc_mapping[MAX_RX_PAGES];
	dma_addr_t		rx_agg_desc_mapping[MAX_RX_AGG_PAGES];

	struct bnxt_tpa_info	*rx_tpa;
	struct bnxt_tpa_idx_map *rx_tpa_idx_map;

	struct bnxt_ring_struct	rx_ring_struct;
	struct bnxt_ring_struct	rx_agg_ring_struct;
	struct xdp_rxq_info	xdp_rxq;
	struct page_pool	*page_pool;
	struct page_pool	*head_pool;
};

struct bnxt_rx_sw_stats {
	u64			rx_l4_csum_errors;
	u64			rx_resets;
	u64			rx_buf_errors;
	u64			rx_oom_discards;
	u64			rx_netpoll_discards;
};

struct bnxt_tx_sw_stats {
	u64			tx_resets;
};

struct bnxt_cmn_sw_stats {
	u64			missed_irqs;
};

struct bnxt_sw_stats {
	struct bnxt_rx_sw_stats rx;
	struct bnxt_tx_sw_stats tx;
	struct bnxt_cmn_sw_stats cmn;
};

struct bnxt_total_ring_err_stats {
	u64			rx_total_l4_csum_errors;
	u64			rx_total_resets;
	u64			rx_total_buf_errors;
	u64			rx_total_oom_discards;
	u64			rx_total_netpoll_discards;
	u64			rx_total_ring_discards;
	u64			tx_total_resets;
	u64			tx_total_ring_discards;
	u64			total_missed_irqs;
};

struct bnxt_stats_mem {
	u64		*sw_stats;
	u64		*hw_masks;
	void		*hw_stats;
	dma_addr_t	hw_stats_map;
	int		len;
};

struct bnxt_cp_ring_info {
	struct bnxt_napi	*bnapi;
	u32			cp_raw_cons;
	struct bnxt_db_info	cp_db;

	u8			had_work_done:1;
	u8			has_more_work:1;
	u8			had_nqe_notify:1;
	u8			toggle;

	u8			cp_ring_type;
	u8			cp_idx;

	u32			last_cp_raw_cons;

	struct bnxt_coal	rx_ring_coal;
	u64			rx_packets;
	u64			rx_bytes;
	u64			event_ctr;

	struct dim		dim;

	union {
		struct tx_cmp	**cp_desc_ring;
		struct nqe_cn	**nq_desc_ring;
	};

	dma_addr_t		*cp_desc_mapping;

	struct bnxt_stats_mem	stats;
	u32			hw_stats_ctx_id;

	struct bnxt_sw_stats	*sw_stats;

	struct bnxt_ring_struct	cp_ring_struct;

	int			cp_ring_count;
	struct bnxt_cp_ring_info *cp_ring_arr;
};

#define BNXT_MAX_QUEUE		8
#define BNXT_MAX_TXR_PER_NAPI	BNXT_MAX_QUEUE

#define bnxt_for_each_napi_tx(iter, bnapi, txr)		\
	for (iter = 0, txr = (bnapi)->tx_ring[0]; txr;	\
	     txr = (iter < BNXT_MAX_TXR_PER_NAPI - 1) ?	\
	     (bnapi)->tx_ring[++iter] : NULL)

struct bnxt_napi {
	struct napi_struct	napi;
	struct bnxt		*bp;

	int			index;
	struct bnxt_cp_ring_info	cp_ring;
	struct bnxt_rx_ring_info	*rx_ring;
	struct bnxt_tx_ring_info	*tx_ring[BNXT_MAX_TXR_PER_NAPI];

	void			(*tx_int)(struct bnxt *, struct bnxt_napi *,
					  int budget);
	u8			events;
	u8			tx_fault:1;

	u32			flags;
#define BNXT_NAPI_FLAG_XDP	0x1

	bool			in_reset;
};

/* "TxRx", 2 hypens, plus maximum integer */
#define BNXT_IRQ_NAME_EXTRA	17

struct bnxt_irq {
	irq_handler_t	handler;
	unsigned int	vector;
	u8		requested:1;
	u8		have_cpumask:1;
	char		name[IFNAMSIZ + BNXT_IRQ_NAME_EXTRA];
	cpumask_var_t	cpu_mask;

	struct bnxt	*bp;
	int		msix_nr;
	int		ring_nr;
	struct irq_affinity_notify affinity_notify;
};

#define HWRM_RING_ALLOC_TX	0x1
#define HWRM_RING_ALLOC_RX	0x2
#define HWRM_RING_ALLOC_AGG	0x4
#define HWRM_RING_ALLOC_CMPL	0x8
#define HWRM_RING_ALLOC_NQ	0x10

#define INVALID_STATS_CTX_ID	-1

struct bnxt_ring_grp_info {
	u16	fw_stats_ctx;
	u16	fw_grp_id;
	u16	rx_fw_ring_id;
	u16	agg_fw_ring_id;
	u16	cp_fw_ring_id;
};

#define BNXT_VNIC_DEFAULT	0
#define BNXT_VNIC_NTUPLE	1

struct bnxt_vnic_info {
	u16		fw_vnic_id; /* returned by Chimp during alloc */
#define BNXT_MAX_CTX_PER_VNIC	8
	u16		fw_rss_cos_lb_ctx[BNXT_MAX_CTX_PER_VNIC];
	u16		fw_l2_ctx_id;
	u16		mru;
#define BNXT_MAX_UC_ADDRS	4
	struct bnxt_l2_filter *l2_filters[BNXT_MAX_UC_ADDRS];
				/* index 0 always dev_addr */
	u16		uc_filter_count;
	u8		*uc_list;

	u16		*fw_grp_ids;
	dma_addr_t	rss_table_dma_addr;
	__le16		*rss_table;
	dma_addr_t	rss_hash_key_dma_addr;
	u64		*rss_hash_key;
	int		rss_table_size;
#define BNXT_RSS_TABLE_ENTRIES_P5	64
#define BNXT_RSS_TABLE_SIZE_P5		(BNXT_RSS_TABLE_ENTRIES_P5 * 4)
#define BNXT_RSS_TABLE_MAX_TBL_P5	8
#define BNXT_MAX_RSS_TABLE_SIZE_P5				\
	(BNXT_RSS_TABLE_SIZE_P5 * BNXT_RSS_TABLE_MAX_TBL_P5)
#define BNXT_MAX_RSS_TABLE_ENTRIES_P5				\
	(BNXT_RSS_TABLE_ENTRIES_P5 * BNXT_RSS_TABLE_MAX_TBL_P5)

	u32		rx_mask;

	u8		*mc_list;
	int		mc_list_size;
	int		mc_list_count;
	dma_addr_t	mc_list_mapping;
#define BNXT_MAX_MC_ADDRS	16

	u32		flags;
#define BNXT_VNIC_RSS_FLAG	1
#define BNXT_VNIC_RFS_FLAG	2
#define BNXT_VNIC_MCAST_FLAG	4
#define BNXT_VNIC_UCAST_FLAG	8
#define BNXT_VNIC_RFS_NEW_RSS_FLAG	0x10
#define BNXT_VNIC_NTUPLE_FLAG		0x20
#define BNXT_VNIC_RSSCTX_FLAG		0x40
	struct ethtool_rxfh_context *rss_ctx;
	u32		vnic_id;
};

struct bnxt_rss_ctx {
	struct bnxt_vnic_info vnic;
	u8	index;
};

#define BNXT_MAX_ETH_RSS_CTX	32
#define BNXT_VNIC_ID_INVALID	0xffffffff

struct bnxt_hw_rings {
	int tx;
	int rx;
	int grp;
	int cp;
	int cp_p5;
	int stat;
	int vnic;
	int rss_ctx;
};

struct bnxt_hw_resc {
	u16	min_rsscos_ctxs;
	u16	max_rsscos_ctxs;
	u16	resv_rsscos_ctxs;
	u16	min_cp_rings;
	u16	max_cp_rings;
	u16	resv_cp_rings;
	u16	min_tx_rings;
	u16	max_tx_rings;
	u16	resv_tx_rings;
	u16	max_tx_sch_inputs;
	u16	min_rx_rings;
	u16	max_rx_rings;
	u16	resv_rx_rings;
	u16	min_hw_ring_grps;
	u16	max_hw_ring_grps;
	u16	resv_hw_ring_grps;
	u16	min_l2_ctxs;
	u16	max_l2_ctxs;
	u16	min_vnics;
	u16	max_vnics;
	u16	resv_vnics;
	u16	min_stat_ctxs;
	u16	max_stat_ctxs;
	u16	resv_stat_ctxs;
	u16	max_nqs;
	u16	max_irqs;
	u16	resv_irqs;
	u32	max_encap_records;
	u32	max_decap_records;
	u32	max_tx_em_flows;
	u32	max_tx_wm_flows;
	u32	max_rx_em_flows;
	u32	max_rx_wm_flows;
};

#if defined(CONFIG_BNXT_SRIOV)
struct bnxt_vf_info {
	u16	fw_fid;
	u8	mac_addr[ETH_ALEN];	/* PF assigned MAC Address */
	u8	vf_mac_addr[ETH_ALEN];	/* VF assigned MAC address, only
					 * stored by PF.
					 */
	u16	vlan;
	u16	func_qcfg_flags;
	u32	flags;
#define BNXT_VF_SPOOFCHK	0x2
#define BNXT_VF_LINK_FORCED	0x4
#define BNXT_VF_LINK_UP		0x8
#define BNXT_VF_TRUST		0x10
	u32	min_tx_rate;
	u32	max_tx_rate;
	void	*hwrm_cmd_req_addr;
	dma_addr_t	hwrm_cmd_req_dma_addr;
};
#endif

struct bnxt_pf_info {
#define BNXT_FIRST_PF_FID	1
#define BNXT_FIRST_VF_FID	128
	u16	fw_fid;
	u16	port_id;
	u8	mac_addr[ETH_ALEN];
	u32	first_vf_id;
	u16	active_vfs;
	u16	registered_vfs;
	u16	max_vfs;
	unsigned long	*vf_event_bmap;
	u16	hwrm_cmd_req_pages;
	u8	vf_resv_strategy;
#define BNXT_VF_RESV_STRATEGY_MAXIMAL	0
#define BNXT_VF_RESV_STRATEGY_MINIMAL	1
#define BNXT_VF_RESV_STRATEGY_MINIMAL_STATIC	2
	void			*hwrm_cmd_req_addr[4];
	dma_addr_t		hwrm_cmd_req_dma_addr[4];
	struct bnxt_vf_info	*vf;
};

struct bnxt_filter_base {
	struct hlist_node	hash;
	struct list_head	list;
	__le64			filter_id;
	u8			type;
#define BNXT_FLTR_TYPE_NTUPLE	1
#define BNXT_FLTR_TYPE_L2	2
	u8			flags;
#define BNXT_ACT_DROP		1
#define BNXT_ACT_RING_DST	2
#define BNXT_ACT_FUNC_DST	4
#define BNXT_ACT_NO_AGING	8
#define BNXT_ACT_RSS_CTX	0x10
	u16			sw_id;
	u16			rxq;
	u16			fw_vnic_id;
	u16			vf_idx;
	unsigned long		state;
#define BNXT_FLTR_VALID		0
#define BNXT_FLTR_INSERTED	1
#define BNXT_FLTR_FW_DELETED	2

	struct rcu_head         rcu;
};

struct bnxt_flow_masks {
	struct flow_dissector_key_ports ports;
	struct flow_dissector_key_addrs addrs;
};

extern const struct bnxt_flow_masks BNXT_FLOW_MASK_NONE;
extern const struct bnxt_flow_masks BNXT_FLOW_IPV6_MASK_ALL;
extern const struct bnxt_flow_masks BNXT_FLOW_IPV4_MASK_ALL;

struct bnxt_ntuple_filter {
	/* base filter must be the first member */
	struct bnxt_filter_base	base;
	struct flow_keys	fkeys;
	struct bnxt_flow_masks	fmasks;
	struct bnxt_l2_filter	*l2_fltr;
	u32			flow_id;
};

struct bnxt_l2_key {
	union {
		struct {
			u8	dst_mac_addr[ETH_ALEN];
			u16	vlan;
		};
		u32	filter_key;
	};
};

struct bnxt_ipv4_tuple {
	struct flow_dissector_key_ipv4_addrs v4addrs;
	struct flow_dissector_key_ports ports;
};

struct bnxt_ipv6_tuple {
	struct flow_dissector_key_ipv6_addrs v6addrs;
	struct flow_dissector_key_ports ports;
};

#define BNXT_L2_KEY_SIZE	(sizeof(struct bnxt_l2_key) / 4)

struct bnxt_l2_filter {
	/* base filter must be the first member */
	struct bnxt_filter_base	base;
	struct bnxt_l2_key	l2_key;
	atomic_t		refcnt;
};

/* Compat version of hwrm_port_phy_qcfg_output capped at 96 bytes.  The
 * first 95 bytes are identical to hwrm_port_phy_qcfg_output in bnxt_hsi.h.
 * The last valid byte in the compat version is different.
 */
struct hwrm_port_phy_qcfg_output_compat {
	__le16	error_code;
	__le16	req_type;
	__le16	seq_id;
	__le16	resp_len;
	u8	link;
	u8	active_fec_signal_mode;
	__le16	link_speed;
	u8	duplex_cfg;
	u8	pause;
	__le16	support_speeds;
	__le16	force_link_speed;
	u8	auto_mode;
	u8	auto_pause;
	__le16	auto_link_speed;
	__le16	auto_link_speed_mask;
	u8	wirespeed;
	u8	lpbk;
	u8	force_pause;
	u8	module_status;
	__le32	preemphasis;
	u8	phy_maj;
	u8	phy_min;
	u8	phy_bld;
	u8	phy_type;
	u8	media_type;
	u8	xcvr_pkg_type;
	u8	eee_config_phy_addr;
	u8	parallel_detect;
	__le16	link_partner_adv_speeds;
	u8	link_partner_adv_auto_mode;
	u8	link_partner_adv_pause;
	__le16	adv_eee_link_speed_mask;
	__le16	link_partner_adv_eee_link_speed_mask;
	__le32	xcvr_identifier_type_tx_lpi_timer;
	__le16	fec_cfg;
	u8	duplex_state;
	u8	option_flags;
	char	phy_vendor_name[16];
	char	phy_vendor_partnumber[16];
	__le16	support_pam4_speeds;
	__le16	force_pam4_link_speed;
	__le16	auto_pam4_link_speed_mask;
	u8	link_partner_pam4_adv_speeds;
	u8	valid;
};

struct bnxt_link_info {
	u8			phy_type;
	u8			media_type;
	u8			transceiver;
	u8			phy_addr;
	u8			phy_link_status;
#define BNXT_LINK_NO_LINK	PORT_PHY_QCFG_RESP_LINK_NO_LINK
#define BNXT_LINK_SIGNAL	PORT_PHY_QCFG_RESP_LINK_SIGNAL
#define BNXT_LINK_LINK		PORT_PHY_QCFG_RESP_LINK_LINK
	u8			wire_speed;
	u8			phy_state;
#define BNXT_PHY_STATE_ENABLED		0
#define BNXT_PHY_STATE_DISABLED		1

	u8			link_state;
#define BNXT_LINK_STATE_UNKNOWN	0
#define BNXT_LINK_STATE_DOWN	1
#define BNXT_LINK_STATE_UP	2
#define BNXT_LINK_IS_UP(bp)	((bp)->link_info.link_state == BNXT_LINK_STATE_UP)
	u8			active_lanes;
	u8			duplex;
#define BNXT_LINK_DUPLEX_HALF	PORT_PHY_QCFG_RESP_DUPLEX_STATE_HALF
#define BNXT_LINK_DUPLEX_FULL	PORT_PHY_QCFG_RESP_DUPLEX_STATE_FULL
	u8			pause;
#define BNXT_LINK_PAUSE_TX	PORT_PHY_QCFG_RESP_PAUSE_TX
#define BNXT_LINK_PAUSE_RX	PORT_PHY_QCFG_RESP_PAUSE_RX
#define BNXT_LINK_PAUSE_BOTH	(PORT_PHY_QCFG_RESP_PAUSE_RX | \
				 PORT_PHY_QCFG_RESP_PAUSE_TX)
	u8			lp_pause;
	u8			auto_pause_setting;
	u8			force_pause_setting;
	u8			duplex_setting;
	u8			auto_mode;
#define BNXT_AUTO_MODE(mode)	((mode) > BNXT_LINK_AUTO_NONE && \
				 (mode) <= BNXT_LINK_AUTO_MSK)
#define BNXT_LINK_AUTO_NONE     PORT_PHY_QCFG_RESP_AUTO_MODE_NONE
#define BNXT_LINK_AUTO_ALLSPDS	PORT_PHY_QCFG_RESP_AUTO_MODE_ALL_SPEEDS
#define BNXT_LINK_AUTO_ONESPD	PORT_PHY_QCFG_RESP_AUTO_MODE_ONE_SPEED
#define BNXT_LINK_AUTO_ONEORBELOW PORT_PHY_QCFG_RESP_AUTO_MODE_ONE_OR_BELOW
#define BNXT_LINK_AUTO_MSK	PORT_PHY_QCFG_RESP_AUTO_MODE_SPEED_MASK
#define PHY_VER_LEN		3
	u8			phy_ver[PHY_VER_LEN];
	u16			link_speed;
#define BNXT_LINK_SPEED_100MB	PORT_PHY_QCFG_RESP_LINK_SPEED_100MB
#define BNXT_LINK_SPEED_1GB	PORT_PHY_QCFG_RESP_LINK_SPEED_1GB
#define BNXT_LINK_SPEED_2GB	PORT_PHY_QCFG_RESP_LINK_SPEED_2GB
#define BNXT_LINK_SPEED_2_5GB	PORT_PHY_QCFG_RESP_LINK_SPEED_2_5GB
#define BNXT_LINK_SPEED_10GB	PORT_PHY_QCFG_RESP_LINK_SPEED_10GB
#define BNXT_LINK_SPEED_20GB	PORT_PHY_QCFG_RESP_LINK_SPEED_20GB
#define BNXT_LINK_SPEED_25GB	PORT_PHY_QCFG_RESP_LINK_SPEED_25GB
#define BNXT_LINK_SPEED_40GB	PORT_PHY_QCFG_RESP_LINK_SPEED_40GB
#define BNXT_LINK_SPEED_50GB	PORT_PHY_QCFG_RESP_LINK_SPEED_50GB
#define BNXT_LINK_SPEED_100GB	PORT_PHY_QCFG_RESP_LINK_SPEED_100GB
#define BNXT_LINK_SPEED_200GB	PORT_PHY_QCFG_RESP_LINK_SPEED_200GB
#define BNXT_LINK_SPEED_400GB	PORT_PHY_QCFG_RESP_LINK_SPEED_400GB
	u16			support_speeds;
	u16			support_pam4_speeds;
	u16			support_speeds2;

	u16			auto_link_speeds;	/* fw adv setting */
#define BNXT_LINK_SPEED_MSK_100MB PORT_PHY_QCFG_RESP_SUPPORT_SPEEDS_100MB
#define BNXT_LINK_SPEED_MSK_1GB PORT_PHY_QCFG_RESP_SUPPORT_SPEEDS_1GB
#define BNXT_LINK_SPEED_MSK_2GB PORT_PHY_QCFG_RESP_SUPPORT_SPEEDS_2GB
#define BNXT_LINK_SPEED_MSK_10GB PORT_PHY_QCFG_RESP_SUPPORT_SPEEDS_10GB
#define BNXT_LINK_SPEED_MSK_2_5GB PORT_PHY_QCFG_RESP_SUPPORT_SPEEDS_2_5GB
#define BNXT_LINK_SPEED_MSK_20GB PORT_PHY_QCFG_RESP_SUPPORT_SPEEDS_20GB
#define BNXT_LINK_SPEED_MSK_25GB PORT_PHY_QCFG_RESP_SUPPORT_SPEEDS_25GB
#define BNXT_LINK_SPEED_MSK_40GB PORT_PHY_QCFG_RESP_SUPPORT_SPEEDS_40GB
#define BNXT_LINK_SPEED_MSK_50GB PORT_PHY_QCFG_RESP_SUPPORT_SPEEDS_50GB
#define BNXT_LINK_SPEED_MSK_100GB PORT_PHY_QCFG_RESP_SUPPORT_SPEEDS_100GB
	u16			auto_pam4_link_speeds;
#define BNXT_LINK_PAM4_SPEED_MSK_50GB PORT_PHY_QCFG_RESP_SUPPORT_PAM4_SPEEDS_50G
#define BNXT_LINK_PAM4_SPEED_MSK_100GB PORT_PHY_QCFG_RESP_SUPPORT_PAM4_SPEEDS_100G
#define BNXT_LINK_PAM4_SPEED_MSK_200GB PORT_PHY_QCFG_RESP_SUPPORT_PAM4_SPEEDS_200G
	u16			auto_link_speeds2;
#define BNXT_LINK_SPEEDS2_MSK_1GB PORT_PHY_QCFG_RESP_SUPPORT_SPEEDS2_1GB
#define BNXT_LINK_SPEEDS2_MSK_10GB PORT_PHY_QCFG_RESP_SUPPORT_SPEEDS2_10GB
#define BNXT_LINK_SPEEDS2_MSK_25GB PORT_PHY_QCFG_RESP_SUPPORT_SPEEDS2_25GB
#define BNXT_LINK_SPEEDS2_MSK_40GB PORT_PHY_QCFG_RESP_SUPPORT_SPEEDS2_40GB
#define BNXT_LINK_SPEEDS2_MSK_50GB PORT_PHY_QCFG_RESP_SUPPORT_SPEEDS2_50GB
#define BNXT_LINK_SPEEDS2_MSK_100GB PORT_PHY_QCFG_RESP_SUPPORT_SPEEDS2_100GB
#define BNXT_LINK_SPEEDS2_MSK_50GB_PAM4	\
	PORT_PHY_QCFG_RESP_SUPPORT_SPEEDS2_50GB_PAM4_56
#define BNXT_LINK_SPEEDS2_MSK_100GB_PAM4	\
	PORT_PHY_QCFG_RESP_SUPPORT_SPEEDS2_100GB_PAM4_56
#define BNXT_LINK_SPEEDS2_MSK_200GB_PAM4	\
	PORT_PHY_QCFG_RESP_SUPPORT_SPEEDS2_200GB_PAM4_56
#define BNXT_LINK_SPEEDS2_MSK_400GB_PAM4	\
	PORT_PHY_QCFG_RESP_SUPPORT_SPEEDS2_400GB_PAM4_56
#define BNXT_LINK_SPEEDS2_MSK_100GB_PAM4_112	\
	PORT_PHY_QCFG_RESP_SUPPORT_SPEEDS2_100GB_PAM4_112
#define BNXT_LINK_SPEEDS2_MSK_200GB_PAM4_112	\
	PORT_PHY_QCFG_RESP_SUPPORT_SPEEDS2_200GB_PAM4_112
#define BNXT_LINK_SPEEDS2_MSK_400GB_PAM4_112	\
	PORT_PHY_QCFG_RESP_SUPPORT_SPEEDS2_400GB_PAM4_112

	u16			support_auto_speeds;
	u16			support_pam4_auto_speeds;
	u16			support_auto_speeds2;

	u16			lp_auto_link_speeds;
	u16			lp_auto_pam4_link_speeds;
	u16			force_link_speed;
	u16			force_pam4_link_speed;
	u16			force_link_speed2;
#define BNXT_LINK_SPEED_50GB_PAM4	\
	PORT_PHY_CFG_REQ_FORCE_LINK_SPEEDS2_50GB_PAM4_56
#define BNXT_LINK_SPEED_100GB_PAM4	\
	PORT_PHY_CFG_REQ_FORCE_LINK_SPEEDS2_100GB_PAM4_56
#define BNXT_LINK_SPEED_200GB_PAM4	\
	PORT_PHY_CFG_REQ_FORCE_LINK_SPEEDS2_200GB_PAM4_56
#define BNXT_LINK_SPEED_400GB_PAM4	\
	PORT_PHY_CFG_REQ_FORCE_LINK_SPEEDS2_400GB_PAM4_56
#define BNXT_LINK_SPEED_100GB_PAM4_112	\
	PORT_PHY_CFG_REQ_FORCE_LINK_SPEEDS2_100GB_PAM4_112
#define BNXT_LINK_SPEED_200GB_PAM4_112	\
	PORT_PHY_CFG_REQ_FORCE_LINK_SPEEDS2_200GB_PAM4_112
#define BNXT_LINK_SPEED_400GB_PAM4_112	\
	PORT_PHY_CFG_REQ_FORCE_LINK_SPEEDS2_400GB_PAM4_112

	u32			preemphasis;
	u8			module_status;
	u8			active_fec_sig_mode;
	u16			fec_cfg;
#define BNXT_FEC_NONE		PORT_PHY_QCFG_RESP_FEC_CFG_FEC_NONE_SUPPORTED
#define BNXT_FEC_AUTONEG_CAP	PORT_PHY_QCFG_RESP_FEC_CFG_FEC_AUTONEG_SUPPORTED
#define BNXT_FEC_AUTONEG	PORT_PHY_QCFG_RESP_FEC_CFG_FEC_AUTONEG_ENABLED
#define BNXT_FEC_ENC_BASE_R_CAP	\
	PORT_PHY_QCFG_RESP_FEC_CFG_FEC_CLAUSE74_SUPPORTED
#define BNXT_FEC_ENC_BASE_R	PORT_PHY_QCFG_RESP_FEC_CFG_FEC_CLAUSE74_ENABLED
#define BNXT_FEC_ENC_RS_CAP	\
	PORT_PHY_QCFG_RESP_FEC_CFG_FEC_CLAUSE91_SUPPORTED
#define BNXT_FEC_ENC_LLRS_CAP	\
	(PORT_PHY_QCFG_RESP_FEC_CFG_FEC_RS272_1XN_SUPPORTED |	\
	 PORT_PHY_QCFG_RESP_FEC_CFG_FEC_RS272_IEEE_SUPPORTED)
#define BNXT_FEC_ENC_RS		\
	(PORT_PHY_QCFG_RESP_FEC_CFG_FEC_CLAUSE91_ENABLED |	\
	 PORT_PHY_QCFG_RESP_FEC_CFG_FEC_RS544_1XN_ENABLED |	\
	 PORT_PHY_QCFG_RESP_FEC_CFG_FEC_RS544_IEEE_ENABLED)
#define BNXT_FEC_ENC_LLRS	\
	(PORT_PHY_QCFG_RESP_FEC_CFG_FEC_RS272_1XN_ENABLED |	\
	 PORT_PHY_QCFG_RESP_FEC_CFG_FEC_RS272_IEEE_ENABLED)

	/* copy of requested setting from ethtool cmd */
	u8			autoneg;
#define BNXT_AUTONEG_SPEED		1
#define BNXT_AUTONEG_FLOW_CTRL		2
	u8			req_signal_mode;
#define BNXT_SIG_MODE_NRZ	PORT_PHY_QCFG_RESP_SIGNAL_MODE_NRZ
#define BNXT_SIG_MODE_PAM4	PORT_PHY_QCFG_RESP_SIGNAL_MODE_PAM4
#define BNXT_SIG_MODE_PAM4_112	PORT_PHY_QCFG_RESP_SIGNAL_MODE_PAM4_112
#define BNXT_SIG_MODE_MAX	(PORT_PHY_QCFG_RESP_SIGNAL_MODE_LAST + 1)
	u8			req_duplex;
	u8			req_flow_ctrl;
	u16			req_link_speed;
	u16			advertising;	/* user adv setting */
	u16			advertising_pam4;
	bool			force_link_chng;

	bool			phy_retry;
	unsigned long		phy_retry_expires;

	/* a copy of phy_qcfg output used to report link
	 * info to VF
	 */
	struct hwrm_port_phy_qcfg_output phy_qcfg_resp;
};

#define BNXT_FEC_RS544_ON					\
	 (PORT_PHY_CFG_REQ_FLAGS_FEC_RS544_1XN_ENABLE |		\
	  PORT_PHY_CFG_REQ_FLAGS_FEC_RS544_IEEE_ENABLE)

#define BNXT_FEC_RS544_OFF					\
	 (PORT_PHY_CFG_REQ_FLAGS_FEC_RS544_1XN_DISABLE |	\
	  PORT_PHY_CFG_REQ_FLAGS_FEC_RS544_IEEE_DISABLE)

#define BNXT_FEC_RS272_ON					\
	 (PORT_PHY_CFG_REQ_FLAGS_FEC_RS272_1XN_ENABLE |		\
	  PORT_PHY_CFG_REQ_FLAGS_FEC_RS272_IEEE_ENABLE)

#define BNXT_FEC_RS272_OFF					\
	 (PORT_PHY_CFG_REQ_FLAGS_FEC_RS272_1XN_DISABLE |	\
	  PORT_PHY_CFG_REQ_FLAGS_FEC_RS272_IEEE_DISABLE)

#define BNXT_PAM4_SUPPORTED(link_info)				\
	((link_info)->support_pam4_speeds)

#define BNXT_FEC_RS_ON(link_info)				\
	(PORT_PHY_CFG_REQ_FLAGS_FEC_CLAUSE91_ENABLE |		\
	 PORT_PHY_CFG_REQ_FLAGS_FEC_CLAUSE74_DISABLE |		\
	 (BNXT_PAM4_SUPPORTED(link_info) ?			\
	  (BNXT_FEC_RS544_ON | BNXT_FEC_RS272_OFF) : 0))

#define BNXT_FEC_LLRS_ON					\
	(PORT_PHY_CFG_REQ_FLAGS_FEC_CLAUSE91_ENABLE |		\
	 PORT_PHY_CFG_REQ_FLAGS_FEC_CLAUSE74_DISABLE |		\
	 BNXT_FEC_RS272_ON | BNXT_FEC_RS544_OFF)

#define BNXT_FEC_RS_OFF(link_info)				\
	(PORT_PHY_CFG_REQ_FLAGS_FEC_CLAUSE91_DISABLE |		\
	 (BNXT_PAM4_SUPPORTED(link_info) ?			\
	  (BNXT_FEC_RS544_OFF | BNXT_FEC_RS272_OFF) : 0))

#define BNXT_FEC_BASE_R_ON(link_info)				\
	(PORT_PHY_CFG_REQ_FLAGS_FEC_CLAUSE74_ENABLE |		\
	 BNXT_FEC_RS_OFF(link_info))

#define BNXT_FEC_ALL_OFF(link_info)				\
	(PORT_PHY_CFG_REQ_FLAGS_FEC_CLAUSE74_DISABLE |		\
	 BNXT_FEC_RS_OFF(link_info))

struct bnxt_queue_info {
	u8	queue_id;
	u8	queue_profile;
};

#define BNXT_MAX_LED			4

struct bnxt_led_info {
	u8	led_id;
	u8	led_type;
	u8	led_group_id;
	u8	unused;
	__le16	led_state_caps;
#define BNXT_LED_ALT_BLINK_CAP(x)	((x) &	\
	cpu_to_le16(PORT_LED_QCAPS_RESP_LED0_STATE_CAPS_BLINK_ALT_SUPPORTED))

	__le16	led_color_caps;
};

#define BNXT_MAX_TEST	8

struct bnxt_test_info {
	u8 offline_mask;
	u16 timeout;
	char string[BNXT_MAX_TEST][ETH_GSTRING_LEN];
};

#define CHIMP_REG_VIEW_ADDR				\
	((bp->flags & BNXT_FLAG_CHIP_P5_PLUS) ? 0x80000000 : 0xb1000000)

#define BNXT_GRCPF_REG_CHIMP_COMM		0x0
#define BNXT_GRCPF_REG_CHIMP_COMM_TRIGGER	0x100
#define BNXT_GRCPF_REG_WINDOW_BASE_OUT		0x400

#define BNXT_GRC_REG_STATUS_P5			0x520

#define BNXT_GRCPF_REG_KONG_COMM		0xA00
#define BNXT_GRCPF_REG_KONG_COMM_TRIGGER	0xB00

#define BNXT_GRC_REG_CHIP_NUM			0x48
#define BNXT_GRC_REG_BASE			0x260000

#define BNXT_TS_REG_TIMESYNC_TS0_LOWER		0x640180c
#define BNXT_TS_REG_TIMESYNC_TS0_UPPER		0x6401810

#define BNXT_GRC_BASE_MASK			0xfffff000
#define BNXT_GRC_OFFSET_MASK			0x00000ffc

struct bnxt_tc_flow_stats {
	u64		packets;
	u64		bytes;
};

#ifdef CONFIG_BNXT_FLOWER_OFFLOAD
struct bnxt_flower_indr_block_cb_priv {
	struct net_device *tunnel_netdev;
	struct bnxt *bp;
	struct list_head list;
};
#endif

struct bnxt_tc_info {
	bool				enabled;

	/* hash table to store TC offloaded flows */
	struct rhashtable		flow_table;
	struct rhashtable_params	flow_ht_params;

	/* hash table to store L2 keys of TC flows */
	struct rhashtable		l2_table;
	struct rhashtable_params	l2_ht_params;
	/* hash table to store L2 keys for TC tunnel decap */
	struct rhashtable		decap_l2_table;
	struct rhashtable_params	decap_l2_ht_params;
	/* hash table to store tunnel decap entries */
	struct rhashtable		decap_table;
	struct rhashtable_params	decap_ht_params;
	/* hash table to store tunnel encap entries */
	struct rhashtable		encap_table;
	struct rhashtable_params	encap_ht_params;

	/* lock to atomically add/del an l2 node when a flow is
	 * added or deleted.
	 */
	struct mutex			lock;

	/* Fields used for batching stats query */
	struct rhashtable_iter		iter;
#define BNXT_FLOW_STATS_BATCH_MAX	10
	struct bnxt_tc_stats_batch {
		void			  *flow_node;
		struct bnxt_tc_flow_stats hw_stats;
	} stats_batch[BNXT_FLOW_STATS_BATCH_MAX];

	/* Stat counter mask (width) */
	u64				bytes_mask;
	u64				packets_mask;
};

struct bnxt_vf_rep_stats {
	u64			packets;
	u64			bytes;
	u64			dropped;
};

struct bnxt_vf_rep {
	struct bnxt			*bp;
	struct net_device		*dev;
	struct metadata_dst		*dst;
	u16				vf_idx;
	u16				tx_cfa_action;
	u16				rx_cfa_code;

	struct bnxt_vf_rep_stats	rx_stats;
	struct bnxt_vf_rep_stats	tx_stats;
};

#define PTU_PTE_VALID             0x1UL
#define PTU_PTE_LAST              0x2UL
#define PTU_PTE_NEXT_TO_LAST      0x4UL

#define MAX_CTX_PAGES	(BNXT_PAGE_SIZE / 8)
#define MAX_CTX_TOTAL_PAGES	(MAX_CTX_PAGES * MAX_CTX_PAGES)
#define MAX_CTX_BYTES		((size_t)MAX_CTX_TOTAL_PAGES * BNXT_PAGE_SIZE)
#define MAX_CTX_BYTES_MASK	(MAX_CTX_BYTES - 1)

struct bnxt_ctx_pg_info {
	u32		entries;
	u32		nr_pages;
	void		*ctx_pg_arr[MAX_CTX_PAGES];
	dma_addr_t	ctx_dma_arr[MAX_CTX_PAGES];
	struct bnxt_ring_mem_info ring_mem;
	struct bnxt_ctx_pg_info **ctx_pg_tbl;
};

#define BNXT_MAX_TQM_SP_RINGS		1
#define BNXT_MAX_TQM_FP_RINGS		8
#define BNXT_MAX_TQM_RINGS		\
	(BNXT_MAX_TQM_SP_RINGS + BNXT_MAX_TQM_FP_RINGS)

#define BNXT_BACKING_STORE_CFG_LEGACY_LEN	256

#define BNXT_SET_CTX_PAGE_ATTR(attr)					\
do {									\
	if (BNXT_PAGE_SIZE == 0x2000)					\
		attr = FUNC_BACKING_STORE_CFG_REQ_SRQ_PG_SIZE_PG_8K;	\
	else if (BNXT_PAGE_SIZE == 0x10000)				\
		attr = FUNC_BACKING_STORE_CFG_REQ_QPC_PG_SIZE_PG_64K;	\
	else								\
		attr = FUNC_BACKING_STORE_CFG_REQ_QPC_PG_SIZE_PG_4K;	\
} while (0)

struct bnxt_ctx_mem_type {
	u16	type;
	u16	entry_size;
	u32	flags;
#define BNXT_CTX_MEM_TYPE_VALID FUNC_BACKING_STORE_QCAPS_V2_RESP_FLAGS_TYPE_VALID
#define BNXT_CTX_MEM_FW_TRACE		\
	FUNC_BACKING_STORE_QCAPS_V2_RESP_FLAGS_FW_DBG_TRACE
#define BNXT_CTX_MEM_FW_BIN_TRACE	\
	FUNC_BACKING_STORE_QCAPS_V2_RESP_FLAGS_FW_BIN_DBG_TRACE
#define BNXT_CTX_MEM_PERSIST		\
	FUNC_BACKING_STORE_QCAPS_V2_RESP_FLAGS_NEXT_BS_OFFSET

	u32	instance_bmap;
	u8	init_value;
	u8	entry_multiple;
	u16	init_offset;
#define	BNXT_CTX_INIT_INVALID_OFFSET	0xffff
	u32	max_entries;
	u32	min_entries;
	u8	last:1;
	u8	mem_valid:1;
	u8	split_entry_cnt;
#define BNXT_MAX_SPLIT_ENTRY	4
	union {
		struct {
			u32	qp_l2_entries;
			u32	qp_qp1_entries;
			u32	qp_fast_qpmd_entries;
		};
		u32	srq_l2_entries;
		u32	cq_l2_entries;
		u32	vnic_entries;
		struct {
			u32	mrav_av_entries;
			u32	mrav_num_entries_units;
		};
		u32	split[BNXT_MAX_SPLIT_ENTRY];
	};
	struct bnxt_ctx_pg_info	*pg_info;
};

#define BNXT_CTX_MRAV_AV_SPLIT_ENTRY	0

#define BNXT_CTX_QP	FUNC_BACKING_STORE_QCAPS_V2_REQ_TYPE_QP
#define BNXT_CTX_SRQ	FUNC_BACKING_STORE_QCAPS_V2_REQ_TYPE_SRQ
#define BNXT_CTX_CQ	FUNC_BACKING_STORE_QCAPS_V2_REQ_TYPE_CQ
#define BNXT_CTX_VNIC	FUNC_BACKING_STORE_QCAPS_V2_REQ_TYPE_VNIC
#define BNXT_CTX_STAT	FUNC_BACKING_STORE_QCAPS_V2_REQ_TYPE_STAT
#define BNXT_CTX_STQM	FUNC_BACKING_STORE_QCAPS_V2_REQ_TYPE_SP_TQM_RING
#define BNXT_CTX_FTQM	FUNC_BACKING_STORE_QCAPS_V2_REQ_TYPE_FP_TQM_RING
#define BNXT_CTX_MRAV	FUNC_BACKING_STORE_QCAPS_V2_REQ_TYPE_MRAV
#define BNXT_CTX_TIM	FUNC_BACKING_STORE_QCAPS_V2_REQ_TYPE_TIM
#define BNXT_CTX_TCK	FUNC_BACKING_STORE_QCAPS_V2_REQ_TYPE_TX_CK
#define BNXT_CTX_RCK	FUNC_BACKING_STORE_QCAPS_V2_REQ_TYPE_RX_CK
#define BNXT_CTX_MTQM	FUNC_BACKING_STORE_QCAPS_V2_REQ_TYPE_MP_TQM_RING
#define BNXT_CTX_SQDBS	FUNC_BACKING_STORE_QCAPS_V2_REQ_TYPE_SQ_DB_SHADOW
#define BNXT_CTX_RQDBS	FUNC_BACKING_STORE_QCAPS_V2_REQ_TYPE_RQ_DB_SHADOW
#define BNXT_CTX_SRQDBS	FUNC_BACKING_STORE_QCAPS_V2_REQ_TYPE_SRQ_DB_SHADOW
#define BNXT_CTX_CQDBS	FUNC_BACKING_STORE_QCAPS_V2_REQ_TYPE_CQ_DB_SHADOW
#define BNXT_CTX_TBLSC	FUNC_BACKING_STORE_QCAPS_V2_REQ_TYPE_TBL_SCOPE
#define BNXT_CTX_XPAR	FUNC_BACKING_STORE_QCAPS_V2_REQ_TYPE_XID_PARTITION
#define BNXT_CTX_SRT	FUNC_BACKING_STORE_QCAPS_V2_REQ_TYPE_SRT_TRACE
#define BNXT_CTX_SRT2	FUNC_BACKING_STORE_QCAPS_V2_REQ_TYPE_SRT2_TRACE
#define BNXT_CTX_CRT	FUNC_BACKING_STORE_QCAPS_V2_REQ_TYPE_CRT_TRACE
#define BNXT_CTX_CRT2	FUNC_BACKING_STORE_QCAPS_V2_REQ_TYPE_CRT2_TRACE
#define BNXT_CTX_RIGP0	FUNC_BACKING_STORE_QCAPS_V2_REQ_TYPE_RIGP0_TRACE
#define BNXT_CTX_L2HWRM	FUNC_BACKING_STORE_QCAPS_V2_REQ_TYPE_L2_HWRM_TRACE
#define BNXT_CTX_REHWRM	FUNC_BACKING_STORE_QCAPS_V2_REQ_TYPE_ROCE_HWRM_TRACE
#define BNXT_CTX_CA0	FUNC_BACKING_STORE_QCAPS_V2_REQ_TYPE_CA0_TRACE
#define BNXT_CTX_CA1	FUNC_BACKING_STORE_QCAPS_V2_REQ_TYPE_CA1_TRACE
#define BNXT_CTX_CA2	FUNC_BACKING_STORE_QCAPS_V2_REQ_TYPE_CA2_TRACE
#define BNXT_CTX_RIGP1	FUNC_BACKING_STORE_QCAPS_V2_REQ_TYPE_RIGP1_TRACE

#define BNXT_CTX_MAX	(BNXT_CTX_TIM + 1)
#define BNXT_CTX_L2_MAX	(BNXT_CTX_FTQM + 1)
#define BNXT_CTX_V2_MAX	(BNXT_CTX_RIGP1 + 1)
#define BNXT_CTX_INV	((u16)-1)

struct bnxt_ctx_mem_info {
	u8	tqm_fp_rings_count;

	u32	flags;
	#define BNXT_CTX_FLAG_INITED	0x01
	struct bnxt_ctx_mem_type	ctx_arr[BNXT_CTX_V2_MAX];
};

enum bnxt_health_severity {
	SEVERITY_NORMAL = 0,
	SEVERITY_WARNING,
	SEVERITY_RECOVERABLE,
	SEVERITY_FATAL,
};

enum bnxt_health_remedy {
	REMEDY_DEVLINK_RECOVER,
	REMEDY_POWER_CYCLE_DEVICE,
	REMEDY_POWER_CYCLE_HOST,
	REMEDY_FW_UPDATE,
	REMEDY_HW_REPLACE,
};

struct bnxt_fw_health {
	u32 flags;
	u32 polling_dsecs;
	u32 master_func_wait_dsecs;
	u32 normal_func_wait_dsecs;
	u32 post_reset_wait_dsecs;
	u32 post_reset_max_wait_dsecs;
	u32 regs[4];
	u32 mapped_regs[4];
#define BNXT_FW_HEALTH_REG		0
#define BNXT_FW_HEARTBEAT_REG		1
#define BNXT_FW_RESET_CNT_REG		2
#define BNXT_FW_RESET_INPROG_REG	3
	u32 fw_reset_inprog_reg_mask;
	u32 last_fw_heartbeat;
	u32 last_fw_reset_cnt;
	u8 enabled:1;
	u8 primary:1;
	u8 status_reliable:1;
	u8 resets_reliable:1;
	u8 tmr_multiplier;
	u8 tmr_counter;
	u8 fw_reset_seq_cnt;
	u32 fw_reset_seq_regs[16];
	u32 fw_reset_seq_vals[16];
	u32 fw_reset_seq_delay_msec[16];
	u32 echo_req_data1;
	u32 echo_req_data2;
	struct devlink_health_reporter	*fw_reporter;
	/* Protects severity and remedy */
	struct mutex lock;
	enum bnxt_health_severity severity;
	enum bnxt_health_remedy remedy;
	u32 arrests;
	u32 discoveries;
	u32 survivals;
	u32 fatalities;
	u32 diagnoses;
};

#define BNXT_FW_HEALTH_REG_TYPE_MASK	3
#define BNXT_FW_HEALTH_REG_TYPE_CFG	0
#define BNXT_FW_HEALTH_REG_TYPE_GRC	1
#define BNXT_FW_HEALTH_REG_TYPE_BAR0	2
#define BNXT_FW_HEALTH_REG_TYPE_BAR1	3

#define BNXT_FW_HEALTH_REG_TYPE(reg)	((reg) & BNXT_FW_HEALTH_REG_TYPE_MASK)
#define BNXT_FW_HEALTH_REG_OFF(reg)	((reg) & ~BNXT_FW_HEALTH_REG_TYPE_MASK)

#define BNXT_FW_HEALTH_WIN_BASE		0x3000
#define BNXT_FW_HEALTH_WIN_MAP_OFF	8

#define BNXT_FW_HEALTH_WIN_OFF(reg)	(BNXT_FW_HEALTH_WIN_BASE +	\
					 ((reg) & BNXT_GRC_OFFSET_MASK))

#define BNXT_FW_STATUS_HEALTH_MSK	0xffff
#define BNXT_FW_STATUS_HEALTHY		0x8000
#define BNXT_FW_STATUS_SHUTDOWN		0x100000
#define BNXT_FW_STATUS_RECOVERING	0x400000

#define BNXT_FW_IS_HEALTHY(sts)		(((sts) & BNXT_FW_STATUS_HEALTH_MSK) ==\
					 BNXT_FW_STATUS_HEALTHY)

#define BNXT_FW_IS_BOOTING(sts)		(((sts) & BNXT_FW_STATUS_HEALTH_MSK) < \
					 BNXT_FW_STATUS_HEALTHY)

#define BNXT_FW_IS_ERR(sts)		(((sts) & BNXT_FW_STATUS_HEALTH_MSK) > \
					 BNXT_FW_STATUS_HEALTHY)

#define BNXT_FW_IS_RECOVERING(sts)	(BNXT_FW_IS_ERR(sts) &&		       \
					 ((sts) & BNXT_FW_STATUS_RECOVERING))

#define BNXT_FW_RETRY			5
#define BNXT_FW_IF_RETRY		10
#define BNXT_FW_SLOT_RESET_RETRY	4

struct bnxt_aux_priv {
	struct auxiliary_device aux_dev;
	struct bnxt_en_dev *edev;
	int id;
};

enum board_idx {
	BCM57301,
	BCM57302,
	BCM57304,
	BCM57417_NPAR,
	BCM58700,
	BCM57311,
	BCM57312,
	BCM57402,
	BCM57404,
	BCM57406,
	BCM57402_NPAR,
	BCM57407,
	BCM57412,
	BCM57414,
	BCM57416,
	BCM57417,
	BCM57412_NPAR,
	BCM57314,
	BCM57417_SFP,
	BCM57416_SFP,
	BCM57404_NPAR,
	BCM57406_NPAR,
	BCM57407_SFP,
	BCM57407_NPAR,
	BCM57414_NPAR,
	BCM57416_NPAR,
	BCM57452,
	BCM57454,
	BCM5745x_NPAR,
	BCM57508,
	BCM57504,
	BCM57502,
	BCM57508_NPAR,
	BCM57504_NPAR,
	BCM57502_NPAR,
	BCM57608,
	BCM57604,
	BCM57602,
	BCM57601,
	BCM58802,
	BCM58804,
	BCM58808,
	NETXTREME_E_VF,
	NETXTREME_C_VF,
	NETXTREME_S_VF,
	NETXTREME_C_VF_HV,
	NETXTREME_E_VF_HV,
	NETXTREME_E_P5_VF,
	NETXTREME_E_P5_VF_HV,
	NETXTREME_E_P7_VF,
};

#define BNXT_TRACE_BUF_MAGIC_BYTE ((u8)0xbc)
#define BNXT_TRACE_MAX 11

struct bnxt_bs_trace_info {
	u8 *magic_byte;
	u32 last_offset;
	u8 wrapped:1;
	u16 ctx_type;
	u16 trace_type;
};

static inline void bnxt_bs_trace_check_wrap(struct bnxt_bs_trace_info *bs_trace,
					    u32 offset)
{
	if (!bs_trace->wrapped &&
	    *bs_trace->magic_byte != BNXT_TRACE_BUF_MAGIC_BYTE)
		bs_trace->wrapped = 1;
	bs_trace->last_offset = offset;
}

struct bnxt {
	void __iomem		*bar0;
	void __iomem		*bar1;
	void __iomem		*bar2;

	u32			reg_base;
	u16			chip_num;
#define CHIP_NUM_57301		0x16c8
#define CHIP_NUM_57302		0x16c9
#define CHIP_NUM_57304		0x16ca
#define CHIP_NUM_58700		0x16cd
#define CHIP_NUM_57402		0x16d0
#define CHIP_NUM_57404		0x16d1
#define CHIP_NUM_57406		0x16d2
#define CHIP_NUM_57407		0x16d5

#define CHIP_NUM_57311		0x16ce
#define CHIP_NUM_57312		0x16cf
#define CHIP_NUM_57314		0x16df
#define CHIP_NUM_57317		0x16e0
#define CHIP_NUM_57412		0x16d6
#define CHIP_NUM_57414		0x16d7
#define CHIP_NUM_57416		0x16d8
#define CHIP_NUM_57417		0x16d9
#define CHIP_NUM_57412L		0x16da
#define CHIP_NUM_57414L		0x16db

#define CHIP_NUM_5745X		0xd730
#define CHIP_NUM_57452		0xc452
#define CHIP_NUM_57454		0xc454

#define CHIP_NUM_57508		0x1750
#define CHIP_NUM_57504		0x1751
#define CHIP_NUM_57502		0x1752

#define CHIP_NUM_57608		0x1760

#define CHIP_NUM_58802		0xd802
#define CHIP_NUM_58804		0xd804
#define CHIP_NUM_58808		0xd808

	u8			chip_rev;

#define BNXT_CHIP_NUM_5730X(chip_num)		\
	((chip_num) >= CHIP_NUM_57301 &&	\
	 (chip_num) <= CHIP_NUM_57304)

#define BNXT_CHIP_NUM_5740X(chip_num)		\
	(((chip_num) >= CHIP_NUM_57402 &&	\
	  (chip_num) <= CHIP_NUM_57406) ||	\
	 (chip_num) == CHIP_NUM_57407)

#define BNXT_CHIP_NUM_5731X(chip_num)		\
	((chip_num) == CHIP_NUM_57311 ||	\
	 (chip_num) == CHIP_NUM_57312 ||	\
	 (chip_num) == CHIP_NUM_57314 ||	\
	 (chip_num) == CHIP_NUM_57317)

#define BNXT_CHIP_NUM_5741X(chip_num)		\
	((chip_num) >= CHIP_NUM_57412 &&	\
	 (chip_num) <= CHIP_NUM_57414L)

#define BNXT_CHIP_NUM_58700(chip_num)		\
	 ((chip_num) == CHIP_NUM_58700)

#define BNXT_CHIP_NUM_5745X(chip_num)		\
	((chip_num) == CHIP_NUM_5745X ||	\
	 (chip_num) == CHIP_NUM_57452 ||	\
	 (chip_num) == CHIP_NUM_57454)


#define BNXT_CHIP_NUM_57X0X(chip_num)		\
	(BNXT_CHIP_NUM_5730X(chip_num) || BNXT_CHIP_NUM_5740X(chip_num))

#define BNXT_CHIP_NUM_57X1X(chip_num)		\
	(BNXT_CHIP_NUM_5731X(chip_num) || BNXT_CHIP_NUM_5741X(chip_num))

#define BNXT_CHIP_NUM_588XX(chip_num)		\
	((chip_num) == CHIP_NUM_58802 ||	\
	 (chip_num) == CHIP_NUM_58804 ||        \
	 (chip_num) == CHIP_NUM_58808)

#define BNXT_VPD_FLD_LEN	32
	char			board_partno[BNXT_VPD_FLD_LEN];
	char			board_serialno[BNXT_VPD_FLD_LEN];

	struct net_device	*dev;
	struct pci_dev		*pdev;

	atomic_t		intr_sem;

	u32			flags;
	#define BNXT_FLAG_CHIP_P5_PLUS	0x1
	#define BNXT_FLAG_VF		0x2
	#define BNXT_FLAG_LRO		0x4
#ifdef CONFIG_INET
	#define BNXT_FLAG_GRO		0x8
#else
	/* Cannot support hardware GRO if CONFIG_INET is not set */
	#define BNXT_FLAG_GRO		0x0
#endif
	#define BNXT_FLAG_TPA		(BNXT_FLAG_LRO | BNXT_FLAG_GRO)
	#define BNXT_FLAG_JUMBO		0x10
	#define BNXT_FLAG_STRIP_VLAN	0x20
	#define BNXT_FLAG_RFS		0x100
	#define BNXT_FLAG_SHARED_RINGS	0x200
	#define BNXT_FLAG_PORT_STATS	0x400
	#define BNXT_FLAG_WOL_CAP	0x4000
	#define BNXT_FLAG_ROCEV1_CAP	0x8000
	#define BNXT_FLAG_ROCEV2_CAP	0x10000
	#define BNXT_FLAG_ROCE_CAP	(BNXT_FLAG_ROCEV1_CAP |	\
					 BNXT_FLAG_ROCEV2_CAP)
	#define BNXT_FLAG_NO_AGG_RINGS	0x20000
	#define BNXT_FLAG_RX_PAGE_MODE	0x40000
	#define BNXT_FLAG_CHIP_P7	0x80000
	#define BNXT_FLAG_MULTI_HOST	0x100000
	#define BNXT_FLAG_DSN_VALID	0x200000
	#define BNXT_FLAG_DOUBLE_DB	0x400000
	#define BNXT_FLAG_UDP_GSO_CAP	0x800000
	#define BNXT_FLAG_CHIP_NITRO_A0	0x1000000
	#define BNXT_FLAG_DIM		0x2000000
	#define BNXT_FLAG_ROCE_MIRROR_CAP	0x4000000
	#define BNXT_FLAG_TX_COAL_CMPL	0x8000000
	#define BNXT_FLAG_PORT_STATS_EXT	0x10000000
	#define BNXT_FLAG_HDS		0x20000000
	#define BNXT_FLAG_AGG_RINGS	(BNXT_FLAG_JUMBO | BNXT_FLAG_GRO | \
					 BNXT_FLAG_LRO | BNXT_FLAG_HDS)

	#define BNXT_FLAG_ALL_CONFIG_FEATS (BNXT_FLAG_TPA |		\
					    BNXT_FLAG_RFS |		\
					    BNXT_FLAG_STRIP_VLAN)

#define BNXT_PF(bp)		(!((bp)->flags & BNXT_FLAG_VF))
#define BNXT_VF(bp)		((bp)->flags & BNXT_FLAG_VF)
#ifdef CONFIG_BNXT_SRIOV
#define	BNXT_VF_IS_TRUSTED(bp)	((bp)->vf.flags & BNXT_VF_TRUST)
#else
#define	BNXT_VF_IS_TRUSTED(bp)	0
#endif
#define BNXT_NPAR(bp)		((bp)->port_partition_type)
#define BNXT_MH(bp)		((bp)->flags & BNXT_FLAG_MULTI_HOST)
#define BNXT_SINGLE_PF(bp)	(BNXT_PF(bp) && !BNXT_NPAR(bp) && !BNXT_MH(bp))
#define BNXT_SH_PORT_CFG_OK(bp)	(BNXT_PF(bp) &&				\
				 ((bp)->phy_flags & BNXT_PHY_FL_SHARED_PORT_CFG))
#define BNXT_PHY_CFG_ABLE(bp)	((BNXT_SINGLE_PF(bp) ||			\
				  BNXT_SH_PORT_CFG_OK(bp)) &&		\
				 (bp)->link_info.phy_state == BNXT_PHY_STATE_ENABLED)
#define BNXT_CHIP_TYPE_NITRO_A0(bp) ((bp)->flags & BNXT_FLAG_CHIP_NITRO_A0)
#define BNXT_RX_PAGE_MODE(bp)	((bp)->flags & BNXT_FLAG_RX_PAGE_MODE)
#define BNXT_SUPPORTS_TPA(bp)	(!BNXT_CHIP_TYPE_NITRO_A0(bp) &&	\
				 (!((bp)->flags & BNXT_FLAG_CHIP_P5_PLUS) ||\
				  (bp)->max_tpa_v2) && !is_kdump_kernel())
#define BNXT_RX_JUMBO_MODE(bp)	((bp)->flags & BNXT_FLAG_JUMBO)

#define BNXT_CHIP_P7(bp)			\
	((bp)->chip_num == CHIP_NUM_57608)

#define BNXT_CHIP_P5(bp)			\
	((bp)->chip_num == CHIP_NUM_57508 ||	\
	 (bp)->chip_num == CHIP_NUM_57504 ||	\
	 (bp)->chip_num == CHIP_NUM_57502)

/* Chip class phase 5 */
#define BNXT_CHIP_P5_PLUS(bp)			\
	(BNXT_CHIP_P5(bp) || BNXT_CHIP_P7(bp))

/* Chip class phase 4.x */
#define BNXT_CHIP_P4(bp)			\
	(BNXT_CHIP_NUM_57X1X((bp)->chip_num) ||	\
	 BNXT_CHIP_NUM_5745X((bp)->chip_num) ||	\
	 BNXT_CHIP_NUM_588XX((bp)->chip_num) ||	\
	 (BNXT_CHIP_NUM_58700((bp)->chip_num) &&	\
	  !BNXT_CHIP_TYPE_NITRO_A0(bp)))

/* Chip class phase 3.x */
#define BNXT_CHIP_P3(bp)			\
	(BNXT_CHIP_NUM_57X0X((bp)->chip_num) ||	\
	 BNXT_CHIP_TYPE_NITRO_A0(bp))

#define BNXT_CHIP_P4_PLUS(bp)			\
	(BNXT_CHIP_P4(bp) || BNXT_CHIP_P5_PLUS(bp))

#define BNXT_CHIP_P5_AND_MINUS(bp)		\
	(BNXT_CHIP_P3(bp) || BNXT_CHIP_P4(bp) || BNXT_CHIP_P5(bp))

	struct bnxt_aux_priv	*aux_priv;
	struct bnxt_en_dev	*edev;

	struct bnxt_napi	**bnapi;

	struct bnxt_rx_ring_info	*rx_ring;
	struct bnxt_tx_ring_info	*tx_ring;
	u16			*tx_ring_map;

	struct sk_buff *	(*gro_func)(struct bnxt_tpa_info *, int, int,
					    struct sk_buff *);

	struct sk_buff *	(*rx_skb_func)(struct bnxt *,
					       struct bnxt_rx_ring_info *,
					       u16, void *, u8 *, dma_addr_t,
					       unsigned int);

	u16			max_tpa_v2;
	u16			max_tpa;
	u32			rx_buf_size;
	u32			rx_buf_use_size;	/* useable size */
	u16			rx_offset;
	u16			rx_dma_offset;
	enum dma_data_direction	rx_dir;
	u32			rx_ring_size;
	u32			rx_agg_ring_size;
	u32			rx_copybreak;
	u32			rx_ring_mask;
	u32			rx_agg_ring_mask;
	int			rx_nr_pages;
	int			rx_agg_nr_pages;
	int			rx_nr_rings;
	int			rsscos_nr_ctxs;

	u32			tx_ring_size;
	u32			tx_ring_mask;
	int			tx_nr_pages;
	int			tx_nr_rings;
	int			tx_nr_rings_per_tc;
	int			tx_nr_rings_xdp;

	int			tx_wake_thresh;
	int			tx_push_thresh;
	int			tx_push_size;

	u32			cp_ring_size;
	u32			cp_ring_mask;
	u32			cp_bit;
	int			cp_nr_pages;
	int			cp_nr_rings;

	/* grp_info indexed by completion ring index */
	struct bnxt_ring_grp_info	*grp_info;
	struct bnxt_vnic_info	*vnic_info;
	u32			num_rss_ctx;
	int			nr_vnics;
	u32			*rss_indir_tbl;
	u16			rss_indir_tbl_entries;
	u32			rss_hash_cfg;
	u32			rss_hash_delta;
	u32			rss_cap;
#define BNXT_RSS_CAP_RSS_HASH_TYPE_DELTA	BIT(0)
#define BNXT_RSS_CAP_UDP_RSS_CAP		BIT(1)
#define BNXT_RSS_CAP_NEW_RSS_CAP		BIT(2)
#define BNXT_RSS_CAP_RSS_TCAM			BIT(3)
#define BNXT_RSS_CAP_AH_V4_RSS_CAP		BIT(4)
#define BNXT_RSS_CAP_AH_V6_RSS_CAP		BIT(5)
#define BNXT_RSS_CAP_ESP_V4_RSS_CAP		BIT(6)
#define BNXT_RSS_CAP_ESP_V6_RSS_CAP		BIT(7)
#define BNXT_RSS_CAP_MULTI_RSS_CTX		BIT(8)

	u8			rss_hash_key[HW_HASH_KEY_SIZE];
	u8			rss_hash_key_valid:1;
	u8			rss_hash_key_updated:1;

	u16			max_mtu;
	u16			tso_max_segs;
	u8			max_tc;
	u8			max_lltc;	/* lossless TCs */
	struct bnxt_queue_info	q_info[BNXT_MAX_QUEUE];
	u8			tc_to_qidx[BNXT_MAX_QUEUE];
	u8			q_ids[BNXT_MAX_QUEUE];
	u8			max_q;
	u8			num_tc;

	u8			tph_mode;

	unsigned int		current_interval;
#define BNXT_TIMER_INTERVAL	HZ

	struct timer_list	timer;

	unsigned long		state;
#define BNXT_STATE_OPEN		0
#define BNXT_STATE_IN_SP_TASK	1
#define BNXT_STATE_READ_STATS	2
#define BNXT_STATE_FW_RESET_DET 3
#define BNXT_STATE_IN_FW_RESET	4
#define BNXT_STATE_ABORT_ERR	5
#define BNXT_STATE_FW_FATAL_COND	6
#define BNXT_STATE_DRV_REGISTERED	7
#define BNXT_STATE_PCI_CHANNEL_IO_FROZEN	8
#define BNXT_STATE_NAPI_DISABLED	9
#define BNXT_STATE_L2_FILTER_RETRY	10
#define BNXT_STATE_FW_ACTIVATE		11
#define BNXT_STATE_RECOVER		12
#define BNXT_STATE_FW_NON_FATAL_COND	13
#define BNXT_STATE_FW_ACTIVATE_RESET	14
#define BNXT_STATE_HALF_OPEN		15	/* For offline ethtool tests */

#define BNXT_NO_FW_ACCESS(bp)					\
	(test_bit(BNXT_STATE_FW_FATAL_COND, &(bp)->state) ||	\
	 pci_channel_offline((bp)->pdev))

	struct bnxt_irq	*irq_tbl;
	int			total_irqs;
	int			ulp_num_msix_want;
	u8			mac_addr[ETH_ALEN];

#ifdef CONFIG_BNXT_DCB
	struct ieee_pfc		*ieee_pfc;
	struct ieee_ets		*ieee_ets;
	u8			dcbx_cap;
	u8			default_pri;
	u8			max_dscp_value;
#endif /* CONFIG_BNXT_DCB */

	u32			msg_enable;

	u64			fw_cap;
	#define BNXT_FW_CAP_SHORT_CMD			BIT_ULL(0)
	#define BNXT_FW_CAP_LLDP_AGENT			BIT_ULL(1)
	#define BNXT_FW_CAP_DCBX_AGENT			BIT_ULL(2)
	#define BNXT_FW_CAP_NEW_RM			BIT_ULL(3)
	#define BNXT_FW_CAP_IF_CHANGE			BIT_ULL(4)
	#define BNXT_FW_CAP_ENABLE_RDMA_SRIOV           BIT_ULL(5)
	#define BNXT_FW_CAP_ROCE_VF_RESC_MGMT_SUPPORTED	BIT_ULL(6)
	#define BNXT_FW_CAP_KONG_MB_CHNL		BIT_ULL(7)
	#define BNXT_FW_CAP_OVS_64BIT_HANDLE		BIT_ULL(10)
	#define BNXT_FW_CAP_TRUSTED_VF			BIT_ULL(11)
	#define BNXT_FW_CAP_ERROR_RECOVERY		BIT_ULL(13)
	#define BNXT_FW_CAP_PKG_VER			BIT_ULL(14)
	#define BNXT_FW_CAP_CFA_ADV_FLOW		BIT_ULL(15)
	#define BNXT_FW_CAP_CFA_RFS_RING_TBL_IDX_V2	BIT_ULL(16)
	#define BNXT_FW_CAP_PCIE_STATS_SUPPORTED	BIT_ULL(17)
	#define BNXT_FW_CAP_EXT_STATS_SUPPORTED		BIT_ULL(18)
	#define BNXT_FW_CAP_TX_TS_CMP			BIT_ULL(19)
	#define BNXT_FW_CAP_ERR_RECOVER_RELOAD		BIT_ULL(20)
	#define BNXT_FW_CAP_HOT_RESET			BIT_ULL(21)
	#define BNXT_FW_CAP_PTP_RTC			BIT_ULL(22)
	#define BNXT_FW_CAP_RX_ALL_PKT_TS		BIT_ULL(23)
	#define BNXT_FW_CAP_VLAN_RX_STRIP		BIT_ULL(24)
	#define BNXT_FW_CAP_VLAN_TX_INSERT		BIT_ULL(25)
	#define BNXT_FW_CAP_EXT_HW_STATS_SUPPORTED	BIT_ULL(26)
	#define BNXT_FW_CAP_LIVEPATCH			BIT_ULL(27)
	#define BNXT_FW_CAP_PTP_PPS			BIT_ULL(28)
	#define BNXT_FW_CAP_HOT_RESET_IF		BIT_ULL(29)
	#define BNXT_FW_CAP_RING_MONITOR		BIT_ULL(30)
	#define BNXT_FW_CAP_DBG_QCAPS			BIT_ULL(31)
	#define BNXT_FW_CAP_PTP				BIT_ULL(32)
	#define BNXT_FW_CAP_THRESHOLD_TEMP_SUPPORTED	BIT_ULL(33)
	#define BNXT_FW_CAP_DFLT_VLAN_TPID_PCP		BIT_ULL(34)
	#define BNXT_FW_CAP_PRE_RESV_VNICS		BIT_ULL(35)
	#define BNXT_FW_CAP_BACKING_STORE_V2		BIT_ULL(36)
	#define BNXT_FW_CAP_VNIC_TUNNEL_TPA		BIT_ULL(37)
	#define BNXT_FW_CAP_CFA_NTUPLE_RX_EXT_IP_PROTO	BIT_ULL(38)
	#define BNXT_FW_CAP_CFA_RFS_RING_TBL_IDX_V3	BIT_ULL(39)
	#define BNXT_FW_CAP_VNIC_RE_FLUSH		BIT_ULL(40)
	#define BNXT_FW_CAP_SW_MAX_RESOURCE_LIMITS	BIT_ULL(41)
<<<<<<< HEAD
=======
	#define BNXT_FW_CAP_NPAR_1_2			BIT_ULL(42)
>>>>>>> e8a457b7

	u32			fw_dbg_cap;

#define BNXT_NEW_RM(bp)		((bp)->fw_cap & BNXT_FW_CAP_NEW_RM)
#define BNXT_PTP_USE_RTC(bp)	(!BNXT_MH(bp) && \
				 ((bp)->fw_cap & BNXT_FW_CAP_PTP_RTC))
#define BNXT_SUPPORTS_NTUPLE_VNIC(bp)	\
	(BNXT_PF(bp) && ((bp)->fw_cap & BNXT_FW_CAP_CFA_RFS_RING_TBL_IDX_V3))

#define BNXT_SUPPORTS_MULTI_RSS_CTX(bp)				\
	(BNXT_PF(bp) && BNXT_SUPPORTS_NTUPLE_VNIC(bp) &&	\
	 ((bp)->rss_cap & BNXT_RSS_CAP_MULTI_RSS_CTX))
#define BNXT_SUPPORTS_QUEUE_API(bp)				\
	(BNXT_PF(bp) && BNXT_SUPPORTS_NTUPLE_VNIC(bp) &&	\
	 ((bp)->fw_cap & BNXT_FW_CAP_VNIC_RE_FLUSH))
#define BNXT_RDMA_SRIOV_EN(bp)		\
	((bp)->fw_cap & BNXT_FW_CAP_ENABLE_RDMA_SRIOV)
#define BNXT_ROCE_VF_RESC_CAP(bp)	\
	((bp)->fw_cap & BNXT_FW_CAP_ROCE_VF_RESC_MGMT_SUPPORTED)
#define BNXT_SW_RES_LMT(bp)		\
	((bp)->fw_cap & BNXT_FW_CAP_SW_MAX_RESOURCE_LIMITS)

	u32			hwrm_spec_code;
	u16			hwrm_cmd_seq;
	u16                     hwrm_cmd_kong_seq;
	struct dma_pool		*hwrm_dma_pool;
	struct hlist_head	hwrm_pending_list;

	struct rtnl_link_stats64	net_stats_prev;
	struct bnxt_stats_mem	port_stats;
	struct bnxt_stats_mem	rx_port_stats_ext;
	struct bnxt_stats_mem	tx_port_stats_ext;
	u16			fw_rx_stats_ext_size;
	u16			fw_tx_stats_ext_size;
	u16			hw_ring_stats_size;
	u8			pri2cos_idx[8];
	u8			pri2cos_valid;

	struct bnxt_total_ring_err_stats ring_err_stats_prev;

	u16			hwrm_max_req_len;
	u16			hwrm_max_ext_req_len;
	unsigned int		hwrm_cmd_timeout;
	unsigned int		hwrm_cmd_max_timeout;
	struct mutex		hwrm_cmd_lock;	/* serialize hwrm messages */
	struct hwrm_ver_get_output	ver_resp;
#define FW_VER_STR_LEN		32
#define BC_HWRM_STR_LEN		21
#define PHY_VER_STR_LEN         (FW_VER_STR_LEN - BC_HWRM_STR_LEN)
	char			fw_ver_str[FW_VER_STR_LEN];
	char			hwrm_ver_supp[FW_VER_STR_LEN];
	char			nvm_cfg_ver[FW_VER_STR_LEN];
	u64			fw_ver_code;
#define BNXT_FW_VER_CODE(maj, min, bld, rsv)			\
	((u64)(maj) << 48 | (u64)(min) << 32 | (u64)(bld) << 16 | (rsv))
#define BNXT_FW_MAJ(bp)		((bp)->fw_ver_code >> 48)
#define BNXT_FW_BLD(bp)		(((bp)->fw_ver_code >> 16) & 0xffff)

	u16			vxlan_fw_dst_port_id;
	u16			nge_fw_dst_port_id;
	u16			vxlan_gpe_fw_dst_port_id;
	__be16			vxlan_port;
	__be16			nge_port;
	__be16			vxlan_gpe_port;
	u8			port_partition_type;
	u8			port_count;
	u16			br_mode;

	struct bnxt_coal_cap	coal_cap;
	struct bnxt_coal	rx_coal;
	struct bnxt_coal	tx_coal;

	u32			stats_coal_ticks;
#define BNXT_DEF_STATS_COAL_TICKS	 1000000
#define BNXT_MIN_STATS_COAL_TICKS	  250000
#define BNXT_MAX_STATS_COAL_TICKS	 1000000

	struct work_struct	sp_task;
	unsigned long		sp_event;
#define BNXT_RX_MASK_SP_EVENT		0
#define BNXT_RX_NTP_FLTR_SP_EVENT	1
#define BNXT_LINK_CHNG_SP_EVENT		2
#define BNXT_HWRM_EXEC_FWD_REQ_SP_EVENT	3
#define BNXT_RESET_TASK_SP_EVENT	6
#define BNXT_RST_RING_SP_EVENT		7
#define BNXT_HWRM_PF_UNLOAD_SP_EVENT	8
#define BNXT_PERIODIC_STATS_SP_EVENT	9
#define BNXT_HWRM_PORT_MODULE_SP_EVENT	10
#define BNXT_RESET_TASK_SILENT_SP_EVENT	11
#define BNXT_LINK_SPEED_CHNG_SP_EVENT	14
#define BNXT_FLOW_STATS_SP_EVENT	15
#define BNXT_UPDATE_PHY_SP_EVENT	16
#define BNXT_RING_COAL_NOW_SP_EVENT	17
#define BNXT_FW_RESET_NOTIFY_SP_EVENT	18
#define BNXT_FW_EXCEPTION_SP_EVENT	19
#define BNXT_LINK_CFG_CHANGE_SP_EVENT	21
#define BNXT_THERMAL_THRESHOLD_SP_EVENT	22
#define BNXT_FW_ECHO_REQUEST_SP_EVENT	23
#define BNXT_RESTART_ULP_SP_EVENT	24

	struct delayed_work	fw_reset_task;
	int			fw_reset_state;
#define BNXT_FW_RESET_STATE_POLL_VF	1
#define BNXT_FW_RESET_STATE_RESET_FW	2
#define BNXT_FW_RESET_STATE_ENABLE_DEV	3
#define BNXT_FW_RESET_STATE_POLL_FW	4
#define BNXT_FW_RESET_STATE_OPENING	5
#define BNXT_FW_RESET_STATE_POLL_FW_DOWN	6

	u16			fw_reset_min_dsecs;
#define BNXT_DFLT_FW_RST_MIN_DSECS	20
	u16			fw_reset_max_dsecs;
#define BNXT_DFLT_FW_RST_MAX_DSECS	60
	unsigned long		fw_reset_timestamp;

	struct bnxt_fw_health	*fw_health;

	struct bnxt_hw_resc	hw_resc;
	struct bnxt_pf_info	pf;
	struct bnxt_ctx_mem_info	*ctx;
#ifdef CONFIG_BNXT_SRIOV
	int			nr_vfs;
	struct bnxt_vf_info	vf;
	wait_queue_head_t	sriov_cfg_wait;
	bool			sriov_cfg;
#define BNXT_SRIOV_CFG_WAIT_TMO	msecs_to_jiffies(10000)
#endif

#if BITS_PER_LONG == 32
	/* ensure atomic 64-bit doorbell writes on 32-bit systems. */
	spinlock_t		db_lock;
#endif
	int			db_offset;	/* db_offset within db_size */
	int			db_size;

#define BNXT_NTP_FLTR_MAX_FLTR	4096
#define BNXT_MAX_FLTR		(BNXT_NTP_FLTR_MAX_FLTR + BNXT_L2_FLTR_MAX_FLTR)
#define BNXT_NTP_FLTR_HASH_SIZE	512
#define BNXT_NTP_FLTR_HASH_MASK	(BNXT_NTP_FLTR_HASH_SIZE - 1)
	struct hlist_head	ntp_fltr_hash_tbl[BNXT_NTP_FLTR_HASH_SIZE];
	spinlock_t		ntp_fltr_lock;	/* for hash table add, del */

	unsigned long		*ntp_fltr_bmap;
	int			ntp_fltr_count;
	int			max_fltr;

#define BNXT_L2_FLTR_MAX_FLTR	1024
#define BNXT_L2_FLTR_HASH_SIZE	32
#define BNXT_L2_FLTR_HASH_MASK	(BNXT_L2_FLTR_HASH_SIZE - 1)
	struct hlist_head	l2_fltr_hash_tbl[BNXT_L2_FLTR_HASH_SIZE];

	u32			hash_seed;
	u64			toeplitz_prefix;

	struct list_head	usr_fltr_list;

	/* To protect link related settings during link changes and
	 * ethtool settings changes.
	 */
	struct mutex		link_lock;
	struct bnxt_link_info	link_info;
	struct ethtool_keee	eee;
	u32			lpi_tmr_lo;
	u32			lpi_tmr_hi;

	/* copied from flags and flags2 in hwrm_port_phy_qcaps_output */
	u32			phy_flags;
#define BNXT_PHY_FL_EEE_CAP		PORT_PHY_QCAPS_RESP_FLAGS_EEE_SUPPORTED
#define BNXT_PHY_FL_EXT_LPBK		PORT_PHY_QCAPS_RESP_FLAGS_EXTERNAL_LPBK_SUPPORTED
#define BNXT_PHY_FL_AN_PHY_LPBK		PORT_PHY_QCAPS_RESP_FLAGS_AUTONEG_LPBK_SUPPORTED
#define BNXT_PHY_FL_SHARED_PORT_CFG	PORT_PHY_QCAPS_RESP_FLAGS_SHARED_PHY_CFG_SUPPORTED
#define BNXT_PHY_FL_PORT_STATS_NO_RESET	PORT_PHY_QCAPS_RESP_FLAGS_CUMULATIVE_COUNTERS_ON_RESET
#define BNXT_PHY_FL_NO_PHY_LPBK		PORT_PHY_QCAPS_RESP_FLAGS_LOCAL_LPBK_NOT_SUPPORTED
#define BNXT_PHY_FL_FW_MANAGED_LKDN	PORT_PHY_QCAPS_RESP_FLAGS_FW_MANAGED_LINK_DOWN
#define BNXT_PHY_FL_NO_FCS		PORT_PHY_QCAPS_RESP_FLAGS_NO_FCS
#define BNXT_PHY_FL_NO_PAUSE		(PORT_PHY_QCAPS_RESP_FLAGS2_PAUSE_UNSUPPORTED << 8)
#define BNXT_PHY_FL_NO_PFC		(PORT_PHY_QCAPS_RESP_FLAGS2_PFC_UNSUPPORTED << 8)
#define BNXT_PHY_FL_BANK_SEL		(PORT_PHY_QCAPS_RESP_FLAGS2_BANK_ADDR_SUPPORTED << 8)
#define BNXT_PHY_FL_SPEEDS2		(PORT_PHY_QCAPS_RESP_FLAGS2_SPEEDS2_SUPPORTED << 8)

	/* copied from flags in hwrm_port_mac_qcaps_output */
	u8			mac_flags;
#define BNXT_MAC_FL_NO_MAC_LPBK		\
	PORT_MAC_QCAPS_RESP_FLAGS_LOCAL_LPBK_NOT_SUPPORTED

	u8			num_tests;
	struct bnxt_test_info	*test_info;

	u8			wol_filter_id;
	u8			wol;

	u8			num_leds;
	struct bnxt_led_info	leds[BNXT_MAX_LED];
	u16			dump_flag;
#define BNXT_DUMP_LIVE		0
#define BNXT_DUMP_CRASH		1
#define BNXT_DUMP_DRIVER	2
#define BNXT_DUMP_LIVE_WITH_CTX_L1_CACHE	3

	struct bpf_prog		*xdp_prog;

	struct bnxt_ptp_cfg	*ptp_cfg;
	u8			ptp_all_rx_tstamp;

	/* devlink interface and vf-rep structs */
	struct devlink		*dl;
	struct devlink_port	dl_port;
	enum devlink_eswitch_mode eswitch_mode;
	struct bnxt_vf_rep	**vf_reps; /* array of vf-rep ptrs */
	u16			*cfa_code_map; /* cfa_code -> vf_idx map */
	u8			dsn[8];
	struct bnxt_tc_info	*tc_info;
	struct list_head	tc_indr_block_list;
	struct dentry		*debugfs_pdev;
#ifdef CONFIG_BNXT_HWMON
	struct device		*hwmon_dev;
	u8			warn_thresh_temp;
	u8			crit_thresh_temp;
	u8			fatal_thresh_temp;
	u8			shutdown_thresh_temp;
#endif
	u32			thermal_threshold_type;
	enum board_idx		board_idx;

	struct bnxt_ctx_pg_info	*fw_crash_mem;
	u32			fw_crash_len;
	struct bnxt_bs_trace_info bs_trace[BNXT_TRACE_MAX];
};

#define BNXT_NUM_RX_RING_STATS			8
#define BNXT_NUM_TX_RING_STATS			8
#define BNXT_NUM_TPA_RING_STATS			4
#define BNXT_NUM_TPA_RING_STATS_P5		5
#define BNXT_NUM_TPA_RING_STATS_P7		6

#define BNXT_RING_STATS_SIZE_P5					\
	((BNXT_NUM_RX_RING_STATS + BNXT_NUM_TX_RING_STATS +	\
	  BNXT_NUM_TPA_RING_STATS_P5) * 8)

#define BNXT_RING_STATS_SIZE_P7					\
	((BNXT_NUM_RX_RING_STATS + BNXT_NUM_TX_RING_STATS +	\
	  BNXT_NUM_TPA_RING_STATS_P7) * 8)

#define BNXT_GET_RING_STATS64(sw, counter)		\
	(*((sw) + offsetof(struct ctx_hw_stats, counter) / 8))

#define BNXT_GET_RX_PORT_STATS64(sw, counter)		\
	(*((sw) + offsetof(struct rx_port_stats, counter) / 8))

#define BNXT_GET_TX_PORT_STATS64(sw, counter)		\
	(*((sw) + offsetof(struct tx_port_stats, counter) / 8))

#define BNXT_PORT_STATS_SIZE				\
	(sizeof(struct rx_port_stats) + sizeof(struct tx_port_stats) + 1024)

#define BNXT_TX_PORT_STATS_BYTE_OFFSET			\
	(sizeof(struct rx_port_stats) + 512)

#define BNXT_RX_STATS_OFFSET(counter)			\
	(offsetof(struct rx_port_stats, counter) / 8)

#define BNXT_TX_STATS_OFFSET(counter)			\
	((offsetof(struct tx_port_stats, counter) +	\
	  BNXT_TX_PORT_STATS_BYTE_OFFSET) / 8)

#define BNXT_RX_STATS_EXT_OFFSET(counter)		\
	(offsetof(struct rx_port_stats_ext, counter) / 8)

#define BNXT_RX_STATS_EXT_NUM_LEGACY                   \
	BNXT_RX_STATS_EXT_OFFSET(rx_fec_corrected_blocks)

#define BNXT_TX_STATS_EXT_OFFSET(counter)		\
	(offsetof(struct tx_port_stats_ext, counter) / 8)

#define BNXT_HW_FEATURE_VLAN_ALL_RX				\
	(NETIF_F_HW_VLAN_CTAG_RX | NETIF_F_HW_VLAN_STAG_RX)
#define BNXT_HW_FEATURE_VLAN_ALL_TX				\
	(NETIF_F_HW_VLAN_CTAG_TX | NETIF_F_HW_VLAN_STAG_TX)

#define I2C_DEV_ADDR_A0				0xa0
#define I2C_DEV_ADDR_A2				0xa2
#define SFF_DIAG_SUPPORT_OFFSET			0x5c
#define SFF_MODULE_ID_SFP			0x3
#define SFF_MODULE_ID_QSFP			0xc
#define SFF_MODULE_ID_QSFP_PLUS			0xd
#define SFF_MODULE_ID_QSFP28			0x11
#define BNXT_MAX_PHY_I2C_RESP_SIZE		64

#define BNXT_HDS_THRESHOLD_MAX			1023

static inline u32 bnxt_tx_avail(struct bnxt *bp,
				const struct bnxt_tx_ring_info *txr)
{
	u32 used = READ_ONCE(txr->tx_prod) - READ_ONCE(txr->tx_cons);

	return bp->tx_ring_size - (used & bp->tx_ring_mask);
}

static inline void bnxt_writeq(struct bnxt *bp, u64 val,
			       volatile void __iomem *addr)
{
#if BITS_PER_LONG == 32
	spin_lock(&bp->db_lock);
	lo_hi_writeq(val, addr);
	spin_unlock(&bp->db_lock);
#else
	writeq(val, addr);
#endif
}

static inline void bnxt_writeq_relaxed(struct bnxt *bp, u64 val,
				       volatile void __iomem *addr)
{
#if BITS_PER_LONG == 32
	spin_lock(&bp->db_lock);
	lo_hi_writeq_relaxed(val, addr);
	spin_unlock(&bp->db_lock);
#else
	writeq_relaxed(val, addr);
#endif
}

/* For TX and RX ring doorbells with no ordering guarantee*/
static inline void bnxt_db_write_relaxed(struct bnxt *bp,
					 struct bnxt_db_info *db, u32 idx)
{
	if (bp->flags & BNXT_FLAG_CHIP_P5_PLUS) {
		bnxt_writeq_relaxed(bp, db->db_key64 | DB_RING_IDX(db, idx),
				    db->doorbell);
	} else {
		u32 db_val = db->db_key32 | DB_RING_IDX(db, idx);

		writel_relaxed(db_val, db->doorbell);
		if (bp->flags & BNXT_FLAG_DOUBLE_DB)
			writel_relaxed(db_val, db->doorbell);
	}
}

/* For TX and RX ring doorbells */
static inline void bnxt_db_write(struct bnxt *bp, struct bnxt_db_info *db,
				 u32 idx)
{
	if (bp->flags & BNXT_FLAG_CHIP_P5_PLUS) {
		bnxt_writeq(bp, db->db_key64 | DB_RING_IDX(db, idx),
			    db->doorbell);
	} else {
		u32 db_val = db->db_key32 | DB_RING_IDX(db, idx);

		writel(db_val, db->doorbell);
		if (bp->flags & BNXT_FLAG_DOUBLE_DB)
			writel(db_val, db->doorbell);
	}
}

/* Must hold rtnl_lock */
static inline bool bnxt_sriov_cfg(struct bnxt *bp)
{
#if defined(CONFIG_BNXT_SRIOV)
	return BNXT_PF(bp) && (bp->pf.active_vfs || bp->sriov_cfg);
#else
	return false;
#endif
}

extern const u16 bnxt_bstore_to_trace[];
extern const u16 bnxt_lhint_arr[];

int bnxt_alloc_rx_data(struct bnxt *bp, struct bnxt_rx_ring_info *rxr,
		       u16 prod, gfp_t gfp);
void bnxt_reuse_rx_data(struct bnxt_rx_ring_info *rxr, u16 cons, void *data);
u32 bnxt_fw_health_readl(struct bnxt *bp, int reg_idx);
bool bnxt_bs_trace_avail(struct bnxt *bp, u16 type);
void bnxt_set_tpa_flags(struct bnxt *bp);
void bnxt_set_ring_params(struct bnxt *);
void bnxt_set_rx_skb_mode(struct bnxt *bp, bool page_mode);
void bnxt_insert_usr_fltr(struct bnxt *bp, struct bnxt_filter_base *fltr);
void bnxt_del_one_usr_fltr(struct bnxt *bp, struct bnxt_filter_base *fltr);
int bnxt_hwrm_func_drv_rgtr(struct bnxt *bp, unsigned long *bmap,
			    int bmap_size, bool async_only);
int bnxt_hwrm_func_drv_unrgtr(struct bnxt *bp);
void bnxt_del_l2_filter(struct bnxt *bp, struct bnxt_l2_filter *fltr);
struct bnxt_l2_filter *bnxt_alloc_new_l2_filter(struct bnxt *bp,
						struct bnxt_l2_key *key,
						u16 flags);
int bnxt_hwrm_l2_filter_free(struct bnxt *bp, struct bnxt_l2_filter *fltr);
int bnxt_hwrm_l2_filter_alloc(struct bnxt *bp, struct bnxt_l2_filter *fltr);
int bnxt_hwrm_cfa_ntuple_filter_free(struct bnxt *bp,
				     struct bnxt_ntuple_filter *fltr);
int bnxt_hwrm_cfa_ntuple_filter_alloc(struct bnxt *bp,
				      struct bnxt_ntuple_filter *fltr);
int bnxt_hwrm_vnic_set_tpa(struct bnxt *bp, struct bnxt_vnic_info *vnic,
			   u32 tpa_flags);
void bnxt_fill_ipv6_mask(__be32 mask[4]);
void bnxt_set_dflt_rss_indir_tbl(struct bnxt *bp,
				 struct ethtool_rxfh_context *rss_ctx);
int bnxt_get_nr_rss_ctxs(struct bnxt *bp, int rx_rings);
int bnxt_hwrm_vnic_cfg(struct bnxt *bp, struct bnxt_vnic_info *vnic);
int bnxt_hwrm_vnic_alloc(struct bnxt *bp, struct bnxt_vnic_info *vnic,
			 unsigned int start_rx_ring_idx,
			 unsigned int nr_rings);
int __bnxt_hwrm_get_tx_rings(struct bnxt *bp, u16 fid, int *tx_rings);
int bnxt_nq_rings_in_use(struct bnxt *bp);
int bnxt_hwrm_set_coal(struct bnxt *);
size_t bnxt_copy_ctx_mem(struct bnxt *bp, struct bnxt_ctx_mem_type *ctxm,
			 void *buf, size_t offset);
void bnxt_free_ctx_mem(struct bnxt *bp, bool force);
int bnxt_num_tx_to_cp(struct bnxt *bp, int tx);
unsigned int bnxt_get_max_func_stat_ctxs(struct bnxt *bp);
unsigned int bnxt_get_avail_stat_ctxs_for_en(struct bnxt *bp);
unsigned int bnxt_get_max_func_cp_rings(struct bnxt *bp);
unsigned int bnxt_get_avail_cp_rings_for_en(struct bnxt *bp);
int bnxt_reserve_rings(struct bnxt *bp, bool irq_re_init);
void bnxt_tx_disable(struct bnxt *bp);
void bnxt_tx_enable(struct bnxt *bp);
void bnxt_sched_reset_txr(struct bnxt *bp, struct bnxt_tx_ring_info *txr,
			  u16 curr);
void bnxt_report_link(struct bnxt *bp);
int bnxt_update_link(struct bnxt *bp, bool chng_link_state);
int bnxt_hwrm_set_pause(struct bnxt *);
int bnxt_hwrm_set_link_setting(struct bnxt *, bool, bool);
int bnxt_cancel_reservations(struct bnxt *bp, bool fw_reset);
int bnxt_hwrm_alloc_wol_fltr(struct bnxt *bp);
int bnxt_hwrm_free_wol_fltr(struct bnxt *bp);
int bnxt_hwrm_func_resc_qcaps(struct bnxt *bp, bool all);
int bnxt_hwrm_func_qcaps(struct bnxt *bp);
int bnxt_hwrm_fw_set_time(struct bnxt *);
int bnxt_hwrm_vnic_update(struct bnxt *bp, struct bnxt_vnic_info *vnic,
			  u8 valid);
int bnxt_hwrm_vnic_rss_cfg_p5(struct bnxt *bp, struct bnxt_vnic_info *vnic);
int __bnxt_setup_vnic_p5(struct bnxt *bp, struct bnxt_vnic_info *vnic);
void bnxt_del_one_rss_ctx(struct bnxt *bp, struct bnxt_rss_ctx *rss_ctx,
			  bool all);
int bnxt_open_nic(struct bnxt *, bool, bool);
int bnxt_half_open_nic(struct bnxt *bp);
void bnxt_half_close_nic(struct bnxt *bp);
void bnxt_reenable_sriov(struct bnxt *bp);
void bnxt_close_nic(struct bnxt *, bool, bool);
void bnxt_get_ring_err_stats(struct bnxt *bp,
			     struct bnxt_total_ring_err_stats *stats);
bool bnxt_rfs_capable(struct bnxt *bp, bool new_rss_ctx);
int bnxt_dbg_hwrm_rd_reg(struct bnxt *bp, u32 reg_off, u16 num_words,
			 u32 *reg_buf);
void bnxt_fw_exception(struct bnxt *bp);
void bnxt_fw_reset(struct bnxt *bp);
int bnxt_check_rings(struct bnxt *bp, int tx, int rx, bool sh, int tcs,
		     int tx_xdp);
int bnxt_fw_init_one(struct bnxt *bp);
bool bnxt_hwrm_reset_permitted(struct bnxt *bp);
int bnxt_setup_mq_tc(struct net_device *dev, u8 tc);
struct bnxt_ntuple_filter *bnxt_lookup_ntp_filter_from_idx(struct bnxt *bp,
				struct bnxt_ntuple_filter *fltr, u32 idx);
u32 bnxt_get_ntp_filter_idx(struct bnxt *bp, struct flow_keys *fkeys,
			    const struct sk_buff *skb);
int bnxt_insert_ntp_filter(struct bnxt *bp, struct bnxt_ntuple_filter *fltr,
			   u32 idx);
void bnxt_del_ntp_filter(struct bnxt *bp, struct bnxt_ntuple_filter *fltr);
int bnxt_get_max_rings(struct bnxt *, int *, int *, bool);
int bnxt_restore_pf_fw_resources(struct bnxt *bp);
int bnxt_get_port_parent_id(struct net_device *dev,
			    struct netdev_phys_item_id *ppid);
void bnxt_dim_work(struct work_struct *work);
int bnxt_hwrm_set_ring_coal(struct bnxt *bp, struct bnxt_napi *bnapi);
void bnxt_print_device_info(struct bnxt *bp);
#endif<|MERGE_RESOLUTION|>--- conflicted
+++ resolved
@@ -2505,10 +2505,7 @@
 	#define BNXT_FW_CAP_CFA_RFS_RING_TBL_IDX_V3	BIT_ULL(39)
 	#define BNXT_FW_CAP_VNIC_RE_FLUSH		BIT_ULL(40)
 	#define BNXT_FW_CAP_SW_MAX_RESOURCE_LIMITS	BIT_ULL(41)
-<<<<<<< HEAD
-=======
 	#define BNXT_FW_CAP_NPAR_1_2			BIT_ULL(42)
->>>>>>> e8a457b7
 
 	u32			fw_dbg_cap;
 
