// SPDX-License-Identifier: GPL-2.0
/*
 * dwmac-imx.c - DWMAC Specific Glue layer for NXP imx8
 *
 * Copyright 2020 NXP
 *
 */

#include <linux/clk.h>
#include <linux/gpio/consumer.h>
#include <linux/kernel.h>
#include <linux/mfd/syscon.h>
#include <linux/module.h>
#include <linux/of.h>
#include <linux/of_net.h>
#include <linux/phy.h>
#include <linux/platform_device.h>
#include <linux/pm_wakeirq.h>
#include <linux/regmap.h>
#include <linux/slab.h>
#include <linux/stmmac.h>

#include "stmmac_platform.h"

#define GPR_ENET_QOS_INTF_MODE_MASK	GENMASK(21, 16)
#define GPR_ENET_QOS_INTF_SEL_MII	(0x0 << 16)
#define GPR_ENET_QOS_INTF_SEL_RMII	(0x4 << 16)
#define GPR_ENET_QOS_INTF_SEL_RGMII	(0x1 << 16)
#define GPR_ENET_QOS_CLK_GEN_EN		(0x1 << 19)
#define GPR_ENET_QOS_CLK_TX_CLK_SEL	(0x1 << 20)
#define GPR_ENET_QOS_RGMII_EN		(0x1 << 21)

#define MX93_GPR_ENET_QOS_INTF_MODE_MASK	GENMASK(3, 0)
#define MX93_GPR_ENET_QOS_INTF_MASK		GENMASK(3, 1)
#define MX93_GPR_ENET_QOS_INTF_SEL_MII		(0x0 << 1)
#define MX93_GPR_ENET_QOS_INTF_SEL_RMII		(0x4 << 1)
#define MX93_GPR_ENET_QOS_INTF_SEL_RGMII	(0x1 << 1)
#define MX93_GPR_ENET_QOS_CLK_GEN_EN		(0x1 << 0)
#define MX93_GPR_ENET_QOS_CLK_SEL_MASK		BIT_MASK(0)
#define MX93_GPR_CLK_SEL_OFFSET			(4)

#define DMA_BUS_MODE			0x00001000
#define DMA_BUS_MODE_SFT_RESET		(0x1 << 0)
#define RMII_RESET_SPEED		(0x3 << 14)
#define CTRL_SPEED_MASK			GENMASK(15, 14)

struct imx_dwmac_ops {
	u32 addr_width;
	u32 flags;
	bool mac_rgmii_txclk_auto_adj;

	int (*fix_soc_reset)(void *priv, void __iomem *ioaddr);
	int (*set_intf_mode)(struct plat_stmmacenet_data *plat_dat);
	void (*fix_mac_speed)(void *priv, int speed, unsigned int mode);
};

struct imx_priv_data {
	struct device *dev;
	struct clk *clk_tx;
	struct clk *clk_mem;
	struct regmap *intf_regmap;
	u32 intf_reg_off;
	bool rmii_refclk_ext;
	void __iomem *base_addr;

	const struct imx_dwmac_ops *ops;
	struct plat_stmmacenet_data *plat_dat;
};

static int imx8mp_set_intf_mode(struct plat_stmmacenet_data *plat_dat)
{
	struct imx_priv_data *dwmac = plat_dat->bsp_priv;
	int val;

	switch (plat_dat->mac_interface) {
	case PHY_INTERFACE_MODE_MII:
		val = GPR_ENET_QOS_INTF_SEL_MII;
		break;
	case PHY_INTERFACE_MODE_RMII:
		val = GPR_ENET_QOS_INTF_SEL_RMII;
		val |= (dwmac->rmii_refclk_ext ? 0 : GPR_ENET_QOS_CLK_TX_CLK_SEL);
		break;
	case PHY_INTERFACE_MODE_RGMII:
	case PHY_INTERFACE_MODE_RGMII_ID:
	case PHY_INTERFACE_MODE_RGMII_RXID:
	case PHY_INTERFACE_MODE_RGMII_TXID:
		val = GPR_ENET_QOS_INTF_SEL_RGMII |
		      GPR_ENET_QOS_RGMII_EN;
		break;
	default:
		pr_debug("imx dwmac doesn't support %d interface\n",
			 plat_dat->mac_interface);
		return -EINVAL;
	}

	val |= GPR_ENET_QOS_CLK_GEN_EN;
	return regmap_update_bits(dwmac->intf_regmap, dwmac->intf_reg_off,
				  GPR_ENET_QOS_INTF_MODE_MASK, val);
};

static int
imx8dxl_set_intf_mode(struct plat_stmmacenet_data *plat_dat)
{
	int ret = 0;

	/* TBD: depends on imx8dxl scu interfaces to be upstreamed */
	return ret;
}

static int imx93_set_intf_mode(struct plat_stmmacenet_data *plat_dat)
{
	struct imx_priv_data *dwmac = plat_dat->bsp_priv;
	int val, ret;

	switch (plat_dat->mac_interface) {
	case PHY_INTERFACE_MODE_MII:
		val = MX93_GPR_ENET_QOS_INTF_SEL_MII;
		break;
	case PHY_INTERFACE_MODE_RMII:
		if (dwmac->rmii_refclk_ext) {
			ret = regmap_clear_bits(dwmac->intf_regmap,
						dwmac->intf_reg_off +
						MX93_GPR_CLK_SEL_OFFSET,
						MX93_GPR_ENET_QOS_CLK_SEL_MASK);
			if (ret)
				return ret;
		}
		val = MX93_GPR_ENET_QOS_INTF_SEL_RMII;
		break;
	case PHY_INTERFACE_MODE_RGMII:
	case PHY_INTERFACE_MODE_RGMII_ID:
	case PHY_INTERFACE_MODE_RGMII_RXID:
	case PHY_INTERFACE_MODE_RGMII_TXID:
		val = MX93_GPR_ENET_QOS_INTF_SEL_RGMII;
		break;
	default:
		dev_dbg(dwmac->dev, "imx dwmac doesn't support %d interface\n",
			 plat_dat->mac_interface);
		return -EINVAL;
	}

	val |= MX93_GPR_ENET_QOS_CLK_GEN_EN;
	return regmap_update_bits(dwmac->intf_regmap, dwmac->intf_reg_off,
				  MX93_GPR_ENET_QOS_INTF_MODE_MASK, val);
};

static int imx_dwmac_clks_config(void *priv, bool enabled)
{
	struct imx_priv_data *dwmac = priv;
	int ret = 0;

	if (enabled) {
		ret = clk_prepare_enable(dwmac->clk_mem);
		if (ret) {
			dev_err(dwmac->dev, "mem clock enable failed\n");
			return ret;
		}

		ret = clk_prepare_enable(dwmac->clk_tx);
		if (ret) {
			dev_err(dwmac->dev, "tx clock enable failed\n");
			clk_disable_unprepare(dwmac->clk_mem);
			return ret;
		}
	} else {
		clk_disable_unprepare(dwmac->clk_tx);
		clk_disable_unprepare(dwmac->clk_mem);
	}

	return ret;
}

static int imx_dwmac_init(struct platform_device *pdev, void *priv)
{
	struct plat_stmmacenet_data *plat_dat;
	struct imx_priv_data *dwmac = priv;
	int ret;

	plat_dat = dwmac->plat_dat;

	if (dwmac->ops->set_intf_mode) {
		ret = dwmac->ops->set_intf_mode(plat_dat);
		if (ret)
			return ret;
	}

	return 0;
}

static void imx_dwmac_exit(struct platform_device *pdev, void *priv)
{
	/* nothing to do now */
}

static int imx_dwmac_set_clk_tx_rate(void *bsp_priv, struct clk *clk_tx_i,
				     phy_interface_t interface, int speed)
{
	struct imx_priv_data *dwmac = bsp_priv;

	interface = dwmac->plat_dat->mac_interface;
	if (interface == PHY_INTERFACE_MODE_RMII ||
	    interface == PHY_INTERFACE_MODE_MII)
		return 0;

	return stmmac_set_clk_tx_rate(bsp_priv, clk_tx_i, interface, speed);
}

static void imx_dwmac_fix_speed(void *priv, int speed, unsigned int mode)
{
	struct plat_stmmacenet_data *plat_dat;
	struct imx_priv_data *dwmac = priv;
	long rate;
	int err;

	plat_dat = dwmac->plat_dat;

	if (dwmac->ops->mac_rgmii_txclk_auto_adj ||
	    (plat_dat->mac_interface == PHY_INTERFACE_MODE_RMII) ||
	    (plat_dat->mac_interface == PHY_INTERFACE_MODE_MII))
		return;

	rate = rgmii_clock(speed);
	if (rate < 0) {
<<<<<<< HEAD
		dev_err(dwmac->dev, "invalid speed %u\n", speed);
=======
		dev_err(dwmac->dev, "invalid speed %d\n", speed);
>>>>>>> e8a457b7
		return;
	}

	err = clk_set_rate(dwmac->clk_tx, rate);
	if (err < 0)
		dev_err(dwmac->dev, "failed to set tx rate %lu\n", rate);
}

static void imx93_dwmac_fix_speed(void *priv, int speed, unsigned int mode)
{
	struct imx_priv_data *dwmac = priv;
	unsigned int iface;
	int ctrl, old_ctrl;

	imx_dwmac_fix_speed(priv, speed, mode);

	if (!dwmac || mode != MLO_AN_FIXED)
		return;

	if (regmap_read(dwmac->intf_regmap, dwmac->intf_reg_off, &iface))
		return;

	iface &= MX93_GPR_ENET_QOS_INTF_MASK;
	if (iface != MX93_GPR_ENET_QOS_INTF_SEL_RGMII)
		return;

	old_ctrl = readl(dwmac->base_addr + MAC_CTRL_REG);
	ctrl = old_ctrl & ~CTRL_SPEED_MASK;
	regmap_update_bits(dwmac->intf_regmap, dwmac->intf_reg_off,
			   MX93_GPR_ENET_QOS_INTF_MODE_MASK, 0);
	writel(ctrl, dwmac->base_addr + MAC_CTRL_REG);

	 /* Ensure the settings for CTRL are applied. */
	readl(dwmac->base_addr + MAC_CTRL_REG);

	usleep_range(10, 20);
	iface |= MX93_GPR_ENET_QOS_CLK_GEN_EN;
	regmap_update_bits(dwmac->intf_regmap, dwmac->intf_reg_off,
			   MX93_GPR_ENET_QOS_INTF_MODE_MASK, iface);

	writel(old_ctrl, dwmac->base_addr + MAC_CTRL_REG);
}

static int imx_dwmac_mx93_reset(void *priv, void __iomem *ioaddr)
{
	struct plat_stmmacenet_data *plat_dat = priv;
	u32 value = readl(ioaddr + DMA_BUS_MODE);

	/* DMA SW reset */
	value |= DMA_BUS_MODE_SFT_RESET;
	writel(value, ioaddr + DMA_BUS_MODE);

	if (plat_dat->mac_interface == PHY_INTERFACE_MODE_RMII) {
		usleep_range(100, 200);
		writel(RMII_RESET_SPEED, ioaddr + MAC_CTRL_REG);
	}

	return readl_poll_timeout(ioaddr + DMA_BUS_MODE, value,
				 !(value & DMA_BUS_MODE_SFT_RESET),
				 10000, 1000000);
}

static int
imx_dwmac_parse_dt(struct imx_priv_data *dwmac, struct device *dev)
{
	struct device_node *np = dev->of_node;
	int err = 0;

	dwmac->rmii_refclk_ext = of_property_read_bool(np, "snps,rmii_refclk_ext");

	dwmac->clk_tx = devm_clk_get(dev, "tx");
	if (IS_ERR(dwmac->clk_tx)) {
		dev_err(dev, "failed to get tx clock\n");
		return PTR_ERR(dwmac->clk_tx);
	}

	dwmac->clk_mem = NULL;

	if (of_machine_is_compatible("fsl,imx8dxl") ||
	    of_machine_is_compatible("fsl,imx93")) {
		dwmac->clk_mem = devm_clk_get(dev, "mem");
		if (IS_ERR(dwmac->clk_mem)) {
			dev_err(dev, "failed to get mem clock\n");
			return PTR_ERR(dwmac->clk_mem);
		}
	}

	if (of_machine_is_compatible("fsl,imx8mp") ||
	    of_machine_is_compatible("fsl,imx93")) {
		/* Binding doc describes the propety:
		 * is required by i.MX8MP, i.MX93.
		 * is optinoal for i.MX8DXL.
		 */
		dwmac->intf_regmap =
			syscon_regmap_lookup_by_phandle_args(np, "intf_mode", 1,
							     &dwmac->intf_reg_off);
		if (IS_ERR(dwmac->intf_regmap))
			return PTR_ERR(dwmac->intf_regmap);
	}

	return err;
}

static int imx_dwmac_probe(struct platform_device *pdev)
{
	struct plat_stmmacenet_data *plat_dat;
	struct stmmac_resources stmmac_res;
	struct imx_priv_data *dwmac;
	const struct imx_dwmac_ops *data;
	int ret;

	ret = stmmac_get_platform_resources(pdev, &stmmac_res);
	if (ret)
		return ret;

	dwmac = devm_kzalloc(&pdev->dev, sizeof(*dwmac), GFP_KERNEL);
	if (!dwmac)
		return -ENOMEM;

	plat_dat = devm_stmmac_probe_config_dt(pdev, stmmac_res.mac);
	if (IS_ERR(plat_dat))
		return PTR_ERR(plat_dat);

	data = of_device_get_match_data(&pdev->dev);
	if (!data) {
		dev_err(&pdev->dev, "failed to get match data\n");
		return -EINVAL;
	}

	dwmac->ops = data;
	dwmac->dev = &pdev->dev;

	ret = imx_dwmac_parse_dt(dwmac, &pdev->dev);
	if (ret) {
		dev_err(&pdev->dev, "failed to parse OF data\n");
		return ret;
	}

	if (data->flags & STMMAC_FLAG_HWTSTAMP_CORRECT_LATENCY)
		plat_dat->flags |= STMMAC_FLAG_HWTSTAMP_CORRECT_LATENCY;

	/* Default TX Q0 to use TSO and rest TXQ for TBS */
	for (int i = 1; i < plat_dat->tx_queues_to_use; i++)
		plat_dat->tx_queues_cfg[i].tbs_en = 1;

	plat_dat->host_dma_width = dwmac->ops->addr_width;
	plat_dat->init = imx_dwmac_init;
	plat_dat->exit = imx_dwmac_exit;
	plat_dat->clks_config = imx_dwmac_clks_config;
	plat_dat->bsp_priv = dwmac;
	dwmac->plat_dat = plat_dat;
	dwmac->base_addr = stmmac_res.addr;

	ret = imx_dwmac_clks_config(dwmac, true);
	if (ret)
		return ret;

	ret = imx_dwmac_init(pdev, dwmac);
	if (ret)
		goto err_dwmac_init;

	if (dwmac->ops->fix_mac_speed) {
		plat_dat->fix_mac_speed = dwmac->ops->fix_mac_speed;
	} else if (!dwmac->ops->mac_rgmii_txclk_auto_adj) {
		plat_dat->clk_tx_i = dwmac->clk_tx;
		plat_dat->set_clk_tx_rate = imx_dwmac_set_clk_tx_rate;
	}

	dwmac->plat_dat->fix_soc_reset = dwmac->ops->fix_soc_reset;

	ret = stmmac_dvr_probe(&pdev->dev, plat_dat, &stmmac_res);
	if (ret)
		goto err_drv_probe;

	return 0;

err_drv_probe:
	imx_dwmac_exit(pdev, plat_dat->bsp_priv);
err_dwmac_init:
	imx_dwmac_clks_config(dwmac, false);
	return ret;
}

static struct imx_dwmac_ops imx8mp_dwmac_data = {
	.addr_width = 34,
	.mac_rgmii_txclk_auto_adj = false,
	.set_intf_mode = imx8mp_set_intf_mode,
	.flags = STMMAC_FLAG_HWTSTAMP_CORRECT_LATENCY,
};

static struct imx_dwmac_ops imx8dxl_dwmac_data = {
	.addr_width = 32,
	.mac_rgmii_txclk_auto_adj = true,
	.set_intf_mode = imx8dxl_set_intf_mode,
};

static struct imx_dwmac_ops imx93_dwmac_data = {
	.addr_width = 32,
	.mac_rgmii_txclk_auto_adj = true,
	.set_intf_mode = imx93_set_intf_mode,
	.fix_soc_reset = imx_dwmac_mx93_reset,
	.fix_mac_speed = imx93_dwmac_fix_speed,
};

static const struct of_device_id imx_dwmac_match[] = {
	{ .compatible = "nxp,imx8mp-dwmac-eqos", .data = &imx8mp_dwmac_data },
	{ .compatible = "nxp,imx8dxl-dwmac-eqos", .data = &imx8dxl_dwmac_data },
	{ .compatible = "nxp,imx93-dwmac-eqos", .data = &imx93_dwmac_data },
	{ }
};
MODULE_DEVICE_TABLE(of, imx_dwmac_match);

static struct platform_driver imx_dwmac_driver = {
	.probe  = imx_dwmac_probe,
	.remove = stmmac_pltfr_remove,
	.driver = {
		.name           = "imx-dwmac",
		.pm		= &stmmac_pltfr_pm_ops,
		.of_match_table = imx_dwmac_match,
	},
};
module_platform_driver(imx_dwmac_driver);

MODULE_AUTHOR("NXP");
MODULE_DESCRIPTION("NXP imx8 DWMAC Specific Glue layer");
MODULE_LICENSE("GPL v2");<|MERGE_RESOLUTION|>--- conflicted
+++ resolved
@@ -221,11 +221,7 @@
 
 	rate = rgmii_clock(speed);
 	if (rate < 0) {
-<<<<<<< HEAD
-		dev_err(dwmac->dev, "invalid speed %u\n", speed);
-=======
 		dev_err(dwmac->dev, "invalid speed %d\n", speed);
->>>>>>> e8a457b7
 		return;
 	}
 
