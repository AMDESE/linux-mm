--- conflicted
+++ resolved
@@ -205,16 +205,7 @@
 	if (IS_ERR(regmap))
 		return PTR_ERR(regmap);
 
-<<<<<<< HEAD
-	err = of_get_phy_mode(np, &dwmac->interface);
-	if (err && err != -ENODEV) {
-		dev_err(dev, "Can't get phy-mode\n");
-		return err;
-	}
-
-=======
 	dwmac->interface = plat_dat->phy_interface;
->>>>>>> e8a457b7
 	dwmac->regmap = regmap;
 	dwmac->gmac_en = of_property_read_bool(np, "st,gmac_en");
 	dwmac->ext_phyclk = of_property_read_bool(np, "st,ext-phyclk");
