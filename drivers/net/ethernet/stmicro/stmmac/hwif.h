/* SPDX-License-Identifier: (GPL-2.0 OR MIT) */
// Copyright (c) 2018 Synopsys, Inc. and/or its affiliates.
// stmmac HW Interface Callbacks

#ifndef __STMMAC_HWIF_H__
#define __STMMAC_HWIF_H__

#include <linux/netdevice.h>
#include <linux/stmmac.h>
#include <net/pkt_cls.h>

#define stmmac_do_void_callback(__priv, __module, __cname,  __arg0, __args...) \
({ \
	int __result = -EINVAL; \
	if ((__priv)->hw->__module && (__priv)->hw->__module->__cname) { \
		(__priv)->hw->__module->__cname((__arg0), ##__args); \
		__result = 0; \
	} \
	__result; \
})
#define stmmac_do_callback(__priv, __module, __cname,  __arg0, __args...) \
({ \
	int __result = -EINVAL; \
	if ((__priv)->hw->__module && (__priv)->hw->__module->__cname) \
		__result = (__priv)->hw->__module->__cname((__arg0), ##__args); \
	__result; \
})

struct stmmac_extra_stats;
struct stmmac_priv;
struct stmmac_safety_stats;
struct stmmac_fpe_cfg;
enum stmmac_mpacket_type;
struct dma_desc;
struct dma_extended_desc;
struct dma_edesc;

/* Descriptors helpers */
struct stmmac_desc_ops {
	/* DMA RX descriptor ring initialization */
	void (*init_rx_desc)(struct dma_desc *p, int disable_rx_ic, int mode,
			int end, int bfsize);
	/* DMA TX descriptor ring initialization */
	void (*init_tx_desc)(struct dma_desc *p, int mode, int end);
	/* Invoked by the xmit function to prepare the tx descriptor */
	void (*prepare_tx_desc)(struct dma_desc *p, int is_fs, int len,
			bool csum_flag, int mode, bool tx_own, bool ls,
			unsigned int tot_pkt_len);
	void (*prepare_tso_tx_desc)(struct dma_desc *p, int is_fs, int len1,
			int len2, bool tx_own, bool ls, unsigned int tcphdrlen,
			unsigned int tcppayloadlen);
	/* Set/get the owner of the descriptor */
	void (*set_tx_owner)(struct dma_desc *p);
	int (*get_tx_owner)(struct dma_desc *p);
	/* Clean the tx descriptor as soon as the tx irq is received */
	void (*release_tx_desc)(struct dma_desc *p, int mode);
	/* Clear interrupt on tx frame completion. When this bit is
	 * set an interrupt happens as soon as the frame is transmitted */
	void (*set_tx_ic)(struct dma_desc *p);
	/* Last tx segment reports the transmit status */
	int (*get_tx_ls)(struct dma_desc *p);
	/* Get the tag of the descriptor */
	u16 (*get_rx_vlan_tci)(struct dma_desc *p);
	/* Get the valid status of descriptor */
	bool (*get_rx_vlan_valid)(struct dma_desc *p);
	/* Return the transmit status looking at the TDES1 */
	int (*tx_status)(struct stmmac_extra_stats *x,
			 struct dma_desc *p, void __iomem *ioaddr);
	/* Get the buffer size from the descriptor */
	int (*get_tx_len)(struct dma_desc *p);
	/* Handle extra events on specific interrupts hw dependent */
	void (*set_rx_owner)(struct dma_desc *p, int disable_rx_ic);
	/* Get the receive frame size */
	int (*get_rx_frame_len)(struct dma_desc *p, int rx_coe_type);
	/* Return the reception status looking at the RDES1 */
	int (*rx_status)(struct stmmac_extra_stats *x,
			 struct dma_desc *p);
	void (*rx_extended_status)(struct stmmac_extra_stats *x,
				   struct dma_extended_desc *p);
	/* Set tx timestamp enable bit */
	void (*enable_tx_timestamp) (struct dma_desc *p);
	/* get tx timestamp status */
	int (*get_tx_timestamp_status) (struct dma_desc *p);
	/* get timestamp value */
	void (*get_timestamp)(void *desc, u32 ats, u64 *ts);
	/* get rx timestamp status */
	int (*get_rx_timestamp_status)(void *desc, void *next_desc, u32 ats);
	/* Display ring */
	void (*display_ring)(void *head, unsigned int size, bool rx,
			     dma_addr_t dma_rx_phy, unsigned int desc_size);
	/* set MSS via context descriptor */
	void (*set_mss)(struct dma_desc *p, unsigned int mss);
	/* set descriptor skbuff address */
	void (*set_addr)(struct dma_desc *p, dma_addr_t addr);
	/* clear descriptor */
	void (*clear)(struct dma_desc *p);
	/* RSS */
	int (*get_rx_hash)(struct dma_desc *p, u32 *hash,
			   enum pkt_hash_types *type);
	void (*get_rx_header_len)(struct dma_desc *p, unsigned int *len);
	void (*set_sec_addr)(struct dma_desc *p, dma_addr_t addr, bool buf2_valid);
	void (*set_sarc)(struct dma_desc *p, u32 sarc_type);
	void (*set_vlan_tag)(struct dma_desc *p, u16 tag, u16 inner_tag,
			     u32 inner_type);
	void (*set_vlan)(struct dma_desc *p, u32 type);
	void (*set_tbs)(struct dma_edesc *p, u32 sec, u32 nsec);
};

#define stmmac_init_rx_desc(__priv, __args...) \
	stmmac_do_void_callback(__priv, desc, init_rx_desc, __args)
#define stmmac_init_tx_desc(__priv, __args...) \
	stmmac_do_void_callback(__priv, desc, init_tx_desc, __args)
#define stmmac_prepare_tx_desc(__priv, __args...) \
	stmmac_do_void_callback(__priv, desc, prepare_tx_desc, __args)
#define stmmac_prepare_tso_tx_desc(__priv, __args...) \
	stmmac_do_void_callback(__priv, desc, prepare_tso_tx_desc, __args)
#define stmmac_set_tx_owner(__priv, __args...) \
	stmmac_do_void_callback(__priv, desc, set_tx_owner, __args)
#define stmmac_get_tx_owner(__priv, __args...) \
	stmmac_do_callback(__priv, desc, get_tx_owner, __args)
#define stmmac_release_tx_desc(__priv, __args...) \
	stmmac_do_void_callback(__priv, desc, release_tx_desc, __args)
#define stmmac_set_tx_ic(__priv, __args...) \
	stmmac_do_void_callback(__priv, desc, set_tx_ic, __args)
#define stmmac_get_tx_ls(__priv, __args...) \
	stmmac_do_callback(__priv, desc, get_tx_ls, __args)
#define stmmac_get_rx_vlan_tci(__priv, __args...) \
	stmmac_do_callback(__priv, desc, get_rx_vlan_tci, __args)
#define stmmac_get_rx_vlan_valid(__priv, __args...) \
	stmmac_do_callback(__priv, desc, get_rx_vlan_valid, __args)
#define stmmac_tx_status(__priv, __args...) \
	stmmac_do_callback(__priv, desc, tx_status, __args)
#define stmmac_get_tx_len(__priv, __args...) \
	stmmac_do_callback(__priv, desc, get_tx_len, __args)
#define stmmac_set_rx_owner(__priv, __args...) \
	stmmac_do_void_callback(__priv, desc, set_rx_owner, __args)
#define stmmac_get_rx_frame_len(__priv, __args...) \
	stmmac_do_callback(__priv, desc, get_rx_frame_len, __args)
#define stmmac_rx_status(__priv, __args...) \
	stmmac_do_callback(__priv, desc, rx_status, __args)
#define stmmac_rx_extended_status(__priv, __args...) \
	stmmac_do_void_callback(__priv, desc, rx_extended_status, __args)
#define stmmac_enable_tx_timestamp(__priv, __args...) \
	stmmac_do_void_callback(__priv, desc, enable_tx_timestamp, __args)
#define stmmac_get_tx_timestamp_status(__priv, __args...) \
	stmmac_do_callback(__priv, desc, get_tx_timestamp_status, __args)
#define stmmac_get_timestamp(__priv, __args...) \
	stmmac_do_void_callback(__priv, desc, get_timestamp, __args)
#define stmmac_get_rx_timestamp_status(__priv, __args...) \
	stmmac_do_callback(__priv, desc, get_rx_timestamp_status, __args)
#define stmmac_display_ring(__priv, __args...) \
	stmmac_do_void_callback(__priv, desc, display_ring, __args)
#define stmmac_set_mss(__priv, __args...) \
	stmmac_do_void_callback(__priv, desc, set_mss, __args)
#define stmmac_set_desc_addr(__priv, __args...) \
	stmmac_do_void_callback(__priv, desc, set_addr, __args)
#define stmmac_clear_desc(__priv, __args...) \
	stmmac_do_void_callback(__priv, desc, clear, __args)
#define stmmac_get_rx_hash(__priv, __args...) \
	stmmac_do_callback(__priv, desc, get_rx_hash, __args)
#define stmmac_get_rx_header_len(__priv, __args...) \
	stmmac_do_void_callback(__priv, desc, get_rx_header_len, __args)
#define stmmac_set_desc_sec_addr(__priv, __args...) \
	stmmac_do_void_callback(__priv, desc, set_sec_addr, __args)
#define stmmac_set_desc_sarc(__priv, __args...) \
	stmmac_do_void_callback(__priv, desc, set_sarc, __args)
#define stmmac_set_desc_vlan_tag(__priv, __args...) \
	stmmac_do_void_callback(__priv, desc, set_vlan_tag, __args)
#define stmmac_set_desc_vlan(__priv, __args...) \
	stmmac_do_void_callback(__priv, desc, set_vlan, __args)
#define stmmac_set_desc_tbs(__priv, __args...) \
	stmmac_do_void_callback(__priv, desc, set_tbs, __args)

struct stmmac_dma_cfg;
struct dma_features;

/* Specific DMA helpers */
struct stmmac_dma_ops {
	/* DMA core initialization */
	int (*reset)(void __iomem *ioaddr);
	void (*init)(void __iomem *ioaddr, struct stmmac_dma_cfg *dma_cfg);
	void (*init_chan)(struct stmmac_priv *priv, void __iomem *ioaddr,
			  struct stmmac_dma_cfg *dma_cfg, u32 chan);
	void (*init_rx_chan)(struct stmmac_priv *priv, void __iomem *ioaddr,
			     struct stmmac_dma_cfg *dma_cfg,
			     dma_addr_t phy, u32 chan);
	void (*init_tx_chan)(struct stmmac_priv *priv, void __iomem *ioaddr,
			     struct stmmac_dma_cfg *dma_cfg,
			     dma_addr_t phy, u32 chan);
	/* Configure the AXI Bus Mode Register */
	void (*axi)(void __iomem *ioaddr, struct stmmac_axi *axi);
	/* Dump DMA registers */
	void (*dump_regs)(struct stmmac_priv *priv, void __iomem *ioaddr,
			  u32 *reg_space);
	void (*dma_rx_mode)(struct stmmac_priv *priv, void __iomem *ioaddr,
			    int mode, u32 channel,
			    int fifosz, u8 qmode);
	void (*dma_tx_mode)(struct stmmac_priv *priv, void __iomem *ioaddr,
			    int mode, u32 channel, int fifosz, u8 qmode);
	/* To track extra statistic (if supported) */
	void (*dma_diagnostic_fr)(struct stmmac_extra_stats *x,
				  void __iomem *ioaddr);
	void (*enable_dma_transmission)(void __iomem *ioaddr, u32 chan);
	void (*enable_dma_irq)(struct stmmac_priv *priv, void __iomem *ioaddr,
			       u32 chan, bool rx, bool tx);
	void (*disable_dma_irq)(struct stmmac_priv *priv, void __iomem *ioaddr,
				u32 chan, bool rx, bool tx);
	void (*start_tx)(struct stmmac_priv *priv, void __iomem *ioaddr,
			 u32 chan);
	void (*stop_tx)(struct stmmac_priv *priv, void __iomem *ioaddr,
			u32 chan);
	void (*start_rx)(struct stmmac_priv *priv, void __iomem *ioaddr,
			 u32 chan);
	void (*stop_rx)(struct stmmac_priv *priv, void __iomem *ioaddr,
			u32 chan);
	int (*dma_interrupt)(struct stmmac_priv *priv, void __iomem *ioaddr,
			     struct stmmac_extra_stats *x, u32 chan, u32 dir);
	/* If supported then get the optional core features */
	int (*get_hw_feature)(void __iomem *ioaddr,
			      struct dma_features *dma_cap);
	/* Program the HW RX Watchdog */
	void (*rx_watchdog)(struct stmmac_priv *priv, void __iomem *ioaddr,
			    u32 riwt, u32 queue);
	void (*set_tx_ring_len)(struct stmmac_priv *priv, void __iomem *ioaddr,
				u32 len, u32 chan);
	void (*set_rx_ring_len)(struct stmmac_priv *priv, void __iomem *ioaddr,
				u32 len, u32 chan);
	void (*set_rx_tail_ptr)(struct stmmac_priv *priv, void __iomem *ioaddr,
				u32 tail_ptr, u32 chan);
	void (*set_tx_tail_ptr)(struct stmmac_priv *priv, void __iomem *ioaddr,
				u32 tail_ptr, u32 chan);
	void (*enable_tso)(struct stmmac_priv *priv, void __iomem *ioaddr,
			   bool en, u32 chan);
	void (*qmode)(struct stmmac_priv *priv, void __iomem *ioaddr,
		      u32 channel, u8 qmode);
	void (*set_bfsize)(struct stmmac_priv *priv, void __iomem *ioaddr,
			   int bfsize, u32 chan);
	void (*enable_sph)(struct stmmac_priv *priv, void __iomem *ioaddr,
			   bool en, u32 chan);
	int (*enable_tbs)(struct stmmac_priv *priv, void __iomem *ioaddr,
			  bool en, u32 chan);
};

#define stmmac_dma_init(__priv, __args...) \
	stmmac_do_void_callback(__priv, dma, init, __args)
#define stmmac_init_chan(__priv, __args...) \
	stmmac_do_void_callback(__priv, dma, init_chan, __priv, __args)
#define stmmac_init_rx_chan(__priv, __args...) \
	stmmac_do_void_callback(__priv, dma, init_rx_chan, __priv, __args)
#define stmmac_init_tx_chan(__priv, __args...) \
	stmmac_do_void_callback(__priv, dma, init_tx_chan, __priv, __args)
#define stmmac_axi(__priv, __args...) \
	stmmac_do_void_callback(__priv, dma, axi, __args)
#define stmmac_dump_dma_regs(__priv, __args...) \
	stmmac_do_void_callback(__priv, dma, dump_regs, __priv, __args)
#define stmmac_dma_rx_mode(__priv, __args...) \
	stmmac_do_void_callback(__priv, dma, dma_rx_mode, __priv, __args)
#define stmmac_dma_tx_mode(__priv, __args...) \
	stmmac_do_void_callback(__priv, dma, dma_tx_mode, __priv, __args)
#define stmmac_dma_diagnostic_fr(__priv, __args...) \
	stmmac_do_void_callback(__priv, dma, dma_diagnostic_fr, __args)
#define stmmac_enable_dma_transmission(__priv, __args...) \
	stmmac_do_void_callback(__priv, dma, enable_dma_transmission, __args)
#define stmmac_enable_dma_irq(__priv, __args...) \
	stmmac_do_void_callback(__priv, dma, enable_dma_irq, __priv, __args)
#define stmmac_disable_dma_irq(__priv, __args...) \
	stmmac_do_void_callback(__priv, dma, disable_dma_irq, __priv, __args)
#define stmmac_start_tx(__priv, __args...) \
	stmmac_do_void_callback(__priv, dma, start_tx, __priv, __args)
#define stmmac_stop_tx(__priv, __args...) \
	stmmac_do_void_callback(__priv, dma, stop_tx, __priv, __args)
#define stmmac_start_rx(__priv, __args...) \
	stmmac_do_void_callback(__priv, dma, start_rx, __priv, __args)
#define stmmac_stop_rx(__priv, __args...) \
	stmmac_do_void_callback(__priv, dma, stop_rx, __priv, __args)
#define stmmac_dma_interrupt_status(__priv, __args...) \
	stmmac_do_callback(__priv, dma, dma_interrupt, __priv, __args)
#define stmmac_get_hw_feature(__priv, __args...) \
	stmmac_do_callback(__priv, dma, get_hw_feature, __args)
#define stmmac_rx_watchdog(__priv, __args...) \
	stmmac_do_void_callback(__priv, dma, rx_watchdog, __priv, __args)
#define stmmac_set_tx_ring_len(__priv, __args...) \
	stmmac_do_void_callback(__priv, dma, set_tx_ring_len, __priv, __args)
#define stmmac_set_rx_ring_len(__priv, __args...) \
	stmmac_do_void_callback(__priv, dma, set_rx_ring_len, __priv, __args)
#define stmmac_set_rx_tail_ptr(__priv, __args...) \
	stmmac_do_void_callback(__priv, dma, set_rx_tail_ptr, __priv, __args)
#define stmmac_set_tx_tail_ptr(__priv, __args...) \
	stmmac_do_void_callback(__priv, dma, set_tx_tail_ptr, __priv, __args)
#define stmmac_enable_tso(__priv, __args...) \
	stmmac_do_void_callback(__priv, dma, enable_tso, __priv, __args)
#define stmmac_dma_qmode(__priv, __args...) \
	stmmac_do_void_callback(__priv, dma, qmode, __priv, __args)
#define stmmac_set_dma_bfsize(__priv, __args...) \
	stmmac_do_void_callback(__priv, dma, set_bfsize, __priv, __args)
#define stmmac_enable_sph(__priv, __args...) \
	stmmac_do_void_callback(__priv, dma, enable_sph, __priv, __args)
#define stmmac_enable_tbs(__priv, __args...) \
	stmmac_do_callback(__priv, dma, enable_tbs, __priv, __args)

struct mac_device_info;
struct net_device;
struct rgmii_adv;
struct stmmac_tc_entry;
struct stmmac_pps_cfg;
struct stmmac_rss;
struct stmmac_est;

enum stmmac_lpi_mode {
	STMMAC_LPI_DISABLE,
	STMMAC_LPI_FORCED,
	STMMAC_LPI_TIMER,
};

/* Helpers to program the MAC core */
struct stmmac_ops {
	/* MAC core initialization */
	void (*core_init)(struct mac_device_info *hw, struct net_device *dev);
	/* Update MAC capabilities */
	void (*update_caps)(struct stmmac_priv *priv);
	/* Enable the MAC RX/TX */
	void (*set_mac)(void __iomem *ioaddr, bool enable);
	/* Enable and verify that the IPC module is supported */
	int (*rx_ipc)(struct mac_device_info *hw);
	/* Enable RX Queues */
	void (*rx_queue_enable)(struct mac_device_info *hw, u8 mode, u32 queue);
	/* RX Queues Priority */
	void (*rx_queue_prio)(struct mac_device_info *hw, u32 prio, u32 queue);
	/* TX Queues Priority */
	void (*tx_queue_prio)(struct mac_device_info *hw, u32 prio, u32 queue);
	/* RX Queues Routing */
	void (*rx_queue_routing)(struct mac_device_info *hw, u8 packet,
				 u32 queue);
	/* Program RX Algorithms */
	void (*prog_mtl_rx_algorithms)(struct mac_device_info *hw, u32 rx_alg);
	/* Program TX Algorithms */
	void (*prog_mtl_tx_algorithms)(struct mac_device_info *hw, u32 tx_alg);
	/* Set MTL TX queues weight */
	void (*set_mtl_tx_queue_weight)(struct stmmac_priv *priv,
					struct mac_device_info *hw,
					u32 weight, u32 queue);
	/* RX MTL queue to RX dma mapping */
	void (*map_mtl_to_dma)(struct mac_device_info *hw, u32 queue, u32 chan);
	/* Configure AV Algorithm */
	void (*config_cbs)(struct stmmac_priv *priv, struct mac_device_info *hw,
			   u32 send_slope, u32 idle_slope, u32 high_credit,
			   u32 low_credit, u32 queue);
	/* Dump MAC registers */
	void (*dump_regs)(struct mac_device_info *hw, u32 *reg_space);
	/* Handle extra events on specific interrupts hw dependent */
	int (*host_irq_status)(struct mac_device_info *hw,
			       struct stmmac_extra_stats *x);
	/* Handle MTL interrupts */
	int (*host_mtl_irq_status)(struct stmmac_priv *priv,
				   struct mac_device_info *hw, u32 chan);
	/* Multicast filter setting */
	void (*set_filter)(struct mac_device_info *hw, struct net_device *dev);
	/* Flow control setting */
	void (*flow_ctrl)(struct mac_device_info *hw, unsigned int duplex,
			  unsigned int fc, unsigned int pause_time, u32 tx_cnt);
	/* Set power management mode (e.g. magic frame) */
	void (*pmt)(struct mac_device_info *hw, unsigned long mode);
	/* Set/Get Unicast MAC addresses */
	void (*set_umac_addr)(struct mac_device_info *hw,
			      const unsigned char *addr,
			      unsigned int reg_n);
	void (*get_umac_addr)(struct mac_device_info *hw, unsigned char *addr,
			      unsigned int reg_n);
<<<<<<< HEAD
	void (*set_eee_mode)(struct mac_device_info *hw,
			     bool en_tx_lpi_clockgating);
	void (*reset_eee_mode)(struct mac_device_info *hw);
	void (*set_eee_lpi_entry_timer)(struct mac_device_info *hw, u32 et);
=======
	int (*set_lpi_mode)(struct mac_device_info *hw,
			    enum stmmac_lpi_mode mode,
			    bool en_tx_lpi_clockgating, u32 et);
>>>>>>> e8a457b7
	void (*set_eee_timer)(struct mac_device_info *hw, int ls, int tw);
	void (*set_eee_pls)(struct mac_device_info *hw, int link);
	void (*debug)(struct stmmac_priv *priv, void __iomem *ioaddr,
		      struct stmmac_extra_stats *x, u32 rx_queues,
		      u32 tx_queues);
	/* PCS calls */
	void (*pcs_ctrl_ane)(void __iomem *ioaddr, bool ane, bool srgmi_ral,
			     bool loopback);
	void (*pcs_get_adv_lp)(void __iomem *ioaddr, struct rgmii_adv *adv);
	/* Safety Features */
	int (*safety_feat_config)(void __iomem *ioaddr, unsigned int asp,
				  struct stmmac_safety_feature_cfg *safety_cfg);
	int (*safety_feat_irq_status)(struct net_device *ndev,
			void __iomem *ioaddr, unsigned int asp,
			struct stmmac_safety_stats *stats);
	int (*safety_feat_dump)(struct stmmac_safety_stats *stats,
			int index, unsigned long *count, const char **desc);
	/* Flexible RX Parser */
	int (*rxp_config)(void __iomem *ioaddr, struct stmmac_tc_entry *entries,
			  unsigned int count);
	/* Flexible PPS */
	int (*flex_pps_config)(void __iomem *ioaddr, int index,
			       struct stmmac_pps_cfg *cfg, bool enable,
			       u32 sub_second_inc, u32 systime_flags);
	/* Loopback for selftests */
	void (*set_mac_loopback)(void __iomem *ioaddr, bool enable);
	/* RSS */
	int (*rss_configure)(struct mac_device_info *hw,
			     struct stmmac_rss *cfg, u32 num_rxq);
	/* VLAN */
	void (*update_vlan_hash)(struct mac_device_info *hw, u32 hash,
				 u16 perfect_match, bool is_double);
	void (*enable_vlan)(struct mac_device_info *hw, u32 type);
	void (*rx_hw_vlan)(struct mac_device_info *hw, struct dma_desc *rx_desc,
			   struct sk_buff *skb);
	void (*set_hw_vlan_mode)(struct mac_device_info *hw);
	int (*add_hw_vlan_rx_fltr)(struct net_device *dev,
				   struct mac_device_info *hw,
				   __be16 proto, u16 vid);
	int (*del_hw_vlan_rx_fltr)(struct net_device *dev,
				   struct mac_device_info *hw,
				   __be16 proto, u16 vid);
	void (*restore_hw_vlan_rx_fltr)(struct net_device *dev,
					struct mac_device_info *hw);
	/* TX Timestamp */
	int (*get_mac_tx_timestamp)(struct mac_device_info *hw, u64 *ts);
	/* Source Address Insertion / Replacement */
	void (*sarc_configure)(void __iomem *ioaddr, int val);
	/* Filtering */
	int (*config_l3_filter)(struct mac_device_info *hw, u32 filter_no,
				bool en, bool ipv6, bool sa, bool inv,
				u32 match);
	int (*config_l4_filter)(struct mac_device_info *hw, u32 filter_no,
				bool en, bool udp, bool sa, bool inv,
				u32 match);
	void (*set_arp_offload)(struct mac_device_info *hw, bool en, u32 addr);
	int (*fpe_map_preemption_class)(struct net_device *ndev,
					struct netlink_ext_ack *extack,
					u32 pclass);
};

#define stmmac_core_init(__priv, __args...) \
	stmmac_do_void_callback(__priv, mac, core_init, __args)
#define stmmac_mac_update_caps(__priv) \
	stmmac_do_void_callback(__priv, mac, update_caps, __priv)
#define stmmac_mac_set(__priv, __args...) \
	stmmac_do_void_callback(__priv, mac, set_mac, __args)
#define stmmac_rx_ipc(__priv, __args...) \
	stmmac_do_callback(__priv, mac, rx_ipc, __args)
#define stmmac_rx_queue_enable(__priv, __args...) \
	stmmac_do_void_callback(__priv, mac, rx_queue_enable, __args)
#define stmmac_rx_queue_prio(__priv, __args...) \
	stmmac_do_void_callback(__priv, mac, rx_queue_prio, __args)
#define stmmac_tx_queue_prio(__priv, __args...) \
	stmmac_do_void_callback(__priv, mac, tx_queue_prio, __args)
#define stmmac_rx_queue_routing(__priv, __args...) \
	stmmac_do_void_callback(__priv, mac, rx_queue_routing, __args)
#define stmmac_prog_mtl_rx_algorithms(__priv, __args...) \
	stmmac_do_void_callback(__priv, mac, prog_mtl_rx_algorithms, __args)
#define stmmac_prog_mtl_tx_algorithms(__priv, __args...) \
	stmmac_do_void_callback(__priv, mac, prog_mtl_tx_algorithms, __args)
#define stmmac_set_mtl_tx_queue_weight(__priv, __args...) \
	stmmac_do_void_callback(__priv, mac, set_mtl_tx_queue_weight, __priv, __args)
#define stmmac_map_mtl_to_dma(__priv, __args...) \
	stmmac_do_void_callback(__priv, mac, map_mtl_to_dma, __args)
#define stmmac_config_cbs(__priv, __args...) \
	stmmac_do_void_callback(__priv, mac, config_cbs, __priv, __args)
#define stmmac_dump_mac_regs(__priv, __args...) \
	stmmac_do_void_callback(__priv, mac, dump_regs, __args)
#define stmmac_host_irq_status(__priv, __args...) \
	stmmac_do_callback(__priv, mac, host_irq_status, __args)
#define stmmac_host_mtl_irq_status(__priv, __args...) \
	stmmac_do_callback(__priv, mac, host_mtl_irq_status, __priv, __args)
#define stmmac_set_filter(__priv, __args...) \
	stmmac_do_void_callback(__priv, mac, set_filter, __args)
#define stmmac_flow_ctrl(__priv, __args...) \
	stmmac_do_void_callback(__priv, mac, flow_ctrl, __args)
#define stmmac_pmt(__priv, __args...) \
	stmmac_do_void_callback(__priv, mac, pmt, __args)
#define stmmac_set_umac_addr(__priv, __args...) \
	stmmac_do_void_callback(__priv, mac, set_umac_addr, __args)
#define stmmac_get_umac_addr(__priv, __args...) \
	stmmac_do_void_callback(__priv, mac, get_umac_addr, __args)
#define stmmac_set_lpi_mode(__priv, __args...) \
	stmmac_do_callback(__priv, mac, set_lpi_mode, __args)
#define stmmac_set_eee_timer(__priv, __args...) \
	stmmac_do_void_callback(__priv, mac, set_eee_timer, __args)
#define stmmac_set_eee_pls(__priv, __args...) \
	stmmac_do_void_callback(__priv, mac, set_eee_pls, __args)
#define stmmac_mac_debug(__priv, __args...) \
	stmmac_do_void_callback(__priv, mac, debug, __priv, __args)
#define stmmac_pcs_ctrl_ane(__priv, __args...) \
	stmmac_do_void_callback(__priv, mac, pcs_ctrl_ane, __args)
#define stmmac_pcs_get_adv_lp(__priv, __args...) \
	stmmac_do_void_callback(__priv, mac, pcs_get_adv_lp, __args)
#define stmmac_safety_feat_config(__priv, __args...) \
	stmmac_do_callback(__priv, mac, safety_feat_config, __args)
#define stmmac_safety_feat_irq_status(__priv, __args...) \
	stmmac_do_callback(__priv, mac, safety_feat_irq_status, __args)
#define stmmac_safety_feat_dump(__priv, __args...) \
	stmmac_do_callback(__priv, mac, safety_feat_dump, __args)
#define stmmac_rxp_config(__priv, __args...) \
	stmmac_do_callback(__priv, mac, rxp_config, __args)
#define stmmac_flex_pps_config(__priv, __args...) \
	stmmac_do_callback(__priv, mac, flex_pps_config, __args)
#define stmmac_set_mac_loopback(__priv, __args...) \
	stmmac_do_void_callback(__priv, mac, set_mac_loopback, __args)
#define stmmac_rss_configure(__priv, __args...) \
	stmmac_do_callback(__priv, mac, rss_configure, __args)
#define stmmac_update_vlan_hash(__priv, __args...) \
	stmmac_do_void_callback(__priv, mac, update_vlan_hash, __args)
#define stmmac_enable_vlan(__priv, __args...) \
	stmmac_do_void_callback(__priv, mac, enable_vlan, __args)
#define stmmac_rx_hw_vlan(__priv, __args...) \
	stmmac_do_void_callback(__priv, mac, rx_hw_vlan, __args)
#define stmmac_set_hw_vlan_mode(__priv, __args...) \
	stmmac_do_void_callback(__priv, mac, set_hw_vlan_mode, __args)
#define stmmac_add_hw_vlan_rx_fltr(__priv, __args...) \
	stmmac_do_callback(__priv, mac, add_hw_vlan_rx_fltr, __args)
#define stmmac_del_hw_vlan_rx_fltr(__priv, __args...) \
	stmmac_do_callback(__priv, mac, del_hw_vlan_rx_fltr, __args)
#define stmmac_restore_hw_vlan_rx_fltr(__priv, __args...) \
	stmmac_do_void_callback(__priv, mac, restore_hw_vlan_rx_fltr, __args)
#define stmmac_get_mac_tx_timestamp(__priv, __args...) \
	stmmac_do_callback(__priv, mac, get_mac_tx_timestamp, __args)
#define stmmac_sarc_configure(__priv, __args...) \
	stmmac_do_void_callback(__priv, mac, sarc_configure, __args)
#define stmmac_config_l3_filter(__priv, __args...) \
	stmmac_do_callback(__priv, mac, config_l3_filter, __args)
#define stmmac_config_l4_filter(__priv, __args...) \
	stmmac_do_callback(__priv, mac, config_l4_filter, __args)
#define stmmac_set_arp_offload(__priv, __args...) \
	stmmac_do_void_callback(__priv, mac, set_arp_offload, __args)
#define stmmac_fpe_map_preemption_class(__priv, __args...) \
	stmmac_do_void_callback(__priv, mac, fpe_map_preemption_class, __args)

/* PTP and HW Timer helpers */
struct stmmac_hwtimestamp {
	void (*config_hw_tstamping) (void __iomem *ioaddr, u32 data);
	void (*config_sub_second_increment)(void __iomem *ioaddr, u32 ptp_clock,
					   int gmac4, u32 *ssinc);
	int (*init_systime) (void __iomem *ioaddr, u32 sec, u32 nsec);
	int (*config_addend) (void __iomem *ioaddr, u32 addend);
	int (*adjust_systime) (void __iomem *ioaddr, u32 sec, u32 nsec,
			       int add_sub, int gmac4);
	void (*get_systime) (void __iomem *ioaddr, u64 *systime);
	void (*get_ptptime)(void __iomem *ioaddr, u64 *ptp_time);
	void (*timestamp_interrupt)(struct stmmac_priv *priv);
	void (*hwtstamp_correct_latency)(struct stmmac_priv *priv);
};

#define stmmac_config_hw_tstamping(__priv, __args...) \
	stmmac_do_void_callback(__priv, ptp, config_hw_tstamping, __args)
#define stmmac_config_sub_second_increment(__priv, __args...) \
	stmmac_do_void_callback(__priv, ptp, config_sub_second_increment, __args)
#define stmmac_init_systime(__priv, __args...) \
	stmmac_do_callback(__priv, ptp, init_systime, __args)
#define stmmac_config_addend(__priv, __args...) \
	stmmac_do_callback(__priv, ptp, config_addend, __args)
#define stmmac_adjust_systime(__priv, __args...) \
	stmmac_do_callback(__priv, ptp, adjust_systime, __args)
#define stmmac_get_systime(__priv, __args...) \
	stmmac_do_void_callback(__priv, ptp, get_systime, __args)
#define stmmac_get_ptptime(__priv, __args...) \
	stmmac_do_void_callback(__priv, ptp, get_ptptime, __args)
#define stmmac_timestamp_interrupt(__priv, __args...) \
	stmmac_do_void_callback(__priv, ptp, timestamp_interrupt, __args)
#define stmmac_hwtstamp_correct_latency(__priv, __args...) \
	stmmac_do_void_callback(__priv, ptp, hwtstamp_correct_latency, __args)

struct stmmac_tx_queue;
struct stmmac_rx_queue;

/* Helpers to manage the descriptors for chain and ring modes */
struct stmmac_mode_ops {
	void (*init) (void *des, dma_addr_t phy_addr, unsigned int size,
		      unsigned int extend_desc);
	unsigned int (*is_jumbo_frm) (int len, int ehn_desc);
	int (*jumbo_frm)(struct stmmac_tx_queue *tx_q, struct sk_buff *skb,
			 int csum);
	int (*set_16kib_bfsize)(int mtu);
	void (*init_desc3)(struct dma_desc *p);
	void (*refill_desc3)(struct stmmac_rx_queue *rx_q, struct dma_desc *p);
	void (*clean_desc3)(struct stmmac_tx_queue *tx_q, struct dma_desc *p);
};

#define stmmac_mode_init(__priv, __args...) \
	stmmac_do_void_callback(__priv, mode, init, __args)
#define stmmac_is_jumbo_frm(__priv, __args...) \
	stmmac_do_callback(__priv, mode, is_jumbo_frm, __args)
#define stmmac_jumbo_frm(__priv, __args...) \
	stmmac_do_callback(__priv, mode, jumbo_frm, __args)
#define stmmac_set_16kib_bfsize(__priv, __args...) \
	stmmac_do_callback(__priv, mode, set_16kib_bfsize, __args)
#define stmmac_init_desc3(__priv, __args...) \
	stmmac_do_void_callback(__priv, mode, init_desc3, __args)
#define stmmac_refill_desc3(__priv, __args...) \
	stmmac_do_void_callback(__priv, mode, refill_desc3, __args)
#define stmmac_clean_desc3(__priv, __args...) \
	stmmac_do_void_callback(__priv, mode, clean_desc3, __args)

struct tc_cls_u32_offload;
struct tc_cbs_qopt_offload;
struct flow_cls_offload;
struct tc_taprio_qopt_offload;
struct tc_etf_qopt_offload;
struct tc_query_caps_base;

struct stmmac_tc_ops {
	int (*init)(struct stmmac_priv *priv);
	int (*setup_cls_u32)(struct stmmac_priv *priv,
			     struct tc_cls_u32_offload *cls);
	int (*setup_cbs)(struct stmmac_priv *priv,
			 struct tc_cbs_qopt_offload *qopt);
	int (*setup_cls)(struct stmmac_priv *priv,
			 struct flow_cls_offload *cls);
	int (*setup_taprio)(struct stmmac_priv *priv,
			    struct tc_taprio_qopt_offload *qopt);
	int (*setup_etf)(struct stmmac_priv *priv,
			 struct tc_etf_qopt_offload *qopt);
	int (*query_caps)(struct stmmac_priv *priv,
			  struct tc_query_caps_base *base);
	int (*setup_mqprio)(struct stmmac_priv *priv,
			    struct tc_mqprio_qopt_offload *qopt);
};

#define stmmac_tc_init(__priv, __args...) \
	stmmac_do_callback(__priv, tc, init, __args)
#define stmmac_tc_setup_cls_u32(__priv, __args...) \
	stmmac_do_callback(__priv, tc, setup_cls_u32, __args)
#define stmmac_tc_setup_cbs(__priv, __args...) \
	stmmac_do_callback(__priv, tc, setup_cbs, __args)
#define stmmac_tc_setup_cls(__priv, __args...) \
	stmmac_do_callback(__priv, tc, setup_cls, __args)
#define stmmac_tc_setup_taprio(__priv, __args...) \
	stmmac_do_callback(__priv, tc, setup_taprio, __args)
#define stmmac_tc_setup_etf(__priv, __args...) \
	stmmac_do_callback(__priv, tc, setup_etf, __args)
#define stmmac_tc_query_caps(__priv, __args...) \
	stmmac_do_callback(__priv, tc, query_caps, __args)
#define stmmac_tc_setup_mqprio(__priv, __args...) \
	stmmac_do_callback(__priv, tc, setup_mqprio, __args)

struct stmmac_counters;

struct stmmac_mmc_ops {
	void (*ctrl)(void __iomem *ioaddr, unsigned int mode);
	void (*intr_all_mask)(void __iomem *ioaddr);
	void (*read)(void __iomem *ioaddr, struct stmmac_counters *mmc);
};

#define stmmac_mmc_ctrl(__priv, __args...) \
	stmmac_do_void_callback(__priv, mmc, ctrl, __args)
#define stmmac_mmc_intr_all_mask(__priv, __args...) \
	stmmac_do_void_callback(__priv, mmc, intr_all_mask, __args)
#define stmmac_mmc_read(__priv, __args...) \
	stmmac_do_void_callback(__priv, mmc, read, __args)

struct stmmac_est_ops {
	int (*configure)(struct stmmac_priv *priv, struct stmmac_est *cfg,
			 unsigned int ptp_rate);
	void (*irq_status)(struct stmmac_priv *priv, struct net_device *dev,
			   struct stmmac_extra_stats *x, u32 txqcnt);
};

#define stmmac_est_configure(__priv, __args...) \
	stmmac_do_callback(__priv, est, configure, __args)
#define stmmac_est_irq_status(__priv, __args...) \
	stmmac_do_void_callback(__priv, est, irq_status, __args)

struct stmmac_regs_off {
	const struct stmmac_fpe_reg *fpe_reg;
	u32 ptp_off;
	u32 mmc_off;
	u32 est_off;
};

extern const struct stmmac_desc_ops enh_desc_ops;
extern const struct stmmac_desc_ops ndesc_ops;

extern const struct stmmac_hwtimestamp stmmac_ptp;
extern const struct stmmac_hwtimestamp dwmac1000_ptp;

extern const struct stmmac_mode_ops ring_mode_ops;
extern const struct stmmac_mode_ops chain_mode_ops;

extern const struct stmmac_ops dwmac100_ops;
extern const struct stmmac_dma_ops dwmac100_dma_ops;
extern const struct stmmac_ops dwmac1000_ops;
extern const struct stmmac_dma_ops dwmac1000_dma_ops;
extern const struct stmmac_ops dwmac4_ops;
extern const struct stmmac_dma_ops dwmac4_dma_ops;
extern const struct stmmac_ops dwmac410_ops;
extern const struct stmmac_dma_ops dwmac410_dma_ops;
extern const struct stmmac_ops dwmac510_ops;
extern const struct stmmac_tc_ops dwmac4_tc_ops;
extern const struct stmmac_tc_ops dwmac510_tc_ops;

#define GMAC_VERSION		0x00000020	/* GMAC CORE Version */
#define GMAC4_VERSION		0x00000110	/* GMAC4+ CORE Version */

int stmmac_reset(struct stmmac_priv *priv, void __iomem *ioaddr);
int stmmac_hwif_init(struct stmmac_priv *priv);

#endif /* __STMMAC_HWIF_H__ */<|MERGE_RESOLUTION|>--- conflicted
+++ resolved
@@ -366,16 +366,9 @@
 			      unsigned int reg_n);
 	void (*get_umac_addr)(struct mac_device_info *hw, unsigned char *addr,
 			      unsigned int reg_n);
-<<<<<<< HEAD
-	void (*set_eee_mode)(struct mac_device_info *hw,
-			     bool en_tx_lpi_clockgating);
-	void (*reset_eee_mode)(struct mac_device_info *hw);
-	void (*set_eee_lpi_entry_timer)(struct mac_device_info *hw, u32 et);
-=======
 	int (*set_lpi_mode)(struct mac_device_info *hw,
 			    enum stmmac_lpi_mode mode,
 			    bool en_tx_lpi_clockgating, u32 et);
->>>>>>> e8a457b7
 	void (*set_eee_timer)(struct mac_device_info *hw, int ls, int tw);
 	void (*set_eee_pls)(struct mac_device_info *hw, int link);
 	void (*debug)(struct stmmac_priv *priv, void __iomem *ioaddr,
