--- conflicted
+++ resolved
@@ -1038,13 +1038,7 @@
 	}
 	rx->ft.status = ft;
 
-<<<<<<< HEAD
-	dest[1].type = MLX5_FLOW_DESTINATION_TYPE_COUNTER;
-	dest[1].counter = rx->fc->cnt;
-	err = mlx5_ipsec_rx_status_create(ipsec, rx, dest);
-=======
 	err = ipsec_rx_sa_selector_create(ipsec, rx, &attr);
->>>>>>> e8a457b7
 	if (err)
 		goto err_fs_ft_sa_sel;
 
