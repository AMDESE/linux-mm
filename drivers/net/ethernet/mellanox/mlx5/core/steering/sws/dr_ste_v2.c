--- conflicted
+++ resolved
@@ -69,11 +69,8 @@
 	.set_pop_vlan			= &dr_ste_v1_set_pop_vlan,
 	.set_rx_decap			= &dr_ste_v1_set_rx_decap,
 	.set_encap_l3			= &dr_ste_v1_set_encap_l3,
-<<<<<<< HEAD
-=======
 	.set_insert_hdr			= &dr_ste_v1_set_insert_hdr,
 	.set_remove_hdr			= &dr_ste_v1_set_remove_hdr,
->>>>>>> e8a457b7
 	/* Send */
 	.prepare_for_postsend		= &dr_ste_v1_prepare_for_postsend,
 };
