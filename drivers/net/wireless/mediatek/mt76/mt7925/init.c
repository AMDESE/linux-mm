--- conflicted
+++ resolved
@@ -58,8 +58,6 @@
 	return PTR_ERR_OR_ZERO(hwmon);
 }
 
-<<<<<<< HEAD
-=======
 void mt7925_regd_be_ctrl(struct mt792x_dev *dev, u8 *alpha2)
 {
 	struct mt792x_phy *phy = &dev->phy;
@@ -153,24 +151,17 @@
 	}
 }
 
->>>>>>> e8a457b7
 void mt7925_regd_update(struct mt792x_dev *dev)
 {
 	struct mt76_dev *mdev = &dev->mt76;
 	struct ieee80211_hw *hw = mdev->hw;
-<<<<<<< HEAD
-=======
 	struct wiphy *wiphy = hw->wiphy;
->>>>>>> e8a457b7
 
 	if (!dev->regd_change)
 		return;
 
 	mt7925_mcu_set_clc(dev, mdev->alpha2, dev->country_ie_env);
-<<<<<<< HEAD
-=======
 	mt7925_regd_channel_update(wiphy, dev);
->>>>>>> e8a457b7
 	mt7925_mcu_set_channel_domain(hw->priv);
 	mt7925_set_tx_sar_pwr(hw, NULL);
 	dev->regd_change = false;
@@ -200,17 +191,10 @@
 	mdev->region = req->dfs_region;
 	dev->country_ie_env = req->country_ie_env;
 	dev->regd_change = true;
-<<<<<<< HEAD
 
 	if (pm->suspended)
 		return;
 
-=======
-
-	if (pm->suspended)
-		return;
-
->>>>>>> e8a457b7
 	dev->regd_in_progress = true;
 	mt792x_mutex_acquire(dev);
 	mt7925_regd_update(dev);
