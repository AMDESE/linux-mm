--- conflicted
+++ resolved
@@ -348,21 +348,10 @@
 	basic = (struct mt7925_mcu_hif_ctrl_basic_tlv *)tlv;
 
 	if (basic->hifsuspend) {
-<<<<<<< HEAD
-		if (basic->hif_tx_traffic_status == HIF_TRAFFIC_IDLE &&
-		    basic->hif_rx_traffic_status == HIF_TRAFFIC_IDLE)
-			/* success */
-			dev->hif_idle = true;
-		else
-			/* busy */
-			/* invalid */
-			dev->hif_idle = false;
-=======
 		dev->hif_idle = true;
 		if (!(basic->hif_tx_traffic_status == HIF_TRAFFIC_IDLE &&
 		      basic->hif_rx_traffic_status == HIF_TRAFFIC_IDLE))
 			dev_info(dev->mt76.dev, "Hif traffic not idle.\n");
->>>>>>> e8a457b7
 	} else {
 		dev->hif_resumed = true;
 	}
@@ -583,13 +572,10 @@
 
 static int
 mt7925_mcu_sta_ba(struct mt76_dev *dev, struct mt76_vif_link *mvif,
-<<<<<<< HEAD
-		  struct mt76_wcid *wcid,
-=======
->>>>>>> e8a457b7
 		  struct ieee80211_ampdu_params *params,
 		  bool enable, bool tx)
 {
+	struct mt76_wcid *wcid = (struct mt76_wcid *)params->sta->drv_priv;
 	struct sta_rec_ba_uni *ba;
 	struct sk_buff *skb;
 	struct tlv *tlv;
@@ -617,60 +603,28 @@
 
 /** starec & wtbl **/
 int mt7925_mcu_uni_tx_ba(struct mt792x_dev *dev,
-			 struct ieee80211_vif *vif,
 			 struct ieee80211_ampdu_params *params,
 			 bool enable)
 {
 	struct mt792x_sta *msta = (struct mt792x_sta *)params->sta->drv_priv;
-	struct mt792x_vif *mvif = (struct mt792x_vif *)vif->drv_priv;
-	struct mt792x_link_sta *mlink;
-	struct mt792x_bss_conf *mconf;
-	unsigned long usable_links = ieee80211_vif_usable_links(vif);
-	struct mt76_wcid *wcid;
-	u8 link_id, ret;
-
-	for_each_set_bit(link_id, &usable_links, IEEE80211_MLD_MAX_NUM_LINKS) {
-		mconf = mt792x_vif_to_link(mvif, link_id);
-		mlink = mt792x_sta_to_link(msta, link_id);
-		wcid = &mlink->wcid;
-
-		if (enable && !params->amsdu)
-			mlink->wcid.amsdu = false;
-
-		ret = mt7925_mcu_sta_ba(&dev->mt76, &mconf->mt76, wcid, params,
-					enable, true);
-		if (ret < 0)
-			break;
-	}
-
-	return ret;
+	struct mt792x_vif *mvif = msta->vif;
+
+	if (enable && !params->amsdu)
+		msta->deflink.wcid.amsdu = false;
+
+	return mt7925_mcu_sta_ba(&dev->mt76, &mvif->bss_conf.mt76, params,
+				 enable, true);
 }
 
 int mt7925_mcu_uni_rx_ba(struct mt792x_dev *dev,
-			 struct ieee80211_vif *vif,
 			 struct ieee80211_ampdu_params *params,
 			 bool enable)
 {
 	struct mt792x_sta *msta = (struct mt792x_sta *)params->sta->drv_priv;
-	struct mt792x_vif *mvif = (struct mt792x_vif *)vif->drv_priv;
-	struct mt792x_link_sta *mlink;
-	struct mt792x_bss_conf *mconf;
-	unsigned long usable_links = ieee80211_vif_usable_links(vif);
-	struct mt76_wcid *wcid;
-	u8 link_id, ret;
-
-	for_each_set_bit(link_id, &usable_links, IEEE80211_MLD_MAX_NUM_LINKS) {
-		mconf = mt792x_vif_to_link(mvif, link_id);
-		mlink = mt792x_sta_to_link(msta, link_id);
-		wcid = &mlink->wcid;
-
-		ret = mt7925_mcu_sta_ba(&dev->mt76, &mconf->mt76, wcid, params,
-					enable, false);
-		if (ret < 0)
-			break;
-	}
-
-	return ret;
+	struct mt792x_vif *mvif = msta->vif;
+
+	return mt7925_mcu_sta_ba(&dev->mt76, &mvif->bss_conf.mt76, params,
+				 enable, false);
 }
 
 static int mt7925_mcu_read_eeprom(struct mt792x_dev *dev, u32 offset, u8 *val)
@@ -1921,52 +1875,6 @@
 	}
 }
 
-<<<<<<< HEAD
-static int
-mt7925_mcu_sta_cmd(struct mt76_phy *phy,
-		   struct mt76_sta_cmd_info *info)
-{
-	struct mt76_vif_link *mvif = (struct mt76_vif_link *)info->vif->drv_priv;
-	struct mt76_dev *dev = phy->dev;
-	struct sk_buff *skb;
-	int conn_state;
-
-	skb = __mt76_connac_mcu_alloc_sta_req(dev, mvif, info->wcid,
-					      MT7925_STA_UPDATE_MAX_SIZE);
-	if (IS_ERR(skb))
-		return PTR_ERR(skb);
-
-	conn_state = info->enable ? CONN_STATE_PORT_SECURE :
-				    CONN_STATE_DISCONNECT;
-	if (info->link_sta)
-		mt76_connac_mcu_sta_basic_tlv(dev, skb, info->link_conf,
-					      info->link_sta,
-					      conn_state, info->newly);
-	if (info->link_sta && info->enable) {
-		mt7925_mcu_sta_phy_tlv(skb, info->vif, info->link_sta);
-		mt7925_mcu_sta_ht_tlv(skb, info->link_sta);
-		mt7925_mcu_sta_vht_tlv(skb, info->link_sta);
-		mt76_connac_mcu_sta_uapsd(skb, info->vif, info->link_sta->sta);
-		mt7925_mcu_sta_amsdu_tlv(skb, info->vif, info->link_sta);
-		mt7925_mcu_sta_he_tlv(skb, info->link_sta);
-		mt7925_mcu_sta_he_6g_tlv(skb, info->link_sta);
-		mt7925_mcu_sta_eht_tlv(skb, info->link_sta);
-		mt7925_mcu_sta_rate_ctrl_tlv(skb, info->vif,
-					     info->link_sta);
-		mt7925_mcu_sta_state_v2_tlv(phy, skb, info->link_sta,
-					    info->vif, info->rcpi,
-					    info->state);
-		mt7925_mcu_sta_mld_tlv(skb, info->vif, info->link_sta->sta);
-	}
-
-	if (info->enable)
-		mt7925_mcu_sta_hdr_trans_tlv(skb, info->vif, info->link_sta);
-
-	return mt76_mcu_skb_send_msg(dev, skb, info->cmd, true);
-}
-
-=======
->>>>>>> e8a457b7
 static void
 mt7925_mcu_sta_remove_tlv(struct sk_buff *skb)
 {
@@ -1994,11 +1902,7 @@
 	if (IS_ERR(skb))
 		return PTR_ERR(skb);
 
-<<<<<<< HEAD
-	if (info->enable)
-=======
 	if (info->enable && info->link_sta) {
->>>>>>> e8a457b7
 		mt76_connac_mcu_sta_basic_tlv(dev, skb, info->link_conf,
 					      info->link_sta,
 					      info->enable, info->newly);
@@ -2058,15 +1962,7 @@
 		mlink = mt792x_sta_to_link(msta, link_sta->link_id);
 	}
 	info.wcid = link_sta ? &mlink->wcid : &mvif->sta.deflink.wcid;
-<<<<<<< HEAD
-
-	if (link_sta)
-		info.newly = state != MT76_STA_INFO_STATE_ASSOC;
-	else
-		info.newly = state == MT76_STA_INFO_STATE_ASSOC ? false : true;
-=======
 	info.newly = state != MT76_STA_INFO_STATE_ASSOC;
->>>>>>> e8a457b7
 
 	return mt7925_mcu_sta_cmd(&dev->mphy, &info);
 }
@@ -2650,8 +2546,6 @@
 	mld->own_mld_id = mconf->mt76.idx + 32;
 	mld->remap_idx = 0xff;
 
-<<<<<<< HEAD
-=======
 	if (phy->chip_cap & MT792x_CHIP_CAP_MLO_EML_EN) {
 		mld->eml_enable = !!(link_conf->vif->cfg.eml_cap &
 				     IEEE80211_EML_CAP_EMLSR_SUPP);
@@ -2659,7 +2553,6 @@
 		mld->eml_enable = 0;
 	}
 
->>>>>>> e8a457b7
 	memcpy(mld->mac_addr, vif->addr, ETH_ALEN);
 }
 
