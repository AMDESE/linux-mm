/* SPDX-License-Identifier: ISC */
/*
 * Copyright (C) 2022 MediaTek Inc.
 */

#ifndef __MT7996_H
#define __MT7996_H

#include <linux/interrupt.h>
#include <linux/ktime.h>
#include "../mt76_connac.h"
#include "regs.h"

#define MT7996_MAX_RADIOS		3
#define MT7996_MAX_INTERFACES		19	/* per-band */
#define MT7996_MAX_WMM_SETS		4
#define MT7996_WTBL_BMC_SIZE		(is_mt7992(&dev->mt76) ? 32 : 64)
#define MT7996_WTBL_RESERVED		(mt7996_wtbl_size(dev) - 1)
#define MT7996_WTBL_STA			(MT7996_WTBL_RESERVED - \
					 mt7996_max_interface_num(dev))

#define MT7996_WATCHDOG_TIME		(HZ / 10)
#define MT7996_RESET_TIMEOUT		(30 * HZ)

#define MT7996_TX_RING_SIZE		2048
#define MT7996_TX_MCU_RING_SIZE		256
#define MT7996_TX_FWDL_RING_SIZE	128

#define MT7996_RX_RING_SIZE		1536
#define MT7996_RX_MCU_RING_SIZE		512
#define MT7996_RX_MCU_RING_SIZE_WA	1024

#define MT7996_FIRMWARE_WA		"mediatek/mt7996/mt7996_wa.bin"
#define MT7996_FIRMWARE_WM		"mediatek/mt7996/mt7996_wm.bin"
#define MT7996_FIRMWARE_DSP		"mediatek/mt7996/mt7996_dsp.bin"
#define MT7996_ROM_PATCH		"mediatek/mt7996/mt7996_rom_patch.bin"

#define MT7996_FIRMWARE_WA_233		"mediatek/mt7996/mt7996_wa_233.bin"
#define MT7996_FIRMWARE_WM_233		"mediatek/mt7996/mt7996_wm_233.bin"
#define MT7996_FIRMWARE_DSP_233		MT7996_FIRMWARE_DSP
#define MT7996_ROM_PATCH_233		"mediatek/mt7996/mt7996_rom_patch_233.bin"

#define MT7992_FIRMWARE_WA		"mediatek/mt7996/mt7992_wa.bin"
#define MT7992_FIRMWARE_WM		"mediatek/mt7996/mt7992_wm.bin"
#define MT7992_FIRMWARE_DSP		"mediatek/mt7996/mt7992_dsp.bin"
#define MT7992_ROM_PATCH		"mediatek/mt7996/mt7992_rom_patch.bin"

#define MT7992_FIRMWARE_WA_23		"mediatek/mt7996/mt7992_wa_23.bin"
#define MT7992_FIRMWARE_WM_23		"mediatek/mt7996/mt7992_wm_23.bin"
#define MT7992_FIRMWARE_DSP_23		"mediatek/mt7996/mt7992_dsp_23.bin"
#define MT7992_ROM_PATCH_23		"mediatek/mt7996/mt7992_rom_patch_23.bin"

#define MT7996_EEPROM_DEFAULT		"mediatek/mt7996/mt7996_eeprom.bin"
#define MT7996_EEPROM_DEFAULT_INT	"mediatek/mt7996/mt7996_eeprom_2i5i6i.bin"
#define MT7996_EEPROM_DEFAULT_233	"mediatek/mt7996/mt7996_eeprom_233.bin"
#define MT7996_EEPROM_DEFAULT_233_INT	"mediatek/mt7996/mt7996_eeprom_233_2i5i6i.bin"

#define MT7992_EEPROM_DEFAULT		"mediatek/mt7996/mt7992_eeprom.bin"
#define MT7992_EEPROM_DEFAULT_INT	"mediatek/mt7996/mt7992_eeprom_2i5i.bin"
#define MT7992_EEPROM_DEFAULT_MIX	"mediatek/mt7996/mt7992_eeprom_2i5e.bin"
#define MT7992_EEPROM_DEFAULT_23	"mediatek/mt7996/mt7992_eeprom_23.bin"
#define MT7992_EEPROM_DEFAULT_23_INT	"mediatek/mt7996/mt7992_eeprom_23_2i5i.bin"

#define MT7996_EEPROM_SIZE		7680
#define MT7996_EEPROM_BLOCK_SIZE	16
#define MT7996_TOKEN_SIZE		16384
#define MT7996_HW_TOKEN_SIZE		8192

#define MT7996_CFEND_RATE_DEFAULT	0x49	/* OFDM 24M */
#define MT7996_CFEND_RATE_11B		0x03	/* 11B LP, 11M */
#define MT7996_IBF_MAX_NC		2
#define MT7996_IBF_TIMEOUT		0x18
#define MT7996_IBF_TIMEOUT_LEGACY	0x48

#define MT7992_CFEND_RATE_DEFAULT	0x4b	/* OFDM 6M */
#define MT7992_IBF_TIMEOUT		0xff

#define MT7996_SKU_RATE_NUM		417
#define MT7996_SKU_PATH_NUM		494

#define MT7996_MAX_TWT_AGRT		16
#define MT7996_MAX_STA_TWT_AGRT		8
#define MT7996_MIN_TWT_DUR		64
#define MT7996_MAX_QUEUE		(__MT_RXQ_MAX +	__MT_MCUQ_MAX + 3)

/* NOTE: used to map mt76_rates. idx may change if firmware expands table */
#define MT7996_BASIC_RATES_TBL		31
#define MT7996_BEACON_RATES_TBL		25

#define MT7996_THERMAL_THROTTLE_MAX	100
#define MT7996_CDEV_THROTTLE_MAX	99
#define MT7996_CRIT_TEMP_IDX		0
#define MT7996_MAX_TEMP_IDX		1
#define MT7996_CRIT_TEMP		110
#define MT7996_MAX_TEMP			120

#define MT7996_RRO_MAX_SESSION		1024
#define MT7996_RRO_WINDOW_MAX_LEN	1024
#define MT7996_RRO_ADDR_ELEM_LEN	128
#define MT7996_RRO_BA_BITMAP_LEN	2
#define MT7996_RRO_BA_BITMAP_CR_SIZE	((MT7996_RRO_MAX_SESSION * 128) /	\
					 MT7996_RRO_BA_BITMAP_LEN)
#define MT7996_RRO_BA_BITMAP_SESSION_SIZE	(MT7996_RRO_MAX_SESSION /	\
						 MT7996_RRO_ADDR_ELEM_LEN)
#define MT7996_RRO_WINDOW_MAX_SIZE	(MT7996_RRO_WINDOW_MAX_LEN *		\
					 MT7996_RRO_BA_BITMAP_SESSION_SIZE)

#define MT7996_RX_BUF_SIZE		(1800 + \
					 SKB_DATA_ALIGN(sizeof(struct skb_shared_info)))
#define MT7996_RX_MSDU_PAGE_SIZE	(128 + \
					 SKB_DATA_ALIGN(sizeof(struct skb_shared_info)))

struct mt7996_vif;
struct mt7996_sta;
struct mt7996_dfs_pulse;
struct mt7996_dfs_pattern;

enum mt7996_ram_type {
	MT7996_RAM_TYPE_WM,
	MT7996_RAM_TYPE_WA,
	MT7996_RAM_TYPE_DSP,
};

enum mt7996_var_type {
	MT7996_VAR_TYPE_444,
	MT7996_VAR_TYPE_233,
};

enum mt7992_var_type {
	MT7992_VAR_TYPE_44,
	MT7992_VAR_TYPE_23,
};

enum mt7996_fem_type {
	MT7996_FEM_EXT,
	MT7996_FEM_INT,
	MT7996_FEM_MIX,
};

enum mt7996_txq_id {
	MT7996_TXQ_FWDL = 16,
	MT7996_TXQ_MCU_WM,
	MT7996_TXQ_BAND0,
	MT7996_TXQ_BAND1,
	MT7996_TXQ_MCU_WA,
	MT7996_TXQ_BAND2,
};

enum mt7996_rxq_id {
	MT7996_RXQ_MCU_WM = 0,
	MT7996_RXQ_MCU_WA,
	MT7996_RXQ_MCU_WA_MAIN = 2,
	MT7996_RXQ_MCU_WA_EXT = 3, /* for mt7992 */
	MT7996_RXQ_MCU_WA_TRI = 3,
	MT7996_RXQ_BAND0 = 4,
	MT7996_RXQ_BAND1 = 5, /* for mt7992 */
	MT7996_RXQ_BAND2 = 5,
	MT7996_RXQ_RRO_BAND0 = 8,
	MT7996_RXQ_RRO_BAND1 = 8,/* unused */
	MT7996_RXQ_RRO_BAND2 = 6,
	MT7996_RXQ_MSDU_PG_BAND0 = 10,
	MT7996_RXQ_MSDU_PG_BAND1 = 11,
	MT7996_RXQ_MSDU_PG_BAND2 = 12,
	MT7996_RXQ_TXFREE0 = 9,
	MT7996_RXQ_TXFREE1 = 9,
	MT7996_RXQ_TXFREE2 = 7,
	MT7996_RXQ_RRO_IND = 0,
};

struct mt7996_twt_flow {
	struct list_head list;
	u64 start_tsf;
	u64 tsf;
	u32 duration;
	u16 wcid;
	__le16 mantissa;
	u8 exp;
	u8 table_id;
	u8 id;
	u8 protection:1;
	u8 flowtype:1;
	u8 trigger:1;
	u8 sched:1;
};

DECLARE_EWMA(avg_signal, 10, 8)

struct mt7996_sta_link {
	struct mt76_wcid wcid; /* must be first */

	struct mt7996_sta *sta;

	struct list_head rc_list;
	u32 airtime_ac[8];

	int ack_signal;
	struct ewma_avg_signal avg_ack_signal;

	unsigned long changed;

	struct mt76_connac_sta_key_conf bip;

	struct {
		u8 flowid_mask;
		struct mt7996_twt_flow flow[MT7996_MAX_STA_TWT_AGRT];
	} twt;

	struct rcu_head rcu_head;
};

<<<<<<< HEAD
struct mt7996_vif_link {
	struct mt76_vif_link mt76; /* must be first */
=======
struct mt7996_sta {
	struct mt7996_sta_link deflink; /* must be first */
	struct mt7996_sta_link __rcu *link[IEEE80211_MLD_MAX_NUM_LINKS];
	u8 deflink_id;

	struct mt7996_vif *vif;
};
>>>>>>> e8a457b7

struct mt7996_vif_link {
	struct mt76_vif_link mt76; /* must be first */

	struct mt7996_sta_link msta_link;
	struct mt7996_phy *phy;

	struct ieee80211_tx_queue_params queue_params[IEEE80211_NUM_ACS];
	struct cfg80211_bitrate_mask bitrate_mask;
};

struct mt7996_vif {
	struct mt7996_vif_link deflink; /* must be first */
	struct mt76_vif_data mt76;
};

/* crash-dump */
struct mt7996_crash_data {
	guid_t guid;
	struct timespec64 timestamp;

	u8 *memdump_buf;
	size_t memdump_buf_len;
};

struct mt7996_hif {
	struct list_head list;

	struct device *dev;
	void __iomem *regs;
	int irq;
};

struct mt7996_wed_rro_addr {
	u32 head_low;
	u32 head_high : 4;
	u32 count: 11;
	u32 oor: 1;
	u32 rsv : 8;
	u32 signature : 8;
};

struct mt7996_wed_rro_session_id {
	struct list_head list;
	u16 id;
};

struct mt7996_phy {
	struct mt76_phy *mt76;
	struct mt7996_dev *dev;

	struct ieee80211_sband_iftype_data iftype[NUM_NL80211_BANDS][NUM_NL80211_IFTYPES];

	struct thermal_cooling_device *cdev;
	u8 cdev_state;
	u8 throttle_state;
	u32 throttle_temp[2]; /* 0: critical high, 1: maximum */

	u32 rxfilter;
	u64 omac_mask;

	u16 noise;

	s16 coverage_class;
	u8 slottime;

	u8 rdd_state;

	u16 beacon_rate;

	u32 rx_ampdu_ts;
	u32 ampdu_ref;
	int txpower;

	struct mt76_mib_stats mib;
	struct mt76_channel_state state_ts;

	u16 orig_chainmask;

	bool has_aux_rx;
	bool counter_reset;
};

struct mt7996_dev {
	union { /* must be first */
		struct mt76_dev mt76;
		struct mt76_phy mphy;
	};

	struct mt7996_phy *radio_phy[MT7996_MAX_RADIOS];
	struct wiphy_radio radios[MT7996_MAX_RADIOS];
	struct wiphy_radio_freq_range radio_freqs[MT7996_MAX_RADIOS];

	struct mt7996_hif *hif2;
	struct mt7996_reg_desc reg;
	u8 q_id[MT7996_MAX_QUEUE];
	u32 q_int_mask[MT7996_MAX_QUEUE];
	u32 q_wfdma_mask;

	const struct mt76_bus_ops *bus_ops;
	struct mt7996_phy phy;

	/* monitor rx chain configured channel */
	struct cfg80211_chan_def rdd2_chandef;
	struct mt7996_phy *rdd2_phy;

	u16 chainmask;
	u8 chainshift[__MT_MAX_BAND];
	u32 hif_idx;

	struct work_struct init_work;
	struct work_struct rc_work;
	struct work_struct dump_work;
	struct work_struct reset_work;
	wait_queue_head_t reset_wait;
	struct {
		u32 state;
		u32 wa_reset_count;
		u32 wm_reset_count;
		bool hw_full_reset:1;
		bool hw_init_done:1;
		bool restart:1;
	} recovery;

	/* protects coredump data */
	struct mutex dump_mutex;
#ifdef CONFIG_DEV_COREDUMP
	struct {
		struct mt7996_crash_data *crash_data;
	} coredump;
#endif

	struct list_head sta_rc_list;
	struct list_head twt_list;

	u32 hw_pattern;

	bool flash_mode:1;
	bool has_eht:1;
	bool has_rro:1;

	struct {
		struct {
			void *ptr;
			dma_addr_t phy_addr;
		} ba_bitmap[MT7996_RRO_BA_BITMAP_LEN];
		struct {
			void *ptr;
			dma_addr_t phy_addr;
		} addr_elem[MT7996_RRO_ADDR_ELEM_LEN];
		struct {
			void *ptr;
			dma_addr_t phy_addr;
		} session;

		struct work_struct work;
		struct list_head poll_list;
		spinlock_t lock;
	} wed_rro;

	bool ibf;
	u8 fw_debug_wm;
	u8 fw_debug_wa;
	u8 fw_debug_bin;
	u16 fw_debug_seq;

	struct dentry *debugfs_dir;
	struct rchan *relay_fwlog;

	struct {
		u16 table_mask;
		u8 n_agrt;
	} twt;

	spinlock_t reg_lock;

	u8 wtbl_size_group;
	struct {
		u8 type:4;
		u8 fem:4;
	} var;
};

enum {
	WFDMA0 = 0x0,
	WFDMA1,
	WFDMA_EXT,
	__MT_WFDMA_MAX,
};

enum {
	MT_RX_SEL0,
	MT_RX_SEL1,
	MT_RX_SEL2, /* monitor chain */
};

enum mt7996_rdd_cmd {
	RDD_STOP,
	RDD_START,
	RDD_DET_MODE,
	RDD_RADAR_EMULATE,
	RDD_START_TXQ = 20,
	RDD_CAC_START = 50,
	RDD_CAC_END,
	RDD_NORMAL_START,
	RDD_DISABLE_DFS_CAL,
	RDD_PULSE_DBG,
	RDD_READ_PULSE,
	RDD_RESUME_BF,
	RDD_IRQ_OFF,
};

static inline struct mt7996_dev *
mt7996_hw_dev(struct ieee80211_hw *hw)
{
	struct mt76_phy *phy = hw->priv;

	return container_of(phy->dev, struct mt7996_dev, mt76);
}

static inline struct mt7996_phy *
__mt7996_phy(struct mt7996_dev *dev, enum mt76_band_id band)
{
	struct mt76_phy *phy = dev->mt76.phys[band];

	if (!phy)
		return NULL;

	return phy->priv;
}

static inline struct mt7996_phy *
mt7996_phy2(struct mt7996_dev *dev)
{
	return __mt7996_phy(dev, MT_BAND1);
}

static inline struct mt7996_phy *
mt7996_phy3(struct mt7996_dev *dev)
{
	return __mt7996_phy(dev, MT_BAND2);
}

static inline bool
mt7996_band_valid(struct mt7996_dev *dev, u8 band)
{
	if (is_mt7992(&dev->mt76))
		return band <= MT_BAND1;

	return band <= MT_BAND2;
}
<<<<<<< HEAD

static inline bool
mt7996_has_background_radar(struct mt7996_dev *dev)
{
	switch (mt76_chip(&dev->mt76)) {
	case 0x7990:
		if (dev->var.type == MT7996_VAR_TYPE_233)
			return false;
		break;
	case 0x7992:
		if (dev->var.type == MT7992_VAR_TYPE_23)
			return false;
		break;
	default:
		return false;
	}

	return true;
}

static inline struct mt7996_phy *
mt7996_band_phy(struct mt7996_dev *dev, enum nl80211_band band)
{
	struct mt76_phy *mphy;

	mphy = dev->mt76.band_phys[band];
	if (!mphy)
		return NULL;

	return mphy->priv;
}

=======

static inline bool
mt7996_has_background_radar(struct mt7996_dev *dev)
{
	switch (mt76_chip(&dev->mt76)) {
	case 0x7990:
		if (dev->var.type == MT7996_VAR_TYPE_233)
			return false;
		break;
	case 0x7992:
		if (dev->var.type == MT7992_VAR_TYPE_23)
			return false;
		break;
	default:
		return false;
	}

	return true;
}

static inline struct mt7996_phy *
mt7996_band_phy(struct mt7996_dev *dev, enum nl80211_band band)
{
	struct mt76_phy *mphy;

	mphy = dev->mt76.band_phys[band];
	if (!mphy)
		return NULL;

	return mphy->priv;
}

>>>>>>> e8a457b7
static inline struct mt7996_vif_link *
mt7996_vif_link(struct mt7996_dev *dev, struct ieee80211_vif *vif, int link_id)
{
	return (struct mt7996_vif_link *)mt76_vif_link(&dev->mt76, vif, link_id);
}

static inline struct mt7996_phy *
mt7996_vif_link_phy(struct mt7996_vif_link *link)
{
	struct mt76_phy *mphy = mt76_vif_link_phy(&link->mt76);

	if (!mphy)
		return NULL;

	return mphy->priv;
}

static inline struct mt7996_vif_link *
mt7996_vif_conf_link(struct mt7996_dev *dev, struct ieee80211_vif *vif,
		     struct ieee80211_bss_conf *link_conf)
{
	return (struct mt7996_vif_link *)mt76_vif_conf_link(&dev->mt76, vif,
							    link_conf);
}

#define mt7996_for_each_phy(dev, phy)					\
	for (int __i = 0; __i < ARRAY_SIZE((dev)->radio_phy); __i++)	\
		if (((phy) = (dev)->radio_phy[__i]) != NULL)

extern const struct ieee80211_ops mt7996_ops;
extern struct pci_driver mt7996_pci_driver;
extern struct pci_driver mt7996_hif_driver;

struct mt7996_dev *mt7996_mmio_probe(struct device *pdev,
				     void __iomem *mem_base, u32 device_id);
void mt7996_wfsys_reset(struct mt7996_dev *dev);
irqreturn_t mt7996_irq_handler(int irq, void *dev_instance);
u64 __mt7996_get_tsf(struct ieee80211_hw *hw, struct mt7996_vif_link *link);
int mt7996_register_device(struct mt7996_dev *dev);
void mt7996_unregister_device(struct mt7996_dev *dev);
int mt7996_vif_link_add(struct mt76_phy *mphy, struct ieee80211_vif *vif,
			struct ieee80211_bss_conf *link_conf,
			struct mt76_vif_link *mlink);
void mt7996_vif_link_remove(struct mt76_phy *mphy, struct ieee80211_vif *vif,
			    struct ieee80211_bss_conf *link_conf,
			    struct mt76_vif_link *mlink);
int mt7996_eeprom_init(struct mt7996_dev *dev);
int mt7996_eeprom_parse_hw_cap(struct mt7996_dev *dev, struct mt7996_phy *phy);
int mt7996_eeprom_get_target_power(struct mt7996_dev *dev,
				   struct ieee80211_channel *chan);
s8 mt7996_eeprom_get_power_delta(struct mt7996_dev *dev, int band);
int mt7996_dma_init(struct mt7996_dev *dev);
void mt7996_dma_reset(struct mt7996_dev *dev, bool force);
void mt7996_dma_prefetch(struct mt7996_dev *dev);
void mt7996_dma_cleanup(struct mt7996_dev *dev);
void mt7996_dma_start(struct mt7996_dev *dev, bool reset, bool wed_reset);
int mt7996_init_tx_queues(struct mt7996_phy *phy, int idx,
			  int n_desc, int ring_base, struct mtk_wed_device *wed);
void mt7996_init_txpower(struct mt7996_phy *phy);
int mt7996_txbf_init(struct mt7996_dev *dev);
void mt7996_reset(struct mt7996_dev *dev);
int mt7996_run(struct mt7996_phy *phy);
int mt7996_mcu_init(struct mt7996_dev *dev);
int mt7996_mcu_init_firmware(struct mt7996_dev *dev);
int mt7996_mcu_twt_agrt_update(struct mt7996_dev *dev,
			       struct mt7996_vif_link *link,
			       struct mt7996_twt_flow *flow,
			       int cmd);
int mt7996_mcu_add_dev_info(struct mt7996_phy *phy, struct ieee80211_vif *vif,
			    struct ieee80211_bss_conf *link_conf,
			    struct mt76_vif_link *mlink, bool enable);
int mt7996_mcu_add_bss_info(struct mt7996_phy *phy, struct ieee80211_vif *vif,
			    struct ieee80211_bss_conf *link_conf,
<<<<<<< HEAD
			    struct mt76_vif_link *mlink, int enable);
int mt7996_mcu_add_sta(struct mt7996_dev *dev, struct ieee80211_vif *vif,
		       struct mt76_vif_link *mlink,
		       struct ieee80211_sta *sta, int conn_state, bool newly);
=======
			    struct mt76_vif_link *mlink,
			    struct mt7996_sta_link *msta_link, int enable);
int mt7996_mcu_add_sta(struct mt7996_dev *dev,
		       struct ieee80211_bss_conf *link_conf,
		       struct ieee80211_link_sta *link_sta,
		       struct mt7996_vif_link *link,
		       struct mt7996_sta_link *msta_link,
		       int conn_state, bool newly);
int mt7996_mcu_teardown_mld_sta(struct mt7996_dev *dev,
				struct mt7996_vif_link *link,
				struct mt7996_sta_link *msta_link);
>>>>>>> e8a457b7
int mt7996_mcu_add_tx_ba(struct mt7996_dev *dev,
			 struct ieee80211_ampdu_params *params,
			 struct mt7996_vif_link *link,
			 struct mt7996_sta_link *msta_link, bool enable);
int mt7996_mcu_add_rx_ba(struct mt7996_dev *dev,
			 struct ieee80211_ampdu_params *params,
<<<<<<< HEAD
			 bool add);
=======
			 struct mt7996_vif_link *link, bool enable);
>>>>>>> e8a457b7
int mt7996_mcu_update_bss_color(struct mt7996_dev *dev,
				struct mt76_vif_link *mlink,
				struct cfg80211_he_bss_color *he_bss_color);
int mt7996_mcu_add_beacon(struct ieee80211_hw *hw, struct ieee80211_vif *vif,
			  struct ieee80211_bss_conf *link_conf);
int mt7996_mcu_beacon_inband_discov(struct mt7996_dev *dev,
				    struct ieee80211_bss_conf *link_conf,
				    struct mt7996_vif_link *link, u32 changed);
int mt7996_mcu_add_obss_spr(struct mt7996_phy *phy,
			    struct mt7996_vif_link *link,
			    struct ieee80211_he_obss_pd *he_obss_pd);
int mt7996_mcu_add_rate_ctrl(struct mt7996_dev *dev,
			     struct ieee80211_vif *vif,
			     struct ieee80211_bss_conf *link_conf,
			     struct ieee80211_link_sta *link_sta,
			     struct mt7996_vif_link *link,
			     struct mt7996_sta_link *msta_link, bool changed);
int mt7996_set_channel(struct mt76_phy *mphy);
int mt7996_mcu_set_chan_info(struct mt7996_phy *phy, u16 tag);
int mt7996_mcu_set_tx(struct mt7996_dev *dev, struct ieee80211_vif *vif,
		      struct ieee80211_bss_conf *link_conf);
int mt7996_mcu_set_fixed_rate_ctrl(struct mt7996_dev *dev,
				   void *data, u16 version);
int mt7996_mcu_set_fixed_field(struct mt7996_dev *dev,
			       struct ieee80211_link_sta *link_sta,
			       struct mt7996_vif_link *link,
			       struct mt7996_sta_link *msta_link,
			       void *data, u32 field);
int mt7996_mcu_set_eeprom(struct mt7996_dev *dev);
int mt7996_mcu_get_eeprom(struct mt7996_dev *dev, u32 offset, u8 *buf, u32 buf_len);
int mt7996_mcu_get_eeprom_free_block(struct mt7996_dev *dev, u8 *block_num);
int mt7996_mcu_get_chip_config(struct mt7996_dev *dev, u32 *cap);
int mt7996_mcu_set_ser(struct mt7996_dev *dev, u8 action, u8 set, u8 band);
int mt7996_mcu_set_txbf(struct mt7996_dev *dev, u8 action);
int mt7996_mcu_set_fcc5_lpn(struct mt7996_dev *dev, int val);
int mt7996_mcu_set_pulse_th(struct mt7996_dev *dev,
			    const struct mt7996_dfs_pulse *pulse);
int mt7996_mcu_set_radar_th(struct mt7996_dev *dev, int index,
			    const struct mt7996_dfs_pattern *pattern);
int mt7996_mcu_set_radio_en(struct mt7996_phy *phy, bool enable);
int mt7996_mcu_set_rts_thresh(struct mt7996_phy *phy, u32 val);
int mt7996_mcu_set_timing(struct mt7996_phy *phy, struct ieee80211_vif *vif,
			  struct ieee80211_bss_conf *link_conf);
int mt7996_mcu_get_chan_mib_info(struct mt7996_phy *phy, bool chan_switch);
int mt7996_mcu_get_temperature(struct mt7996_phy *phy);
int mt7996_mcu_set_thermal_throttling(struct mt7996_phy *phy, u8 state);
int mt7996_mcu_set_thermal_protect(struct mt7996_phy *phy, bool enable);
int mt7996_mcu_set_txpower_sku(struct mt7996_phy *phy);
int mt7996_mcu_rdd_cmd(struct mt7996_dev *dev, int cmd, u8 index,
		       u8 rx_sel, u8 val);
int mt7996_mcu_rdd_background_enable(struct mt7996_phy *phy,
				     struct cfg80211_chan_def *chandef);
int mt7996_mcu_set_fixed_rate_table(struct mt7996_phy *phy, u8 table_idx,
				    u16 rate_idx, bool beacon);
int mt7996_mcu_rf_regval(struct mt7996_dev *dev, u32 regidx, u32 *val, bool set);
int mt7996_mcu_set_hdr_trans(struct mt7996_dev *dev, bool hdr_trans);
int mt7996_mcu_set_rro(struct mt7996_dev *dev, u16 tag, u16 val);
int mt7996_mcu_wa_cmd(struct mt7996_dev *dev, int cmd, u32 a1, u32 a2, u32 a3);
int mt7996_mcu_fw_log_2_host(struct mt7996_dev *dev, u8 type, u8 ctrl);
int mt7996_mcu_fw_dbg_ctrl(struct mt7996_dev *dev, u32 module, u8 level);
int mt7996_mcu_trigger_assert(struct mt7996_dev *dev);
void mt7996_mcu_rx_event(struct mt7996_dev *dev, struct sk_buff *skb);
void mt7996_mcu_exit(struct mt7996_dev *dev);
int mt7996_mcu_get_all_sta_info(struct mt7996_phy *phy, u16 tag);
int mt7996_mcu_wed_rro_reset_sessions(struct mt7996_dev *dev, u16 id);
int mt7996_mcu_set_sniffer_mode(struct mt7996_phy *phy, bool enabled);

static inline u8 mt7996_max_interface_num(struct mt7996_dev *dev)
{
	return min(MT7996_MAX_INTERFACES * (1 + mt7996_band_valid(dev, MT_BAND1) +
					    mt7996_band_valid(dev, MT_BAND2)),
		   MT7996_WTBL_BMC_SIZE);
}

static inline u16 mt7996_wtbl_size(struct mt7996_dev *dev)
{
	return (dev->wtbl_size_group << 8) + MT7996_WTBL_BMC_SIZE;
}

void mt7996_dual_hif_set_irq_mask(struct mt7996_dev *dev, bool write_reg,
				  u32 clear, u32 set);

static inline void mt7996_irq_enable(struct mt7996_dev *dev, u32 mask)
{
	if (dev->hif2)
		mt7996_dual_hif_set_irq_mask(dev, false, 0, mask);
	else
		mt76_set_irq_mask(&dev->mt76, 0, 0, mask);

	tasklet_schedule(&dev->mt76.irq_tasklet);
}

static inline void mt7996_irq_disable(struct mt7996_dev *dev, u32 mask)
{
	if (dev->hif2)
		mt7996_dual_hif_set_irq_mask(dev, true, mask, 0);
	else
		mt76_set_irq_mask(&dev->mt76, MT_INT_MASK_CSR, mask, 0);
}

void mt7996_memcpy_fromio(struct mt7996_dev *dev, void *buf, u32 offset,
			  size_t len);

static inline u16 mt7996_rx_chainmask(struct mt7996_phy *phy)
{
	int max_nss = hweight8(phy->mt76->hw->wiphy->available_antennas_tx);
	int cur_nss = hweight8(phy->mt76->antenna_mask);
	u16 tx_chainmask = phy->mt76->chainmask;

	if (cur_nss != max_nss)
		return tx_chainmask;

	return tx_chainmask | (BIT(fls(tx_chainmask)) * phy->has_aux_rx);
}

void mt7996_mac_init(struct mt7996_dev *dev);
u32 mt7996_mac_wtbl_lmac_addr(struct mt7996_dev *dev, u16 wcid, u8 dw);
bool mt7996_mac_wtbl_update(struct mt7996_dev *dev, int idx, u32 mask);
void mt7996_mac_reset_counters(struct mt7996_phy *phy);
void mt7996_mac_cca_stats_reset(struct mt7996_phy *phy);
void mt7996_mac_enable_nf(struct mt7996_dev *dev, u8 band);
void mt7996_mac_write_txwi(struct mt7996_dev *dev, __le32 *txwi,
			   struct sk_buff *skb, struct mt76_wcid *wcid,
			   struct ieee80211_key_conf *key, int pid,
			   enum mt76_txq_id qid, u32 changed);
void mt7996_mac_set_coverage_class(struct mt7996_phy *phy);
<<<<<<< HEAD
int mt7996_mac_sta_add(struct mt76_dev *mdev, struct ieee80211_vif *vif,
		       struct ieee80211_sta *sta);
int mt7996_mac_sta_event(struct mt76_dev *mdev, struct ieee80211_vif *vif,
			 struct ieee80211_sta *sta, enum mt76_sta_event ev);
void mt7996_mac_sta_remove(struct mt76_dev *mdev, struct ieee80211_vif *vif,
			   struct ieee80211_sta *sta);
=======
>>>>>>> e8a457b7
void mt7996_mac_work(struct work_struct *work);
void mt7996_mac_reset_work(struct work_struct *work);
void mt7996_mac_dump_work(struct work_struct *work);
void mt7996_mac_sta_rc_work(struct work_struct *work);
void mt7996_mac_update_stats(struct mt7996_phy *phy);
void mt7996_mac_twt_teardown_flow(struct mt7996_dev *dev,
				  struct mt7996_vif_link *link,
				  struct mt7996_sta_link *msta_link,
				  u8 flowid);
void mt7996_mac_add_twt_setup(struct ieee80211_hw *hw,
			      struct ieee80211_sta *sta,
			      struct ieee80211_twt_setup *twt);
int mt7996_tx_prepare_skb(struct mt76_dev *mdev, void *txwi_ptr,
			  enum mt76_txq_id qid, struct mt76_wcid *wcid,
			  struct ieee80211_sta *sta,
			  struct mt76_tx_info *tx_info);
void mt7996_tx_token_put(struct mt7996_dev *dev);
void mt7996_queue_rx_skb(struct mt76_dev *mdev, enum mt76_rxq_id q,
			 struct sk_buff *skb, u32 *info);
bool mt7996_rx_check(struct mt76_dev *mdev, void *data, int len);
void mt7996_stats_work(struct work_struct *work);
int mt76_dfs_start_rdd(struct mt7996_dev *dev, bool force);
int mt7996_dfs_init_radar_detector(struct mt7996_phy *phy);
void mt7996_set_stream_he_eht_caps(struct mt7996_phy *phy);
void mt7996_set_stream_vht_txbf_caps(struct mt7996_phy *phy);
void mt7996_update_channel(struct mt76_phy *mphy);
int mt7996_init_debugfs(struct mt7996_dev *dev);
void mt7996_debugfs_rx_fw_monitor(struct mt7996_dev *dev, const void *data, int len);
bool mt7996_debugfs_rx_log(struct mt7996_dev *dev, const void *data, int len);
int mt7996_mcu_add_key(struct mt76_dev *dev, struct ieee80211_vif *vif,
		       struct ieee80211_key_conf *key, int mcu_cmd,
		       struct mt76_wcid *wcid, enum set_key_cmd cmd);
int mt7996_mcu_bcn_prot_enable(struct mt7996_dev *dev,
			       struct mt7996_vif_link *link,
			       struct mt7996_sta_link *msta_link,
			       struct ieee80211_key_conf *key);
int mt7996_mcu_wtbl_update_hdr_trans(struct mt7996_dev *dev,
				     struct ieee80211_vif *vif,
				     struct mt7996_vif_link *link,
				     struct mt7996_sta_link *msta_link);
int mt7996_mcu_cp_support(struct mt7996_dev *dev, u8 mode);
#ifdef CONFIG_MAC80211_DEBUGFS
void mt7996_sta_add_debugfs(struct ieee80211_hw *hw, struct ieee80211_vif *vif,
			    struct ieee80211_sta *sta, struct dentry *dir);
#endif
int mt7996_mmio_wed_init(struct mt7996_dev *dev, void *pdev_ptr,
			 bool hif2, int *irq);
u32 mt7996_wed_init_buf(void *ptr, dma_addr_t phys, int token_id);

#ifdef CONFIG_MTK_DEBUG
int mt7996_mtk_init_debugfs(struct mt7996_phy *phy, struct dentry *dir);
#endif

#ifdef CONFIG_NET_MEDIATEK_SOC_WED
int mt7996_dma_rro_init(struct mt7996_dev *dev);
#endif /* CONFIG_NET_MEDIATEK_SOC_WED */

#endif<|MERGE_RESOLUTION|>--- conflicted
+++ resolved
@@ -208,10 +208,6 @@
 	struct rcu_head rcu_head;
 };
 
-<<<<<<< HEAD
-struct mt7996_vif_link {
-	struct mt76_vif_link mt76; /* must be first */
-=======
 struct mt7996_sta {
 	struct mt7996_sta_link deflink; /* must be first */
 	struct mt7996_sta_link __rcu *link[IEEE80211_MLD_MAX_NUM_LINKS];
@@ -219,7 +215,6 @@
 
 	struct mt7996_vif *vif;
 };
->>>>>>> e8a457b7
 
 struct mt7996_vif_link {
 	struct mt76_vif_link mt76; /* must be first */
@@ -471,7 +466,6 @@
 
 	return band <= MT_BAND2;
 }
-<<<<<<< HEAD
 
 static inline bool
 mt7996_has_background_radar(struct mt7996_dev *dev)
@@ -504,40 +498,6 @@
 	return mphy->priv;
 }
 
-=======
-
-static inline bool
-mt7996_has_background_radar(struct mt7996_dev *dev)
-{
-	switch (mt76_chip(&dev->mt76)) {
-	case 0x7990:
-		if (dev->var.type == MT7996_VAR_TYPE_233)
-			return false;
-		break;
-	case 0x7992:
-		if (dev->var.type == MT7992_VAR_TYPE_23)
-			return false;
-		break;
-	default:
-		return false;
-	}
-
-	return true;
-}
-
-static inline struct mt7996_phy *
-mt7996_band_phy(struct mt7996_dev *dev, enum nl80211_band band)
-{
-	struct mt76_phy *mphy;
-
-	mphy = dev->mt76.band_phys[band];
-	if (!mphy)
-		return NULL;
-
-	return mphy->priv;
-}
-
->>>>>>> e8a457b7
 static inline struct mt7996_vif_link *
 mt7996_vif_link(struct mt7996_dev *dev, struct ieee80211_vif *vif, int link_id)
 {
@@ -611,12 +571,6 @@
 			    struct mt76_vif_link *mlink, bool enable);
 int mt7996_mcu_add_bss_info(struct mt7996_phy *phy, struct ieee80211_vif *vif,
 			    struct ieee80211_bss_conf *link_conf,
-<<<<<<< HEAD
-			    struct mt76_vif_link *mlink, int enable);
-int mt7996_mcu_add_sta(struct mt7996_dev *dev, struct ieee80211_vif *vif,
-		       struct mt76_vif_link *mlink,
-		       struct ieee80211_sta *sta, int conn_state, bool newly);
-=======
 			    struct mt76_vif_link *mlink,
 			    struct mt7996_sta_link *msta_link, int enable);
 int mt7996_mcu_add_sta(struct mt7996_dev *dev,
@@ -628,18 +582,13 @@
 int mt7996_mcu_teardown_mld_sta(struct mt7996_dev *dev,
 				struct mt7996_vif_link *link,
 				struct mt7996_sta_link *msta_link);
->>>>>>> e8a457b7
 int mt7996_mcu_add_tx_ba(struct mt7996_dev *dev,
 			 struct ieee80211_ampdu_params *params,
 			 struct mt7996_vif_link *link,
 			 struct mt7996_sta_link *msta_link, bool enable);
 int mt7996_mcu_add_rx_ba(struct mt7996_dev *dev,
 			 struct ieee80211_ampdu_params *params,
-<<<<<<< HEAD
-			 bool add);
-=======
 			 struct mt7996_vif_link *link, bool enable);
->>>>>>> e8a457b7
 int mt7996_mcu_update_bss_color(struct mt7996_dev *dev,
 				struct mt76_vif_link *mlink,
 				struct cfg80211_he_bss_color *he_bss_color);
@@ -766,15 +715,6 @@
 			   struct ieee80211_key_conf *key, int pid,
 			   enum mt76_txq_id qid, u32 changed);
 void mt7996_mac_set_coverage_class(struct mt7996_phy *phy);
-<<<<<<< HEAD
-int mt7996_mac_sta_add(struct mt76_dev *mdev, struct ieee80211_vif *vif,
-		       struct ieee80211_sta *sta);
-int mt7996_mac_sta_event(struct mt76_dev *mdev, struct ieee80211_vif *vif,
-			 struct ieee80211_sta *sta, enum mt76_sta_event ev);
-void mt7996_mac_sta_remove(struct mt76_dev *mdev, struct ieee80211_vif *vif,
-			   struct ieee80211_sta *sta);
-=======
->>>>>>> e8a457b7
 void mt7996_mac_work(struct work_struct *work);
 void mt7996_mac_reset_work(struct work_struct *work);
 void mt7996_mac_dump_work(struct work_struct *work);
