--- conflicted
+++ resolved
@@ -4088,11 +4088,7 @@
 						      hw_links[hw_link_id].pdev_idx);
 		ar = partner_ab->pdevs[pdev_id].ar;
 
-<<<<<<< HEAD
-		if (!ar || !rcu_dereference(ar->ab->pdevs_active[hw_link_id])) {
-=======
 		if (!ar || !rcu_dereference(ar->ab->pdevs_active[pdev_id])) {
->>>>>>> e8a457b7
 			dev_kfree_skb_any(msdu);
 			continue;
 		}
