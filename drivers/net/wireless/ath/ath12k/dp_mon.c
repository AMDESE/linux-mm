--- conflicted
+++ resolved
@@ -10,15 +10,12 @@
 #include "dp_tx.h"
 #include "peer.h"
 
-<<<<<<< HEAD
-=======
 #define ATH12K_LE32_DEC_ENC(value, dec_bits, enc_bits)	\
 		u32_encode_bits(le32_get_bits(value, dec_bits), enc_bits)
 
 #define ATH12K_LE64_DEC_ENC(value, dec_bits, enc_bits) \
 		u32_encode_bits(le64_get_bits(value, dec_bits), enc_bits)
 
->>>>>>> e8a457b7
 static void
 ath12k_dp_mon_rx_handle_ofdma_info(const struct hal_rx_ppdu_end_user_stats *ppdu_end_user,
 				   struct hal_rx_user_status *rx_user_status)
@@ -84,11 +81,7 @@
 static void ath12k_dp_mon_parse_vht_sig_a(const struct hal_rx_vht_sig_a_info *vht_sig,
 					  struct hal_rx_mon_ppdu_info *ppdu_info)
 {
-<<<<<<< HEAD
-	u32 nsts, group_id, info0, info1;
-=======
 	u32 nsts, info0, info1;
->>>>>>> e8a457b7
 	u8 gi_setting;
 
 	info0 = __le32_to_cpu(vht_sig->info0);
@@ -1426,12 +1419,7 @@
 static enum hal_rx_mon_status
 ath12k_dp_mon_rx_parse_status_tlv(struct ath12k *ar,
 				  struct ath12k_mon_data *pmon,
-<<<<<<< HEAD
-				  u32 tlv_tag, const void *tlv_data,
-				  u32 userid)
-=======
 				  const struct hal_tlv_64_hdr *tlv)
->>>>>>> e8a457b7
 {
 	struct hal_rx_mon_ppdu_info *ppdu_info = &pmon->mon_ppdu_info;
 	const void *tlv_data = tlv->value;
@@ -1643,10 +1631,6 @@
 	}
 	case HAL_RX_MPDU_START: {
 		const struct hal_rx_mpdu_start *mpdu_start = tlv_data;
-<<<<<<< HEAD
-		struct dp_mon_mpdu *mon_mpdu = pmon->mon_mpdu;
-=======
->>>>>>> e8a457b7
 		u16 peer_id;
 
 		info[1] = __le32_to_cpu(mpdu_start->info1);
@@ -1668,45 +1652,6 @@
 	case HAL_RX_MSDU_START:
 		/* TODO: add msdu start parsing logic */
 		break;
-<<<<<<< HEAD
-	case HAL_MON_BUF_ADDR: {
-		struct dp_rxdma_mon_ring *buf_ring = &ab->dp.rxdma_mon_buf_ring;
-		const struct dp_mon_packet_info *packet_info = tlv_data;
-		int buf_id = u32_get_bits(packet_info->cookie,
-					  DP_RXDMA_BUF_COOKIE_BUF_ID);
-		struct sk_buff *msdu;
-		struct dp_mon_mpdu *mon_mpdu = pmon->mon_mpdu;
-		struct ath12k_skb_rxcb *rxcb;
-
-		spin_lock_bh(&buf_ring->idr_lock);
-		msdu = idr_remove(&buf_ring->bufs_idr, buf_id);
-		spin_unlock_bh(&buf_ring->idr_lock);
-
-		if (unlikely(!msdu)) {
-			ath12k_warn(ab, "monitor destination with invalid buf_id %d\n",
-				    buf_id);
-			return HAL_RX_MON_STATUS_PPDU_NOT_DONE;
-		}
-
-		rxcb = ATH12K_SKB_RXCB(msdu);
-		dma_unmap_single(ab->dev, rxcb->paddr,
-				 msdu->len + skb_tailroom(msdu),
-				 DMA_FROM_DEVICE);
-
-		if (mon_mpdu->tail)
-			mon_mpdu->tail->next = msdu;
-		else
-			mon_mpdu->tail = msdu;
-
-		ath12k_dp_mon_buf_replenish(ab, buf_ring, 1);
-
-		break;
-	}
-	case HAL_RX_MSDU_END: {
-		const struct rx_msdu_end_qcn9274 *msdu_end = tlv_data;
-		bool is_first_msdu_in_mpdu;
-		u16 msdu_end_info;
-=======
 	case HAL_MON_BUF_ADDR:
 		return HAL_RX_MON_STATUS_BUF_ADDR;
 	case HAL_RX_MSDU_END:
@@ -1728,7 +1673,6 @@
 		}
 
 		ppdu_info->is_eht = true;
->>>>>>> e8a457b7
 
 		ath12k_dp_mon_hal_aggr_tlv(ppdu_info, tlv_len, tlv_data);
 		break;
@@ -2148,28 +2092,15 @@
 ath12k_dp_mon_parse_rx_dest(struct ath12k *ar, struct ath12k_mon_data *pmon,
 			    struct sk_buff *skb)
 {
-<<<<<<< HEAD
-	struct hal_rx_mon_ppdu_info *ppdu_info = &pmon->mon_ppdu_info;
-	struct hal_tlv_64_hdr *tlv;
-	enum hal_rx_mon_status hal_status;
-	u32 tlv_userid;
-=======
 	struct hal_tlv_64_hdr *tlv;
 	struct ath12k_skb_rxcb *rxcb;
 	enum hal_rx_mon_status hal_status;
->>>>>>> e8a457b7
 	u16 tlv_tag, tlv_len;
 	u8 *ptr = skb->data;
 
 	do {
 		tlv = (struct hal_tlv_64_hdr *)ptr;
 		tlv_tag = le64_get_bits(tlv->tl, HAL_TLV_64_HDR_TAG);
-<<<<<<< HEAD
-		tlv_len = le64_get_bits(tlv->tl, HAL_TLV_64_HDR_LEN);
-		tlv_userid = le64_get_bits(tlv->tl, HAL_TLV_64_USR_ID);
-		ptr += sizeof(*tlv);
-=======
->>>>>>> e8a457b7
 
 		/* The actual length of PPDU_END is the combined length of many PHY
 		 * TLVs that follow. Skip the TLV header and
@@ -2182,14 +2113,8 @@
 		else
 			tlv_len = le64_get_bits(tlv->tl, HAL_TLV_64_HDR_LEN);
 
-<<<<<<< HEAD
-		hal_status = ath12k_dp_mon_rx_parse_status_tlv(ab, pmon,
-							       tlv_tag, ptr, tlv_userid);
-		ptr += tlv_len;
-=======
 		hal_status = ath12k_dp_mon_rx_parse_status_tlv(ar, pmon, tlv);
 		ptr += sizeof(*tlv) + tlv_len;
->>>>>>> e8a457b7
 		ptr = PTR_ALIGN(ptr, HAL_TLV_64_ALIGN);
 
 		if ((ptr - skb->data) >= DP_RX_BUFFER_SIZE)
