// SPDX-License-Identifier: GPL-2.0 OR BSD-3-Clause
/* Copyright(c) 2023  Realtek Corporation
 */

#include "chan.h"
#include "coex.h"
#include "debug.h"
#include "efuse.h"
#include "fw.h"
#include "mac.h"
#include "phy.h"
#include "reg.h"
#include "rtw8922a.h"
#include "rtw8922a_rfk.h"
#include "util.h"

#define RTW8922A_FW_FORMAT_MAX 3
#define RTW8922A_FW_BASENAME "rtw89/rtw8922a_fw"
#define RTW8922A_MODULE_FIRMWARE \
	RTW8922A_FW_BASENAME "-" __stringify(RTW8922A_FW_FORMAT_MAX) ".bin"

#define HE_N_USER_MAX_8922A 4

static const struct rtw89_hfc_ch_cfg rtw8922a_hfc_chcfg_pcie[] = {
	{2, 1641, grp_0}, /* ACH 0 */
	{2, 1641, grp_0}, /* ACH 1 */
	{2, 1641, grp_0}, /* ACH 2 */
	{2, 1641, grp_0}, /* ACH 3 */
	{2, 1641, grp_1}, /* ACH 4 */
	{2, 1641, grp_1}, /* ACH 5 */
	{2, 1641, grp_1}, /* ACH 6 */
	{2, 1641, grp_1}, /* ACH 7 */
	{2, 1641, grp_0}, /* B0MGQ */
	{2, 1641, grp_0}, /* B0HIQ */
	{2, 1641, grp_1}, /* B1MGQ */
	{2, 1641, grp_1}, /* B1HIQ */
	{0, 0, 0}, /* FWCMDQ */
	{0, 0, 0}, /* BMC */
	{0, 0, 0}, /* H2D */
};

static const struct rtw89_hfc_pub_cfg rtw8922a_hfc_pubcfg_pcie = {
	1651, /* Group 0 */
	1651, /* Group 1 */
	3302, /* Public Max */
	0, /* WP threshold */
};

static const struct rtw89_hfc_param_ini rtw8922a_hfc_param_ini_pcie[] = {
	[RTW89_QTA_SCC] = {rtw8922a_hfc_chcfg_pcie, &rtw8922a_hfc_pubcfg_pcie,
			   &rtw89_mac_size.hfc_prec_cfg_c0, RTW89_HCIFC_POH},
	[RTW89_QTA_DBCC] = {rtw8922a_hfc_chcfg_pcie, &rtw8922a_hfc_pubcfg_pcie,
			   &rtw89_mac_size.hfc_prec_cfg_c0, RTW89_HCIFC_POH},
	[RTW89_QTA_DLFW] = {NULL, NULL, &rtw89_mac_size.hfc_prec_cfg_c2,
			    RTW89_HCIFC_POH},
	[RTW89_QTA_INVALID] = {NULL},
};

static const struct rtw89_dle_mem rtw8922a_dle_mem_pcie[] = {
	[RTW89_QTA_SCC] = {RTW89_QTA_SCC, &rtw89_mac_size.wde_size0_v1,
			   &rtw89_mac_size.ple_size0_v1, &rtw89_mac_size.wde_qt0_v1,
			   &rtw89_mac_size.wde_qt0_v1, &rtw89_mac_size.ple_qt0,
			   &rtw89_mac_size.ple_qt1, &rtw89_mac_size.ple_rsvd_qt0,
			   &rtw89_mac_size.rsvd0_size0, &rtw89_mac_size.rsvd1_size0},
	[RTW89_QTA_DBCC] = {RTW89_QTA_DBCC, &rtw89_mac_size.wde_size0_v1,
			   &rtw89_mac_size.ple_size0_v1, &rtw89_mac_size.wde_qt0_v1,
			   &rtw89_mac_size.wde_qt0_v1, &rtw89_mac_size.ple_qt0,
			   &rtw89_mac_size.ple_qt1, &rtw89_mac_size.ple_rsvd_qt0,
			   &rtw89_mac_size.rsvd0_size0, &rtw89_mac_size.rsvd1_size0},
	[RTW89_QTA_DLFW] = {RTW89_QTA_DLFW, &rtw89_mac_size.wde_size4_v1,
			    &rtw89_mac_size.ple_size3_v1, &rtw89_mac_size.wde_qt4,
			    &rtw89_mac_size.wde_qt4, &rtw89_mac_size.ple_qt9,
			    &rtw89_mac_size.ple_qt9, &rtw89_mac_size.ple_rsvd_qt1,
			    &rtw89_mac_size.rsvd0_size0, &rtw89_mac_size.rsvd1_size0},
	[RTW89_QTA_INVALID] = {RTW89_QTA_INVALID, NULL, NULL, NULL, NULL, NULL,
			       NULL},
};

static const u32 rtw8922a_h2c_regs[RTW89_H2CREG_MAX] = {
	R_BE_H2CREG_DATA0, R_BE_H2CREG_DATA1, R_BE_H2CREG_DATA2,
	R_BE_H2CREG_DATA3
};

static const u32 rtw8922a_c2h_regs[RTW89_H2CREG_MAX] = {
	R_BE_C2HREG_DATA0, R_BE_C2HREG_DATA1, R_BE_C2HREG_DATA2,
	R_BE_C2HREG_DATA3
};

static const u32 rtw8922a_wow_wakeup_regs[RTW89_WOW_REASON_NUM] = {
	R_AX_C2HREG_DATA3_V1 + 3, R_BE_DBG_WOW,
};

static const struct rtw89_page_regs rtw8922a_page_regs = {
	.hci_fc_ctrl	= R_BE_HCI_FC_CTRL,
	.ch_page_ctrl	= R_BE_CH_PAGE_CTRL,
	.ach_page_ctrl	= R_BE_CH0_PAGE_CTRL,
	.ach_page_info	= R_BE_CH0_PAGE_INFO,
	.pub_page_info3	= R_BE_PUB_PAGE_INFO3,
	.pub_page_ctrl1	= R_BE_PUB_PAGE_CTRL1,
	.pub_page_ctrl2	= R_BE_PUB_PAGE_CTRL2,
	.pub_page_info1	= R_BE_PUB_PAGE_INFO1,
	.pub_page_info2 = R_BE_PUB_PAGE_INFO2,
	.wp_page_ctrl1	= R_BE_WP_PAGE_CTRL1,
	.wp_page_ctrl2	= R_BE_WP_PAGE_CTRL2,
	.wp_page_info1	= R_BE_WP_PAGE_INFO1,
};

static const struct rtw89_reg_imr rtw8922a_imr_dmac_regs[] = {
	{R_BE_DISP_HOST_IMR, B_BE_DISP_HOST_IMR_CLR, B_BE_DISP_HOST_IMR_SET},
	{R_BE_DISP_CPU_IMR, B_BE_DISP_CPU_IMR_CLR, B_BE_DISP_CPU_IMR_SET},
	{R_BE_DISP_OTHER_IMR, B_BE_DISP_OTHER_IMR_CLR, B_BE_DISP_OTHER_IMR_SET},
	{R_BE_PKTIN_ERR_IMR, B_BE_PKTIN_ERR_IMR_CLR, B_BE_PKTIN_ERR_IMR_SET},
	{R_BE_INTERRUPT_MASK_REG, B_BE_INTERRUPT_MASK_REG_CLR, B_BE_INTERRUPT_MASK_REG_SET},
	{R_BE_MLO_ERR_IDCT_IMR, B_BE_MLO_ERR_IDCT_IMR_CLR, B_BE_MLO_ERR_IDCT_IMR_SET},
	{R_BE_MPDU_TX_ERR_IMR, B_BE_MPDU_TX_ERR_IMR_CLR, B_BE_MPDU_TX_ERR_IMR_SET},
	{R_BE_MPDU_RX_ERR_IMR, B_BE_MPDU_RX_ERR_IMR_CLR, B_BE_MPDU_RX_ERR_IMR_SET},
	{R_BE_SEC_ERROR_IMR, B_BE_SEC_ERROR_IMR_CLR, B_BE_SEC_ERROR_IMR_SET},
	{R_BE_CPUIO_ERR_IMR, B_BE_CPUIO_ERR_IMR_CLR, B_BE_CPUIO_ERR_IMR_SET},
	{R_BE_WDE_ERR_IMR, B_BE_WDE_ERR_IMR_CLR, B_BE_WDE_ERR_IMR_SET},
	{R_BE_WDE_ERR1_IMR, B_BE_WDE_ERR1_IMR_CLR, B_BE_WDE_ERR1_IMR_SET},
	{R_BE_PLE_ERR_IMR, B_BE_PLE_ERR_IMR_CLR, B_BE_PLE_ERR_IMR_SET},
	{R_BE_PLE_ERRFLAG1_IMR, B_BE_PLE_ERRFLAG1_IMR_CLR, B_BE_PLE_ERRFLAG1_IMR_SET},
	{R_BE_WDRLS_ERR_IMR, B_BE_WDRLS_ERR_IMR_CLR, B_BE_WDRLS_ERR_IMR_SET},
	{R_BE_TXPKTCTL_B0_ERRFLAG_IMR, B_BE_TXPKTCTL_B0_ERRFLAG_IMR_CLR,
	 B_BE_TXPKTCTL_B0_ERRFLAG_IMR_SET},
	{R_BE_TXPKTCTL_B1_ERRFLAG_IMR, B_BE_TXPKTCTL_B1_ERRFLAG_IMR_CLR,
	 B_BE_TXPKTCTL_B1_ERRFLAG_IMR_SET},
	{R_BE_BBRPT_COM_ERR_IMR, B_BE_BBRPT_COM_ERR_IMR_CLR, B_BE_BBRPT_COM_ERR_IMR_SET},
	{R_BE_BBRPT_CHINFO_ERR_IMR, B_BE_BBRPT_CHINFO_ERR_IMR_CLR,
	 B_BE_BBRPT_CHINFO_ERR_IMR_SET},
	{R_BE_BBRPT_DFS_ERR_IMR, B_BE_BBRPT_DFS_ERR_IMR_CLR, B_BE_BBRPT_DFS_ERR_IMR_SET},
	{R_BE_LA_ERRFLAG_IMR, B_BE_LA_ERRFLAG_IMR_CLR, B_BE_LA_ERRFLAG_IMR_SET},
	{R_BE_CH_INFO_DBGFLAG_IMR, B_BE_CH_INFO_DBGFLAG_IMR_CLR, B_BE_CH_INFO_DBGFLAG_IMR_SET},
	{R_BE_PLRLS_ERR_IMR, B_BE_PLRLS_ERR_IMR_CLR, B_BE_PLRLS_ERR_IMR_SET},
	{R_BE_HAXI_IDCT_MSK, B_BE_HAXI_IDCT_MSK_CLR, B_BE_HAXI_IDCT_MSK_SET},
};

static const struct rtw89_imr_table rtw8922a_imr_dmac_table = {
	.regs = rtw8922a_imr_dmac_regs,
	.n_regs = ARRAY_SIZE(rtw8922a_imr_dmac_regs),
};

static const struct rtw89_reg_imr rtw8922a_imr_cmac_regs[] = {
	{R_BE_RESP_IMR, B_BE_RESP_IMR_CLR, B_BE_RESP_IMR_SET},
	{R_BE_RX_ERROR_FLAG_IMR, B_BE_RX_ERROR_FLAG_IMR_CLR, B_BE_RX_ERROR_FLAG_IMR_SET},
	{R_BE_TX_ERROR_FLAG_IMR, B_BE_TX_ERROR_FLAG_IMR_CLR, B_BE_TX_ERROR_FLAG_IMR_SET},
	{R_BE_RX_ERROR_FLAG_IMR_1, B_BE_TX_ERROR_FLAG_IMR_1_CLR, B_BE_TX_ERROR_FLAG_IMR_1_SET},
	{R_BE_PTCL_IMR1, B_BE_PTCL_IMR1_CLR, B_BE_PTCL_IMR1_SET},
	{R_BE_PTCL_IMR0, B_BE_PTCL_IMR0_CLR, B_BE_PTCL_IMR0_SET},
	{R_BE_PTCL_IMR_2, B_BE_PTCL_IMR_2_CLR, B_BE_PTCL_IMR_2_SET},
	{R_BE_SCHEDULE_ERR_IMR, B_BE_SCHEDULE_ERR_IMR_CLR, B_BE_SCHEDULE_ERR_IMR_SET},
	{R_BE_C0_TXPWR_IMR, B_BE_C0_TXPWR_IMR_CLR, B_BE_C0_TXPWR_IMR_SET},
	{R_BE_TRXPTCL_ERROR_INDICA_MASK, B_BE_TRXPTCL_ERROR_INDICA_MASK_CLR,
	 B_BE_TRXPTCL_ERROR_INDICA_MASK_SET},
	{R_BE_RX_ERR_IMR, B_BE_RX_ERR_IMR_CLR, B_BE_RX_ERR_IMR_SET},
	{R_BE_PHYINFO_ERR_IMR_V1, B_BE_PHYINFO_ERR_IMR_V1_CLR, B_BE_PHYINFO_ERR_IMR_V1_SET},
};

static const struct rtw89_imr_table rtw8922a_imr_cmac_table = {
	.regs = rtw8922a_imr_cmac_regs,
	.n_regs = ARRAY_SIZE(rtw8922a_imr_cmac_regs),
};

static const struct rtw89_rrsr_cfgs rtw8922a_rrsr_cfgs = {
	.ref_rate = {R_BE_TRXPTCL_RESP_1, B_BE_WMAC_RESP_REF_RATE_SEL, 0},
	.rsc = {R_BE_PTCL_RRSR1, B_BE_RSC_MASK, 2},
};

static const struct rtw89_rfkill_regs rtw8922a_rfkill_regs = {
	.pinmux = {R_BE_GPIO8_15_FUNC_SEL,
		   B_BE_PINMUX_GPIO9_FUNC_SEL_MASK,
		   0xf},
	.mode = {R_BE_GPIO_EXT_CTRL + 2,
		 (B_BE_GPIO_MOD_9 | B_BE_GPIO_IO_SEL_9) >> 16,
		 0x0},
};

static const struct rtw89_dig_regs rtw8922a_dig_regs = {
	.seg0_pd_reg = R_SEG0R_PD_V2,
	.pd_lower_bound_mask = B_SEG0R_PD_LOWER_BOUND_MSK,
	.pd_spatial_reuse_en = B_SEG0R_PD_SPATIAL_REUSE_EN_MSK_V1,
	.bmode_pd_reg = R_BMODE_PDTH_EN_V2,
	.bmode_cca_rssi_limit_en = B_BMODE_PDTH_LIMIT_EN_MSK_V1,
	.bmode_pd_lower_bound_reg = R_BMODE_PDTH_V2,
	.bmode_rssi_nocca_low_th_mask = B_BMODE_PDTH_LOWER_BOUND_MSK_V1,
	.p0_lna_init = {R_PATH0_LNA_INIT_V1, B_PATH0_LNA_INIT_IDX_MSK},
	.p1_lna_init = {R_PATH1_LNA_INIT_V1, B_PATH1_LNA_INIT_IDX_MSK},
	.p0_tia_init = {R_PATH0_TIA_INIT_V1, B_PATH0_TIA_INIT_IDX_MSK_V1},
	.p1_tia_init = {R_PATH1_TIA_INIT_V1, B_PATH1_TIA_INIT_IDX_MSK_V1},
	.p0_rxb_init = {R_PATH0_RXB_INIT_V1, B_PATH0_RXB_INIT_IDX_MSK_V1},
	.p1_rxb_init = {R_PATH1_RXB_INIT_V1, B_PATH1_RXB_INIT_IDX_MSK_V1},
	.p0_p20_pagcugc_en = {R_PATH0_P20_FOLLOW_BY_PAGCUGC_V3,
			      B_PATH0_P20_FOLLOW_BY_PAGCUGC_EN_MSK},
	.p0_s20_pagcugc_en = {R_PATH0_S20_FOLLOW_BY_PAGCUGC_V3,
			      B_PATH0_S20_FOLLOW_BY_PAGCUGC_EN_MSK},
	.p1_p20_pagcugc_en = {R_PATH1_P20_FOLLOW_BY_PAGCUGC_V3,
			      B_PATH1_P20_FOLLOW_BY_PAGCUGC_EN_MSK},
	.p1_s20_pagcugc_en = {R_PATH1_S20_FOLLOW_BY_PAGCUGC_V3,
			      B_PATH1_S20_FOLLOW_BY_PAGCUGC_EN_MSK},
};

static const struct rtw89_edcca_regs rtw8922a_edcca_regs = {
	.edcca_level			= R_SEG0R_EDCCA_LVL_BE,
	.edcca_mask			= B_EDCCA_LVL_MSK0,
	.edcca_p_mask			= B_EDCCA_LVL_MSK1,
	.ppdu_level			= R_SEG0R_PPDU_LVL_BE,
	.ppdu_mask			= B_EDCCA_LVL_MSK1,
	.p = {{
		.rpt_a			= R_EDCCA_RPT_A_BE,
		.rpt_b			= R_EDCCA_RPT_B_BE,
		.rpt_sel		= R_EDCCA_RPT_SEL_BE,
		.rpt_sel_mask		= B_EDCCA_RPT_SEL_MSK,
	}, {
		.rpt_a			= R_EDCCA_RPT_P1_A_BE,
		.rpt_b			= R_EDCCA_RPT_P1_B_BE,
		.rpt_sel		= R_EDCCA_RPT_SEL_BE,
		.rpt_sel_mask		= B_EDCCA_RPT_SEL_P1_MSK,
	}},
	.rpt_sel_be			= R_EDCCA_RPTREG_SEL_BE,
	.rpt_sel_be_mask		= B_EDCCA_RPTREG_SEL_BE_MSK,
	.tx_collision_t2r_st		= R_TX_COLLISION_T2R_ST_BE,
	.tx_collision_t2r_st_mask	= B_TX_COLLISION_T2R_ST_BE_M,
};

static const struct rtw89_efuse_block_cfg rtw8922a_efuse_blocks[] = {
	[RTW89_EFUSE_BLOCK_SYS]			= {.offset = 0x00000, .size = 0x310},
	[RTW89_EFUSE_BLOCK_RF]			= {.offset = 0x10000, .size = 0x240},
	[RTW89_EFUSE_BLOCK_HCI_DIG_PCIE_SDIO]	= {.offset = 0x20000, .size = 0x4800},
	[RTW89_EFUSE_BLOCK_HCI_DIG_USB]		= {.offset = 0x30000, .size = 0x890},
	[RTW89_EFUSE_BLOCK_HCI_PHY_PCIE]	= {.offset = 0x40000, .size = 0x200},
	[RTW89_EFUSE_BLOCK_HCI_PHY_USB3]	= {.offset = 0x50000, .size = 0x80},
	[RTW89_EFUSE_BLOCK_HCI_PHY_USB2]	= {.offset = 0x60000, .size = 0x0},
	[RTW89_EFUSE_BLOCK_ADIE]		= {.offset = 0x70000, .size = 0x10},
};

static void rtw8922a_ctrl_btg_bt_rx(struct rtw89_dev *rtwdev, bool en,
				    enum rtw89_phy_idx phy_idx)
{
	if (en) {
		rtw89_phy_write32_idx(rtwdev, R_BT_SHARE_A, B_BT_SHARE_A, 0x1, phy_idx);
		rtw89_phy_write32_idx(rtwdev, R_BT_SHARE_A, B_BTG_PATH_A, 0x0, phy_idx);
		rtw89_phy_write32_idx(rtwdev, R_BT_SHARE_B, B_BT_SHARE_B, 0x1, phy_idx);
		rtw89_phy_write32_idx(rtwdev, R_BT_SHARE_B, B_BTG_PATH_B, 0x1, phy_idx);
		rtw89_phy_write32_idx(rtwdev, R_LNA_OP, B_LNA6, 0x20, phy_idx);
		rtw89_phy_write32_idx(rtwdev, R_LNA_TIA, B_TIA0_B, 0x30, phy_idx);
		rtw89_phy_write32_idx(rtwdev, R_PMAC_GNT, B_PMAC_GNT_P1, 0x0, phy_idx);
		rtw89_phy_write32_idx(rtwdev, R_ANT_CHBW, B_ANT_BT_SHARE, 0x1, phy_idx);
		rtw89_phy_write32_idx(rtwdev, R_FC0INV_SBW, B_RX_BT_SG0, 0x2, phy_idx);
		rtw89_phy_write32_idx(rtwdev, R_GNT_BT_WGT_EN, B_GNT_BT_WGT_EN,
				      0x1, phy_idx);
	} else {
		rtw89_phy_write32_idx(rtwdev, R_BT_SHARE_A, B_BT_SHARE_A, 0x0, phy_idx);
		rtw89_phy_write32_idx(rtwdev, R_BT_SHARE_A, B_BTG_PATH_A, 0x0, phy_idx);
		rtw89_phy_write32_idx(rtwdev, R_BT_SHARE_B, B_BT_SHARE_B, 0x0, phy_idx);
		rtw89_phy_write32_idx(rtwdev, R_BT_SHARE_B, B_BTG_PATH_B, 0x0, phy_idx);
		rtw89_phy_write32_idx(rtwdev, R_LNA_OP, B_LNA6, 0x1a, phy_idx);
		rtw89_phy_write32_idx(rtwdev, R_LNA_TIA, B_TIA0_B, 0x2a, phy_idx);
		rtw89_phy_write32_idx(rtwdev, R_PMAC_GNT, B_PMAC_GNT_P1, 0xc, phy_idx);
		rtw89_phy_write32_idx(rtwdev, R_ANT_CHBW, B_ANT_BT_SHARE, 0x0, phy_idx);
		rtw89_phy_write32_idx(rtwdev, R_FC0INV_SBW, B_RX_BT_SG0, 0x0, phy_idx);
		rtw89_phy_write32_idx(rtwdev, R_GNT_BT_WGT_EN, B_GNT_BT_WGT_EN,
				      0x0, phy_idx);
	}
}

static int rtw8922a_pwr_on_func(struct rtw89_dev *rtwdev)
{
	struct rtw89_hal *hal = &rtwdev->hal;
	u32 val32;
	int ret;

	rtw89_write32_clr(rtwdev, R_BE_SYS_PW_CTRL, B_BE_AFSM_WLSUS_EN |
						    B_BE_AFSM_PCIE_SUS_EN);
	rtw89_write32_set(rtwdev, R_BE_SYS_PW_CTRL, B_BE_DIS_WLBT_PDNSUSEN_SOPC);
	rtw89_write32_set(rtwdev, R_BE_WLLPS_CTRL, B_BE_DIS_WLBT_LPSEN_LOPC);
	rtw89_write32_clr(rtwdev, R_BE_SYS_PW_CTRL, B_BE_APDM_HPDN);
	rtw89_write32_clr(rtwdev, R_BE_SYS_PW_CTRL, B_BE_APFM_SWLPS);

	ret = read_poll_timeout(rtw89_read32, val32, val32 & B_BE_RDY_SYSPWR,
				1000, 3000000, false, rtwdev, R_BE_SYS_PW_CTRL);
	if (ret)
		return ret;

	rtw89_write32_set(rtwdev, R_BE_SYS_PW_CTRL, B_BE_EN_WLON);
	rtw89_write32_set(rtwdev, R_BE_WLRESUME_CTRL, B_BE_LPSROP_CMAC0 |
						      B_BE_LPSROP_CMAC1);
	rtw89_write32_set(rtwdev, R_BE_SYS_PW_CTRL, B_BE_APFN_ONMAC);

	ret = read_poll_timeout(rtw89_read32, val32, !(val32 & B_BE_APFN_ONMAC),
				1000, 3000000, false, rtwdev, R_BE_SYS_PW_CTRL);
	if (ret)
		return ret;

	rtw89_write32_clr(rtwdev, R_BE_AFE_ON_CTRL1, B_BE_REG_CK_MON_CK960M_EN);
	rtw89_write8_set(rtwdev, R_BE_ANAPAR_POW_MAC, B_BE_POW_PC_LDO_PORT0 |
						      B_BE_POW_PC_LDO_PORT1);
	rtw89_write32_clr(rtwdev, R_BE_FEN_RST_ENABLE, B_BE_R_SYM_ISO_ADDA_P02PP |
						       B_BE_R_SYM_ISO_ADDA_P12PP);
	rtw89_write8_set(rtwdev, R_BE_PLATFORM_ENABLE, B_BE_PLATFORM_EN);
	rtw89_write32_set(rtwdev, R_BE_HCI_OPT_CTRL, B_BE_HAXIDMA_IO_EN);

	ret = read_poll_timeout(rtw89_read32, val32, val32 & B_BE_HAXIDMA_IO_ST,
				1000, 3000000, false, rtwdev, R_BE_HCI_OPT_CTRL);
	if (ret)
		return ret;

	ret = read_poll_timeout(rtw89_read32, val32, !(val32 & B_BE_HAXIDMA_BACKUP_RESTORE_ST),
				1000, 3000000, false, rtwdev, R_BE_HCI_OPT_CTRL);
	if (ret)
		return ret;

	rtw89_write32_set(rtwdev, R_BE_HCI_OPT_CTRL, B_BE_HCI_WLAN_IO_EN);

	ret = read_poll_timeout(rtw89_read32, val32, val32 & B_BE_HCI_WLAN_IO_ST,
				1000, 3000000, false, rtwdev, R_BE_HCI_OPT_CTRL);
	if (ret)
		return ret;

	rtw89_write32_clr(rtwdev, R_BE_SYS_SDIO_CTRL, B_BE_PCIE_FORCE_IBX_EN);

	ret = rtw89_mac_write_xtal_si(rtwdev, XTAL_SI_PLL, 0x02, 0x02);
	if (ret)
		return ret;
	ret = rtw89_mac_write_xtal_si(rtwdev, XTAL_SI_PLL, 0x01, 0x01);
	if (ret)
		return ret;

	rtw89_write32_set(rtwdev, R_BE_SYS_ADIE_PAD_PWR_CTRL, B_BE_SYM_PADPDN_WL_RFC1_1P3);

	ret = rtw89_mac_write_xtal_si(rtwdev, XTAL_SI_ANAPAR_WL, 0x40, 0x40);
	if (ret)
		return ret;

	rtw89_write32_set(rtwdev, R_BE_SYS_ADIE_PAD_PWR_CTRL, B_BE_SYM_PADPDN_WL_RFC0_1P3);

	ret = rtw89_mac_write_xtal_si(rtwdev, XTAL_SI_ANAPAR_WL, 0x20, 0x20);
	if (ret)
		return ret;
	ret = rtw89_mac_write_xtal_si(rtwdev, XTAL_SI_ANAPAR_WL, 0x04, 0x04);
	if (ret)
		return ret;
	ret = rtw89_mac_write_xtal_si(rtwdev, XTAL_SI_ANAPAR_WL, 0x08, 0x08);
	if (ret)
		return ret;
	ret = rtw89_mac_write_xtal_si(rtwdev, XTAL_SI_ANAPAR_WL, 0, 0x10);
	if (ret)
		return ret;
	ret = rtw89_mac_write_xtal_si(rtwdev, XTAL_SI_WL_RFC_S0, 0xEB, 0xFF);
	if (ret)
		return ret;
	ret = rtw89_mac_write_xtal_si(rtwdev, XTAL_SI_WL_RFC_S1, 0xEB, 0xFF);
	if (ret)
		return ret;
	ret = rtw89_mac_write_xtal_si(rtwdev, XTAL_SI_ANAPAR_WL, 0x01, 0x01);
	if (ret)
		return ret;
	ret = rtw89_mac_write_xtal_si(rtwdev, XTAL_SI_ANAPAR_WL, 0x02, 0x02);
	if (ret)
		return ret;
	ret = rtw89_mac_write_xtal_si(rtwdev, XTAL_SI_ANAPAR_WL, 0, 0x80);
	if (ret)
		return ret;
	ret = rtw89_mac_write_xtal_si(rtwdev, XTAL_SI_XREF_RF1, 0, 0x40);
	if (ret)
		return ret;
	ret = rtw89_mac_write_xtal_si(rtwdev, XTAL_SI_XREF_RF2, 0, 0x40);
	if (ret)
		return ret;
	ret = rtw89_mac_write_xtal_si(rtwdev, XTAL_SI_PLL_1, 0x40, 0x60);
	if (ret)
		return ret;

	if (hal->cv != CHIP_CAV) {
		rtw89_write32_set(rtwdev, R_BE_PMC_DBG_CTRL2, B_BE_SYSON_DIS_PMCR_BE_WRMSK);
		rtw89_write32_set(rtwdev, R_BE_SYS_ISO_CTRL, B_BE_ISO_EB2CORE);
		rtw89_write32_clr(rtwdev, R_BE_SYS_ISO_CTRL, B_BE_PWC_EV2EF_B);

		mdelay(1);

		rtw89_write32_clr(rtwdev, R_BE_SYS_ISO_CTRL, B_BE_PWC_EV2EF_S);
		rtw89_write32_clr(rtwdev, R_BE_PMC_DBG_CTRL2, B_BE_SYSON_DIS_PMCR_BE_WRMSK);
	}

	rtw89_write32_set(rtwdev, R_BE_DMAC_FUNC_EN,
			  B_BE_MAC_FUNC_EN | B_BE_DMAC_FUNC_EN | B_BE_MPDU_PROC_EN |
			  B_BE_WD_RLS_EN | B_BE_DLE_WDE_EN | B_BE_TXPKT_CTRL_EN |
			  B_BE_STA_SCH_EN | B_BE_DLE_PLE_EN | B_BE_PKT_BUF_EN |
			  B_BE_DMAC_TBL_EN | B_BE_PKT_IN_EN | B_BE_DLE_CPUIO_EN |
			  B_BE_DISPATCHER_EN | B_BE_BBRPT_EN | B_BE_MAC_SEC_EN |
			  B_BE_H_AXIDMA_EN | B_BE_DMAC_MLO_EN | B_BE_PLRLS_EN |
			  B_BE_P_AXIDMA_EN | B_BE_DLE_DATACPUIO_EN | B_BE_LTR_CTL_EN);

	set_bit(RTW89_FLAG_DMAC_FUNC, rtwdev->flags);

	rtw89_write32_set(rtwdev, R_BE_CMAC_SHARE_FUNC_EN,
			  B_BE_CMAC_SHARE_EN | B_BE_RESPBA_EN | B_BE_ADDRSRCH_EN |
			  B_BE_BTCOEX_EN);
	rtw89_write32_set(rtwdev, R_BE_CMAC_FUNC_EN,
			  B_BE_CMAC_EN | B_BE_CMAC_TXEN |  B_BE_CMAC_RXEN |
			  B_BE_SIGB_EN | B_BE_PHYINTF_EN | B_BE_CMAC_DMA_EN |
			  B_BE_PTCLTOP_EN | B_BE_SCHEDULER_EN | B_BE_TMAC_EN |
			  B_BE_RMAC_EN | B_BE_TXTIME_EN | B_BE_RESP_PKTCTL_EN);

	set_bit(RTW89_FLAG_CMAC0_FUNC, rtwdev->flags);

	rtw89_write32_set(rtwdev, R_BE_FEN_RST_ENABLE, B_BE_FEN_BB_IP_RSTN |
						       B_BE_FEN_BBPLAT_RSTB);

	return 0;
}

static int rtw8922a_pwr_off_func(struct rtw89_dev *rtwdev)
{
	u32 val32;
	int ret;

	ret = rtw89_mac_write_xtal_si(rtwdev, XTAL_SI_ANAPAR_WL, 0x10, 0x10);
	if (ret)
		return ret;
	ret = rtw89_mac_write_xtal_si(rtwdev, XTAL_SI_ANAPAR_WL, 0, 0x08);
	if (ret)
		return ret;
	ret = rtw89_mac_write_xtal_si(rtwdev, XTAL_SI_ANAPAR_WL, 0, 0x04);
	if (ret)
		return ret;
	ret = rtw89_mac_write_xtal_si(rtwdev, XTAL_SI_WL_RFC_S0, 0xC6, 0xFF);
	if (ret)
		return ret;
	ret = rtw89_mac_write_xtal_si(rtwdev, XTAL_SI_WL_RFC_S1, 0xC6, 0xFF);
	if (ret)
		return ret;
	ret = rtw89_mac_write_xtal_si(rtwdev, XTAL_SI_ANAPAR_WL, 0x80, 0x80);
	if (ret)
		return ret;
	ret = rtw89_mac_write_xtal_si(rtwdev, XTAL_SI_ANAPAR_WL, 0, 0x02);
	if (ret)
		return ret;
	ret = rtw89_mac_write_xtal_si(rtwdev, XTAL_SI_ANAPAR_WL, 0, 0x01);
	if (ret)
		return ret;
	ret = rtw89_mac_write_xtal_si(rtwdev, XTAL_SI_PLL, 0x02, 0xFF);
	if (ret)
		return ret;
	ret = rtw89_mac_write_xtal_si(rtwdev, XTAL_SI_PLL, 0x00, 0xFF);
	if (ret)
		return ret;

	rtw89_write32_set(rtwdev, R_BE_FEN_RST_ENABLE, B_BE_R_SYM_ISO_ADDA_P02PP |
						       B_BE_R_SYM_ISO_ADDA_P12PP);
	rtw89_write8_clr(rtwdev, R_BE_ANAPAR_POW_MAC, B_BE_POW_PC_LDO_PORT0 |
						      B_BE_POW_PC_LDO_PORT1);
	rtw89_write32_set(rtwdev, R_BE_SYS_PW_CTRL, B_BE_EN_WLON);
	rtw89_write8_clr(rtwdev, R_BE_FEN_RST_ENABLE, B_BE_FEN_BB_IP_RSTN |
						      B_BE_FEN_BBPLAT_RSTB);
	rtw89_write32_clr(rtwdev, R_BE_SYS_ADIE_PAD_PWR_CTRL, B_BE_SYM_PADPDN_WL_RFC0_1P3);

	ret = rtw89_mac_write_xtal_si(rtwdev, XTAL_SI_ANAPAR_WL, 0, 0x20);
	if (ret)
		return ret;

	rtw89_write32_clr(rtwdev, R_BE_SYS_ADIE_PAD_PWR_CTRL, B_BE_SYM_PADPDN_WL_RFC1_1P3);

	ret = rtw89_mac_write_xtal_si(rtwdev, XTAL_SI_ANAPAR_WL, 0, 0x40);
	if (ret)
		return ret;

	rtw89_write32_clr(rtwdev, R_BE_HCI_OPT_CTRL, B_BE_HAXIDMA_IO_EN);

	ret = read_poll_timeout(rtw89_read32, val32, !(val32 & B_BE_HAXIDMA_IO_ST),
				1000, 3000000, false, rtwdev, R_BE_HCI_OPT_CTRL);
	if (ret)
		return ret;

	ret = read_poll_timeout(rtw89_read32, val32, !(val32 & B_BE_HAXIDMA_BACKUP_RESTORE_ST),
				1000, 3000000, false, rtwdev, R_BE_HCI_OPT_CTRL);
	if (ret)
		return ret;

	rtw89_write32_clr(rtwdev, R_BE_HCI_OPT_CTRL, B_BE_HCI_WLAN_IO_EN);

	ret = read_poll_timeout(rtw89_read32, val32, !(val32 & B_BE_HCI_WLAN_IO_ST),
				1000, 3000000, false, rtwdev, R_BE_HCI_OPT_CTRL);
	if (ret)
		return ret;

	rtw89_write32_set(rtwdev, R_BE_SYS_PW_CTRL, B_BE_APFM_OFFMAC);

	ret = read_poll_timeout(rtw89_read32, val32, !(val32 & B_BE_APFM_OFFMAC),
				1000, 3000000, false, rtwdev, R_BE_SYS_PW_CTRL);
	if (ret)
		return ret;

	rtw89_write32(rtwdev, R_BE_WLLPS_CTRL, 0x0000A1B2);
	rtw89_write32_set(rtwdev, R_BE_SYS_PW_CTRL, B_BE_XTAL_OFF_A_DIE);
	rtw89_write32_set(rtwdev, R_BE_SYS_PW_CTRL, B_BE_APFM_SWLPS);
	rtw89_write32(rtwdev, R_BE_UDM1, 0);

	return 0;
}

static void rtw8922a_efuse_parsing_tssi(struct rtw89_dev *rtwdev,
					struct rtw8922a_efuse *map)
{
	struct rtw8922a_tssi_offset *ofst[] = {&map->path_a_tssi, &map->path_b_tssi};
	u8 *bw40_1s_tssi_6g_ofst[] = {map->bw40_1s_tssi_6g_a, map->bw40_1s_tssi_6g_b};
	struct rtw89_tssi_info *tssi = &rtwdev->tssi;
	u8 i, j;

	tssi->thermal[RF_PATH_A] = map->path_a_therm;
	tssi->thermal[RF_PATH_B] = map->path_b_therm;

	for (i = 0; i < RF_PATH_NUM_8922A; i++) {
		memcpy(tssi->tssi_cck[i], ofst[i]->cck_tssi,
		       sizeof(ofst[i]->cck_tssi));

		for (j = 0; j < TSSI_CCK_CH_GROUP_NUM; j++)
			rtw89_debug(rtwdev, RTW89_DBG_TSSI,
				    "[TSSI][EFUSE] path=%d cck[%d]=0x%x\n",
				    i, j, tssi->tssi_cck[i][j]);

		memcpy(tssi->tssi_mcs[i], ofst[i]->bw40_tssi,
		       sizeof(ofst[i]->bw40_tssi));
		memcpy(tssi->tssi_mcs[i] + TSSI_MCS_2G_CH_GROUP_NUM,
		       ofst[i]->bw40_1s_tssi_5g, sizeof(ofst[i]->bw40_1s_tssi_5g));
		memcpy(tssi->tssi_6g_mcs[i], bw40_1s_tssi_6g_ofst[i],
		       sizeof(tssi->tssi_6g_mcs[i]));

		for (j = 0; j < TSSI_MCS_CH_GROUP_NUM; j++)
			rtw89_debug(rtwdev, RTW89_DBG_TSSI,
				    "[TSSI][EFUSE] path=%d mcs[%d]=0x%x\n",
				    i, j, tssi->tssi_mcs[i][j]);
	}
}

static void rtw8922a_efuse_parsing_gain_offset(struct rtw89_dev *rtwdev,
					       struct rtw8922a_efuse *map)
{
	struct rtw89_phy_efuse_gain *gain = &rtwdev->efuse_gain;
	bool all_0xff = true, all_0x00 = true;
	int i, j;
	u8 t;

	gain->offset[RF_PATH_A][RTW89_GAIN_OFFSET_2G_CCK] = map->rx_gain_a._2g_cck;
	gain->offset[RF_PATH_B][RTW89_GAIN_OFFSET_2G_CCK] = map->rx_gain_b._2g_cck;
	gain->offset[RF_PATH_A][RTW89_GAIN_OFFSET_2G_OFDM] = map->rx_gain_a._2g_ofdm;
	gain->offset[RF_PATH_B][RTW89_GAIN_OFFSET_2G_OFDM] = map->rx_gain_b._2g_ofdm;
	gain->offset[RF_PATH_A][RTW89_GAIN_OFFSET_5G_LOW] = map->rx_gain_a._5g_low;
	gain->offset[RF_PATH_B][RTW89_GAIN_OFFSET_5G_LOW] = map->rx_gain_b._5g_low;
	gain->offset[RF_PATH_A][RTW89_GAIN_OFFSET_5G_MID] = map->rx_gain_a._5g_mid;
	gain->offset[RF_PATH_B][RTW89_GAIN_OFFSET_5G_MID] = map->rx_gain_b._5g_mid;
	gain->offset[RF_PATH_A][RTW89_GAIN_OFFSET_5G_HIGH] = map->rx_gain_a._5g_high;
	gain->offset[RF_PATH_B][RTW89_GAIN_OFFSET_5G_HIGH] = map->rx_gain_b._5g_high;
	gain->offset[RF_PATH_A][RTW89_GAIN_OFFSET_6G_L0] = map->rx_gain_6g_a._6g_l0;
	gain->offset[RF_PATH_B][RTW89_GAIN_OFFSET_6G_L0] = map->rx_gain_6g_b._6g_l0;
	gain->offset[RF_PATH_A][RTW89_GAIN_OFFSET_6G_L1] = map->rx_gain_6g_a._6g_l1;
	gain->offset[RF_PATH_B][RTW89_GAIN_OFFSET_6G_L1] = map->rx_gain_6g_b._6g_l1;
	gain->offset[RF_PATH_A][RTW89_GAIN_OFFSET_6G_M0] = map->rx_gain_6g_a._6g_m0;
	gain->offset[RF_PATH_B][RTW89_GAIN_OFFSET_6G_M0] = map->rx_gain_6g_b._6g_m0;
	gain->offset[RF_PATH_A][RTW89_GAIN_OFFSET_6G_M1] = map->rx_gain_6g_a._6g_m1;
	gain->offset[RF_PATH_B][RTW89_GAIN_OFFSET_6G_M1] = map->rx_gain_6g_b._6g_m1;
	gain->offset[RF_PATH_A][RTW89_GAIN_OFFSET_6G_H0] = map->rx_gain_6g_a._6g_h0;
	gain->offset[RF_PATH_B][RTW89_GAIN_OFFSET_6G_H0] = map->rx_gain_6g_b._6g_h0;
	gain->offset[RF_PATH_A][RTW89_GAIN_OFFSET_6G_H1] = map->rx_gain_6g_a._6g_h1;
	gain->offset[RF_PATH_B][RTW89_GAIN_OFFSET_6G_H1] = map->rx_gain_6g_b._6g_h1;
	gain->offset[RF_PATH_A][RTW89_GAIN_OFFSET_6G_UH0] = map->rx_gain_6g_a._6g_uh0;
	gain->offset[RF_PATH_B][RTW89_GAIN_OFFSET_6G_UH0] = map->rx_gain_6g_b._6g_uh0;
	gain->offset[RF_PATH_A][RTW89_GAIN_OFFSET_6G_UH1] = map->rx_gain_6g_a._6g_uh1;
	gain->offset[RF_PATH_B][RTW89_GAIN_OFFSET_6G_UH1] = map->rx_gain_6g_b._6g_uh1;

	for (i = RF_PATH_A; i <= RF_PATH_B; i++)
		for (j = 0; j < RTW89_GAIN_OFFSET_NR; j++) {
			t = gain->offset[i][j];
			if (t != 0xff)
				all_0xff = false;
			if (t != 0x0)
				all_0x00 = false;

			/* transform: sign-bit + U(7,2) to S(8,2) */
			if (t & 0x80)
				gain->offset[i][j] = (t ^ 0x7f) + 1;
		}

	gain->offset_valid = !all_0xff && !all_0x00;
}

static void rtw8922a_read_efuse_mac_addr(struct rtw89_dev *rtwdev, u32 addr)
{
	struct rtw89_efuse *efuse = &rtwdev->efuse;
	u16 val;
	int i;

	for (i = 0; i < ETH_ALEN; i += 2, addr += 2) {
		val = rtw89_read16(rtwdev, addr);
		efuse->addr[i] = val & 0xff;
		efuse->addr[i + 1] = val >> 8;
	}
}

static int rtw8922a_read_efuse_pci_sdio(struct rtw89_dev *rtwdev, u8 *log_map)
{
	struct rtw89_efuse *efuse = &rtwdev->efuse;

	if (rtwdev->hci.type == RTW89_HCI_TYPE_PCIE)
		rtw8922a_read_efuse_mac_addr(rtwdev, 0x3104);
	else
		ether_addr_copy(efuse->addr, log_map + 0x001A);

	return 0;
}

static int rtw8922a_read_efuse_usb(struct rtw89_dev *rtwdev, u8 *log_map)
{
	rtw8922a_read_efuse_mac_addr(rtwdev, 0x4078);

	return 0;
}

static int rtw8922a_read_efuse_rf(struct rtw89_dev *rtwdev, u8 *log_map)
{
	struct rtw8922a_efuse *map = (struct rtw8922a_efuse *)log_map;
	struct rtw89_efuse *efuse = &rtwdev->efuse;

	efuse->rfe_type = map->rfe_type;
	efuse->xtal_cap = map->xtal_k;
	efuse->country_code[0] = map->country_code[0];
	efuse->country_code[1] = map->country_code[1];
	rtw8922a_efuse_parsing_tssi(rtwdev, map);
	rtw8922a_efuse_parsing_gain_offset(rtwdev, map);

	rtw89_info(rtwdev, "chip rfe_type is %d\n", efuse->rfe_type);

	return 0;
}

static int rtw8922a_read_efuse(struct rtw89_dev *rtwdev, u8 *log_map,
			       enum rtw89_efuse_block block)
{
	switch (block) {
	case RTW89_EFUSE_BLOCK_HCI_DIG_PCIE_SDIO:
		return rtw8922a_read_efuse_pci_sdio(rtwdev, log_map);
	case RTW89_EFUSE_BLOCK_HCI_DIG_USB:
		return rtw8922a_read_efuse_usb(rtwdev, log_map);
	case RTW89_EFUSE_BLOCK_RF:
		return rtw8922a_read_efuse_rf(rtwdev, log_map);
	default:
		return 0;
	}
}

#define THM_TRIM_POSITIVE_MASK BIT(6)
#define THM_TRIM_MAGNITUDE_MASK GENMASK(5, 0)

static void rtw8922a_phycap_parsing_thermal_trim(struct rtw89_dev *rtwdev,
						 u8 *phycap_map)
{
	static const u32 thm_trim_addr[RF_PATH_NUM_8922A] = {0x1706, 0x1733};
	struct rtw89_power_trim_info *info = &rtwdev->pwr_trim;
	u32 addr = rtwdev->chip->phycap_addr;
	bool pg = true;
	u8 pg_th;
	s8 val;
	u8 i;

	for (i = 0; i < RF_PATH_NUM_8922A; i++) {
		pg_th = phycap_map[thm_trim_addr[i] - addr];
		if (pg_th == 0xff) {
			info->thermal_trim[i] = 0;
			pg = false;
			break;
		}

		val = u8_get_bits(pg_th, THM_TRIM_MAGNITUDE_MASK);

		if (!(pg_th & THM_TRIM_POSITIVE_MASK))
			val *= -1;

		info->thermal_trim[i] = val;

		rtw89_debug(rtwdev, RTW89_DBG_RFK,
			    "[THERMAL][TRIM] path=%d thermal_trim=0x%x (%d)\n",
			    i, pg_th, val);
	}

	info->pg_thermal_trim = pg;
}

static void rtw8922a_phycap_parsing_pa_bias_trim(struct rtw89_dev *rtwdev,
						 u8 *phycap_map)
{
	static const u32 pabias_trim_addr[RF_PATH_NUM_8922A] = {0x1707, 0x1734};
	static const u32 check_pa_pad_trim_addr = 0x1700;
	struct rtw89_power_trim_info *info = &rtwdev->pwr_trim;
	u32 addr = rtwdev->chip->phycap_addr;
	u8 val;
	u8 i;

	val = phycap_map[check_pa_pad_trim_addr - addr];
	if (val != 0xff)
		info->pg_pa_bias_trim = true;

	for (i = 0; i < RF_PATH_NUM_8922A; i++) {
		info->pa_bias_trim[i] = phycap_map[pabias_trim_addr[i] - addr];

		rtw89_debug(rtwdev, RTW89_DBG_RFK,
			    "[PA_BIAS][TRIM] path=%d pa_bias_trim=0x%x\n",
			    i, info->pa_bias_trim[i]);
	}
}

static void rtw8922a_pa_bias_trim(struct rtw89_dev *rtwdev)
{
	struct rtw89_power_trim_info *info = &rtwdev->pwr_trim;
	u8 pabias_2g, pabias_5g;
	u8 i;

	if (!info->pg_pa_bias_trim) {
		rtw89_debug(rtwdev, RTW89_DBG_RFK,
			    "[PA_BIAS][TRIM] no PG, do nothing\n");

		return;
	}

	for (i = 0; i < RF_PATH_NUM_8922A; i++) {
		pabias_2g = FIELD_GET(GENMASK(3, 0), info->pa_bias_trim[i]);
		pabias_5g = FIELD_GET(GENMASK(7, 4), info->pa_bias_trim[i]);

		rtw89_debug(rtwdev, RTW89_DBG_RFK,
			    "[PA_BIAS][TRIM] path=%d 2G=0x%x 5G=0x%x\n",
			    i, pabias_2g, pabias_5g);

		rtw89_write_rf(rtwdev, i, RR_BIASA, RR_BIASA_TXG_V1, pabias_2g);
		rtw89_write_rf(rtwdev, i, RR_BIASA, RR_BIASA_TXA_V1, pabias_5g);
	}
}

static void rtw8922a_phycap_parsing_pad_bias_trim(struct rtw89_dev *rtwdev,
						  u8 *phycap_map)
{
	static const u32 pad_bias_trim_addr[RF_PATH_NUM_8922A] = {0x1708, 0x1735};
	struct rtw89_power_trim_info *info = &rtwdev->pwr_trim;
	u32 addr = rtwdev->chip->phycap_addr;
	u8 i;

	for (i = 0; i < RF_PATH_NUM_8922A; i++) {
		info->pad_bias_trim[i] = phycap_map[pad_bias_trim_addr[i] - addr];

		rtw89_debug(rtwdev, RTW89_DBG_RFK,
			    "[PAD_BIAS][TRIM] path=%d pad_bias_trim=0x%x\n",
			    i, info->pad_bias_trim[i]);
	}
}

static void rtw8922a_pad_bias_trim(struct rtw89_dev *rtwdev)
{
	struct rtw89_power_trim_info *info = &rtwdev->pwr_trim;
	u8 pad_bias_2g, pad_bias_5g;
	u8 i;

	if (!info->pg_pa_bias_trim) {
		rtw89_debug(rtwdev, RTW89_DBG_RFK,
			    "[PAD_BIAS][TRIM] no PG, do nothing\n");
		return;
	}

	for (i = 0; i < RF_PATH_NUM_8922A; i++) {
		pad_bias_2g = u8_get_bits(info->pad_bias_trim[i], GENMASK(3, 0));
		pad_bias_5g = u8_get_bits(info->pad_bias_trim[i], GENMASK(7, 4));

		rtw89_debug(rtwdev, RTW89_DBG_RFK,
			    "[PAD_BIAS][TRIM] path=%d 2G=0x%x 5G=0x%x\n",
			    i, pad_bias_2g, pad_bias_5g);

		rtw89_write_rf(rtwdev, i, RR_BIASA, RR_BIASD_TXG_V1, pad_bias_2g);
		rtw89_write_rf(rtwdev, i, RR_BIASA, RR_BIASD_TXA_V1, pad_bias_5g);
	}
}

static int rtw8922a_read_phycap(struct rtw89_dev *rtwdev, u8 *phycap_map)
{
	rtw8922a_phycap_parsing_thermal_trim(rtwdev, phycap_map);
	rtw8922a_phycap_parsing_pa_bias_trim(rtwdev, phycap_map);
	rtw8922a_phycap_parsing_pad_bias_trim(rtwdev, phycap_map);

	return 0;
}

static void rtw8922a_power_trim(struct rtw89_dev *rtwdev)
{
	rtw8922a_pa_bias_trim(rtwdev);
	rtw8922a_pad_bias_trim(rtwdev);
}

static void rtw8922a_set_channel_mac(struct rtw89_dev *rtwdev,
				     const struct rtw89_chan *chan,
				     u8 mac_idx)
{
	u32 sub_carr = rtw89_mac_reg_by_idx(rtwdev, R_BE_TX_SUB_BAND_VALUE, mac_idx);
	u32 chk_rate = rtw89_mac_reg_by_idx(rtwdev, R_BE_TXRATE_CHK, mac_idx);
	u32 rf_mod = rtw89_mac_reg_by_idx(rtwdev, R_BE_WMAC_RFMOD, mac_idx);
	u8 txsb20 = 0, txsb40 = 0, txsb80 = 0;
	u8 rf_mod_val, chk_rate_mask;
	u32 txsb;
	u32 reg;

	switch (chan->band_width) {
	case RTW89_CHANNEL_WIDTH_160:
		txsb80 = rtw89_phy_get_txsb(rtwdev, chan, RTW89_CHANNEL_WIDTH_80);
		fallthrough;
	case RTW89_CHANNEL_WIDTH_80:
		txsb40 = rtw89_phy_get_txsb(rtwdev, chan, RTW89_CHANNEL_WIDTH_40);
		fallthrough;
	case RTW89_CHANNEL_WIDTH_40:
		txsb20 = rtw89_phy_get_txsb(rtwdev, chan, RTW89_CHANNEL_WIDTH_20);
		break;
	default:
		break;
	}

	switch (chan->band_width) {
	case RTW89_CHANNEL_WIDTH_160:
		rf_mod_val = BE_WMAC_RFMOD_160M;
		txsb = u32_encode_bits(txsb20, B_BE_TXSB_20M_MASK) |
		       u32_encode_bits(txsb40, B_BE_TXSB_40M_MASK) |
		       u32_encode_bits(txsb80, B_BE_TXSB_80M_MASK);
		break;
	case RTW89_CHANNEL_WIDTH_80:
		rf_mod_val = BE_WMAC_RFMOD_80M;
		txsb = u32_encode_bits(txsb20, B_BE_TXSB_20M_MASK) |
		       u32_encode_bits(txsb40, B_BE_TXSB_40M_MASK);
		break;
	case RTW89_CHANNEL_WIDTH_40:
		rf_mod_val = BE_WMAC_RFMOD_40M;
		txsb = u32_encode_bits(txsb20, B_BE_TXSB_20M_MASK);
		break;
	case RTW89_CHANNEL_WIDTH_20:
	default:
		rf_mod_val = BE_WMAC_RFMOD_20M;
		txsb = 0;
		break;
	}

	if (txsb20 <= BE_PRI20_BITMAP_MAX)
		txsb |= u32_encode_bits(BIT(txsb20), B_BE_PRI20_BITMAP_MASK);

	rtw89_write8_mask(rtwdev, rf_mod, B_BE_WMAC_RFMOD_MASK, rf_mod_val);
	rtw89_write32(rtwdev, sub_carr, txsb);

	switch (chan->band_type) {
	case RTW89_BAND_2G:
		chk_rate_mask = B_BE_BAND_MODE;
		break;
	case RTW89_BAND_5G:
	case RTW89_BAND_6G:
		chk_rate_mask = B_BE_CHECK_CCK_EN | B_BE_RTS_LIMIT_IN_OFDM6;
		break;
	default:
		rtw89_warn(rtwdev, "Invalid band_type:%d\n", chan->band_type);
		return;
	}

	rtw89_write8_clr(rtwdev, chk_rate, B_BE_BAND_MODE | B_BE_CHECK_CCK_EN |
					   B_BE_RTS_LIMIT_IN_OFDM6);
	rtw89_write8_set(rtwdev, chk_rate, chk_rate_mask);

	switch (chan->band_width) {
	case RTW89_CHANNEL_WIDTH_320:
	case RTW89_CHANNEL_WIDTH_160:
	case RTW89_CHANNEL_WIDTH_80:
	case RTW89_CHANNEL_WIDTH_40:
		reg = rtw89_mac_reg_by_idx(rtwdev, R_BE_PREBKF_CFG_1, mac_idx);
		rtw89_write32_mask(rtwdev, reg, B_BE_SIFS_MACTXEN_T1_MASK, 0x41);
		reg = rtw89_mac_reg_by_idx(rtwdev, R_BE_MUEDCA_EN, mac_idx);
		rtw89_write32_mask(rtwdev, reg, B_BE_SIFS_MACTXEN_TB_T1_MASK, 0x41);
		break;
	default:
		reg = rtw89_mac_reg_by_idx(rtwdev, R_BE_PREBKF_CFG_1, mac_idx);
		rtw89_write32_mask(rtwdev, reg, B_BE_SIFS_MACTXEN_T1_MASK, 0x3f);
		reg = rtw89_mac_reg_by_idx(rtwdev, R_BE_MUEDCA_EN, mac_idx);
		rtw89_write32_mask(rtwdev, reg, B_BE_SIFS_MACTXEN_TB_T1_MASK, 0x3e);
		break;
	}
}

static const u32 rtw8922a_sco_barker_threshold[14] = {
	0x1fe4f, 0x1ff5e, 0x2006c, 0x2017b, 0x2028a, 0x20399, 0x204a8, 0x205b6,
	0x206c5, 0x207d4, 0x208e3, 0x209f2, 0x20b00, 0x20d8a
};

static const u32 rtw8922a_sco_cck_threshold[14] = {
	0x2bdac, 0x2bf21, 0x2c095, 0x2c209, 0x2c37e, 0x2c4f2, 0x2c666, 0x2c7db,
	0x2c94f, 0x2cac3, 0x2cc38, 0x2cdac, 0x2cf21, 0x2d29e
};

static int rtw8922a_ctrl_sco_cck(struct rtw89_dev *rtwdev,
				 u8 primary_ch, enum rtw89_bandwidth bw,
				 enum rtw89_phy_idx phy_idx)
{
	u8 ch_element;

	if (primary_ch >= 14)
		return -EINVAL;

	ch_element = primary_ch - 1;

	rtw89_phy_write32_idx(rtwdev, R_BK_FC0INV, B_BK_FC0INV,
			      rtw8922a_sco_barker_threshold[ch_element],
			      phy_idx);
	rtw89_phy_write32_idx(rtwdev, R_CCK_FC0INV, B_CCK_FC0INV,
			      rtw8922a_sco_cck_threshold[ch_element],
			      phy_idx);

	return 0;
}

struct rtw8922a_bb_gain {
	u32 gain_g[BB_PATH_NUM_8922A];
	u32 gain_a[BB_PATH_NUM_8922A];
	u32 gain_g_mask;
	u32 gain_a_mask;
};

static const struct rtw89_reg_def rpl_comp_bw160[RTW89_BW20_SC_160M] = {
	{ .addr = 0x41E8, .mask = 0xFF00},
	{ .addr = 0x41E8, .mask = 0xFF0000},
	{ .addr = 0x41E8, .mask = 0xFF000000},
	{ .addr = 0x41EC, .mask = 0xFF},
	{ .addr = 0x41EC, .mask = 0xFF00},
	{ .addr = 0x41EC, .mask = 0xFF0000},
	{ .addr = 0x41EC, .mask = 0xFF000000},
	{ .addr = 0x41F0, .mask = 0xFF}
};

static const struct rtw89_reg_def rpl_comp_bw80[RTW89_BW20_SC_80M] = {
	{ .addr = 0x41F4, .mask = 0xFF},
	{ .addr = 0x41F4, .mask = 0xFF00},
	{ .addr = 0x41F4, .mask = 0xFF0000},
	{ .addr = 0x41F4, .mask = 0xFF000000}
};

static const struct rtw89_reg_def rpl_comp_bw40[RTW89_BW20_SC_40M] = {
	{ .addr = 0x41F0, .mask = 0xFF0000},
	{ .addr = 0x41F0, .mask = 0xFF000000}
};

static const struct rtw89_reg_def rpl_comp_bw20[RTW89_BW20_SC_20M] = {
	{ .addr = 0x41F0, .mask = 0xFF00}
};

static const struct rtw8922a_bb_gain bb_gain_lna[LNA_GAIN_NUM] = {
	{ .gain_g = {0x409c, 0x449c}, .gain_a = {0x406C, 0x446C},
	  .gain_g_mask = 0xFF00, .gain_a_mask = 0xFF},
	{ .gain_g = {0x409c, 0x449c}, .gain_a = {0x406C, 0x446C},
	  .gain_g_mask = 0xFF000000, .gain_a_mask = 0xFF0000},
	{ .gain_g = {0x40a0, 0x44a0}, .gain_a = {0x4070, 0x4470},
	  .gain_g_mask = 0xFF00, .gain_a_mask = 0xFF},
	{ .gain_g = {0x40a0, 0x44a0}, .gain_a = {0x4070, 0x4470},
	  .gain_g_mask = 0xFF000000, .gain_a_mask = 0xFF0000},
	{ .gain_g = {0x40a4, 0x44a4}, .gain_a = {0x4074, 0x4474},
	  .gain_g_mask = 0xFF00, .gain_a_mask = 0xFF},
	{ .gain_g = {0x40a4, 0x44a4}, .gain_a = {0x4074, 0x4474},
	  .gain_g_mask = 0xFF000000, .gain_a_mask = 0xFF0000},
	{ .gain_g = {0x40a8, 0x44a8}, .gain_a = {0x4078, 0x4478},
	  .gain_g_mask = 0xFF00, .gain_a_mask = 0xFF},
};

static const struct rtw8922a_bb_gain bb_gain_tia[TIA_GAIN_NUM] = {
	{ .gain_g = {0x4054, 0x4454}, .gain_a = {0x4054, 0x4454},
	  .gain_g_mask = 0x7FC0000, .gain_a_mask = 0x1FF},
	{ .gain_g = {0x4058, 0x4458}, .gain_a = {0x4054, 0x4454},
	  .gain_g_mask = 0x1FF, .gain_a_mask = 0x3FE00 },
};

static const struct rtw8922a_bb_gain bb_op1db_lna[LNA_GAIN_NUM] = {
	{ .gain_g = {0x40ac, 0x44ac}, .gain_a = {0x4078, 0x4478},
	  .gain_g_mask = 0xFF00, .gain_a_mask = 0xFF000000},
	{ .gain_g = {0x40ac, 0x44ac}, .gain_a = {0x407c, 0x447c},
	  .gain_g_mask = 0xFF0000, .gain_a_mask = 0xFF},
	{ .gain_g = {0x40ac, 0x44ac}, .gain_a = {0x407c, 0x447c},
	  .gain_g_mask = 0xFF000000, .gain_a_mask = 0xFF00},
	{ .gain_g = {0x40b0, 0x44b0}, .gain_a = {0x407c, 0x447c},
	  .gain_g_mask = 0xFF, .gain_a_mask = 0xFF0000},
	{ .gain_g = {0x40b0, 0x44b0}, .gain_a = {0x407c, 0x447c},
	  .gain_g_mask = 0xFF00, .gain_a_mask = 0xFF000000},
	{ .gain_g = {0x40b0, 0x44b0}, .gain_a = {0x4080, 0x4480},
	  .gain_g_mask = 0xFF0000, .gain_a_mask = 0xFF},
	{ .gain_g = {0x40b0, 0x44b0}, .gain_a = {0x4080, 0x4480},
	  .gain_g_mask = 0xFF000000, .gain_a_mask = 0xFF00},
};

static const struct rtw8922a_bb_gain bb_op1db_tia_lna[TIA_LNA_OP1DB_NUM] = {
	{ .gain_g = {0x40b4, 0x44b4}, .gain_a = {0x4080, 0x4480},
	  .gain_g_mask = 0xFF0000, .gain_a_mask = 0xFF000000},
	{ .gain_g = {0x40b4, 0x44b4}, .gain_a = {0x4084, 0x4484},
	  .gain_g_mask = 0xFF000000, .gain_a_mask = 0xFF},
	{ .gain_g = {0x40b8, 0x44b8}, .gain_a = {0x4084, 0x4484},
	  .gain_g_mask = 0xFF, .gain_a_mask = 0xFF00},
	{ .gain_g = {0x40b8, 0x44b8}, .gain_a = {0x4084, 0x4484},
	  .gain_g_mask = 0xFF00, .gain_a_mask = 0xFF0000},
	{ .gain_g = {0x40b8, 0x44b8}, .gain_a = {0x4084, 0x4484},
	  .gain_g_mask = 0xFF0000, .gain_a_mask = 0xFF000000},
	{ .gain_g = {0x40b8, 0x44b8}, .gain_a = {0x4088, 0x4488},
	  .gain_g_mask = 0xFF000000, .gain_a_mask = 0xFF},
	{ .gain_g = {0x40bc, 0x44bc}, .gain_a = {0x4088, 0x4488},
	  .gain_g_mask = 0xFF, .gain_a_mask = 0xFF00},
	{ .gain_g = {0x40bc, 0x44bc}, .gain_a = {0x4088, 0x4488},
	  .gain_g_mask = 0xFF00, .gain_a_mask = 0xFF0000},
};

struct rtw8922a_bb_gain_bypass {
	u32 gain_g[BB_PATH_NUM_8922A];
	u32 gain_a[BB_PATH_NUM_8922A];
	u32 gain_mask_g;
	u32 gain_mask_a;
};

static void rtw8922a_set_rpl_gain(struct rtw89_dev *rtwdev,
				  const struct rtw89_chan *chan,
				  enum rtw89_rf_path path,
				  enum rtw89_phy_idx phy_idx)
{
	const struct rtw89_phy_bb_gain_info_be *gain = &rtwdev->bb_gain.be;
	u8 gain_band = rtw89_subband_to_gain_band_be(chan->subband_type);
	u32 reg_path_ofst = 0;
	u32 mask;
	s32 val;
	u32 reg;
	int i;

	if (path == RF_PATH_B)
		reg_path_ofst = 0x400;

	for (i = 0; i < RTW89_BW20_SC_160M; i++) {
		reg = rpl_comp_bw160[i].addr | reg_path_ofst;
		mask = rpl_comp_bw160[i].mask;
		val = gain->rpl_ofst_160[gain_band][path][i];
		rtw89_phy_write32_idx(rtwdev, reg, mask, val, phy_idx);
	}

	for (i = 0; i < RTW89_BW20_SC_80M; i++) {
		reg = rpl_comp_bw80[i].addr | reg_path_ofst;
		mask = rpl_comp_bw80[i].mask;
		val = gain->rpl_ofst_80[gain_band][path][i];
		rtw89_phy_write32_idx(rtwdev, reg, mask, val, phy_idx);
	}

	for (i = 0; i < RTW89_BW20_SC_40M; i++) {
		reg = rpl_comp_bw40[i].addr | reg_path_ofst;
		mask = rpl_comp_bw40[i].mask;
		val = gain->rpl_ofst_40[gain_band][path][i];
		rtw89_phy_write32_idx(rtwdev, reg, mask, val, phy_idx);
	}

	for (i = 0; i < RTW89_BW20_SC_20M; i++) {
		reg = rpl_comp_bw20[i].addr | reg_path_ofst;
		mask = rpl_comp_bw20[i].mask;
		val = gain->rpl_ofst_20[gain_band][path][i];
		rtw89_phy_write32_idx(rtwdev, reg, mask, val, phy_idx);
	}
}

static void rtw8922a_set_lna_tia_gain(struct rtw89_dev *rtwdev,
				      const struct rtw89_chan *chan,
				      enum rtw89_rf_path path,
				      enum rtw89_phy_idx phy_idx)
{
	const struct rtw89_phy_bb_gain_info_be *gain = &rtwdev->bb_gain.be;
	u8 gain_band = rtw89_subband_to_gain_band_be(chan->subband_type);
	enum rtw89_phy_bb_bw_be bw_type;
	s32 val;
	u32 reg;
	u32 mask;
	int i;

	bw_type = chan->band_width <= RTW89_CHANNEL_WIDTH_40 ?
		  RTW89_BB_BW_20_40 : RTW89_BB_BW_80_160_320;

	for (i = 0; i < LNA_GAIN_NUM; i++) {
		if (chan->band_type == RTW89_BAND_2G) {
			reg = bb_gain_lna[i].gain_g[path];
			mask = bb_gain_lna[i].gain_g_mask;
		} else {
			reg = bb_gain_lna[i].gain_a[path];
			mask = bb_gain_lna[i].gain_a_mask;
		}
		val = gain->lna_gain[gain_band][bw_type][path][i];
		rtw89_phy_write32_idx(rtwdev, reg, mask, val, phy_idx);
	}

	for (i = 0; i < TIA_GAIN_NUM; i++) {
		if (chan->band_type == RTW89_BAND_2G) {
			reg = bb_gain_tia[i].gain_g[path];
			mask = bb_gain_tia[i].gain_g_mask;
		} else {
			reg = bb_gain_tia[i].gain_a[path];
			mask = bb_gain_tia[i].gain_a_mask;
		}
		val = gain->tia_gain[gain_band][bw_type][path][i];
		rtw89_phy_write32_idx(rtwdev, reg, mask, val, phy_idx);
	}

	for (i = 0; i < LNA_GAIN_NUM; i++) {
		if (chan->band_type == RTW89_BAND_2G) {
			reg = bb_op1db_lna[i].gain_g[path];
			mask = bb_op1db_lna[i].gain_g_mask;
		} else {
			reg = bb_op1db_lna[i].gain_a[path];
			mask = bb_op1db_lna[i].gain_a_mask;
		}
		val = gain->lna_op1db[gain_band][bw_type][path][i];
		rtw89_phy_write32_idx(rtwdev, reg, mask, val, phy_idx);
	}

	for (i = 0; i < TIA_LNA_OP1DB_NUM; i++) {
		if (chan->band_type == RTW89_BAND_2G) {
			reg = bb_op1db_tia_lna[i].gain_g[path];
			mask = bb_op1db_tia_lna[i].gain_g_mask;
		} else {
			reg = bb_op1db_tia_lna[i].gain_a[path];
			mask = bb_op1db_tia_lna[i].gain_a_mask;
		}
		val = gain->tia_lna_op1db[gain_band][bw_type][path][i];
		rtw89_phy_write32_idx(rtwdev, reg, mask, val, phy_idx);
	}
}

static void rtw8922a_set_gain(struct rtw89_dev *rtwdev,
			      const struct rtw89_chan *chan,
			      enum rtw89_rf_path path,
			      enum rtw89_phy_idx phy_idx)
{
	rtw8922a_set_lna_tia_gain(rtwdev, chan, path, phy_idx);
	rtw8922a_set_rpl_gain(rtwdev, chan, path, phy_idx);
}

static void rtw8922a_set_rx_gain_normal_cck(struct rtw89_dev *rtwdev,
					    const struct rtw89_chan *chan,
					    enum rtw89_rf_path path)
{
	struct rtw89_phy_efuse_gain *gain = &rtwdev->efuse_gain;
	s8 value = -gain->offset[path][RTW89_GAIN_OFFSET_2G_CCK]; /* S(8,2) */
	u8 fraction = value & 0x3;

	if (fraction) {
		rtw89_phy_write32_mask(rtwdev, R_MGAIN_BIAS, B_MGAIN_BIAS_BW20,
				       (0x4 - fraction) << 1);
		rtw89_phy_write32_mask(rtwdev, R_MGAIN_BIAS, B_MGAIN_BIAS_BW40,
				       (0x4 - fraction) << 1);

		value >>= 2;
		rtw89_phy_write32_mask(rtwdev, R_CCK_RPL_OFST, B_CCK_RPL_OFST,
				       value + 1 + 0xdc);
	} else {
		rtw89_phy_write32_mask(rtwdev, R_MGAIN_BIAS, B_MGAIN_BIAS_BW20, 0);
		rtw89_phy_write32_mask(rtwdev, R_MGAIN_BIAS, B_MGAIN_BIAS_BW40, 0);

		value >>= 2;
		rtw89_phy_write32_mask(rtwdev, R_CCK_RPL_OFST, B_CCK_RPL_OFST,
				       value + 0xdc);
	}
}

static void rtw8922a_set_rx_gain_normal_ofdm(struct rtw89_dev *rtwdev,
					     const struct rtw89_chan *chan,
					     enum rtw89_rf_path path)
{
	static const u32 rssi_tb_bias_comp[2] = {0x41f8, 0x45f8};
	static const u32 rssi_tb_ext_comp[2] = {0x4208, 0x4608};
	static const u32 rssi_ofst_addr[2] = {0x40c8, 0x44c8};
	static const u32 rpl_bias_comp[2] = {0x41e8, 0x45e8};
	static const u32 rpl_ext_comp[2] = {0x41f8, 0x45f8};
	struct rtw89_phy_efuse_gain *gain = &rtwdev->efuse_gain;
	enum rtw89_gain_offset gain_band;
	s8 v1, v2, v3;
	s32 value;

	gain_band = rtw89_subband_to_gain_offset_band_of_ofdm(chan->subband_type);
	value = gain->offset[path][gain_band];
	rtw89_phy_write32_mask(rtwdev, rssi_ofst_addr[path], 0xff000000, value + 0xF8);

	value *= -4;
	v1 = clamp_t(s32, value, S8_MIN, S8_MAX);
	value -= v1;
	v2 = clamp_t(s32, value, S8_MIN, S8_MAX);
	value -= v2;
	v3 = clamp_t(s32, value, S8_MIN, S8_MAX);

	rtw89_phy_write32_mask(rtwdev, rpl_bias_comp[path], 0xff, v1);
	rtw89_phy_write32_mask(rtwdev, rpl_ext_comp[path], 0xff, v2);
	rtw89_phy_write32_mask(rtwdev, rpl_ext_comp[path], 0xff00, v3);

	rtw89_phy_write32_mask(rtwdev, rssi_tb_bias_comp[path], 0xff0000, v1);
	rtw89_phy_write32_mask(rtwdev, rssi_tb_ext_comp[path], 0xff0000, v2);
	rtw89_phy_write32_mask(rtwdev, rssi_tb_ext_comp[path], 0xff000000, v3);
}

static void rtw8922a_set_rx_gain_normal(struct rtw89_dev *rtwdev,
					const struct rtw89_chan *chan,
					enum rtw89_rf_path path)
{
	struct rtw89_phy_efuse_gain *gain = &rtwdev->efuse_gain;

	if (!gain->offset_valid)
		return;

	if (chan->band_type == RTW89_BAND_2G)
		rtw8922a_set_rx_gain_normal_cck(rtwdev, chan, path);

	rtw8922a_set_rx_gain_normal_ofdm(rtwdev, chan, path);
}

static void rtw8922a_set_cck_parameters(struct rtw89_dev *rtwdev, u8 central_ch,
					enum rtw89_phy_idx phy_idx)
{
	if (central_ch == 14) {
		rtw89_phy_write32_idx(rtwdev, R_PCOEFF01, B_PCOEFF01, 0x3b13ff, phy_idx);
		rtw89_phy_write32_idx(rtwdev, R_PCOEFF23, B_PCOEFF23, 0x1c42de, phy_idx);
		rtw89_phy_write32_idx(rtwdev, R_PCOEFF45, B_PCOEFF45, 0xfdb0ad, phy_idx);
		rtw89_phy_write32_idx(rtwdev, R_PCOEFF67, B_PCOEFF67, 0xf60f6e, phy_idx);
		rtw89_phy_write32_idx(rtwdev, R_PCOEFF89, B_PCOEFF89, 0xfd8f92, phy_idx);
		rtw89_phy_write32_idx(rtwdev, R_PCOEFFAB, B_PCOEFFAB, 0x02d011, phy_idx);
		rtw89_phy_write32_idx(rtwdev, R_PCOEFFCD, B_PCOEFFCD, 0x01c02c, phy_idx);
		rtw89_phy_write32_idx(rtwdev, R_PCOEFFEF, B_PCOEFFEF, 0xfff00a, phy_idx);
	} else {
		rtw89_phy_write32_idx(rtwdev, R_PCOEFF01, B_PCOEFF01, 0x3a63ca, phy_idx);
		rtw89_phy_write32_idx(rtwdev, R_PCOEFF23, B_PCOEFF23, 0x2a833f, phy_idx);
		rtw89_phy_write32_idx(rtwdev, R_PCOEFF45, B_PCOEFF45, 0x1491f8, phy_idx);
		rtw89_phy_write32_idx(rtwdev, R_PCOEFF67, B_PCOEFF67, 0x03c0b0, phy_idx);
		rtw89_phy_write32_idx(rtwdev, R_PCOEFF89, B_PCOEFF89, 0xfccff1, phy_idx);
		rtw89_phy_write32_idx(rtwdev, R_PCOEFFAB, B_PCOEFFAB, 0xfccfc3, phy_idx);
		rtw89_phy_write32_idx(rtwdev, R_PCOEFFCD, B_PCOEFFCD, 0xfebfdc, phy_idx);
		rtw89_phy_write32_idx(rtwdev, R_PCOEFFEF, B_PCOEFFEF, 0xffdff7, phy_idx);
	}
}

static void rtw8922a_ctrl_ch(struct rtw89_dev *rtwdev,
			     const struct rtw89_chan *chan,
			     enum rtw89_phy_idx phy_idx)
{
	static const u32 band_sel[2] = {0x4160, 0x4560};
	u16 central_freq = chan->freq;
	u8 central_ch = chan->channel;
	u8 band = chan->band_type;
	bool is_2g = band == RTW89_BAND_2G;
	u8 chan_idx;
	u8 path;
	u8 sco;

	if (!central_freq) {
		rtw89_warn(rtwdev, "Invalid central_freq\n");
		return;
	}

	rtw8922a_set_gain(rtwdev, chan, RF_PATH_A, phy_idx);
	rtw8922a_set_gain(rtwdev, chan, RF_PATH_B, phy_idx);

	for (path = RF_PATH_A; path < BB_PATH_NUM_8922A; path++)
		rtw89_phy_write32_idx(rtwdev, band_sel[path], BIT((26)), is_2g, phy_idx);

	rtw8922a_set_rx_gain_normal(rtwdev, chan, RF_PATH_A);
	rtw8922a_set_rx_gain_normal(rtwdev, chan, RF_PATH_B);

	rtw89_phy_write32_idx(rtwdev, R_FC0, B_FC0, central_freq, phy_idx);
	sco = DIV_ROUND_CLOSEST(1 << 18, central_freq);
	rtw89_phy_write32_idx(rtwdev, R_FC0INV_SBW, B_FC0_INV, sco, phy_idx);

	if (band == RTW89_BAND_2G)
		rtw8922a_set_cck_parameters(rtwdev, central_ch, phy_idx);

	chan_idx = rtw89_encode_chan_idx(rtwdev, chan->primary_channel, band);
	rtw89_phy_write32_idx(rtwdev, R_MAC_PIN_SEL, B_CH_IDX_SEG0, chan_idx, phy_idx);
}

static void
rtw8922a_ctrl_bw(struct rtw89_dev *rtwdev, u8 pri_sb, u8 bw,
		 enum rtw89_phy_idx phy_idx)
{
	switch (bw) {
	case RTW89_CHANNEL_WIDTH_5:
		rtw89_phy_write32_idx(rtwdev, R_ANT_CHBW, B_CHBW_BW, 0x0, phy_idx);
		rtw89_phy_write32_idx(rtwdev, R_FC0INV_SBW, B_SMALLBW, 0x1, phy_idx);
		rtw89_phy_write32_idx(rtwdev, R_ANT_CHBW, B_CHBW_PRICH, 0x0, phy_idx);
		rtw89_phy_write32_idx(rtwdev, R_DAC_CLK, B_DAC_CLK, 0x1, phy_idx);
		rtw89_phy_write32_idx(rtwdev, R_GAIN_MAP0, B_GAIN_MAP0_EN, 0x0, phy_idx);
		rtw89_phy_write32_idx(rtwdev, R_GAIN_MAP1, B_GAIN_MAP1_EN, 0x0, phy_idx);
		break;
	case RTW89_CHANNEL_WIDTH_10:
		rtw89_phy_write32_idx(rtwdev, R_ANT_CHBW, B_CHBW_BW, 0x0, phy_idx);
		rtw89_phy_write32_idx(rtwdev, R_FC0INV_SBW, B_SMALLBW, 0x2, phy_idx);
		rtw89_phy_write32_idx(rtwdev, R_ANT_CHBW, B_CHBW_PRICH, 0x0, phy_idx);
		rtw89_phy_write32_idx(rtwdev, R_DAC_CLK, B_DAC_CLK, 0x1, phy_idx);
		rtw89_phy_write32_idx(rtwdev, R_GAIN_MAP0, B_GAIN_MAP0_EN, 0x0, phy_idx);
		rtw89_phy_write32_idx(rtwdev, R_GAIN_MAP1, B_GAIN_MAP1_EN, 0x0, phy_idx);
		break;
	case RTW89_CHANNEL_WIDTH_20:
		rtw89_phy_write32_idx(rtwdev, R_ANT_CHBW, B_CHBW_BW, 0x0, phy_idx);
		rtw89_phy_write32_idx(rtwdev, R_FC0INV_SBW, B_SMALLBW, 0x0, phy_idx);
		rtw89_phy_write32_idx(rtwdev, R_ANT_CHBW, B_CHBW_PRICH, 0x0, phy_idx);
		rtw89_phy_write32_idx(rtwdev, R_DAC_CLK, B_DAC_CLK, 0x1, phy_idx);
		rtw89_phy_write32_idx(rtwdev, R_GAIN_MAP0, B_GAIN_MAP0_EN, 0x0, phy_idx);
		rtw89_phy_write32_idx(rtwdev, R_GAIN_MAP1, B_GAIN_MAP1_EN, 0x0, phy_idx);
		break;
	case RTW89_CHANNEL_WIDTH_40:
		rtw89_phy_write32_idx(rtwdev, R_ANT_CHBW, B_CHBW_BW, 0x1, phy_idx);
		rtw89_phy_write32_idx(rtwdev, R_FC0INV_SBW, B_SMALLBW, 0x0, phy_idx);
		rtw89_phy_write32_idx(rtwdev, R_ANT_CHBW, B_CHBW_PRICH, pri_sb, phy_idx);
		rtw89_phy_write32_idx(rtwdev, R_DAC_CLK, B_DAC_CLK, 0x1, phy_idx);
		rtw89_phy_write32_idx(rtwdev, R_GAIN_MAP0, B_GAIN_MAP0_EN, 0x0, phy_idx);
		rtw89_phy_write32_idx(rtwdev, R_GAIN_MAP1, B_GAIN_MAP1_EN, 0x0, phy_idx);
		break;
	case RTW89_CHANNEL_WIDTH_80:
		rtw89_phy_write32_idx(rtwdev, R_ANT_CHBW, B_CHBW_BW, 0x2, phy_idx);
		rtw89_phy_write32_idx(rtwdev, R_FC0INV_SBW, B_SMALLBW, 0x0, phy_idx);
		rtw89_phy_write32_idx(rtwdev, R_ANT_CHBW, B_CHBW_PRICH, pri_sb, phy_idx);
		rtw89_phy_write32_idx(rtwdev, R_DAC_CLK, B_DAC_CLK, 0x1, phy_idx);
		rtw89_phy_write32_idx(rtwdev, R_GAIN_MAP0, B_GAIN_MAP0_EN, 0x1, phy_idx);
		rtw89_phy_write32_idx(rtwdev, R_GAIN_MAP1, B_GAIN_MAP1_EN, 0x1, phy_idx);
		break;
	case RTW89_CHANNEL_WIDTH_160:
		rtw89_phy_write32_idx(rtwdev, R_ANT_CHBW, B_CHBW_BW, 0x3, phy_idx);
		rtw89_phy_write32_idx(rtwdev, R_FC0INV_SBW, B_SMALLBW, 0x0, phy_idx);
		rtw89_phy_write32_idx(rtwdev, R_ANT_CHBW, B_CHBW_PRICH, pri_sb, phy_idx);
		rtw89_phy_write32_idx(rtwdev, R_DAC_CLK, B_DAC_CLK, 0x1, phy_idx);
		rtw89_phy_write32_idx(rtwdev, R_GAIN_MAP0, B_GAIN_MAP0_EN, 0x1, phy_idx);
		rtw89_phy_write32_idx(rtwdev, R_GAIN_MAP1, B_GAIN_MAP1_EN, 0x1, phy_idx);
		break;
	default:
		rtw89_warn(rtwdev, "Fail to switch bw (bw:%d, pri_sb:%d)\n", bw,
			   pri_sb);
		break;
	}

	if (bw == RTW89_CHANNEL_WIDTH_40)
		rtw89_phy_write32_idx(rtwdev, R_FC0, B_BW40_2XFFT, 1, phy_idx);
	else
		rtw89_phy_write32_idx(rtwdev, R_FC0, B_BW40_2XFFT, 0, phy_idx);
}

static u32 rtw8922a_spur_freq(struct rtw89_dev *rtwdev,
			      const struct rtw89_chan *chan)
{
	return 0;
}

#define CARRIER_SPACING_312_5 312500 /* 312.5 kHz */
#define CARRIER_SPACING_78_125 78125 /* 78.125 kHz */
#define MAX_TONE_NUM 2048

static void rtw8922a_set_csi_tone_idx(struct rtw89_dev *rtwdev,
				      const struct rtw89_chan *chan,
				      enum rtw89_phy_idx phy_idx)
{
	s32 freq_diff, csi_idx, csi_tone_idx;
	u32 spur_freq;

	spur_freq = rtw8922a_spur_freq(rtwdev, chan);
	if (spur_freq == 0) {
		rtw89_phy_write32_idx(rtwdev, R_S0S1_CSI_WGT, B_S0S1_CSI_WGT_EN,
				      0, phy_idx);
		return;
	}

	freq_diff = (spur_freq - chan->freq) * 1000000;
	csi_idx = s32_div_u32_round_closest(freq_diff, CARRIER_SPACING_78_125);
	s32_div_u32_round_down(csi_idx, MAX_TONE_NUM, &csi_tone_idx);

	rtw89_phy_write32_idx(rtwdev, R_S0S1_CSI_WGT, B_S0S1_CSI_WGT_TONE_IDX,
			      csi_tone_idx, phy_idx);
	rtw89_phy_write32_idx(rtwdev, R_S0S1_CSI_WGT, B_S0S1_CSI_WGT_EN, 1, phy_idx);
}

static const struct rtw89_nbi_reg_def rtw8922a_nbi_reg_def[] = {
	[RF_PATH_A] = {
		.notch1_idx = {0x41a0, 0xFF},
		.notch1_frac_idx = {0x41a0, 0xC00},
		.notch1_en = {0x41a0, 0x1000},
		.notch2_idx = {0x41ac, 0xFF},
		.notch2_frac_idx = {0x41ac, 0xC00},
		.notch2_en = {0x41ac, 0x1000},
	},
	[RF_PATH_B] = {
		.notch1_idx = {0x45a0, 0xFF},
		.notch1_frac_idx = {0x45a0, 0xC00},
		.notch1_en = {0x45a0, 0x1000},
		.notch2_idx = {0x45ac, 0xFF},
		.notch2_frac_idx = {0x45ac, 0xC00},
		.notch2_en = {0x45ac, 0x1000},
	},
};

static void rtw8922a_set_nbi_tone_idx(struct rtw89_dev *rtwdev,
				      const struct rtw89_chan *chan,
				      enum rtw89_rf_path path,
				      enum rtw89_phy_idx phy_idx)
{
	const struct rtw89_nbi_reg_def *nbi = &rtw8922a_nbi_reg_def[path];
	s32 nbi_frac_idx, nbi_frac_tone_idx;
	s32 nbi_idx, nbi_tone_idx;
	bool notch2_chk = false;
	u32 spur_freq, fc;
	s32 freq_diff;

	spur_freq = rtw8922a_spur_freq(rtwdev, chan);
	if (spur_freq == 0) {
		rtw89_phy_write32_idx(rtwdev, nbi->notch1_en.addr,
				      nbi->notch1_en.mask, 0, phy_idx);
		rtw89_phy_write32_idx(rtwdev, nbi->notch2_en.addr,
				      nbi->notch2_en.mask, 0, phy_idx);
		return;
	}

	fc = chan->freq;
	if (chan->band_width == RTW89_CHANNEL_WIDTH_160) {
		fc = (spur_freq > fc) ? fc + 40 : fc - 40;
		if ((fc > spur_freq &&
		     chan->channel < chan->primary_channel) ||
		    (fc < spur_freq &&
		     chan->channel > chan->primary_channel))
			notch2_chk = true;
	}

	freq_diff = (spur_freq - fc) * 1000000;
	nbi_idx = s32_div_u32_round_down(freq_diff, CARRIER_SPACING_312_5,
					 &nbi_frac_idx);

	if (chan->band_width == RTW89_CHANNEL_WIDTH_20) {
		s32_div_u32_round_down(nbi_idx + 32, 64, &nbi_tone_idx);
	} else {
		u16 tone_para = (chan->band_width == RTW89_CHANNEL_WIDTH_40) ?
				128 : 256;

		s32_div_u32_round_down(nbi_idx, tone_para, &nbi_tone_idx);
	}
	nbi_frac_tone_idx =
		s32_div_u32_round_closest(nbi_frac_idx, CARRIER_SPACING_78_125);

	if (chan->band_width == RTW89_CHANNEL_WIDTH_160 && notch2_chk) {
		rtw89_phy_write32_idx(rtwdev, nbi->notch2_idx.addr,
				      nbi->notch2_idx.mask, nbi_tone_idx, phy_idx);
		rtw89_phy_write32_idx(rtwdev, nbi->notch2_frac_idx.addr,
				      nbi->notch2_frac_idx.mask, nbi_frac_tone_idx,
				      phy_idx);
		rtw89_phy_write32_idx(rtwdev, nbi->notch2_en.addr,
				      nbi->notch2_en.mask, 0, phy_idx);
		rtw89_phy_write32_idx(rtwdev, nbi->notch2_en.addr,
				      nbi->notch2_en.mask, 1, phy_idx);
		rtw89_phy_write32_idx(rtwdev, nbi->notch1_en.addr,
				      nbi->notch1_en.mask, 0, phy_idx);
	} else {
		rtw89_phy_write32_idx(rtwdev, nbi->notch1_idx.addr,
				      nbi->notch1_idx.mask, nbi_tone_idx, phy_idx);
		rtw89_phy_write32_idx(rtwdev, nbi->notch1_frac_idx.addr,
				      nbi->notch1_frac_idx.mask, nbi_frac_tone_idx,
				      phy_idx);
		rtw89_phy_write32_idx(rtwdev, nbi->notch1_en.addr,
				      nbi->notch1_en.mask, 0, phy_idx);
		rtw89_phy_write32_idx(rtwdev, nbi->notch1_en.addr,
				      nbi->notch1_en.mask, 1, phy_idx);
		rtw89_phy_write32_idx(rtwdev, nbi->notch2_en.addr,
				      nbi->notch2_en.mask, 0, phy_idx);
	}
}

static void rtw8922a_spur_elimination(struct rtw89_dev *rtwdev,
				      const struct rtw89_chan *chan,
				      enum rtw89_phy_idx phy_idx)
{
	rtw8922a_set_csi_tone_idx(rtwdev, chan, phy_idx);
	rtw8922a_set_nbi_tone_idx(rtwdev, chan, RF_PATH_A, phy_idx);
	rtw8922a_set_nbi_tone_idx(rtwdev, chan, RF_PATH_B, phy_idx);
}

static void rtw8922a_ctrl_afe_dac(struct rtw89_dev *rtwdev, enum rtw89_bandwidth bw,
				  enum rtw89_rf_path path)
{
	u32 cr_ofst = 0x0;

	if (path == RF_PATH_B)
		cr_ofst = 0x100;

	switch (bw) {
	case RTW89_CHANNEL_WIDTH_5:
	case RTW89_CHANNEL_WIDTH_10:
	case RTW89_CHANNEL_WIDTH_20:
	case RTW89_CHANNEL_WIDTH_40:
	case RTW89_CHANNEL_WIDTH_80:
		rtw89_phy_write32_mask(rtwdev, R_AFEDAC0 + cr_ofst, B_AFEDAC0, 0xE);
		rtw89_phy_write32_mask(rtwdev, R_AFEDAC1 + cr_ofst, B_AFEDAC1, 0x7);
		break;
	case RTW89_CHANNEL_WIDTH_160:
		rtw89_phy_write32_mask(rtwdev, R_AFEDAC0 + cr_ofst, B_AFEDAC0, 0xD);
		rtw89_phy_write32_mask(rtwdev, R_AFEDAC1 + cr_ofst, B_AFEDAC1, 0x6);
		break;
	default:
		break;
	}
}

static const struct rtw89_reg2_def bb_mcu0_init_reg[] = {
	{0x6990, 0x00000000},
	{0x6994, 0x00000000},
	{0x6998, 0x00000000},
	{0x6820, 0xFFFFFFFE},
	{0x6800, 0xC0000FFE},
	{0x6808, 0x76543210},
	{0x6814, 0xBFBFB000},
	{0x6818, 0x0478C009},
	{0x6800, 0xC0000FFF},
	{0x6820, 0xFFFFFFFF},
};

static const struct rtw89_reg2_def bb_mcu1_init_reg[] = {
	{0x6990, 0x00000000},
	{0x6994, 0x00000000},
	{0x6998, 0x00000000},
	{0x6820, 0xFFFFFFFE},
	{0x6800, 0xC0000FFE},
	{0x6808, 0x76543210},
	{0x6814, 0xBFBFB000},
	{0x6818, 0x0478C009},
	{0x6800, 0xC0000FFF},
	{0x6820, 0xFFFFFFFF},
};

static void rtw8922a_bbmcu_cr_init(struct rtw89_dev *rtwdev, enum rtw89_phy_idx phy_idx)
{
	const struct rtw89_reg2_def *reg;
	int size;
	int i;

	if (phy_idx == RTW89_PHY_0) {
		reg = bb_mcu0_init_reg;
		size = ARRAY_SIZE(bb_mcu0_init_reg);
	} else {
		reg = bb_mcu1_init_reg;
		size = ARRAY_SIZE(bb_mcu1_init_reg);
	}

	for (i = 0; i < size; i++, reg++)
		rtw89_bbmcu_write32(rtwdev, reg->addr, reg->data, phy_idx);
}

static const u32 dmac_sys_mask[2] = {B_BE_DMAC_BB_PHY0_MASK, B_BE_DMAC_BB_PHY1_MASK};
static const u32 bbrst_mask[2] = {B_BE_FEN_BBPLAT_RSTB, B_BE_FEN_BB1PLAT_RSTB};
static const u32 glbrst_mask[2] = {B_BE_FEN_BB_IP_RSTN, B_BE_FEN_BB1_IP_RSTN};
static const u32 mcu_bootrdy_mask[2] = {B_BE_BOOT_RDY0, B_BE_BOOT_RDY1};

static void rtw8922a_bb_preinit(struct rtw89_dev *rtwdev, enum rtw89_phy_idx phy_idx)
{
	u32 rdy = 0;

	if (phy_idx == RTW89_PHY_1)
		rdy = 1;

	rtw89_write32_mask(rtwdev, R_BE_DMAC_SYS_CR32B, dmac_sys_mask[phy_idx], 0x7FF9);
	rtw89_write32_mask(rtwdev, R_BE_FEN_RST_ENABLE, glbrst_mask[phy_idx], 0x0);
	rtw89_write32_mask(rtwdev, R_BE_FEN_RST_ENABLE, bbrst_mask[phy_idx], 0x0);
	rtw89_write32_mask(rtwdev, R_BE_FEN_RST_ENABLE, glbrst_mask[phy_idx], 0x1);
	rtw89_write32_mask(rtwdev, R_BE_FEN_RST_ENABLE, mcu_bootrdy_mask[phy_idx], rdy);
	rtw89_write32_mask(rtwdev, R_BE_MEM_PWR_CTRL, B_BE_MEM_BBMCU0_DS_V1, 0);

	fsleep(1);
	rtw8922a_bbmcu_cr_init(rtwdev, phy_idx);
}

static void rtw8922a_bb_postinit(struct rtw89_dev *rtwdev, enum rtw89_phy_idx phy_idx)
{
	if (phy_idx == RTW89_PHY_0)
		rtw89_write32_set(rtwdev, R_BE_FEN_RST_ENABLE, mcu_bootrdy_mask[phy_idx]);
	rtw89_write32_set(rtwdev, R_BE_FEN_RST_ENABLE, bbrst_mask[phy_idx]);

	rtw89_phy_write32_set(rtwdev, R_BBCLK, B_CLK_640M);
	rtw89_phy_write32_clr(rtwdev, R_TXSCALE, B_TXFCTR_EN);
	rtw89_phy_set_phy_regs(rtwdev, R_TXFCTR, B_TXFCTR_THD, 0x200);
	rtw89_phy_set_phy_regs(rtwdev, R_SLOPE, B_EHT_RATE_TH, 0xA);
	rtw89_phy_set_phy_regs(rtwdev, R_BEDGE, B_HE_RATE_TH, 0xA);
	rtw89_phy_set_phy_regs(rtwdev, R_BEDGE2, B_HT_VHT_TH, 0xAAA);
	rtw89_phy_set_phy_regs(rtwdev, R_BEDGE, B_EHT_MCS14, 0x1);
	rtw89_phy_set_phy_regs(rtwdev, R_BEDGE2, B_EHT_MCS15, 0x1);
	rtw89_phy_set_phy_regs(rtwdev, R_BEDGE3, B_EHTTB_EN, 0x0);
	rtw89_phy_set_phy_regs(rtwdev, R_BEDGE3, B_HEERSU_EN, 0x0);
	rtw89_phy_set_phy_regs(rtwdev, R_BEDGE3, B_HEMU_EN, 0x0);
	rtw89_phy_set_phy_regs(rtwdev, R_BEDGE3, B_TB_EN, 0x0);
	rtw89_phy_set_phy_regs(rtwdev, R_SU_PUNC, B_SU_PUNC_EN, 0x1);
	rtw89_phy_set_phy_regs(rtwdev, R_BEDGE5, B_HWGEN_EN, 0x1);
	rtw89_phy_set_phy_regs(rtwdev, R_BEDGE5, B_PWROFST_COMP, 0x1);
	rtw89_phy_set_phy_regs(rtwdev, R_MAG_AB, B_BY_SLOPE, 0x1);
	rtw89_phy_set_phy_regs(rtwdev, R_MAG_A, B_MGA_AEND, 0xe0);
	rtw89_phy_set_phy_regs(rtwdev, R_MAG_AB, B_MAG_AB, 0xe0c000);
	rtw89_phy_set_phy_regs(rtwdev, R_SLOPE, B_SLOPE_A, 0x3FE0);
	rtw89_phy_set_phy_regs(rtwdev, R_SLOPE, B_SLOPE_B, 0x3FE0);
	rtw89_phy_set_phy_regs(rtwdev, R_SC_CORNER, B_SC_CORNER, 0x200);
	rtw89_phy_write32_idx(rtwdev, R_UDP_COEEF, B_UDP_COEEF, 0x0, phy_idx);
	rtw89_phy_write32_idx(rtwdev, R_UDP_COEEF, B_UDP_COEEF, 0x1, phy_idx);
}

static void rtw8922a_bb_reset_en(struct rtw89_dev *rtwdev, enum rtw89_band band,
				 bool en, enum rtw89_phy_idx phy_idx)
{
	if (en) {
		rtw89_phy_write32_idx(rtwdev, R_RSTB_ASYNC, B_RSTB_ASYNC_ALL, 1, phy_idx);
		if (band == RTW89_BAND_2G)
			rtw89_phy_write32_idx(rtwdev, R_RXCCA_BE1,
					      B_RXCCA_BE1_DIS, 0x0, phy_idx);
		rtw89_phy_write32_idx(rtwdev, R_PD_CTRL, B_PD_HIT_DIS, 0x0, phy_idx);
	} else {
		rtw89_phy_write32_idx(rtwdev, R_RXCCA_BE1, B_RXCCA_BE1_DIS, 0x1, phy_idx);
		rtw89_phy_write32_idx(rtwdev, R_PD_CTRL, B_PD_HIT_DIS, 0x1, phy_idx);
		fsleep(1);
		rtw89_phy_write32_idx(rtwdev, R_RSTB_ASYNC, B_RSTB_ASYNC_ALL, 0, phy_idx);
	}
}

static int rtw8922a_ctrl_tx_path_tmac(struct rtw89_dev *rtwdev,
				      enum rtw89_rf_path tx_path,
				      enum rtw89_phy_idx phy_idx)
{
	struct rtw89_reg2_def path_com_cr[] = {
		{0x11A00, 0x21C86900},
		{0x11A04, 0x00E4E433},
		{0x11A08, 0x39390CC9},
		{0x11A0C, 0x4E433240},
		{0x11A10, 0x90CC900E},
		{0x11A14, 0x00240393},
		{0x11A18, 0x201C8600},
	};
	int ret = 0;
	u32 reg;
	int i;

	rtw89_phy_write32_idx(rtwdev, R_MAC_SEL, B_MAC_SEL, 0x0, phy_idx);

	if (phy_idx == RTW89_PHY_1 && !rtwdev->dbcc_en)
		return 0;

	if (tx_path == RF_PATH_A) {
		path_com_cr[0].data = 0x21C82900;
		path_com_cr[1].data = 0x00E4E431;
		path_com_cr[2].data = 0x39390C49;
		path_com_cr[3].data = 0x4E431240;
		path_com_cr[4].data = 0x90C4900E;
		path_com_cr[6].data = 0x201C8200;
	} else if (tx_path == RF_PATH_B) {
		path_com_cr[0].data = 0x21C04900;
		path_com_cr[1].data = 0x00E4E032;
		path_com_cr[2].data = 0x39380C89;
		path_com_cr[3].data = 0x4E032240;
		path_com_cr[4].data = 0x80C8900E;
		path_com_cr[6].data = 0x201C0400;
	} else if (tx_path == RF_PATH_AB) {
		path_com_cr[0].data = 0x21C86900;
		path_com_cr[1].data = 0x00E4E433;
		path_com_cr[2].data = 0x39390CC9;
		path_com_cr[3].data = 0x4E433240;
		path_com_cr[4].data = 0x90CC900E;
		path_com_cr[6].data = 0x201C8600;
	} else {
		ret = -EINVAL;
	}

	for (i = 0; i < ARRAY_SIZE(path_com_cr); i++) {
		reg = rtw89_mac_reg_by_idx(rtwdev, path_com_cr[i].addr, phy_idx);
		rtw89_write32(rtwdev, reg, path_com_cr[i].data);
	}

	return ret;
}

static void rtw8922a_bb_reset(struct rtw89_dev *rtwdev, enum rtw89_phy_idx phy_idx)
{
}

static int rtw8922a_cfg_rx_nss_limit(struct rtw89_dev *rtwdev, u8 rx_nss,
				     enum rtw89_phy_idx phy_idx)
{
	if (rx_nss == 1) {
		rtw89_phy_write32_idx(rtwdev, R_BRK_R, B_HTMCS_LMT, 0, phy_idx);
		rtw89_phy_write32_idx(rtwdev, R_BRK_R, B_VHTMCS_LMT, 0, phy_idx);
		rtw89_phy_write32_idx(rtwdev, R_BRK_HE, B_N_USR_MAX,
				      HE_N_USER_MAX_8922A, phy_idx);
		rtw89_phy_write32_idx(rtwdev, R_BRK_HE, B_NSS_MAX, 0, phy_idx);
		rtw89_phy_write32_idx(rtwdev, R_BRK_HE, B_TB_NSS_MAX, 0, phy_idx);
		rtw89_phy_write32_idx(rtwdev, R_BRK_EHT, B_RXEHT_NSS_MAX, 0, phy_idx);
		rtw89_phy_write32_idx(rtwdev, R_BRK_RXEHT, B_RXEHTTB_NSS_MAX, 0,
				      phy_idx);
		rtw89_phy_write32_idx(rtwdev, R_BRK_RXEHT, B_RXEHT_N_USER_MAX,
				      HE_N_USER_MAX_8922A, phy_idx);
	} else if (rx_nss == 2) {
		rtw89_phy_write32_idx(rtwdev, R_BRK_R, B_HTMCS_LMT, 1, phy_idx);
		rtw89_phy_write32_idx(rtwdev, R_BRK_R, B_VHTMCS_LMT, 1, phy_idx);
		rtw89_phy_write32_idx(rtwdev, R_BRK_HE, B_N_USR_MAX,
				      HE_N_USER_MAX_8922A, phy_idx);
		rtw89_phy_write32_idx(rtwdev, R_BRK_HE, B_NSS_MAX, 1, phy_idx);
		rtw89_phy_write32_idx(rtwdev, R_BRK_HE, B_TB_NSS_MAX, 1, phy_idx);
		rtw89_phy_write32_idx(rtwdev, R_BRK_EHT, B_RXEHT_NSS_MAX, 1, phy_idx);
		rtw89_phy_write32_idx(rtwdev, R_BRK_RXEHT, B_RXEHTTB_NSS_MAX, 1,
				      phy_idx);
		rtw89_phy_write32_idx(rtwdev, R_BRK_RXEHT, B_RXEHT_N_USER_MAX,
				      HE_N_USER_MAX_8922A, phy_idx);
	} else {
		return -EINVAL;
	}

	return 0;
}

static void rtw8922a_tssi_reset(struct rtw89_dev *rtwdev,
				enum rtw89_rf_path path,
				enum rtw89_phy_idx phy_idx)
{
	if (rtwdev->mlo_dbcc_mode == MLO_1_PLUS_1_1RF) {
		if (phy_idx == RTW89_PHY_0) {
			rtw89_phy_write32_mask(rtwdev, R_TXPWR_RSTA, B_TXPWR_RSTA, 0x0);
			rtw89_phy_write32_mask(rtwdev, R_TXPWR_RSTA, B_TXPWR_RSTA, 0x1);
		} else {
			rtw89_phy_write32_mask(rtwdev, R_TXPWR_RSTB, B_TXPWR_RSTB, 0x0);
			rtw89_phy_write32_mask(rtwdev, R_TXPWR_RSTB, B_TXPWR_RSTB, 0x1);
		}
	} else {
		rtw89_phy_write32_mask(rtwdev, R_TXPWR_RSTA, B_TXPWR_RSTA, 0x0);
		rtw89_phy_write32_mask(rtwdev, R_TXPWR_RSTA, B_TXPWR_RSTA, 0x1);
		rtw89_phy_write32_mask(rtwdev, R_TXPWR_RSTB, B_TXPWR_RSTB, 0x0);
		rtw89_phy_write32_mask(rtwdev, R_TXPWR_RSTB, B_TXPWR_RSTB, 0x1);
	}
}

static int rtw8922a_ctrl_rx_path_tmac(struct rtw89_dev *rtwdev,
				      enum rtw89_rf_path rx_path,
				      enum rtw89_phy_idx phy_idx)
{
	u8 rx_nss = (rx_path == RF_PATH_AB) ? 2 : 1;

	/* Set to 0 first to avoid abnormal EDCCA report */
	rtw89_phy_write32_idx(rtwdev, R_ANT_CHBW, B_ANT_RX_SG0, 0x0, phy_idx);

	if (rx_path == RF_PATH_A) {
		rtw89_phy_write32_idx(rtwdev, R_ANT_CHBW, B_ANT_RX_SG0, 0x1, phy_idx);
		rtw89_phy_write32_idx(rtwdev, R_FC0INV_SBW, B_RX_1RCCA, 1, phy_idx);
		rtw8922a_cfg_rx_nss_limit(rtwdev, rx_nss, phy_idx);
		rtw8922a_tssi_reset(rtwdev, rx_path, phy_idx);
	} else if (rx_path == RF_PATH_B) {
		rtw89_phy_write32_idx(rtwdev, R_ANT_CHBW, B_ANT_RX_SG0, 0x2, phy_idx);
		rtw89_phy_write32_idx(rtwdev, R_FC0INV_SBW, B_RX_1RCCA, 2, phy_idx);
		rtw8922a_cfg_rx_nss_limit(rtwdev, rx_nss, phy_idx);
		rtw8922a_tssi_reset(rtwdev, rx_path, phy_idx);
	} else if (rx_path == RF_PATH_AB) {
		rtw89_phy_write32_idx(rtwdev, R_ANT_CHBW, B_ANT_RX_SG0, 0x3, phy_idx);
		rtw89_phy_write32_idx(rtwdev, R_FC0INV_SBW, B_RX_1RCCA, 3, phy_idx);
		rtw8922a_cfg_rx_nss_limit(rtwdev, rx_nss, phy_idx);
		rtw8922a_tssi_reset(rtwdev, rx_path, phy_idx);
	} else {
		return -EINVAL;
	}

	return 0;
}

#define DIGITAL_PWR_COMP_REG_NUM 22
static const u32 rtw8922a_digital_pwr_comp_val[][DIGITAL_PWR_COMP_REG_NUM] = {
	{0x012C0096, 0x044C02BC, 0x00322710, 0x015E0096, 0x03C8028A,
	 0x0BB80708, 0x17701194, 0x02020100, 0x03030303, 0x01000303,
	 0x05030302, 0x06060605, 0x06050300, 0x0A090807, 0x02000B0B,
	 0x09080604, 0x0D0D0C0B, 0x08060400, 0x110F0C0B, 0x05001111,
	 0x0D0C0907, 0x12121210},
	{0x012C0096, 0x044C02BC, 0x00322710, 0x015E0096, 0x03C8028A,
	 0x0BB80708, 0x17701194, 0x04030201, 0x05050505, 0x01000505,
	 0x07060504, 0x09090908, 0x09070400, 0x0E0D0C0B, 0x03000E0E,
	 0x0D0B0907, 0x1010100F, 0x0B080500, 0x1512100D, 0x05001515,
	 0x100D0B08, 0x15151512},
};

static void rtw8922a_set_digital_pwr_comp(struct rtw89_dev *rtwdev,
					  bool enable, u8 nss,
					  enum rtw89_rf_path path)
{
	static const u32 ltpc_t0[2] = {R_BE_LTPC_T0_PATH0, R_BE_LTPC_T0_PATH1};
	const u32 *digital_pwr_comp;
	u32 addr, val;
	u32 i;

	if (nss == 1)
		digital_pwr_comp = rtw8922a_digital_pwr_comp_val[0];
	else
		digital_pwr_comp = rtw8922a_digital_pwr_comp_val[1];

	addr = ltpc_t0[path];
	for (i = 0; i < DIGITAL_PWR_COMP_REG_NUM; i++, addr += 4) {
		val = enable ? digital_pwr_comp[i] : 0;
		rtw89_phy_write32(rtwdev, addr, val);
	}
}

static void rtw8922a_digital_pwr_comp(struct rtw89_dev *rtwdev,
				      enum rtw89_phy_idx phy_idx)
{
	const struct rtw89_chan *chan = rtw89_chan_get(rtwdev, RTW89_CHANCTX_0);
	bool enable = chan->band_type != RTW89_BAND_2G;
	u8 path;

	if (rtwdev->mlo_dbcc_mode == MLO_1_PLUS_1_1RF) {
		if (phy_idx == RTW89_PHY_0)
			path = RF_PATH_A;
		else
			path = RF_PATH_B;
		rtw8922a_set_digital_pwr_comp(rtwdev, enable, 1, path);
	} else {
		rtw8922a_set_digital_pwr_comp(rtwdev, enable, 2, RF_PATH_A);
		rtw8922a_set_digital_pwr_comp(rtwdev, enable, 2, RF_PATH_B);
	}
}

static int rtw8922a_ctrl_mlo(struct rtw89_dev *rtwdev, enum rtw89_mlo_dbcc_mode mode)
{
	const struct rtw89_chan *chan0, *chan1;

	if (mode == MLO_1_PLUS_1_1RF || mode == DBCC_LEGACY) {
		rtw89_phy_write32_mask(rtwdev, R_DBCC, B_DBCC_EN, 0x1);
		rtw89_phy_write32_mask(rtwdev, R_DBCC_FA, B_DBCC_FA, 0x0);
	} else if (mode == MLO_2_PLUS_0_1RF || mode == MLO_0_PLUS_2_1RF ||
		   mode == MLO_DBCC_NOT_SUPPORT) {
		rtw89_phy_write32_mask(rtwdev, R_DBCC, B_DBCC_EN, 0x0);
		rtw89_phy_write32_mask(rtwdev, R_DBCC_FA, B_DBCC_FA, 0x1);
	} else {
		return -EOPNOTSUPP;
	}

	if (mode == MLO_1_PLUS_1_1RF) {
		chan0 = rtw89_mgnt_chan_get(rtwdev, 0);
		chan1 = rtw89_mgnt_chan_get(rtwdev, 1);
	} else if (mode == MLO_0_PLUS_2_1RF) {
		chan1 = rtw89_mgnt_chan_get(rtwdev, 1);
		chan0 = chan1;
	} else {
		chan0 = rtw89_mgnt_chan_get(rtwdev, 0);
		chan1 = chan0;
	}

	rtw8922a_ctrl_afe_dac(rtwdev, chan0->band_width, RF_PATH_A);
	rtw8922a_ctrl_afe_dac(rtwdev, chan1->band_width, RF_PATH_B);

	rtw89_phy_write32_mask(rtwdev, R_EMLSR, B_EMLSR_PARM, 0x6180);

	if (mode == MLO_2_PLUS_0_1RF) {
		rtw89_phy_write32_mask(rtwdev, R_EMLSR, B_EMLSR_PARM, 0xBBAB);
		rtw89_phy_write32_mask(rtwdev, R_EMLSR, B_EMLSR_PARM, 0xABA9);
		rtw89_phy_write32_mask(rtwdev, R_EMLSR, B_EMLSR_PARM, 0xEBA9);
		rtw89_phy_write32_mask(rtwdev, R_EMLSR, B_EMLSR_PARM, 0xEAA9);
	} else if (mode == MLO_0_PLUS_2_1RF) {
		rtw89_phy_write32_mask(rtwdev, R_EMLSR, B_EMLSR_PARM, 0xBBAB);
		rtw89_phy_write32_mask(rtwdev, R_EMLSR, B_EMLSR_PARM, 0xAFFF);
		rtw89_phy_write32_mask(rtwdev, R_EMLSR, B_EMLSR_PARM, 0xEFFF);
		rtw89_phy_write32_mask(rtwdev, R_EMLSR, B_EMLSR_PARM, 0xEEFF);
	} else if ((mode == MLO_1_PLUS_1_1RF) || (mode == DBCC_LEGACY)) {
		rtw89_phy_write32_mask(rtwdev, R_EMLSR, B_EMLSR_PARM, 0x7BAB);
		rtw89_phy_write32_mask(rtwdev, R_EMLSR, B_EMLSR_PARM, 0x3BAB);
		rtw89_phy_write32_mask(rtwdev, R_EMLSR, B_EMLSR_PARM, 0x3AAB);
	} else {
		rtw89_phy_write32_mask(rtwdev, R_EMLSR, B_EMLSR_PARM, 0x180);
		rtw89_phy_write32_mask(rtwdev, R_EMLSR, B_EMLSR_PARM, 0x0);
	}

	return 0;
}

static void rtw8922a_bb_sethw(struct rtw89_dev *rtwdev)
{
	u32 reg;

	rtw89_phy_write32_clr(rtwdev, R_EN_SND_WO_NDP, B_EN_SND_WO_NDP);
	rtw89_phy_write32_clr(rtwdev, R_EN_SND_WO_NDP_C1, B_EN_SND_WO_NDP);

	rtw89_write32_mask(rtwdev, R_BE_PWR_BOOST, B_BE_PWR_CTRL_SEL, 0);
	if (rtwdev->dbcc_en) {
		reg = rtw89_mac_reg_by_idx(rtwdev, R_BE_PWR_BOOST, RTW89_MAC_1);
		rtw89_write32_mask(rtwdev, reg, B_BE_PWR_CTRL_SEL, 0);
	}

	rtw8922a_ctrl_mlo(rtwdev, rtwdev->mlo_dbcc_mode);
}

static void rtw8922a_ctrl_cck_en(struct rtw89_dev *rtwdev, bool cck_en,
				 enum rtw89_phy_idx phy_idx)
{
	if (cck_en) {
		rtw89_phy_write32_idx(rtwdev, R_RXCCA_BE1, B_RXCCA_BE1_DIS, 0, phy_idx);
		rtw89_phy_write32_idx(rtwdev, R_UPD_CLK_ADC, B_ENABLE_CCK, 1, phy_idx);
		rtw89_phy_write32_idx(rtwdev, R_PD_ARBITER_OFF, B_PD_ARBITER_OFF,
				      0, phy_idx);
	} else {
		rtw89_phy_write32_idx(rtwdev, R_RXCCA_BE1, B_RXCCA_BE1_DIS, 1, phy_idx);
		rtw89_phy_write32_idx(rtwdev, R_UPD_CLK_ADC, B_ENABLE_CCK, 0, phy_idx);
		rtw89_phy_write32_idx(rtwdev, R_PD_ARBITER_OFF, B_PD_ARBITER_OFF,
				      1, phy_idx);
	}
}

static void rtw8922a_set_channel_bb(struct rtw89_dev *rtwdev,
				    const struct rtw89_chan *chan,
				    enum rtw89_phy_idx phy_idx)
{
	bool cck_en = chan->band_type == RTW89_BAND_2G;
	u8 pri_sb = chan->pri_sb_idx;

	if (cck_en)
		rtw8922a_ctrl_sco_cck(rtwdev, chan->primary_channel,
				      chan->band_width, phy_idx);

	rtw8922a_ctrl_ch(rtwdev, chan, phy_idx);
	rtw8922a_ctrl_bw(rtwdev, pri_sb, chan->band_width, phy_idx);
	rtw8922a_ctrl_cck_en(rtwdev, cck_en, phy_idx);
	rtw8922a_spur_elimination(rtwdev, chan, phy_idx);

	rtw89_phy_write32_idx(rtwdev, R_RSTB_ASYNC, B_RSTB_ASYNC_ALL, 1, phy_idx);
	rtw8922a_tssi_reset(rtwdev, RF_PATH_AB, phy_idx);
}

static void rtw8922a_pre_set_channel_bb(struct rtw89_dev *rtwdev,
					enum rtw89_phy_idx phy_idx)
{
	if (!rtwdev->dbcc_en)
		return;

	if (phy_idx == RTW89_PHY_0) {
		rtw89_phy_write32_mask(rtwdev, R_DBCC, B_DBCC_EN, 0x0);
		rtw89_phy_write32_mask(rtwdev, R_EMLSR, B_EMLSR_PARM, 0x6180);
		rtw89_phy_write32_mask(rtwdev, R_EMLSR, B_EMLSR_PARM, 0xBBAB);
		rtw89_phy_write32_mask(rtwdev, R_EMLSR, B_EMLSR_PARM, 0xABA9);
		rtw89_phy_write32_mask(rtwdev, R_EMLSR, B_EMLSR_PARM, 0xEBA9);
		rtw89_phy_write32_mask(rtwdev, R_EMLSR, B_EMLSR_PARM, 0xEAA9);
	} else {
		rtw89_phy_write32_mask(rtwdev, R_DBCC, B_DBCC_EN, 0x0);
		rtw89_phy_write32_mask(rtwdev, R_EMLSR, B_EMLSR_PARM, 0xBBAB);
		rtw89_phy_write32_mask(rtwdev, R_EMLSR, B_EMLSR_PARM, 0xAFFF);
		rtw89_phy_write32_mask(rtwdev, R_EMLSR, B_EMLSR_PARM, 0xEFFF);
		rtw89_phy_write32_mask(rtwdev, R_EMLSR, B_EMLSR_PARM, 0xEEFF);
	}
}

static void rtw8922a_post_set_channel_bb(struct rtw89_dev *rtwdev,
					 enum rtw89_mlo_dbcc_mode mode,
					 enum rtw89_phy_idx phy_idx)
{
	if (!rtwdev->dbcc_en)
		return;

	rtw8922a_digital_pwr_comp(rtwdev, phy_idx);
	rtw8922a_ctrl_mlo(rtwdev, mode);
}

static void rtw8922a_set_channel(struct rtw89_dev *rtwdev,
				 const struct rtw89_chan *chan,
				 enum rtw89_mac_idx mac_idx,
				 enum rtw89_phy_idx phy_idx)
{
	rtw8922a_set_channel_mac(rtwdev, chan, mac_idx);
	rtw8922a_set_channel_bb(rtwdev, chan, phy_idx);
	rtw8922a_set_channel_rf(rtwdev, chan, phy_idx);
}

static void rtw8922a_dfs_en_idx(struct rtw89_dev *rtwdev,
				enum rtw89_phy_idx phy_idx, enum rtw89_rf_path path,
				bool en)
{
	u32 path_ofst = (path == RF_PATH_B) ? 0x100 : 0x0;

	if (en)
		rtw89_phy_write32_idx(rtwdev, 0x2800 + path_ofst, BIT(1), 1,
				      phy_idx);
	else
		rtw89_phy_write32_idx(rtwdev, 0x2800 + path_ofst, BIT(1), 0,
				      phy_idx);
}

static void rtw8922a_dfs_en(struct rtw89_dev *rtwdev, bool en,
			    enum rtw89_phy_idx phy_idx)
{
	rtw8922a_dfs_en_idx(rtwdev, phy_idx, RF_PATH_A, en);
	rtw8922a_dfs_en_idx(rtwdev, phy_idx, RF_PATH_B, en);
}

static void rtw8922a_adc_en_path(struct rtw89_dev *rtwdev,
				 enum rtw89_rf_path path, bool en)
{
	u32 val;

	val = rtw89_phy_read32_mask(rtwdev, R_ADC_FIFO_V1, B_ADC_FIFO_EN_V1);

	if (en) {
		if (path == RF_PATH_A)
			val &= ~0x1;
		else
			val &= ~0x2;
	} else {
		if (path == RF_PATH_A)
			val |= 0x1;
		else
			val |= 0x2;
	}

	rtw89_phy_write32_mask(rtwdev, R_ADC_FIFO_V1, B_ADC_FIFO_EN_V1, val);
}

static void rtw8922a_adc_en(struct rtw89_dev *rtwdev, bool en, u8 phy_idx)
{
	if (rtwdev->mlo_dbcc_mode == MLO_1_PLUS_1_1RF) {
		if (phy_idx == RTW89_PHY_0)
			rtw8922a_adc_en_path(rtwdev, RF_PATH_A, en);
		else
			rtw8922a_adc_en_path(rtwdev, RF_PATH_B, en);
	} else {
		rtw8922a_adc_en_path(rtwdev, RF_PATH_A, en);
		rtw8922a_adc_en_path(rtwdev, RF_PATH_B, en);
	}
}

static
void rtw8922a_hal_reset(struct rtw89_dev *rtwdev,
			enum rtw89_phy_idx phy_idx, enum rtw89_mac_idx mac_idx,
			enum rtw89_band band, u32 *tx_en, bool enter)
{
	if (enter) {
		rtw89_chip_stop_sch_tx(rtwdev, mac_idx, tx_en, RTW89_SCH_TX_SEL_ALL);
		rtw89_mac_cfg_ppdu_status(rtwdev, mac_idx, false);
		rtw8922a_dfs_en(rtwdev, false, phy_idx);
		rtw8922a_tssi_cont_en_phyidx(rtwdev, false, phy_idx);
		rtw8922a_adc_en(rtwdev, false, phy_idx);
		fsleep(40);
		rtw8922a_bb_reset_en(rtwdev, band, false, phy_idx);
	} else {
		rtw89_mac_cfg_ppdu_status(rtwdev, mac_idx, true);
		rtw8922a_adc_en(rtwdev, true, phy_idx);
		rtw8922a_dfs_en(rtwdev, true, phy_idx);
		rtw8922a_tssi_cont_en_phyidx(rtwdev, true, phy_idx);
		rtw8922a_bb_reset_en(rtwdev, band, true, phy_idx);
		rtw89_chip_resume_sch_tx(rtwdev, mac_idx, *tx_en);
	}
}

static void rtw8922a_set_channel_help(struct rtw89_dev *rtwdev, bool enter,
				      struct rtw89_channel_help_params *p,
				      const struct rtw89_chan *chan,
				      enum rtw89_mac_idx mac_idx,
				      enum rtw89_phy_idx phy_idx)
{
	if (enter) {
		rtw8922a_pre_set_channel_bb(rtwdev, phy_idx);
		rtw8922a_pre_set_channel_rf(rtwdev, phy_idx);
	}

	rtw8922a_hal_reset(rtwdev, phy_idx, mac_idx, chan->band_type, &p->tx_en, enter);

	if (!enter) {
		rtw8922a_post_set_channel_bb(rtwdev, rtwdev->mlo_dbcc_mode, phy_idx);
		rtw8922a_post_set_channel_rf(rtwdev, phy_idx);
	}
}

static void rtw8922a_rfk_init(struct rtw89_dev *rtwdev)
{
	struct rtw89_rfk_mcc_info *rfk_mcc = &rtwdev->rfk_mcc;

	rtwdev->is_tssi_mode[RF_PATH_A] = false;
	rtwdev->is_tssi_mode[RF_PATH_B] = false;
	memset(rfk_mcc, 0, sizeof(*rfk_mcc));
}

static void __rtw8922a_rfk_init_late(struct rtw89_dev *rtwdev,
				     enum rtw89_phy_idx phy_idx,
				     const struct rtw89_chan *chan)
{
	rtw89_phy_rfk_pre_ntfy_and_wait(rtwdev, phy_idx, 5);

	rtw89_phy_rfk_dack_and_wait(rtwdev, phy_idx, chan, 58);
	rtw89_phy_rfk_rxdck_and_wait(rtwdev, phy_idx, chan, false, 32);
}

static void rtw8922a_rfk_init_late(struct rtw89_dev *rtwdev)
{
	const struct rtw89_chan *chan = rtw89_chan_get(rtwdev, RTW89_CHANCTX_0);

	__rtw8922a_rfk_init_late(rtwdev, RTW89_PHY_0, chan);
	if (rtwdev->dbcc_en)
		__rtw8922a_rfk_init_late(rtwdev, RTW89_PHY_1, chan);
}

static void _wait_rx_mode(struct rtw89_dev *rtwdev, u8 kpath)
{
	u32 rf_mode;
	u8 path;
	int ret;

	for (path = 0; path < RF_PATH_NUM_8922A; path++) {
		if (!(kpath & BIT(path)))
			continue;

		ret = read_poll_timeout_atomic(rtw89_read_rf, rf_mode, rf_mode != 2,
					       2, 5000, false, rtwdev, path, 0x00,
					       RR_MOD_MASK);
		rtw89_debug(rtwdev, RTW89_DBG_RFK,
			    "[RFK] Wait S%d to Rx mode!! (ret = %d)\n",
			    path, ret);
	}
}

static void rtw8922a_rfk_channel(struct rtw89_dev *rtwdev,
				 struct rtw89_vif_link *rtwvif_link)
{
	enum rtw89_chanctx_idx chanctx_idx = rtwvif_link->chanctx_idx;
	const struct rtw89_chan *chan = rtw89_chan_get(rtwdev, chanctx_idx);
	enum rtw89_phy_idx phy_idx = rtwvif_link->phy_idx;
	u8 phy_map = rtw89_btc_phymap(rtwdev, phy_idx, RF_AB, chanctx_idx);
	u32 tx_en;

	rtw89_btc_ntfy_wl_rfk(rtwdev, phy_map, BTC_WRFKT_CHLK, BTC_WRFK_START);
	rtw89_chip_stop_sch_tx(rtwdev, phy_idx, &tx_en, RTW89_SCH_TX_SEL_ALL);
	_wait_rx_mode(rtwdev, RF_AB);

	rtw89_phy_rfk_pre_ntfy_and_wait(rtwdev, phy_idx, 5);
	rtw89_phy_rfk_txgapk_and_wait(rtwdev, phy_idx, chan, 54);
	rtw89_phy_rfk_iqk_and_wait(rtwdev, phy_idx, chan, 84);
	rtw89_phy_rfk_tssi_and_wait(rtwdev, phy_idx, chan, RTW89_TSSI_NORMAL, 20);
	rtw89_phy_rfk_dpk_and_wait(rtwdev, phy_idx, chan, 34);
	rtw89_phy_rfk_rxdck_and_wait(rtwdev, RTW89_PHY_0, chan, true, 32);

	rtw89_chip_resume_sch_tx(rtwdev, phy_idx, tx_en);
	rtw89_btc_ntfy_wl_rfk(rtwdev, phy_map, BTC_WRFKT_CHLK, BTC_WRFK_STOP);
}

static void rtw8922a_rfk_band_changed(struct rtw89_dev *rtwdev,
				      enum rtw89_phy_idx phy_idx,
				      const struct rtw89_chan *chan)
{
	rtw89_phy_rfk_tssi_and_wait(rtwdev, phy_idx, chan, RTW89_TSSI_SCAN, 6);
}

static void rtw8922a_rfk_scan(struct rtw89_dev *rtwdev,
			      struct rtw89_vif_link *rtwvif_link,
			      bool start)
{
}

static void rtw8922a_rfk_track(struct rtw89_dev *rtwdev)
{
}

static void rtw8922a_set_txpwr_ref(struct rtw89_dev *rtwdev,
				   enum rtw89_phy_idx phy_idx)
{
	s16 ref_ofdm = 0;
	s16 ref_cck = 0;

	rtw89_debug(rtwdev, RTW89_DBG_TXPWR, "[TXPWR] set txpwr reference\n");

	rtw89_mac_txpwr_write32_mask(rtwdev, phy_idx, R_BE_PWR_REF_CTRL,
				     B_BE_PWR_REF_CTRL_OFDM, ref_ofdm);
	rtw89_mac_txpwr_write32_mask(rtwdev, phy_idx, R_BE_PWR_REF_CTRL,
				     B_BE_PWR_REF_CTRL_CCK, ref_cck);
}

static const struct rtw89_reg_def rtw8922a_txpwr_ref[][3] = {
	{{ .addr = R_TXAGC_REF_DBM_P0, .mask = B_TXAGC_OFDM_REF_DBM_P0},
	 { .addr = R_TXAGC_REF_DBM_P0, .mask = B_TXAGC_CCK_REF_DBM_P0},
	 { .addr = R_TSSI_K_P0, .mask = B_TSSI_K_OFDM_P0}
	},
	{{ .addr = R_TXAGC_REF_DBM_RF1_P0, .mask = B_TXAGC_OFDM_REF_DBM_RF1_P0},
	 { .addr = R_TXAGC_REF_DBM_RF1_P0, .mask = B_TXAGC_CCK_REF_DBM_RF1_P0},
	 { .addr = R_TSSI_K_RF1_P0, .mask = B_TSSI_K_OFDM_RF1_P0}
	},
};

static void rtw8922a_set_txpwr_diff(struct rtw89_dev *rtwdev,
				    const struct rtw89_chan *chan,
				    enum rtw89_phy_idx phy_idx)
{
	s16 pwr_ofst = rtw89_phy_ant_gain_pwr_offset(rtwdev, chan);
	const struct rtw89_chip_info *chip = rtwdev->chip;
	static const u32 path_ofst[] = {0x0, 0x100};
	const struct rtw89_reg_def *txpwr_ref;
	static const s16 tssi_k_base = 0x12;
	s16 tssi_k_ofst = abs(pwr_ofst) + tssi_k_base;
	s16 ofst_dec[RF_PATH_NUM_8922A];
	s16 tssi_k[RF_PATH_NUM_8922A];
	s16 pwr_ref_ofst;
	s16 pwr_ref = 0;
	u8 i;

	if (rtwdev->hal.cv == CHIP_CAV)
		pwr_ref = 16;

	pwr_ref <<= chip->txpwr_factor_rf;
	pwr_ref_ofst = pwr_ref - rtw89_phy_txpwr_bb_to_rf(rtwdev, abs(pwr_ofst));

	ofst_dec[RF_PATH_A] = pwr_ofst > 0 ? pwr_ref : pwr_ref_ofst;
	ofst_dec[RF_PATH_B] = pwr_ofst > 0 ? pwr_ref_ofst : pwr_ref;
	tssi_k[RF_PATH_A] = pwr_ofst > 0 ? tssi_k_base : tssi_k_ofst;
	tssi_k[RF_PATH_B] = pwr_ofst > 0 ? tssi_k_ofst : tssi_k_base;

	for (i = 0; i < RF_PATH_NUM_8922A; i++) {
		txpwr_ref = rtw8922a_txpwr_ref[phy_idx];

		rtw89_phy_write32_mask(rtwdev, txpwr_ref[0].addr + path_ofst[i],
				       txpwr_ref[0].mask, ofst_dec[i]);
		rtw89_phy_write32_mask(rtwdev, txpwr_ref[1].addr + path_ofst[i],
				       txpwr_ref[1].mask, ofst_dec[i]);
		rtw89_phy_write32_mask(rtwdev, txpwr_ref[2].addr + path_ofst[i],
				       txpwr_ref[2].mask, tssi_k[i]);
	}
}

static void rtw8922a_bb_tx_triangular(struct rtw89_dev *rtwdev, bool en,
				      enum rtw89_phy_idx phy_idx)
{
	u8 ctrl = en ? 0x1 : 0x0;

	rtw89_phy_write32_idx(rtwdev, R_BEDGE3, B_BEDGE_CFG, ctrl, phy_idx);
}

static void rtw8922a_set_tx_shape(struct rtw89_dev *rtwdev,
				  const struct rtw89_chan *chan,
				  enum rtw89_phy_idx phy_idx)
{
	const struct rtw89_rfe_parms *rfe_parms = rtwdev->rfe_parms;
	const struct rtw89_tx_shape *tx_shape = &rfe_parms->tx_shape;
	u8 tx_shape_idx;
	u8 band, regd;

	band = chan->band_type;
	regd = rtw89_regd_get(rtwdev, band);
	tx_shape_idx = (*tx_shape->lmt)[band][RTW89_RS_OFDM][regd];

	if (tx_shape_idx == 0)
		rtw8922a_bb_tx_triangular(rtwdev, false, phy_idx);
	else
		rtw8922a_bb_tx_triangular(rtwdev, true, phy_idx);
}

static void rtw8922a_set_txpwr(struct rtw89_dev *rtwdev,
			       const struct rtw89_chan *chan,
			       enum rtw89_phy_idx phy_idx)
{
	rtw89_phy_set_txpwr_byrate(rtwdev, chan, phy_idx);
	rtw89_phy_set_txpwr_offset(rtwdev, chan, phy_idx);
	rtw8922a_set_tx_shape(rtwdev, chan, phy_idx);
	rtw89_phy_set_txpwr_limit(rtwdev, chan, phy_idx);
	rtw89_phy_set_txpwr_limit_ru(rtwdev, chan, phy_idx);
	rtw8922a_set_txpwr_diff(rtwdev, chan, phy_idx);
	rtw8922a_set_txpwr_ref(rtwdev, phy_idx);
}

static void rtw8922a_set_txpwr_ctrl(struct rtw89_dev *rtwdev,
				    enum rtw89_phy_idx phy_idx)
{
	rtw8922a_set_txpwr_ref(rtwdev, phy_idx);
}

static void rtw8922a_ctrl_trx_path(struct rtw89_dev *rtwdev,
				   enum rtw89_rf_path tx_path, u8 tx_nss,
				   enum rtw89_rf_path rx_path, u8 rx_nss)
{
	enum rtw89_phy_idx phy_idx;

	for (phy_idx = RTW89_PHY_0; phy_idx <= RTW89_PHY_1; phy_idx++) {
		rtw8922a_ctrl_tx_path_tmac(rtwdev, tx_path, phy_idx);
		rtw8922a_ctrl_rx_path_tmac(rtwdev, rx_path, phy_idx);
		rtw8922a_cfg_rx_nss_limit(rtwdev, rx_nss, phy_idx);
	}
}

static void rtw8922a_ctrl_nbtg_bt_tx(struct rtw89_dev *rtwdev, bool en,
				     enum rtw89_phy_idx phy_idx)
{
	if (en) {
		rtw89_phy_write32_idx(rtwdev, R_FORCE_FIR_A, B_FORCE_FIR_A, 0x3, phy_idx);
		rtw89_phy_write32_idx(rtwdev, R_RXBY_WBADC_A, B_RXBY_WBADC_A,
				      0xf, phy_idx);
		rtw89_phy_write32_idx(rtwdev, R_BT_RXBY_WBADC_A, B_BT_RXBY_WBADC_A,
				      0x0, phy_idx);
		rtw89_phy_write32_idx(rtwdev, R_BT_SHARE_A, B_BT_TRK_OFF_A, 0x0, phy_idx);
		rtw89_phy_write32_idx(rtwdev, R_OP1DB_A, B_OP1DB_A, 0x80, phy_idx);
		rtw89_phy_write32_idx(rtwdev, R_OP1DB1_A, B_TIA10_A, 0x8080, phy_idx);
		rtw89_phy_write32_idx(rtwdev, R_BACKOFF_A, B_LNA_IBADC_A, 0x34, phy_idx);
		rtw89_phy_write32_idx(rtwdev, R_BKOFF_A, B_BKOFF_IBADC_A, 0x34, phy_idx);
		rtw89_phy_write32_idx(rtwdev, R_FORCE_FIR_B, B_FORCE_FIR_B, 0x3, phy_idx);
		rtw89_phy_write32_idx(rtwdev, R_RXBY_WBADC_B, B_RXBY_WBADC_B,
				      0xf, phy_idx);
		rtw89_phy_write32_idx(rtwdev, R_BT_RXBY_WBADC_B, B_BT_RXBY_WBADC_B,
				      0x0, phy_idx);
		rtw89_phy_write32_idx(rtwdev, R_BT_SHARE_B, B_BT_TRK_OFF_B, 0x0, phy_idx);
		rtw89_phy_write32_idx(rtwdev, R_LNA_OP, B_LNA6, 0x80, phy_idx);
		rtw89_phy_write32_idx(rtwdev, R_LNA_TIA, B_TIA10_B, 0x8080, phy_idx);
		rtw89_phy_write32_idx(rtwdev, R_BACKOFF_B, B_LNA_IBADC_B, 0x34, phy_idx);
		rtw89_phy_write32_idx(rtwdev, R_BKOFF_B, B_BKOFF_IBADC_B, 0x34, phy_idx);
	} else {
		rtw89_phy_write32_idx(rtwdev, R_FORCE_FIR_A, B_FORCE_FIR_A, 0x0, phy_idx);
		rtw89_phy_write32_idx(rtwdev, R_RXBY_WBADC_A, B_RXBY_WBADC_A,
				      0x0, phy_idx);
		rtw89_phy_write32_idx(rtwdev, R_BT_RXBY_WBADC_A, B_BT_RXBY_WBADC_A,
				      0x1, phy_idx);
		rtw89_phy_write32_idx(rtwdev, R_BT_SHARE_A, B_BT_TRK_OFF_A, 0x1, phy_idx);
		rtw89_phy_write32_idx(rtwdev, R_OP1DB_A, B_OP1DB_A, 0x1a, phy_idx);
		rtw89_phy_write32_idx(rtwdev, R_OP1DB1_A, B_TIA10_A, 0x2a2a, phy_idx);
		rtw89_phy_write32_idx(rtwdev, R_BACKOFF_A, B_LNA_IBADC_A, 0x7a6, phy_idx);
		rtw89_phy_write32_idx(rtwdev, R_BKOFF_A, B_BKOFF_IBADC_A, 0x26, phy_idx);
		rtw89_phy_write32_idx(rtwdev, R_FORCE_FIR_B, B_FORCE_FIR_B, 0x0, phy_idx);
		rtw89_phy_write32_idx(rtwdev, R_RXBY_WBADC_B, B_RXBY_WBADC_B,
				      0x0, phy_idx);
		rtw89_phy_write32_idx(rtwdev, R_BT_RXBY_WBADC_B, B_BT_RXBY_WBADC_B,
				      0x1, phy_idx);
		rtw89_phy_write32_idx(rtwdev, R_BT_SHARE_B, B_BT_TRK_OFF_B, 0x1, phy_idx);
		rtw89_phy_write32_idx(rtwdev, R_LNA_OP, B_LNA6, 0x20, phy_idx);
		rtw89_phy_write32_idx(rtwdev, R_LNA_TIA, B_TIA10_B, 0x2a30, phy_idx);
		rtw89_phy_write32_idx(rtwdev, R_BACKOFF_B, B_LNA_IBADC_B, 0x7a6, phy_idx);
		rtw89_phy_write32_idx(rtwdev, R_BKOFF_B, B_BKOFF_IBADC_B, 0x26, phy_idx);
	}
}

static void rtw8922a_bb_cfg_txrx_path(struct rtw89_dev *rtwdev)
{
	const struct rtw89_chan *chan = rtw89_chan_get(rtwdev, RTW89_CHANCTX_0);
	enum rtw89_band band = chan->band_type;
	struct rtw89_hal *hal = &rtwdev->hal;
	u8 ntx_path = RF_PATH_AB;
	u32 tx_en0, tx_en1;

	if (hal->antenna_tx == RF_A)
		ntx_path = RF_PATH_A;
	else if (hal->antenna_tx == RF_B)
		ntx_path = RF_PATH_B;

	rtw8922a_hal_reset(rtwdev, RTW89_PHY_0, RTW89_MAC_0, band, &tx_en0, true);
	if (rtwdev->dbcc_en)
		rtw8922a_hal_reset(rtwdev, RTW89_PHY_1, RTW89_MAC_1, band,
				   &tx_en1, true);

	rtw8922a_ctrl_trx_path(rtwdev, ntx_path, 2, RF_PATH_AB, 2);

	rtw8922a_hal_reset(rtwdev, RTW89_PHY_0, RTW89_MAC_0, band, &tx_en0, false);
	if (rtwdev->dbcc_en)
		rtw8922a_hal_reset(rtwdev, RTW89_PHY_1, RTW89_MAC_1, band,
				   &tx_en1, false);
}

static u8 rtw8922a_get_thermal(struct rtw89_dev *rtwdev, enum rtw89_rf_path rf_path)
{
	struct rtw89_power_trim_info *info = &rtwdev->pwr_trim;
	struct rtw89_hal *hal = &rtwdev->hal;
	int th;

	/* read thermal only if debugging or thermal protection enabled */
	if (!rtw89_debug_is_enabled(rtwdev, RTW89_DBG_CFO | RTW89_DBG_RFK_TRACK) &&
	    !hal->thermal_prot_th)
		return 80;

	rtw89_write_rf(rtwdev, rf_path, RR_TM, RR_TM_TRI, 0x1);
	rtw89_write_rf(rtwdev, rf_path, RR_TM, RR_TM_TRI, 0x0);
	rtw89_write_rf(rtwdev, rf_path, RR_TM, RR_TM_TRI, 0x1);

	fsleep(200);

	th = rtw89_read_rf(rtwdev, rf_path, RR_TM, RR_TM_VAL_V1);
	th += (s8)info->thermal_trim[rf_path];

	return clamp_t(int, th, 0, U8_MAX);
}

static void rtw8922a_btc_set_rfe(struct rtw89_dev *rtwdev)
{
	union rtw89_btc_module_info *md = &rtwdev->btc.mdinfo;
	struct rtw89_btc_module_v7 *module = &md->md_v7;

	module->rfe_type = rtwdev->efuse.rfe_type;
	module->kt_ver = rtwdev->hal.cv;
	module->bt_solo = 0;
	module->switch_type = BTC_SWITCH_INTERNAL;
	module->wa_type = 0;

	module->ant.type = BTC_ANT_SHARED;
	module->ant.num = 2;
	module->ant.isolation = 10;
	module->ant.diversity = 0;
	module->ant.single_pos = RF_PATH_A;
	module->ant.btg_pos = RF_PATH_B;

	if (module->kt_ver <= 1)
		module->wa_type |= BTC_WA_HFP_ZB;

	rtwdev->btc.cx.other.type = BTC_3CX_NONE;

	if (module->rfe_type == 0) {
		rtwdev->btc.dm.error.map.rfe_type0 = true;
		return;
	}

	module->ant.num = (module->rfe_type % 2) ?  2 : 3;

	if (module->kt_ver == 0)
		module->ant.num = 2;

	if (module->ant.num == 3) {
		module->ant.type = BTC_ANT_DEDICATED;
		module->bt_pos = BTC_BT_ALONE;
	} else {
		module->ant.type = BTC_ANT_SHARED;
		module->bt_pos = BTC_BT_BTG;
	}
	rtwdev->btc.btg_pos = module->ant.btg_pos;
	rtwdev->btc.ant_type = module->ant.type;
}

static
void rtw8922a_set_trx_mask(struct rtw89_dev *rtwdev, u8 path, u8 group, u32 val)
{
	rtw89_write_rf(rtwdev, path, RR_LUTWA, RFREG_MASK, group);
	rtw89_write_rf(rtwdev, path, RR_LUTWD0, RFREG_MASK, val);
}

static void rtw8922a_btc_init_cfg(struct rtw89_dev *rtwdev)
{
	struct rtw89_btc *btc = &rtwdev->btc;
	struct rtw89_btc_ant_info_v7 *ant = &btc->mdinfo.md_v7.ant;
	u32 wl_pri, path_min, path_max;
	u8 path;

	/* for 1-Ant && 1-ss case: only 1-path */
	if (ant->num == 1) {
		path_min = ant->single_pos;
		path_max = path_min;
	} else {
		path_min = RF_PATH_A;
		path_max = RF_PATH_B;
	}

	path = path_min;

	for (path = path_min; path <= path_max; path++) {
		/* set DEBUG_LUT_RFMODE_MASK = 1 to start trx-mask-setup */
		rtw89_write_rf(rtwdev, path, RR_LUTWE, RFREG_MASK, BIT(17));

		/* if GNT_WL=0 && BT=SS_group --> WL Tx/Rx = THRU  */
		rtw8922a_set_trx_mask(rtwdev, path, BTC_BT_SS_GROUP, 0x5ff);

		/* if GNT_WL=0 && BT=Rx_group --> WL-Rx = THRU + WL-Tx = MASK */
		rtw8922a_set_trx_mask(rtwdev, path, BTC_BT_RX_GROUP, 0x5df);

		/* if GNT_WL = 0 && BT = Tx_group -->
		 * Shared-Ant && BTG-path:WL mask(0x55f), others:WL THRU(0x5ff)
		 */
		if (btc->ant_type == BTC_ANT_SHARED && btc->btg_pos == path)
			rtw8922a_set_trx_mask(rtwdev, path, BTC_BT_TX_GROUP, 0x55f);
		else
			rtw8922a_set_trx_mask(rtwdev, path, BTC_BT_TX_GROUP, 0x5ff);

		rtw89_write_rf(rtwdev, path, RR_LUTWE, RFREG_MASK, 0);
	}

	/* set WL PTA Hi-Pri: Ack-Tx, beacon-tx, Trig-frame-Tx, Null-Tx*/
	wl_pri = B_BTC_RSP_ACK_HI | B_BTC_TX_BCN_HI | B_BTC_TX_TRI_HI |
		 B_BTC_TX_NULL_HI;
	rtw89_write32(rtwdev, R_BTC_COEX_WL_REQ_BE, wl_pri);

	/* set PTA break table */
	rtw89_write32(rtwdev, R_BE_BT_BREAK_TABLE, BTC_BREAK_PARAM);

	/* ZB coex table init for HFP PTA req-cmd bit-4 define issue COEX-900*/
	rtw89_write32(rtwdev, R_BTC_ZB_COEX_TBL_0, 0xda5a5a5a);

	rtw89_write32(rtwdev, R_BTC_ZB_COEX_TBL_1, 0xda5a5a5a);

	rtw89_write32(rtwdev, R_BTC_ZB_BREAK_TBL, 0xf0ffffff);
	btc->cx.wl.status.map.init_ok = true;
}

static void
rtw8922a_btc_set_wl_txpwr_ctrl(struct rtw89_dev *rtwdev, u32 txpwr_val)
{
	u16 ctrl_all_time = u32_get_bits(txpwr_val, GENMASK(15, 0));
	u16 ctrl_gnt_bt = u32_get_bits(txpwr_val, GENMASK(31, 16));

	switch (ctrl_all_time) {
	case 0xffff:
		rtw89_mac_txpwr_write32_mask(rtwdev, RTW89_PHY_0, R_BE_PWR_RATE_CTRL,
					     B_BE_FORCE_PWR_BY_RATE_EN, 0x0);
		rtw89_mac_txpwr_write32_mask(rtwdev, RTW89_PHY_0, R_BE_PWR_RATE_CTRL,
					     B_BE_FORCE_PWR_BY_RATE_VAL, 0x0);
		break;
	default:
		rtw89_mac_txpwr_write32_mask(rtwdev, RTW89_PHY_0, R_BE_PWR_RATE_CTRL,
					     B_BE_FORCE_PWR_BY_RATE_VAL, ctrl_all_time);
		rtw89_mac_txpwr_write32_mask(rtwdev, RTW89_PHY_0, R_BE_PWR_RATE_CTRL,
					     B_BE_FORCE_PWR_BY_RATE_EN, 0x1);
		break;
	}

	switch (ctrl_gnt_bt) {
	case 0xffff:
		rtw89_mac_txpwr_write32_mask(rtwdev, RTW89_PHY_0, R_BE_PWR_REG_CTRL,
					     B_BE_PWR_BT_EN, 0x0);
		rtw89_mac_txpwr_write32_mask(rtwdev, RTW89_PHY_0, R_BE_PWR_COEX_CTRL,
					     B_BE_PWR_BT_VAL, 0x0);
		break;
	default:
		rtw89_mac_txpwr_write32_mask(rtwdev, RTW89_PHY_0, R_BE_PWR_COEX_CTRL,
					     B_BE_PWR_BT_VAL, ctrl_gnt_bt);
		rtw89_mac_txpwr_write32_mask(rtwdev, RTW89_PHY_0, R_BE_PWR_REG_CTRL,
					     B_BE_PWR_BT_EN, 0x1);
		break;
	}
}

static
s8 rtw8922a_btc_get_bt_rssi(struct rtw89_dev *rtwdev, s8 val)
{
	return clamp_t(s8, val, -100, 0) + 100;
}

static const struct rtw89_btc_rf_trx_para rtw89_btc_8922a_rf_ul[] = {
	{255, 0, 0, 7}, /* 0 -> original */
	{255, 2, 0, 7}, /* 1 -> for BT-connected ACI issue && BTG co-rx */
	{255, 0, 0, 7}, /* 2 ->reserved for shared-antenna */
	{255, 0, 0, 7}, /* 3- >reserved for shared-antenna */
	{255, 0, 0, 7}, /* 4 ->reserved for shared-antenna */
	{255, 1, 0, 7}, /* the below id is for non-shared-antenna free-run */
	{6, 1, 0, 7},
	{13, 1, 0, 7},
	{13, 1, 0, 7}
};

static const struct rtw89_btc_rf_trx_para rtw89_btc_8922a_rf_dl[] = {
	{255, 0, 0, 7}, /* 0 -> original */
	{255, 2, 0, 7}, /* 1 -> reserved for shared-antenna */
	{255, 0, 0, 7}, /* 2 ->reserved for shared-antenna */
	{255, 0, 0, 7}, /* 3- >reserved for shared-antenna */
	{255, 0, 0, 7}, /* 4 ->reserved for shared-antenna */
	{255, 1, 0, 7}, /* the below id is for non-shared-antenna free-run */
	{255, 1, 0, 7},
	{255, 1, 0, 7},
	{255, 1, 0, 7}
};

static const u8 rtw89_btc_8922a_wl_rssi_thres[BTC_WL_RSSI_THMAX] = {60, 50, 40, 30};
static const u8 rtw89_btc_8922a_bt_rssi_thres[BTC_BT_RSSI_THMAX] = {50, 40, 30, 20};

static const struct rtw89_btc_fbtc_mreg rtw89_btc_8922a_mon_reg[] = {
	RTW89_DEF_FBTC_MREG(REG_MAC, 4, 0xe300),
	RTW89_DEF_FBTC_MREG(REG_MAC, 4, 0xe320),
	RTW89_DEF_FBTC_MREG(REG_MAC, 4, 0xe324),
	RTW89_DEF_FBTC_MREG(REG_MAC, 4, 0xe328),
	RTW89_DEF_FBTC_MREG(REG_MAC, 4, 0xe32c),
	RTW89_DEF_FBTC_MREG(REG_MAC, 4, 0xe330),
	RTW89_DEF_FBTC_MREG(REG_MAC, 4, 0xe334),
	RTW89_DEF_FBTC_MREG(REG_MAC, 4, 0xe338),
	RTW89_DEF_FBTC_MREG(REG_MAC, 4, 0xe344),
	RTW89_DEF_FBTC_MREG(REG_MAC, 4, 0xe348),
	RTW89_DEF_FBTC_MREG(REG_MAC, 4, 0xe34c),
	RTW89_DEF_FBTC_MREG(REG_MAC, 4, 0xe350),
	RTW89_DEF_FBTC_MREG(REG_MAC, 4, 0x11a2c),
	RTW89_DEF_FBTC_MREG(REG_MAC, 4, 0x11a50),
	RTW89_DEF_FBTC_MREG(REG_BB, 4, 0x980),
	RTW89_DEF_FBTC_MREG(REG_BB, 4, 0x660),
	RTW89_DEF_FBTC_MREG(REG_BB, 4, 0x1660),
	RTW89_DEF_FBTC_MREG(REG_BB, 4, 0x418c),
	RTW89_DEF_FBTC_MREG(REG_BB, 4, 0x518c),
};

static
void rtw8922a_btc_update_bt_cnt(struct rtw89_dev *rtwdev)
{
	/* Feature move to firmware */
}

static
void rtw8922a_btc_wl_s1_standby(struct rtw89_dev *rtwdev, bool state)
{
	if (!state) {
		rtw89_write_rf(rtwdev, RF_PATH_B, RR_LUTWE, RFREG_MASK, 0x80000);
		rtw89_write_rf(rtwdev, RF_PATH_B, RR_LUTWA, RFREG_MASK, 0x1);
		rtw89_write_rf(rtwdev, RF_PATH_B, RR_LUTWD1, RFREG_MASK, 0x0c110);
		rtw89_write_rf(rtwdev, RF_PATH_B, RR_LUTWD0, RFREG_MASK, 0x01018);
		rtw89_write_rf(rtwdev, RF_PATH_B, RR_LUTWE, RFREG_MASK, 0x00000);

		rtw89_write_rf(rtwdev, RF_PATH_A, RR_LUTWE, RFREG_MASK, 0x80000);
		rtw89_write_rf(rtwdev, RF_PATH_A, RR_LUTWA, RFREG_MASK, 0x1);
		rtw89_write_rf(rtwdev, RF_PATH_A, RR_LUTWD1, RFREG_MASK, 0x0c110);
		rtw89_write_rf(rtwdev, RF_PATH_A, RR_LUTWD0, RFREG_MASK, 0x01018);
		rtw89_write_rf(rtwdev, RF_PATH_A, RR_LUTWE, RFREG_MASK, 0x00000);
	} else {
		rtw89_write_rf(rtwdev, RF_PATH_B, RR_LUTWE, RFREG_MASK, 0x80000);
		rtw89_write_rf(rtwdev, RF_PATH_B, RR_LUTWA, RFREG_MASK, 0x1);
		rtw89_write_rf(rtwdev, RF_PATH_B, RR_LUTWD1, RFREG_MASK, 0x0c110);
		rtw89_write_rf(rtwdev, RF_PATH_B, RR_LUTWD0, RFREG_MASK, 0x09018);
		rtw89_write_rf(rtwdev, RF_PATH_B, RR_LUTWE, RFREG_MASK, 0x00000);

		rtw89_write_rf(rtwdev, RF_PATH_A, RR_LUTWE, RFREG_MASK, 0x80000);
		rtw89_write_rf(rtwdev, RF_PATH_A, RR_LUTWA, RFREG_MASK, 0x1);
		rtw89_write_rf(rtwdev, RF_PATH_A, RR_LUTWD1, RFREG_MASK, 0x0c110);
		rtw89_write_rf(rtwdev, RF_PATH_A, RR_LUTWD0, RFREG_MASK, 0x09018);
		rtw89_write_rf(rtwdev, RF_PATH_A, RR_LUTWE, RFREG_MASK, 0x00000);
	}
}

static void rtw8922a_btc_set_wl_rx_gain(struct rtw89_dev *rtwdev, u32 level)
{
}

static void rtw8922a_fill_freq_with_ppdu(struct rtw89_dev *rtwdev,
					 struct rtw89_rx_phy_ppdu *phy_ppdu,
					 struct ieee80211_rx_status *status)
{
	u8 chan_idx = phy_ppdu->chan_idx;
	enum nl80211_band band;
	u8 ch;

	if (chan_idx == 0)
		return;

	rtw89_decode_chan_idx(rtwdev, chan_idx, &ch, &band);
	status->freq = ieee80211_channel_to_frequency(ch, band);
	status->band = band;
}

static void rtw8922a_query_ppdu(struct rtw89_dev *rtwdev,
				struct rtw89_rx_phy_ppdu *phy_ppdu,
				struct ieee80211_rx_status *status)
{
	u8 path;
	u8 *rx_power = phy_ppdu->rssi;

	if (!status->signal)
		status->signal = RTW89_RSSI_RAW_TO_DBM(max(rx_power[RF_PATH_A],
							   rx_power[RF_PATH_B]));

	for (path = 0; path < rtwdev->chip->rf_path_num; path++) {
		status->chains |= BIT(path);
		status->chain_signal[path] = RTW89_RSSI_RAW_TO_DBM(rx_power[path]);
	}
	if (phy_ppdu->valid)
		rtw8922a_fill_freq_with_ppdu(rtwdev, phy_ppdu, status);
}

static void rtw8922a_convert_rpl_to_rssi(struct rtw89_dev *rtwdev,
					 struct rtw89_rx_phy_ppdu *phy_ppdu)
{
	/* Mapping to BW: 5, 10, 20, 40, 80, 160, 80_80 */
	static const u8 bw_compensate[] = {0, 0, 0, 6, 12, 18, 0};
	u8 *rssi = phy_ppdu->rssi;
	u8 compensate = 0;
	u16 rpl_tmp;
	u8 i;

	if (phy_ppdu->bw_idx < ARRAY_SIZE(bw_compensate))
		compensate = bw_compensate[phy_ppdu->bw_idx];

	for (i = 0; i < RF_PATH_NUM_8922A; i++) {
		if (!(phy_ppdu->rx_path_en & BIT(i))) {
			rssi[i] = 0;
			phy_ppdu->rpl_path[i] = 0;
			phy_ppdu->rpl_fd[i] = 0;
		}
		if (phy_ppdu->rate >= RTW89_HW_RATE_OFDM6) {
			rpl_tmp = phy_ppdu->rpl_fd[i];
			if (rpl_tmp)
				rpl_tmp += compensate;

			phy_ppdu->rpl_path[i] = rpl_tmp;
		}
		rssi[i] = phy_ppdu->rpl_path[i];
	}

	phy_ppdu->rssi_avg = phy_ppdu->rpl_avg;
}

static void rtw8922a_phy_rpt_to_rssi(struct rtw89_dev *rtwdev,
				     struct rtw89_rx_desc_info *desc_info,
				     struct ieee80211_rx_status *rx_status)
{
	if (desc_info->rssi <= 0x1 || (desc_info->rssi >> 2) > MAX_RSSI)
		return;

	rx_status->signal = (desc_info->rssi >> 2) - MAX_RSSI;
}

static int rtw8922a_mac_enable_bb_rf(struct rtw89_dev *rtwdev)
{
	rtw89_write8_set(rtwdev, R_BE_FEN_RST_ENABLE,
			 B_BE_FEN_BBPLAT_RSTB | B_BE_FEN_BB_IP_RSTN);
	rtw89_write32(rtwdev, R_BE_DMAC_SYS_CR32B, 0x7FF97FF9);

	return 0;
}

static int rtw8922a_mac_disable_bb_rf(struct rtw89_dev *rtwdev)
{
	rtw89_write8_clr(rtwdev, R_BE_FEN_RST_ENABLE,
			 B_BE_FEN_BBPLAT_RSTB | B_BE_FEN_BB_IP_RSTN);

	return 0;
}

#ifdef CONFIG_PM
static const struct wiphy_wowlan_support rtw_wowlan_stub_8922a = {
	.flags = WIPHY_WOWLAN_MAGIC_PKT | WIPHY_WOWLAN_DISCONNECT |
		 WIPHY_WOWLAN_NET_DETECT,
	.n_patterns = RTW89_MAX_PATTERN_NUM,
	.pattern_max_len = RTW89_MAX_PATTERN_SIZE,
	.pattern_min_len = 1,
	.max_nd_match_sets = RTW89_SCANOFLD_MAX_SSID,
};
#endif

static const struct rtw89_chip_ops rtw8922a_chip_ops = {
	.enable_bb_rf		= rtw8922a_mac_enable_bb_rf,
	.disable_bb_rf		= rtw8922a_mac_disable_bb_rf,
	.bb_preinit		= rtw8922a_bb_preinit,
	.bb_postinit		= rtw8922a_bb_postinit,
	.bb_reset		= rtw8922a_bb_reset,
	.bb_sethw		= rtw8922a_bb_sethw,
	.read_rf		= rtw89_phy_read_rf_v2,
	.write_rf		= rtw89_phy_write_rf_v2,
	.set_channel		= rtw8922a_set_channel,
	.set_channel_help	= rtw8922a_set_channel_help,
	.read_efuse		= rtw8922a_read_efuse,
	.read_phycap		= rtw8922a_read_phycap,
	.fem_setup		= NULL,
	.rfe_gpio		= NULL,
	.rfk_hw_init		= rtw8922a_rfk_hw_init,
	.rfk_init		= rtw8922a_rfk_init,
	.rfk_init_late		= rtw8922a_rfk_init_late,
	.rfk_channel		= rtw8922a_rfk_channel,
	.rfk_band_changed	= rtw8922a_rfk_band_changed,
	.rfk_scan		= rtw8922a_rfk_scan,
	.rfk_track		= rtw8922a_rfk_track,
	.power_trim		= rtw8922a_power_trim,
	.set_txpwr		= rtw8922a_set_txpwr,
	.set_txpwr_ctrl		= rtw8922a_set_txpwr_ctrl,
	.init_txpwr_unit	= NULL,
	.get_thermal		= rtw8922a_get_thermal,
	.ctrl_btg_bt_rx		= rtw8922a_ctrl_btg_bt_rx,
	.query_ppdu		= rtw8922a_query_ppdu,
	.convert_rpl_to_rssi	= rtw8922a_convert_rpl_to_rssi,
	.phy_rpt_to_rssi	= rtw8922a_phy_rpt_to_rssi,
	.ctrl_nbtg_bt_tx	= rtw8922a_ctrl_nbtg_bt_tx,
	.cfg_txrx_path		= rtw8922a_bb_cfg_txrx_path,
	.set_txpwr_ul_tb_offset	= NULL,
	.digital_pwr_comp	= rtw8922a_digital_pwr_comp,
	.pwr_on_func		= rtw8922a_pwr_on_func,
	.pwr_off_func		= rtw8922a_pwr_off_func,
	.query_rxdesc		= rtw89_core_query_rxdesc_v2,
	.fill_txdesc		= rtw89_core_fill_txdesc_v2,
	.fill_txdesc_fwcmd	= rtw89_core_fill_txdesc_fwcmd_v2,
	.cfg_ctrl_path		= rtw89_mac_cfg_ctrl_path_v2,
	.mac_cfg_gnt		= rtw89_mac_cfg_gnt_v2,
	.stop_sch_tx		= rtw89_mac_stop_sch_tx_v2,
	.resume_sch_tx		= rtw89_mac_resume_sch_tx_v2,
	.h2c_dctl_sec_cam	= rtw89_fw_h2c_dctl_sec_cam_v2,
	.h2c_default_cmac_tbl	= rtw89_fw_h2c_default_cmac_tbl_g7,
	.h2c_assoc_cmac_tbl	= rtw89_fw_h2c_assoc_cmac_tbl_g7,
	.h2c_ampdu_cmac_tbl	= rtw89_fw_h2c_ampdu_cmac_tbl_g7,
	.h2c_txtime_cmac_tbl	= rtw89_fw_h2c_txtime_cmac_tbl_g7,
	.h2c_default_dmac_tbl	= rtw89_fw_h2c_default_dmac_tbl_v2,
	.h2c_update_beacon	= rtw89_fw_h2c_update_beacon_be,
	.h2c_ba_cam		= rtw89_fw_h2c_ba_cam_v1,

	.btc_set_rfe		= rtw8922a_btc_set_rfe,
	.btc_init_cfg		= rtw8922a_btc_init_cfg,
	.btc_set_wl_pri		= NULL,
	.btc_set_wl_txpwr_ctrl	= rtw8922a_btc_set_wl_txpwr_ctrl,
	.btc_get_bt_rssi	= rtw8922a_btc_get_bt_rssi,
	.btc_update_bt_cnt	= rtw8922a_btc_update_bt_cnt,
	.btc_wl_s1_standby	= rtw8922a_btc_wl_s1_standby,
	.btc_set_wl_rx_gain	= rtw8922a_btc_set_wl_rx_gain,
	.btc_set_policy		= rtw89_btc_set_policy_v1,
};

const struct rtw89_chip_info rtw8922a_chip_info = {
	.chip_id		= RTL8922A,
	.chip_gen		= RTW89_CHIP_BE,
	.ops			= &rtw8922a_chip_ops,
	.mac_def		= &rtw89_mac_gen_be,
	.phy_def		= &rtw89_phy_gen_be,
	.fw_basename		= RTW8922A_FW_BASENAME,
	.fw_format_max		= RTW8922A_FW_FORMAT_MAX,
	.try_ce_fw		= false,
	.bbmcu_nr		= 1,
	.needed_fw_elms		= RTW89_BE_GEN_DEF_NEEDED_FW_ELEMENTS,
	.fw_blacklist		= &rtw89_fw_blacklist_default,
	.fifo_size		= 589824,
	.small_fifo_size	= false,
	.dle_scc_rsvd_size	= 0,
	.max_amsdu_limit	= 8000,
	.dis_2g_40m_ul_ofdma	= false,
	.rsvd_ple_ofst		= 0x8f800,
	.hfc_param_ini		= rtw8922a_hfc_param_ini_pcie,
	.dle_mem		= rtw8922a_dle_mem_pcie,
	.wde_qempty_acq_grpnum	= 4,
	.wde_qempty_mgq_grpsel	= 4,
	.rf_base_addr		= {0xe000, 0xf000},
	.thermal_th		= {0xad, 0xb4},
	.pwr_on_seq		= NULL,
	.pwr_off_seq		= NULL,
	.bb_table		= NULL,
	.bb_gain_table		= NULL,
	.rf_table		= {},
	.nctl_table		= NULL,
	.nctl_post_table	= NULL,
	.dflt_parms		= NULL, /* load parm from fw */
	.rfe_parms_conf		= NULL, /* load parm from fw */
	.txpwr_factor_bb	= 3,
	.txpwr_factor_rf	= 2,
	.txpwr_factor_mac	= 1,
	.dig_table		= NULL,
	.dig_regs		= &rtw8922a_dig_regs,
	.tssi_dbw_table		= NULL,
	.support_macid_num	= 32,
	.support_link_num	= 2,
	.support_chanctx_num	= 2,
	.support_rnr		= true,
	.support_bands		= BIT(NL80211_BAND_2GHZ) |
				  BIT(NL80211_BAND_5GHZ) |
				  BIT(NL80211_BAND_6GHZ),
	.support_bandwidths	= BIT(NL80211_CHAN_WIDTH_20) |
				  BIT(NL80211_CHAN_WIDTH_40) |
				  BIT(NL80211_CHAN_WIDTH_80) |
				  BIT(NL80211_CHAN_WIDTH_160),
	.support_unii4		= true,
<<<<<<< HEAD
	.support_ant_gain	= false,
=======
	.support_ant_gain	= true,
	.support_tas		= false,
>>>>>>> e8a457b7
	.ul_tb_waveform_ctrl	= false,
	.ul_tb_pwr_diff		= false,
	.rx_freq_frome_ie	= false,
	.hw_sec_hdr		= true,
	.hw_mgmt_tx_encrypt	= true,
	.hw_tkip_crypto		= true,
	.rf_path_num		= 2,
	.tx_nss			= 2,
	.rx_nss			= 2,
	.acam_num		= 128,
	.bcam_num		= 20,
	.scam_num		= 32,
	.bacam_num		= 24,
	.bacam_dynamic_num	= 8,
	.bacam_ver		= RTW89_BACAM_V1,
	.ppdu_max_usr		= 16,
	.sec_ctrl_efuse_size	= 4,
	.physical_efuse_size	= 0x1300,
	.logical_efuse_size	= 0x70000,
	.limit_efuse_size	= 0x40000,
	.dav_phy_efuse_size	= 0,
	.dav_log_efuse_size	= 0,
	.efuse_blocks		= rtw8922a_efuse_blocks,
	.phycap_addr		= 0x1700,
	.phycap_size		= 0x38,
	.para_ver		= 0xf,
	.wlcx_desired		= 0x07110000,
	.btcx_desired		= 0x7,
	.scbd			= 0x1,
	.mailbox		= 0x1,

	.afh_guard_ch		= 6,
	.wl_rssi_thres		= rtw89_btc_8922a_wl_rssi_thres,
	.bt_rssi_thres		= rtw89_btc_8922a_bt_rssi_thres,
	.rssi_tol		= 2,
	.mon_reg_num		= ARRAY_SIZE(rtw89_btc_8922a_mon_reg),
	.mon_reg		= rtw89_btc_8922a_mon_reg,
	.rf_para_ulink_num	= ARRAY_SIZE(rtw89_btc_8922a_rf_ul),
	.rf_para_ulink		= rtw89_btc_8922a_rf_ul,
	.rf_para_dlink_num	= ARRAY_SIZE(rtw89_btc_8922a_rf_dl),
	.rf_para_dlink		= rtw89_btc_8922a_rf_dl,
	.ps_mode_supported	= BIT(RTW89_PS_MODE_RFOFF) |
				  BIT(RTW89_PS_MODE_CLK_GATED) |
				  BIT(RTW89_PS_MODE_PWR_GATED),
	.low_power_hci_modes	= 0,
	.h2c_cctl_func_id	= H2C_FUNC_MAC_CCTLINFO_UD_G7,
	.hci_func_en_addr	= R_BE_HCI_FUNC_EN,
	.h2c_desc_size		= sizeof(struct rtw89_rxdesc_short_v2),
	.txwd_body_size		= sizeof(struct rtw89_txwd_body_v2),
	.txwd_info_size		= sizeof(struct rtw89_txwd_info_v2),
	.h2c_ctrl_reg		= R_BE_H2CREG_CTRL,
	.h2c_counter_reg	= {R_BE_UDM1 + 1, B_BE_UDM1_HALMAC_H2C_DEQ_CNT_MASK >> 8},
	.h2c_regs		= rtw8922a_h2c_regs,
	.c2h_ctrl_reg		= R_BE_C2HREG_CTRL,
	.c2h_counter_reg	= {R_BE_UDM1 + 1, B_BE_UDM1_HALMAC_C2H_ENQ_CNT_MASK >> 8},
	.c2h_regs		= rtw8922a_c2h_regs,
	.page_regs		= &rtw8922a_page_regs,
	.wow_reason_reg		= rtw8922a_wow_wakeup_regs,
	.cfo_src_fd		= true,
	.cfo_hw_comp            = true,
	.dcfo_comp		= NULL,
	.dcfo_comp_sft		= 0,
	.imr_info		= NULL,
	.imr_dmac_table		= &rtw8922a_imr_dmac_table,
	.imr_cmac_table		= &rtw8922a_imr_cmac_table,
	.rrsr_cfgs		= &rtw8922a_rrsr_cfgs,
	.bss_clr_vld		= {R_BSS_CLR_VLD_V2, B_BSS_CLR_VLD0_V2},
	.bss_clr_map_reg	= R_BSS_CLR_MAP_V2,
	.rfkill_init		= &rtw8922a_rfkill_regs,
	.rfkill_get		= {R_BE_GPIO_EXT_CTRL, B_BE_GPIO_IN_9},
	.dma_ch_mask		= 0,
	.edcca_regs		= &rtw8922a_edcca_regs,
#ifdef CONFIG_PM
	.wowlan_stub		= &rtw_wowlan_stub_8922a,
#endif
	.xtal_info		= NULL,
};
EXPORT_SYMBOL(rtw8922a_chip_info);

const struct rtw89_chip_variant rtw8922ae_vs_variant = {
	.no_mcs_12_13 = true,
	.fw_min_ver_code = RTW89_FW_VER_CODE(0, 35, 54, 0),
};
EXPORT_SYMBOL(rtw8922ae_vs_variant);

MODULE_FIRMWARE(RTW8922A_MODULE_FIRMWARE);
MODULE_AUTHOR("Realtek Corporation");
MODULE_DESCRIPTION("Realtek 802.11be wireless 8922A driver");
MODULE_LICENSE("Dual BSD/GPL");<|MERGE_RESOLUTION|>--- conflicted
+++ resolved
@@ -2821,12 +2821,8 @@
 				  BIT(NL80211_CHAN_WIDTH_80) |
 				  BIT(NL80211_CHAN_WIDTH_160),
 	.support_unii4		= true,
-<<<<<<< HEAD
-	.support_ant_gain	= false,
-=======
 	.support_ant_gain	= true,
 	.support_tas		= false,
->>>>>>> e8a457b7
 	.ul_tb_waveform_ctrl	= false,
 	.ul_tb_pwr_diff		= false,
 	.rx_freq_frome_ie	= false,
