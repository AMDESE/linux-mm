--- conflicted
+++ resolved
@@ -1307,16 +1307,9 @@
 		break;
 	}
 
-<<<<<<< HEAD
-	if (sta->deflink.vht_cap.vht_supported && ra_mask & 0xffc00000)
-		tx_num = 2;
-	else if (sta->deflink.ht_cap.ht_supported && ra_mask & 0xfff00000)
-		tx_num = 2;
-=======
 	if (sta->deflink.vht_cap.vht_supported ||
 	    sta->deflink.ht_cap.ht_supported)
 		tx_num = efuse->hw_cap.nss;
->>>>>>> e8a457b7
 
 	rate_id = get_rate_id(wireless_set, bw_mode, tx_num);
 
