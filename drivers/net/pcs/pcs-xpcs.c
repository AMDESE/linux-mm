--- conflicted
+++ resolved
@@ -569,35 +569,6 @@
 
 static unsigned int xpcs_inband_caps(struct phylink_pcs *pcs,
 				     phy_interface_t interface)
-<<<<<<< HEAD
-{
-	struct dw_xpcs *xpcs = phylink_pcs_to_xpcs(pcs);
-	const struct dw_xpcs_compat *compat;
-
-	compat = xpcs_find_compat(xpcs, interface);
-	if (!compat)
-		return 0;
-
-	switch (compat->an_mode) {
-	case DW_AN_C73:
-		return LINK_INBAND_ENABLE;
-
-	case DW_AN_C37_SGMII:
-	case DW_AN_C37_1000BASEX:
-		return LINK_INBAND_DISABLE | LINK_INBAND_ENABLE;
-
-	case DW_10GBASER:
-	case DW_2500BASEX:
-		return LINK_INBAND_DISABLE;
-
-	default:
-		return 0;
-	}
-}
-
-static void xpcs_get_interfaces(struct dw_xpcs *xpcs, unsigned long *interfaces)
-=======
->>>>>>> e8a457b7
 {
 	struct dw_xpcs *xpcs = phylink_pcs_to_xpcs(pcs);
 	const struct dw_xpcs_compat *compat;
