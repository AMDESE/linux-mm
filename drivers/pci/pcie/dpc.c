// SPDX-License-Identifier: GPL-2.0
/*
 * PCI Express Downstream Port Containment services driver
 * Author: Keith Busch <keith.busch@intel.com>
 *
 * Copyright (C) 2016 Intel Corp.
 */

#define dev_fmt(fmt) "DPC: " fmt

#include <linux/aer.h>
#include <linux/bitfield.h>
#include <linux/delay.h>
#include <linux/interrupt.h>
#include <linux/init.h>
#include <linux/pci.h>

#include "portdrv.h"
#include "../pci.h"

#define PCI_EXP_DPC_CTL_EN_MASK	(PCI_EXP_DPC_CTL_EN_FATAL | \
				 PCI_EXP_DPC_CTL_EN_NONFATAL)

static const char * const rp_pio_error_string[] = {
	"Configuration Request received UR Completion",	 /* Bit Position 0  */
	"Configuration Request received CA Completion",	 /* Bit Position 1  */
	"Configuration Request Completion Timeout",	 /* Bit Position 2  */
	NULL,
	NULL,
	NULL,
	NULL,
	NULL,
	"I/O Request received UR Completion",		 /* Bit Position 8  */
	"I/O Request received CA Completion",		 /* Bit Position 9  */
	"I/O Request Completion Timeout",		 /* Bit Position 10 */
	NULL,
	NULL,
	NULL,
	NULL,
	NULL,
	"Memory Request received UR Completion",	 /* Bit Position 16 */
	"Memory Request received CA Completion",	 /* Bit Position 17 */
	"Memory Request Completion Timeout",		 /* Bit Position 18 */
};

void pci_save_dpc_state(struct pci_dev *dev)
{
	struct pci_cap_saved_state *save_state;
	u16 *cap;

	if (!pci_is_pcie(dev))
		return;

	save_state = pci_find_saved_ext_cap(dev, PCI_EXT_CAP_ID_DPC);
	if (!save_state)
		return;

	cap = (u16 *)&save_state->cap.data[0];
	pci_read_config_word(dev, dev->dpc_cap + PCI_EXP_DPC_CTL, cap);
}

void pci_restore_dpc_state(struct pci_dev *dev)
{
	struct pci_cap_saved_state *save_state;
	u16 *cap;

	if (!pci_is_pcie(dev))
		return;

	save_state = pci_find_saved_ext_cap(dev, PCI_EXT_CAP_ID_DPC);
	if (!save_state)
		return;

	cap = (u16 *)&save_state->cap.data[0];
	pci_write_config_word(dev, dev->dpc_cap + PCI_EXP_DPC_CTL, *cap);
}

static DECLARE_WAIT_QUEUE_HEAD(dpc_completed_waitqueue);

#ifdef CONFIG_HOTPLUG_PCI_PCIE
static bool dpc_completed(struct pci_dev *pdev)
{
	u16 status;

	pci_read_config_word(pdev, pdev->dpc_cap + PCI_EXP_DPC_STATUS, &status);
	if ((!PCI_POSSIBLE_ERROR(status)) && (status & PCI_EXP_DPC_STATUS_TRIGGER))
		return false;

	if (test_bit(PCI_DPC_RECOVERING, &pdev->priv_flags))
		return false;

	return true;
}

/**
 * pci_dpc_recovered - whether DPC triggered and has recovered successfully
 * @pdev: PCI device
 *
 * Return true if DPC was triggered for @pdev and has recovered successfully.
 * Wait for recovery if it hasn't completed yet.  Called from the PCIe hotplug
 * driver to recognize and ignore Link Down/Up events caused by DPC.
 */
bool pci_dpc_recovered(struct pci_dev *pdev)
{
	struct pci_host_bridge *host;

	if (!pdev->dpc_cap)
		return false;

	/*
	 * Synchronization between hotplug and DPC is not supported
	 * if DPC is owned by firmware and EDR is not enabled.
	 */
	host = pci_find_host_bridge(pdev->bus);
	if (!host->native_dpc && !IS_ENABLED(CONFIG_PCIE_EDR))
		return false;

	/*
	 * Need a timeout in case DPC never completes due to failure of
	 * dpc_wait_rp_inactive().  The spec doesn't mandate a time limit,
	 * but reports indicate that DPC completes within 4 seconds.
	 */
	wait_event_timeout(dpc_completed_waitqueue, dpc_completed(pdev),
			   msecs_to_jiffies(4000));

	return test_and_clear_bit(PCI_DPC_RECOVERED, &pdev->priv_flags);
}
#endif /* CONFIG_HOTPLUG_PCI_PCIE */

static int dpc_wait_rp_inactive(struct pci_dev *pdev)
{
	unsigned long timeout = jiffies + HZ;
	u16 cap = pdev->dpc_cap, status;

	pci_read_config_word(pdev, cap + PCI_EXP_DPC_STATUS, &status);
	while (status & PCI_EXP_DPC_RP_BUSY &&
					!time_after(jiffies, timeout)) {
		msleep(10);
		pci_read_config_word(pdev, cap + PCI_EXP_DPC_STATUS, &status);
	}
	if (status & PCI_EXP_DPC_RP_BUSY) {
		pci_warn(pdev, "root port still busy\n");
		return -EBUSY;
	}
	return 0;
}

pci_ers_result_t dpc_reset_link(struct pci_dev *pdev)
{
	pci_ers_result_t ret;
	u16 cap;

	set_bit(PCI_DPC_RECOVERING, &pdev->priv_flags);

	/*
	 * DPC disables the Link automatically in hardware, so it has
	 * already been reset by the time we get here.
	 */
	cap = pdev->dpc_cap;

	/*
	 * Wait until the Link is inactive, then clear DPC Trigger Status
	 * to allow the Port to leave DPC.
	 */
	if (!pcie_wait_for_link(pdev, false))
		pci_info(pdev, "Data Link Layer Link Active not cleared in 1000 msec\n");

	if (pdev->dpc_rp_extensions && dpc_wait_rp_inactive(pdev)) {
		clear_bit(PCI_DPC_RECOVERED, &pdev->priv_flags);
		ret = PCI_ERS_RESULT_DISCONNECT;
		goto out;
	}

	pci_write_config_word(pdev, cap + PCI_EXP_DPC_STATUS,
			      PCI_EXP_DPC_STATUS_TRIGGER);

	if (pci_bridge_wait_for_secondary_bus(pdev, "DPC")) {
		clear_bit(PCI_DPC_RECOVERED, &pdev->priv_flags);
		ret = PCI_ERS_RESULT_DISCONNECT;
	} else {
		set_bit(PCI_DPC_RECOVERED, &pdev->priv_flags);
		ret = PCI_ERS_RESULT_RECOVERED;
	}
out:
	clear_bit(PCI_DPC_RECOVERING, &pdev->priv_flags);
	wake_up_all(&dpc_completed_waitqueue);
	return ret;
}

static void dpc_process_rp_pio_error(struct pci_dev *pdev)
{
	u16 cap = pdev->dpc_cap, dpc_status, first_error;
	u32 status, mask, sev, syserr, exc, log;
	struct pcie_tlp_log tlp_log;
	int i;

	pci_read_config_dword(pdev, cap + PCI_EXP_DPC_RP_PIO_STATUS, &status);
	pci_read_config_dword(pdev, cap + PCI_EXP_DPC_RP_PIO_MASK, &mask);
	pci_err(pdev, "rp_pio_status: %#010x, rp_pio_mask: %#010x\n",
		status, mask);

	pci_read_config_dword(pdev, cap + PCI_EXP_DPC_RP_PIO_SEVERITY, &sev);
	pci_read_config_dword(pdev, cap + PCI_EXP_DPC_RP_PIO_SYSERROR, &syserr);
	pci_read_config_dword(pdev, cap + PCI_EXP_DPC_RP_PIO_EXCEPTION, &exc);
	pci_err(pdev, "RP PIO severity=%#010x, syserror=%#010x, exception=%#010x\n",
		sev, syserr, exc);

	/* Get First Error Pointer */
	pci_read_config_word(pdev, cap + PCI_EXP_DPC_STATUS, &dpc_status);
	first_error = FIELD_GET(PCI_EXP_DPC_RP_PIO_FEP, dpc_status);

	for (i = 0; i < ARRAY_SIZE(rp_pio_error_string); i++) {
		if ((status & ~mask) & (1 << i))
			pci_err(pdev, "[%2d] %s%s\n", i, rp_pio_error_string[i],
				first_error == i ? " (First)" : "");
	}

	if (pdev->dpc_rp_log_size < PCIE_STD_NUM_TLP_HEADERLOG)
		goto clear_status;
	pcie_read_tlp_log(pdev, cap + PCI_EXP_DPC_RP_PIO_HEADER_LOG,
			  cap + PCI_EXP_DPC_RP_PIO_TLPPREFIX_LOG,
<<<<<<< HEAD
			  dpc_tlp_log_len(pdev), &tlp_log);
=======
			  dpc_tlp_log_len(pdev),
			  pdev->subordinate->flit_mode,
			  &tlp_log);
>>>>>>> e8a457b7
	pcie_print_tlp_log(pdev, &tlp_log, dev_fmt(""));

	if (pdev->dpc_rp_log_size < PCIE_STD_NUM_TLP_HEADERLOG + 1)
		goto clear_status;
	pci_read_config_dword(pdev, cap + PCI_EXP_DPC_RP_PIO_IMPSPEC_LOG, &log);
	pci_err(pdev, "RP PIO ImpSpec Log %#010x\n", log);

 clear_status:
	pci_write_config_dword(pdev, cap + PCI_EXP_DPC_RP_PIO_STATUS, status);
}

static int dpc_get_aer_uncorrect_severity(struct pci_dev *dev,
					  struct aer_err_info *info)
{
	int pos = dev->aer_cap;
	u32 status, mask, sev;

	pci_read_config_dword(dev, pos + PCI_ERR_UNCOR_STATUS, &status);
	pci_read_config_dword(dev, pos + PCI_ERR_UNCOR_MASK, &mask);
	status &= ~mask;
	if (!status)
		return 0;

	pci_read_config_dword(dev, pos + PCI_ERR_UNCOR_SEVER, &sev);
	status &= sev;
	if (status)
		info->severity = AER_FATAL;
	else
		info->severity = AER_NONFATAL;

	return 1;
}

void dpc_process_error(struct pci_dev *pdev)
{
	u16 cap = pdev->dpc_cap, status, source, reason, ext_reason;
	struct aer_err_info info;

	pci_read_config_word(pdev, cap + PCI_EXP_DPC_STATUS, &status);
	pci_read_config_word(pdev, cap + PCI_EXP_DPC_SOURCE_ID, &source);

	pci_info(pdev, "containment event, status:%#06x source:%#06x\n",
		 status, source);

	reason = status & PCI_EXP_DPC_STATUS_TRIGGER_RSN;
	ext_reason = status & PCI_EXP_DPC_STATUS_TRIGGER_RSN_EXT;
	pci_warn(pdev, "%s detected\n",
		 (reason == PCI_EXP_DPC_STATUS_TRIGGER_RSN_UNCOR) ?
		 "unmasked uncorrectable error" :
		 (reason == PCI_EXP_DPC_STATUS_TRIGGER_RSN_NFE) ?
		 "ERR_NONFATAL" :
		 (reason == PCI_EXP_DPC_STATUS_TRIGGER_RSN_FE) ?
		 "ERR_FATAL" :
		 (ext_reason == PCI_EXP_DPC_STATUS_TRIGGER_RSN_RP_PIO) ?
		 "RP PIO error" :
		 (ext_reason == PCI_EXP_DPC_STATUS_TRIGGER_RSN_SW_TRIGGER) ?
		 "software trigger" :
		 "reserved error");

	/* show RP PIO error detail information */
	if (pdev->dpc_rp_extensions &&
	    reason == PCI_EXP_DPC_STATUS_TRIGGER_RSN_IN_EXT &&
	    ext_reason == PCI_EXP_DPC_STATUS_TRIGGER_RSN_RP_PIO)
		dpc_process_rp_pio_error(pdev);
	else if (reason == PCI_EXP_DPC_STATUS_TRIGGER_RSN_UNCOR &&
		 dpc_get_aer_uncorrect_severity(pdev, &info) &&
		 aer_get_device_error_info(pdev, &info)) {
		aer_print_error(pdev, &info);
		pci_aer_clear_nonfatal_status(pdev);
		pci_aer_clear_fatal_status(pdev);
	}
}

static void pci_clear_surpdn_errors(struct pci_dev *pdev)
{
	if (pdev->dpc_rp_extensions)
		pci_write_config_dword(pdev, pdev->dpc_cap +
				       PCI_EXP_DPC_RP_PIO_STATUS, ~0);

	/*
	 * In practice, Surprise Down errors have been observed to also set
	 * error bits in the Status Register as well as the Fatal Error
	 * Detected bit in the Device Status Register.
	 */
	pci_write_config_word(pdev, PCI_STATUS, 0xffff);

	pcie_capability_write_word(pdev, PCI_EXP_DEVSTA, PCI_EXP_DEVSTA_FED);
}

static void dpc_handle_surprise_removal(struct pci_dev *pdev)
{
	if (!pcie_wait_for_link(pdev, false)) {
		pci_info(pdev, "Data Link Layer Link Active not cleared in 1000 msec\n");
		goto out;
	}

	if (pdev->dpc_rp_extensions && dpc_wait_rp_inactive(pdev))
		goto out;

	pci_aer_raw_clear_status(pdev);
	pci_clear_surpdn_errors(pdev);

	pci_write_config_word(pdev, pdev->dpc_cap + PCI_EXP_DPC_STATUS,
			      PCI_EXP_DPC_STATUS_TRIGGER);

out:
	clear_bit(PCI_DPC_RECOVERED, &pdev->priv_flags);
	wake_up_all(&dpc_completed_waitqueue);
}

static bool dpc_is_surprise_removal(struct pci_dev *pdev)
{
	u16 status;

	if (!pdev->is_hotplug_bridge)
		return false;

	if (pci_read_config_word(pdev, pdev->aer_cap + PCI_ERR_UNCOR_STATUS,
				 &status))
		return false;

	return status & PCI_ERR_UNC_SURPDN;
}

static irqreturn_t dpc_handler(int irq, void *context)
{
	struct pci_dev *pdev = context;

	/*
	 * According to PCIe r6.0 sec 6.7.6, errors are an expected side effect
	 * of async removal and should be ignored by software.
	 */
	if (dpc_is_surprise_removal(pdev)) {
		dpc_handle_surprise_removal(pdev);
		return IRQ_HANDLED;
	}

	dpc_process_error(pdev);

	/* We configure DPC so it only triggers on ERR_FATAL */
	pcie_do_recovery(pdev, pci_channel_io_frozen, dpc_reset_link);

	return IRQ_HANDLED;
}

static irqreturn_t dpc_irq(int irq, void *context)
{
	struct pci_dev *pdev = context;
	u16 cap = pdev->dpc_cap, status;

	pci_read_config_word(pdev, cap + PCI_EXP_DPC_STATUS, &status);

	if (!(status & PCI_EXP_DPC_STATUS_INTERRUPT) || PCI_POSSIBLE_ERROR(status))
		return IRQ_NONE;

	pci_write_config_word(pdev, cap + PCI_EXP_DPC_STATUS,
			      PCI_EXP_DPC_STATUS_INTERRUPT);
	if (status & PCI_EXP_DPC_STATUS_TRIGGER)
		return IRQ_WAKE_THREAD;
	return IRQ_HANDLED;
}

void pci_dpc_init(struct pci_dev *pdev)
{
	u16 cap;

	pdev->dpc_cap = pci_find_ext_capability(pdev, PCI_EXT_CAP_ID_DPC);
	if (!pdev->dpc_cap)
		return;

	pci_read_config_word(pdev, pdev->dpc_cap + PCI_EXP_DPC_CAP, &cap);
	if (!(cap & PCI_EXP_DPC_CAP_RP_EXT))
		return;

	pdev->dpc_rp_extensions = true;

	/* Quirks may set dpc_rp_log_size if device or firmware is buggy */
	if (!pdev->dpc_rp_log_size) {
		u16 flags;
		int ret;

		ret = pcie_capability_read_word(pdev, PCI_EXP_FLAGS, &flags);
		if (ret)
			return;

		pdev->dpc_rp_log_size =
				FIELD_GET(PCI_EXP_DPC_RP_PIO_LOG_SIZE, cap);
<<<<<<< HEAD
		if (pdev->dpc_rp_log_size < PCIE_STD_NUM_TLP_HEADERLOG ||
		    pdev->dpc_rp_log_size > PCIE_STD_NUM_TLP_HEADERLOG + 1 +
					    PCIE_STD_MAX_TLP_PREFIXLOG) {
=======
		if (FIELD_GET(PCI_EXP_FLAGS_FLIT, flags))
			pdev->dpc_rp_log_size += FIELD_GET(PCI_EXP_DPC_RP_PIO_LOG_SIZE4,
							   cap) << 4;

		if (pdev->dpc_rp_log_size < PCIE_STD_NUM_TLP_HEADERLOG ||
		    pdev->dpc_rp_log_size > PCIE_STD_MAX_TLP_HEADERLOG + 1) {
>>>>>>> e8a457b7
			pci_err(pdev, "RP PIO log size %u is invalid\n",
				pdev->dpc_rp_log_size);
			pdev->dpc_rp_log_size = 0;
		}
	}
}

static void dpc_enable(struct pcie_device *dev)
{
	struct pci_dev *pdev = dev->port;
	int dpc = pdev->dpc_cap;
	u16 ctl;

	/*
	 * Clear DPC Interrupt Status so we don't get an interrupt for an
	 * old event when setting DPC Interrupt Enable.
	 */
	pci_write_config_word(pdev, dpc + PCI_EXP_DPC_STATUS,
			      PCI_EXP_DPC_STATUS_INTERRUPT);

	pci_read_config_word(pdev, dpc + PCI_EXP_DPC_CTL, &ctl);
	ctl &= ~PCI_EXP_DPC_CTL_EN_MASK;
	ctl |= PCI_EXP_DPC_CTL_EN_FATAL | PCI_EXP_DPC_CTL_INT_EN;
	pci_write_config_word(pdev, dpc + PCI_EXP_DPC_CTL, ctl);
}

static void dpc_disable(struct pcie_device *dev)
{
	struct pci_dev *pdev = dev->port;
	int dpc = pdev->dpc_cap;
	u16 ctl;

	/* Disable DPC triggering and DPC interrupts */
	pci_read_config_word(pdev, dpc + PCI_EXP_DPC_CTL, &ctl);
	ctl &= ~(PCI_EXP_DPC_CTL_EN_FATAL | PCI_EXP_DPC_CTL_INT_EN);
	pci_write_config_word(pdev, dpc + PCI_EXP_DPC_CTL, ctl);
}

#define FLAG(x, y) (((x) & (y)) ? '+' : '-')
static int dpc_probe(struct pcie_device *dev)
{
	struct pci_dev *pdev = dev->port;
	struct device *device = &dev->device;
	int status;
	u16 cap;

	if (!pcie_aer_is_native(pdev) && !pcie_ports_dpc_native)
		return -ENOTSUPP;

	status = devm_request_threaded_irq(device, dev->irq, dpc_irq,
					   dpc_handler, IRQF_SHARED,
					   "pcie-dpc", pdev);
	if (status) {
		pci_warn(pdev, "request IRQ%d failed: %d\n", dev->irq,
			 status);
		return status;
	}

	pci_read_config_word(pdev, pdev->dpc_cap + PCI_EXP_DPC_CAP, &cap);
	dpc_enable(dev);

	pci_info(pdev, "enabled with IRQ %d\n", dev->irq);
	pci_info(pdev, "error containment capabilities: Int Msg #%d, RPExt%c PoisonedTLP%c SwTrigger%c RP PIO Log %d, DL_ActiveErr%c\n",
		 cap & PCI_EXP_DPC_IRQ, FLAG(cap, PCI_EXP_DPC_CAP_RP_EXT),
		 FLAG(cap, PCI_EXP_DPC_CAP_POISONED_TLP),
		 FLAG(cap, PCI_EXP_DPC_CAP_SW_TRIGGER), pdev->dpc_rp_log_size,
		 FLAG(cap, PCI_EXP_DPC_CAP_DL_ACTIVE));

	pci_add_ext_cap_save_buffer(pdev, PCI_EXT_CAP_ID_DPC, sizeof(u16));
	return status;
}

static int dpc_suspend(struct pcie_device *dev)
{
	dpc_disable(dev);
	return 0;
}

static int dpc_resume(struct pcie_device *dev)
{
	dpc_enable(dev);
	return 0;
}

static void dpc_remove(struct pcie_device *dev)
{
	dpc_disable(dev);
}

static struct pcie_port_service_driver dpcdriver = {
	.name		= "dpc",
	.port_type	= PCIE_ANY_PORT,
	.service	= PCIE_PORT_SERVICE_DPC,
	.probe		= dpc_probe,
	.suspend	= dpc_suspend,
	.resume		= dpc_resume,
	.remove		= dpc_remove,
};

int __init pcie_dpc_init(void)
{
	return pcie_port_service_register(&dpcdriver);
}<|MERGE_RESOLUTION|>--- conflicted
+++ resolved
@@ -219,13 +219,9 @@
 		goto clear_status;
 	pcie_read_tlp_log(pdev, cap + PCI_EXP_DPC_RP_PIO_HEADER_LOG,
 			  cap + PCI_EXP_DPC_RP_PIO_TLPPREFIX_LOG,
-<<<<<<< HEAD
-			  dpc_tlp_log_len(pdev), &tlp_log);
-=======
 			  dpc_tlp_log_len(pdev),
 			  pdev->subordinate->flit_mode,
 			  &tlp_log);
->>>>>>> e8a457b7
 	pcie_print_tlp_log(pdev, &tlp_log, dev_fmt(""));
 
 	if (pdev->dpc_rp_log_size < PCIE_STD_NUM_TLP_HEADERLOG + 1)
@@ -413,18 +409,12 @@
 
 		pdev->dpc_rp_log_size =
 				FIELD_GET(PCI_EXP_DPC_RP_PIO_LOG_SIZE, cap);
-<<<<<<< HEAD
-		if (pdev->dpc_rp_log_size < PCIE_STD_NUM_TLP_HEADERLOG ||
-		    pdev->dpc_rp_log_size > PCIE_STD_NUM_TLP_HEADERLOG + 1 +
-					    PCIE_STD_MAX_TLP_PREFIXLOG) {
-=======
 		if (FIELD_GET(PCI_EXP_FLAGS_FLIT, flags))
 			pdev->dpc_rp_log_size += FIELD_GET(PCI_EXP_DPC_RP_PIO_LOG_SIZE4,
 							   cap) << 4;
 
 		if (pdev->dpc_rp_log_size < PCIE_STD_NUM_TLP_HEADERLOG ||
 		    pdev->dpc_rp_log_size > PCIE_STD_MAX_TLP_HEADERLOG + 1) {
->>>>>>> e8a457b7
 			pci_err(pdev, "RP PIO log size %u is invalid\n",
 				pdev->dpc_rp_log_size);
 			pdev->dpc_rp_log_size = 0;
