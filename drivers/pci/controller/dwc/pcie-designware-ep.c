--- conflicted
+++ resolved
@@ -167,11 +167,7 @@
 }
 
 static int dw_pcie_ep_inbound_atu(struct dw_pcie_ep *ep, u8 func_no, int type,
-<<<<<<< HEAD
-				  dma_addr_t cpu_addr, enum pci_barno bar,
-=======
 				  dma_addr_t parent_bus_addr, enum pci_barno bar,
->>>>>>> e8a457b7
 				  size_t size)
 {
 	int ret;
@@ -189,11 +185,7 @@
 	}
 
 	ret = dw_pcie_prog_ep_inbound_atu(pci, func_no, free_win, type,
-<<<<<<< HEAD
-					  cpu_addr, bar, size);
-=======
 					  parent_bus_addr, bar, size);
->>>>>>> e8a457b7
 	if (ret < 0) {
 		dev_err(pci->dev, "Failed to program IB window\n");
 		return ret;
@@ -404,29 +396,6 @@
 		    ep->epf_bar[bar]->size != size ||
 		    ep->epf_bar[bar]->flags != flags)
 			return -EINVAL;
-<<<<<<< HEAD
-
-		/*
-		 * When dynamically changing a BAR, skip writing the BAR reg, as
-		 * that would clear the BAR's PCI address assigned by the host.
-		 */
-		goto config_atu;
-	}
-
-	reg = PCI_BASE_ADDRESS_0 + (4 * bar);
-
-	dw_pcie_dbi_ro_wr_en(pci);
-
-	dw_pcie_ep_writel_dbi2(ep, func_no, reg, lower_32_bits(size - 1));
-	dw_pcie_ep_writel_dbi(ep, func_no, reg, flags);
-
-	if (flags & PCI_BASE_ADDRESS_MEM_TYPE_64) {
-		dw_pcie_ep_writel_dbi2(ep, func_no, reg + 4, upper_32_bits(size - 1));
-		dw_pcie_ep_writel_dbi(ep, func_no, reg + 4, 0);
-	}
-
-	dw_pcie_dbi_ro_wr_dis(pci);
-=======
 
 		/*
 		 * When dynamically changing a BAR, skip writing the BAR reg, as
@@ -459,20 +428,6 @@
 
 	if (ret)
 		return ret;
-
-config_atu:
-	if (!(flags & PCI_BASE_ADDRESS_SPACE))
-		type = PCIE_ATU_TYPE_MEM;
-	else
-		type = PCIE_ATU_TYPE_IO;
-
-	ret = dw_pcie_ep_inbound_atu(ep, func_no, type, epf_bar->phys_addr, bar,
-				     size);
-	if (ret)
-		return ret;
-
-	ep->epf_bar[bar] = epf_bar;
->>>>>>> e8a457b7
 
 config_atu:
 	if (!(flags & PCI_BASE_ADDRESS_SPACE))
