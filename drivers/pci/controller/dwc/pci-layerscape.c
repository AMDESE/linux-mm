// SPDX-License-Identifier: GPL-2.0
/*
 * PCIe host controller driver for Freescale Layerscape SoCs
 *
 * Copyright (C) 2014 Freescale Semiconductor.
 * Copyright 2021 NXP
 *
 * Author: Minghuan Lian <Minghuan.Lian@freescale.com>
 */

#include <linux/delay.h>
#include <linux/kernel.h>
#include <linux/interrupt.h>
#include <linux/init.h>
#include <linux/iopoll.h>
#include <linux/of_pci.h>
#include <linux/of_platform.h>
#include <linux/of_address.h>
#include <linux/pci.h>
#include <linux/platform_device.h>
#include <linux/resource.h>
#include <linux/mfd/syscon.h>
#include <linux/regmap.h>

#include "../../pci.h"
#include "pcie-designware.h"

/* PEX Internal Configuration Registers */
#define PCIE_STRFMR1		0x71c /* Symbol Timer & Filter Mask Register1 */
#define PCIE_ABSERR		0x8d0 /* Bridge Slave Error Response Register */
#define PCIE_ABSERR_SETTING	0x9401 /* Forward error of non-posted request */

/* PF Message Command Register */
#define LS_PCIE_PF_MCR		0x2c
#define PF_MCR_PTOMR		BIT(0)
#define PF_MCR_EXL2S		BIT(1)

/* LS1021A PEXn PM Write Control Register */
#define SCFG_PEXPMWRCR(idx)	(0x5c + (idx) * 0x64)
#define PMXMTTURNOFF		BIT(31)
#define SCFG_PEXSFTRSTCR	0x190
#define PEXSR(idx)		BIT(idx)

/* LS1043A PEX PME control register */
#define SCFG_PEXPMECR		0x144
#define PEXPME(idx)		BIT(31 - (idx) * 4)

/* LS1043A PEX LUT debug register */
#define LS_PCIE_LDBG	0x7fc
#define LDBG_SR		BIT(30)
#define LDBG_WE		BIT(31)

#define PCIE_IATU_NUM		6

struct ls_pcie_drvdata {
	const u32 pf_lut_off;
	const struct dw_pcie_host_ops *ops;
	int (*exit_from_l2)(struct dw_pcie_rp *pp);
	bool scfg_support;
	bool pm_support;
};

struct ls_pcie {
	struct dw_pcie *pci;
	const struct ls_pcie_drvdata *drvdata;
	void __iomem *pf_lut_base;
	struct regmap *scfg;
	int index;
	bool big_endian;
};

#define ls_pcie_pf_lut_readl_addr(addr)	ls_pcie_pf_lut_readl(pcie, addr)
#define to_ls_pcie(x)	dev_get_drvdata((x)->dev)

static bool ls_pcie_is_bridge(struct ls_pcie *pcie)
{
	struct dw_pcie *pci = pcie->pci;
	u32 header_type;

	header_type = ioread8(pci->dbi_base + PCI_HEADER_TYPE);
	header_type &= PCI_HEADER_TYPE_MASK;

	return header_type == PCI_HEADER_TYPE_BRIDGE;
}

/* Clear multi-function bit */
static void ls_pcie_clear_multifunction(struct ls_pcie *pcie)
{
	struct dw_pcie *pci = pcie->pci;

	iowrite8(PCI_HEADER_TYPE_BRIDGE, pci->dbi_base + PCI_HEADER_TYPE);
}

/* Drop MSG TLP except for Vendor MSG */
static void ls_pcie_drop_msg_tlp(struct ls_pcie *pcie)
{
	u32 val;
	struct dw_pcie *pci = pcie->pci;

	val = ioread32(pci->dbi_base + PCIE_STRFMR1);
	val &= 0xDFFFFFFF;
	iowrite32(val, pci->dbi_base + PCIE_STRFMR1);
}

/* Forward error response of outbound non-posted requests */
static void ls_pcie_fix_error_response(struct ls_pcie *pcie)
{
	struct dw_pcie *pci = pcie->pci;

	iowrite32(PCIE_ABSERR_SETTING, pci->dbi_base + PCIE_ABSERR);
}

static u32 ls_pcie_pf_lut_readl(struct ls_pcie *pcie, u32 off)
{
	if (pcie->big_endian)
		return ioread32be(pcie->pf_lut_base + off);

	return ioread32(pcie->pf_lut_base + off);
}

static void ls_pcie_pf_lut_writel(struct ls_pcie *pcie, u32 off, u32 val)
{
	if (pcie->big_endian)
		iowrite32be(val, pcie->pf_lut_base + off);
	else
		iowrite32(val, pcie->pf_lut_base + off);
}

static void ls_pcie_send_turnoff_msg(struct dw_pcie_rp *pp)
{
	struct dw_pcie *pci = to_dw_pcie_from_pp(pp);
	struct ls_pcie *pcie = to_ls_pcie(pci);
	u32 val;
	int ret;

	val = ls_pcie_pf_lut_readl(pcie, LS_PCIE_PF_MCR);
	val |= PF_MCR_PTOMR;
	ls_pcie_pf_lut_writel(pcie, LS_PCIE_PF_MCR, val);

	ret = readx_poll_timeout(ls_pcie_pf_lut_readl_addr, LS_PCIE_PF_MCR,
				 val, !(val & PF_MCR_PTOMR),
				 PCIE_PME_TO_L2_TIMEOUT_US/10,
				 PCIE_PME_TO_L2_TIMEOUT_US);
	if (ret)
		dev_err(pcie->pci->dev, "PME_Turn_off timeout\n");
}

static int ls_pcie_exit_from_l2(struct dw_pcie_rp *pp)
{
	struct dw_pcie *pci = to_dw_pcie_from_pp(pp);
	struct ls_pcie *pcie = to_ls_pcie(pci);
	u32 val;
	int ret;

	/*
	 * Set PF_MCR_EXL2S bit in LS_PCIE_PF_MCR register for the link
	 * to exit L2 state.
	 */
	val = ls_pcie_pf_lut_readl(pcie, LS_PCIE_PF_MCR);
	val |= PF_MCR_EXL2S;
	ls_pcie_pf_lut_writel(pcie, LS_PCIE_PF_MCR, val);

	/*
	 * L2 exit timeout of 10ms is not defined in the specifications,
	 * it was chosen based on empirical observations.
	 */
	ret = readx_poll_timeout(ls_pcie_pf_lut_readl_addr, LS_PCIE_PF_MCR,
				 val, !(val & PF_MCR_EXL2S),
				 1000,
				 10000);
	if (ret)
		dev_err(pcie->pci->dev, "L2 exit timeout\n");

	return ret;
}

static int ls_pcie_host_init(struct dw_pcie_rp *pp)
{
	struct dw_pcie *pci = to_dw_pcie_from_pp(pp);
	struct ls_pcie *pcie = to_ls_pcie(pci);

	ls_pcie_fix_error_response(pcie);

	dw_pcie_dbi_ro_wr_en(pci);
	ls_pcie_clear_multifunction(pcie);
	dw_pcie_dbi_ro_wr_dis(pci);

	ls_pcie_drop_msg_tlp(pcie);

	return 0;
}

static void scfg_pcie_send_turnoff_msg(struct regmap *scfg, u32 reg, u32 mask)
{
	/* Send PME_Turn_Off message */
	regmap_write_bits(scfg, reg, mask, mask);

	/*
	 * There is no specific register to check for PME_To_Ack from endpoint.
	 * So on the safe side, wait for PCIE_PME_TO_L2_TIMEOUT_US.
	 */
	mdelay(PCIE_PME_TO_L2_TIMEOUT_US/1000);

	/*
	 * Layerscape hardware reference manual recommends clearing the PMXMTTURNOFF bit
	 * to complete the PME_Turn_Off handshake.
	 */
	regmap_write_bits(scfg, reg, mask, 0);
}

static void ls1021a_pcie_send_turnoff_msg(struct dw_pcie_rp *pp)
{
	struct dw_pcie *pci = to_dw_pcie_from_pp(pp);
	struct ls_pcie *pcie = to_ls_pcie(pci);

	scfg_pcie_send_turnoff_msg(pcie->scfg, SCFG_PEXPMWRCR(pcie->index), PMXMTTURNOFF);
}

static int scfg_pcie_exit_from_l2(struct regmap *scfg, u32 reg, u32 mask)
{
	/* Reset the PEX wrapper to bring the link out of L2 */
	regmap_write_bits(scfg, reg, mask, mask);
	regmap_write_bits(scfg, reg, mask, 0);

	return 0;
}

static int ls1021a_pcie_exit_from_l2(struct dw_pcie_rp *pp)
{
	struct dw_pcie *pci = to_dw_pcie_from_pp(pp);
	struct ls_pcie *pcie = to_ls_pcie(pci);

	return scfg_pcie_exit_from_l2(pcie->scfg, SCFG_PEXSFTRSTCR, PEXSR(pcie->index));
}

static void ls1043a_pcie_send_turnoff_msg(struct dw_pcie_rp *pp)
{
	struct dw_pcie *pci = to_dw_pcie_from_pp(pp);
	struct ls_pcie *pcie = to_ls_pcie(pci);

	scfg_pcie_send_turnoff_msg(pcie->scfg, SCFG_PEXPMECR, PEXPME(pcie->index));
}

static int ls1043a_pcie_exit_from_l2(struct dw_pcie_rp *pp)
{
	struct dw_pcie *pci = to_dw_pcie_from_pp(pp);
	struct ls_pcie *pcie = to_ls_pcie(pci);
	u32 val;

	/*
	 * Reset the PEX wrapper to bring the link out of L2.
	 * LDBG_WE: allows the user to have write access to the PEXDBG[SR] for both setting and
	 *	    clearing the soft reset on the PEX module.
	 * LDBG_SR: When SR is set to 1, the PEX module enters soft reset.
	 */
	val = ls_pcie_pf_lut_readl(pcie, LS_PCIE_LDBG);
	val |= LDBG_WE;
	ls_pcie_pf_lut_writel(pcie, LS_PCIE_LDBG, val);

	val = ls_pcie_pf_lut_readl(pcie, LS_PCIE_LDBG);
	val |= LDBG_SR;
	ls_pcie_pf_lut_writel(pcie, LS_PCIE_LDBG, val);

	val = ls_pcie_pf_lut_readl(pcie, LS_PCIE_LDBG);
	val &= ~LDBG_SR;
	ls_pcie_pf_lut_writel(pcie, LS_PCIE_LDBG, val);

	val = ls_pcie_pf_lut_readl(pcie, LS_PCIE_LDBG);
	val &= ~LDBG_WE;
	ls_pcie_pf_lut_writel(pcie, LS_PCIE_LDBG, val);

	return 0;
}

static const struct dw_pcie_host_ops ls_pcie_host_ops = {
	.init = ls_pcie_host_init,
	.pme_turn_off = ls_pcie_send_turnoff_msg,
};

static const struct dw_pcie_host_ops ls1021a_pcie_host_ops = {
	.init = ls_pcie_host_init,
	.pme_turn_off = ls1021a_pcie_send_turnoff_msg,
};

static const struct ls_pcie_drvdata ls1021a_drvdata = {
	.pm_support = true,
	.scfg_support = true,
	.ops = &ls1021a_pcie_host_ops,
	.exit_from_l2 = ls1021a_pcie_exit_from_l2,
};

static const struct dw_pcie_host_ops ls1043a_pcie_host_ops = {
	.init = ls_pcie_host_init,
	.pme_turn_off = ls1043a_pcie_send_turnoff_msg,
};

static const struct ls_pcie_drvdata ls1043a_drvdata = {
	.pf_lut_off = 0x10000,
	.pm_support = true,
	.scfg_support = true,
	.ops = &ls1043a_pcie_host_ops,
	.exit_from_l2 = ls1043a_pcie_exit_from_l2,
};

static const struct ls_pcie_drvdata layerscape_drvdata = {
	.pf_lut_off = 0xc0000,
	.pm_support = true,
	.ops = &ls_pcie_host_ops,
	.exit_from_l2 = ls_pcie_exit_from_l2,
};

static const struct of_device_id ls_pcie_of_match[] = {
	{ .compatible = "fsl,ls1012a-pcie", .data = &layerscape_drvdata },
	{ .compatible = "fsl,ls1021a-pcie", .data = &ls1021a_drvdata },
	{ .compatible = "fsl,ls1028a-pcie", .data = &layerscape_drvdata },
	{ .compatible = "fsl,ls1043a-pcie", .data = &ls1043a_drvdata },
	{ .compatible = "fsl,ls1046a-pcie", .data = &layerscape_drvdata },
	{ .compatible = "fsl,ls2080a-pcie", .data = &layerscape_drvdata },
	{ .compatible = "fsl,ls2085a-pcie", .data = &layerscape_drvdata },
	{ .compatible = "fsl,ls2088a-pcie", .data = &layerscape_drvdata },
	{ .compatible = "fsl,ls1088a-pcie", .data = &layerscape_drvdata },
	{ },
};

static int ls_pcie_probe(struct platform_device *pdev)
{
	struct device *dev = &pdev->dev;
	struct dw_pcie *pci;
	struct ls_pcie *pcie;
	struct resource *dbi_base;
	u32 index[2];

	pcie = devm_kzalloc(dev, sizeof(*pcie), GFP_KERNEL);
	if (!pcie)
		return -ENOMEM;

	pci = devm_kzalloc(dev, sizeof(*pci), GFP_KERNEL);
	if (!pci)
		return -ENOMEM;

	pcie->drvdata = of_device_get_match_data(dev);

	pci->dev = dev;
	pcie->pci = pci;
	pci->pp.ops = pcie->drvdata->ops;

	dbi_base = platform_get_resource_byname(pdev, IORESOURCE_MEM, "regs");
	pci->dbi_base = devm_pci_remap_cfg_resource(dev, dbi_base);
	if (IS_ERR(pci->dbi_base))
		return PTR_ERR(pci->dbi_base);

	pcie->big_endian = of_property_read_bool(dev->of_node, "big-endian");

	pcie->pf_lut_base = pci->dbi_base + pcie->drvdata->pf_lut_off;

	if (pcie->drvdata->scfg_support) {
		pcie->scfg =
			syscon_regmap_lookup_by_phandle_args(dev->of_node,
<<<<<<< HEAD
							     "fsl,pcie-scfg", 2,
=======
							     "fsl,pcie-scfg", 1,
>>>>>>> e8a457b7
							     index);
		if (IS_ERR(pcie->scfg)) {
			dev_err(dev, "No syscfg phandle specified\n");
			return PTR_ERR(pcie->scfg);
		}

		pcie->index = index[1];
	}

	if (!ls_pcie_is_bridge(pcie))
		return -ENODEV;

	platform_set_drvdata(pdev, pcie);

	return dw_pcie_host_init(&pci->pp);
}

static int ls_pcie_suspend_noirq(struct device *dev)
{
	struct ls_pcie *pcie = dev_get_drvdata(dev);

	if (!pcie->drvdata->pm_support)
		return 0;

	return dw_pcie_suspend_noirq(pcie->pci);
}

static int ls_pcie_resume_noirq(struct device *dev)
{
	struct ls_pcie *pcie = dev_get_drvdata(dev);
	int ret;

	if (!pcie->drvdata->pm_support)
		return 0;

	ret = pcie->drvdata->exit_from_l2(&pcie->pci->pp);
	if (ret)
		return ret;

	return dw_pcie_resume_noirq(pcie->pci);
}

static const struct dev_pm_ops ls_pcie_pm_ops = {
	NOIRQ_SYSTEM_SLEEP_PM_OPS(ls_pcie_suspend_noirq, ls_pcie_resume_noirq)
};

static struct platform_driver ls_pcie_driver = {
	.probe = ls_pcie_probe,
	.driver = {
		.name = "layerscape-pcie",
		.of_match_table = ls_pcie_of_match,
		.suppress_bind_attrs = true,
		.pm = &ls_pcie_pm_ops,
	},
};
builtin_platform_driver(ls_pcie_driver);<|MERGE_RESOLUTION|>--- conflicted
+++ resolved
@@ -356,11 +356,7 @@
 	if (pcie->drvdata->scfg_support) {
 		pcie->scfg =
 			syscon_regmap_lookup_by_phandle_args(dev->of_node,
-<<<<<<< HEAD
-							     "fsl,pcie-scfg", 2,
-=======
 							     "fsl,pcie-scfg", 1,
->>>>>>> e8a457b7
 							     index);
 		if (IS_ERR(pcie->scfg)) {
 			dev_err(dev, "No syscfg phandle specified\n");
