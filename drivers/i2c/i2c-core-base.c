// SPDX-License-Identifier: GPL-2.0-or-later
/*
 * Linux I2C core
 *
 * Copyright (C) 1995-99 Simon G. Vogl
 *   With some changes from Kyösti Mälkki <kmalkki@cc.hut.fi>
 *   Mux support by Rodolfo Giometti <giometti@enneenne.com> and
 *   Michael Lawnick <michael.lawnick.ext@nsn.com>
 *
 * Copyright (C) 2013-2017 Wolfram Sang <wsa@kernel.org>
 */

#define pr_fmt(fmt) "i2c-core: " fmt

#include <dt-bindings/i2c/i2c.h>
#include <linux/acpi.h>
#include <linux/clk/clk-conf.h>
#include <linux/completion.h>
#include <linux/debugfs.h>
#include <linux/delay.h>
#include <linux/err.h>
#include <linux/errno.h>
#include <linux/gpio/consumer.h>
#include <linux/i2c.h>
#include <linux/i2c-smbus.h>
#include <linux/idr.h>
#include <linux/init.h>
#include <linux/interrupt.h>
#include <linux/irqflags.h>
#include <linux/jump_label.h>
#include <linux/kernel.h>
#include <linux/module.h>
#include <linux/mutex.h>
#include <linux/of_device.h>
#include <linux/of.h>
#include <linux/of_irq.h>
#include <linux/pinctrl/consumer.h>
#include <linux/pinctrl/devinfo.h>
#include <linux/pm_domain.h>
#include <linux/pm_runtime.h>
#include <linux/pm_wakeirq.h>
#include <linux/property.h>
#include <linux/rwsem.h>
#include <linux/slab.h>

#include "i2c-core.h"

#define CREATE_TRACE_POINTS
#include <trace/events/i2c.h>

#define I2C_ADDR_OFFSET_TEN_BIT	0xa000
#define I2C_ADDR_OFFSET_SLAVE	0x1000

#define I2C_ADDR_7BITS_MAX	0x77
#define I2C_ADDR_7BITS_COUNT	(I2C_ADDR_7BITS_MAX + 1)

#define I2C_ADDR_DEVICE_ID	0x7c

/*
 * core_lock protects i2c_adapter_idr, and guarantees that device detection,
 * deletion of detected devices are serialized
 */
static DEFINE_MUTEX(core_lock);
static DEFINE_IDR(i2c_adapter_idr);

static int i2c_detect(struct i2c_adapter *adapter, struct i2c_driver *driver);

static DEFINE_STATIC_KEY_FALSE(i2c_trace_msg_key);
static bool is_registered;

static struct dentry *i2c_debugfs_root;

int i2c_transfer_trace_reg(void)
{
	static_branch_inc(&i2c_trace_msg_key);
	return 0;
}

void i2c_transfer_trace_unreg(void)
{
	static_branch_dec(&i2c_trace_msg_key);
}

const char *i2c_freq_mode_string(u32 bus_freq_hz)
{
	switch (bus_freq_hz) {
	case I2C_MAX_STANDARD_MODE_FREQ:
		return "Standard Mode (100 kHz)";
	case I2C_MAX_FAST_MODE_FREQ:
		return "Fast Mode (400 kHz)";
	case I2C_MAX_FAST_MODE_PLUS_FREQ:
		return "Fast Mode Plus (1.0 MHz)";
	case I2C_MAX_TURBO_MODE_FREQ:
		return "Turbo Mode (1.4 MHz)";
	case I2C_MAX_HIGH_SPEED_MODE_FREQ:
		return "High Speed Mode (3.4 MHz)";
	case I2C_MAX_ULTRA_FAST_MODE_FREQ:
		return "Ultra Fast Mode (5.0 MHz)";
	default:
		return "Unknown Mode";
	}
}
EXPORT_SYMBOL_GPL(i2c_freq_mode_string);

const struct i2c_device_id *i2c_match_id(const struct i2c_device_id *id,
						const struct i2c_client *client)
{
	if (!(id && client))
		return NULL;

	while (id->name[0]) {
		if (strcmp(client->name, id->name) == 0)
			return id;
		id++;
	}
	return NULL;
}
EXPORT_SYMBOL_GPL(i2c_match_id);

const void *i2c_get_match_data(const struct i2c_client *client)
{
	struct i2c_driver *driver = to_i2c_driver(client->dev.driver);
	const struct i2c_device_id *match;
	const void *data;

	data = device_get_match_data(&client->dev);
	if (!data) {
		match = i2c_match_id(driver->id_table, client);
		if (!match)
			return NULL;

		data = (const void *)match->driver_data;
	}

	return data;
}
EXPORT_SYMBOL(i2c_get_match_data);

static int i2c_device_match(struct device *dev, const struct device_driver *drv)
{
	struct i2c_client	*client = i2c_verify_client(dev);
	const struct i2c_driver	*driver;


	/* Attempt an OF style match */
	if (i2c_of_match_device(drv->of_match_table, client))
		return 1;

	/* Then ACPI style match */
	if (acpi_driver_match_device(dev, drv))
		return 1;

	driver = to_i2c_driver(drv);

	/* Finally an I2C match */
	if (i2c_match_id(driver->id_table, client))
		return 1;

	return 0;
}

static int i2c_device_uevent(const struct device *dev, struct kobj_uevent_env *env)
{
	const struct i2c_client *client = to_i2c_client(dev);
	int rc;

	rc = of_device_uevent_modalias(dev, env);
	if (rc != -ENODEV)
		return rc;

	rc = acpi_device_uevent_modalias(dev, env);
	if (rc != -ENODEV)
		return rc;

	return add_uevent_var(env, "MODALIAS=%s%s", I2C_MODULE_PREFIX, client->name);
}

/* i2c bus recovery routines */
static int get_scl_gpio_value(struct i2c_adapter *adap)
{
	return gpiod_get_value_cansleep(adap->bus_recovery_info->scl_gpiod);
}

static void set_scl_gpio_value(struct i2c_adapter *adap, int val)
{
	gpiod_set_value_cansleep(adap->bus_recovery_info->scl_gpiod, val);
}

static int get_sda_gpio_value(struct i2c_adapter *adap)
{
	return gpiod_get_value_cansleep(adap->bus_recovery_info->sda_gpiod);
}

static void set_sda_gpio_value(struct i2c_adapter *adap, int val)
{
	gpiod_set_value_cansleep(adap->bus_recovery_info->sda_gpiod, val);
}

static int i2c_generic_bus_free(struct i2c_adapter *adap)
{
	struct i2c_bus_recovery_info *bri = adap->bus_recovery_info;
	int ret = -EOPNOTSUPP;

	if (bri->get_bus_free)
		ret = bri->get_bus_free(adap);
	else if (bri->get_sda)
		ret = bri->get_sda(adap);

	if (ret < 0)
		return ret;

	return ret ? 0 : -EBUSY;
}

/*
 * We are generating clock pulses. ndelay() determines durating of clk pulses.
 * We will generate clock with rate 100 KHz and so duration of both clock levels
 * is: delay in ns = (10^6 / 100) / 2
 */
#define RECOVERY_NDELAY		5000
#define RECOVERY_CLK_CNT	9

int i2c_generic_scl_recovery(struct i2c_adapter *adap)
{
	struct i2c_bus_recovery_info *bri = adap->bus_recovery_info;
	int i = 0, scl = 1, ret = 0;

	if (bri->prepare_recovery)
		bri->prepare_recovery(adap);
	if (bri->pinctrl)
		pinctrl_select_state(bri->pinctrl, bri->pins_gpio);

	/*
	 * If we can set SDA, we will always create a STOP to ensure additional
	 * pulses will do no harm. This is achieved by letting SDA follow SCL
	 * half a cycle later. Check the 'incomplete_write_byte' fault injector
	 * for details. Note that we must honour tsu:sto, 4us, but lets use 5us
	 * here for simplicity.
	 */
	bri->set_scl(adap, scl);
	ndelay(RECOVERY_NDELAY);
	if (bri->set_sda)
		bri->set_sda(adap, scl);
	ndelay(RECOVERY_NDELAY / 2);

	/*
	 * By this time SCL is high, as we need to give 9 falling-rising edges
	 */
	while (i++ < RECOVERY_CLK_CNT * 2) {
		if (scl) {
			/* SCL shouldn't be low here */
			if (!bri->get_scl(adap)) {
				dev_err(&adap->dev,
					"SCL is stuck low, exit recovery\n");
				ret = -EBUSY;
				break;
			}
		}

		scl = !scl;
		bri->set_scl(adap, scl);
		/* Creating STOP again, see above */
		if (scl)  {
			/* Honour minimum tsu:sto */
			ndelay(RECOVERY_NDELAY);
		} else {
			/* Honour minimum tf and thd:dat */
			ndelay(RECOVERY_NDELAY / 2);
		}
		if (bri->set_sda)
			bri->set_sda(adap, scl);
		ndelay(RECOVERY_NDELAY / 2);

		if (scl) {
			ret = i2c_generic_bus_free(adap);
			if (ret == 0)
				break;
		}
	}

	/* If we can't check bus status, assume recovery worked */
	if (ret == -EOPNOTSUPP)
		ret = 0;

	if (bri->unprepare_recovery)
		bri->unprepare_recovery(adap);
	if (bri->pinctrl)
		pinctrl_select_state(bri->pinctrl, bri->pins_default);

	return ret;
}
EXPORT_SYMBOL_GPL(i2c_generic_scl_recovery);

int i2c_recover_bus(struct i2c_adapter *adap)
{
	if (!adap->bus_recovery_info)
		return -EBUSY;

	dev_dbg(&adap->dev, "Trying i2c bus recovery\n");
	return adap->bus_recovery_info->recover_bus(adap);
}
EXPORT_SYMBOL_GPL(i2c_recover_bus);

static void i2c_gpio_init_pinctrl_recovery(struct i2c_adapter *adap)
{
	struct i2c_bus_recovery_info *bri = adap->bus_recovery_info;
	struct device *dev = &adap->dev;
	struct pinctrl *p = bri->pinctrl ?: dev_pinctrl(dev->parent);

	bri->pinctrl = p;

	/*
	 * we can't change states without pinctrl, so remove the states if
	 * populated
	 */
	if (!p) {
		bri->pins_default = NULL;
		bri->pins_gpio = NULL;
		return;
	}

	if (!bri->pins_default) {
		bri->pins_default = pinctrl_lookup_state(p,
							 PINCTRL_STATE_DEFAULT);
		if (IS_ERR(bri->pins_default)) {
			dev_dbg(dev, PINCTRL_STATE_DEFAULT " state not found for GPIO recovery\n");
			bri->pins_default = NULL;
		}
	}
	if (!bri->pins_gpio) {
		bri->pins_gpio = pinctrl_lookup_state(p, "gpio");
		if (IS_ERR(bri->pins_gpio))
			bri->pins_gpio = pinctrl_lookup_state(p, "recovery");

		if (IS_ERR(bri->pins_gpio)) {
			dev_dbg(dev, "no gpio or recovery state found for GPIO recovery\n");
			bri->pins_gpio = NULL;
		}
	}

	/* for pinctrl state changes, we need all the information */
	if (bri->pins_default && bri->pins_gpio) {
		dev_info(dev, "using pinctrl states for GPIO recovery");
	} else {
		bri->pinctrl = NULL;
		bri->pins_default = NULL;
		bri->pins_gpio = NULL;
	}
}

static int i2c_gpio_init_generic_recovery(struct i2c_adapter *adap)
{
	struct i2c_bus_recovery_info *bri = adap->bus_recovery_info;
	struct device *dev = &adap->dev;
	struct gpio_desc *gpiod;
	int ret = 0;

	/*
	 * don't touch the recovery information if the driver is not using
	 * generic SCL recovery
	 */
	if (bri->recover_bus && bri->recover_bus != i2c_generic_scl_recovery)
		return 0;

	/*
	 * pins might be taken as GPIO, so we should inform pinctrl about
	 * this and move the state to GPIO
	 */
	if (bri->pinctrl)
		pinctrl_select_state(bri->pinctrl, bri->pins_gpio);

	/*
	 * if there is incomplete or no recovery information, see if generic
	 * GPIO recovery is available
	 */
	if (!bri->scl_gpiod) {
		gpiod = devm_gpiod_get(dev, "scl", GPIOD_OUT_HIGH_OPEN_DRAIN);
		if (PTR_ERR(gpiod) == -EPROBE_DEFER) {
			ret  = -EPROBE_DEFER;
			goto cleanup_pinctrl_state;
		}
		if (!IS_ERR(gpiod)) {
			bri->scl_gpiod = gpiod;
			bri->recover_bus = i2c_generic_scl_recovery;
			dev_info(dev, "using generic GPIOs for recovery\n");
		}
	}

	/* SDA GPIOD line is optional, so we care about DEFER only */
	if (!bri->sda_gpiod) {
		/*
		 * We have SCL. Pull SCL low and wait a bit so that SDA glitches
		 * have no effect.
		 */
		gpiod_direction_output(bri->scl_gpiod, 0);
		udelay(10);
		gpiod = devm_gpiod_get(dev, "sda", GPIOD_IN);

		/* Wait a bit in case of a SDA glitch, and then release SCL. */
		udelay(10);
		gpiod_direction_output(bri->scl_gpiod, 1);

		if (PTR_ERR(gpiod) == -EPROBE_DEFER) {
			ret = -EPROBE_DEFER;
			goto cleanup_pinctrl_state;
		}
		if (!IS_ERR(gpiod))
			bri->sda_gpiod = gpiod;
	}

cleanup_pinctrl_state:
	/* change the state of the pins back to their default state */
	if (bri->pinctrl)
		pinctrl_select_state(bri->pinctrl, bri->pins_default);

	return ret;
}

static int i2c_gpio_init_recovery(struct i2c_adapter *adap)
{
	i2c_gpio_init_pinctrl_recovery(adap);
	return i2c_gpio_init_generic_recovery(adap);
}

static int i2c_init_recovery(struct i2c_adapter *adap)
{
	struct i2c_bus_recovery_info *bri = adap->bus_recovery_info;
	bool is_error_level = true;
	char *err_str;

	if (!bri)
		return 0;

	if (i2c_gpio_init_recovery(adap) == -EPROBE_DEFER)
		return -EPROBE_DEFER;

	if (!bri->recover_bus) {
		err_str = "no suitable method provided";
		is_error_level = false;
		goto err;
	}

	if (bri->scl_gpiod && bri->recover_bus == i2c_generic_scl_recovery) {
		bri->get_scl = get_scl_gpio_value;
		bri->set_scl = set_scl_gpio_value;
		if (bri->sda_gpiod) {
			bri->get_sda = get_sda_gpio_value;
			/* FIXME: add proper flag instead of '0' once available */
			if (gpiod_get_direction(bri->sda_gpiod) == 0)
				bri->set_sda = set_sda_gpio_value;
		}
	} else if (bri->recover_bus == i2c_generic_scl_recovery) {
		/* Generic SCL recovery */
		if (!bri->set_scl || !bri->get_scl) {
			err_str = "no {get|set}_scl() found";
			goto err;
		}
		if (!bri->set_sda && !bri->get_sda) {
			err_str = "either get_sda() or set_sda() needed";
			goto err;
		}
	}

	return 0;
 err:
	if (is_error_level)
		dev_err(&adap->dev, "Not using recovery: %s\n", err_str);
	else
		dev_dbg(&adap->dev, "Not using recovery: %s\n", err_str);
	adap->bus_recovery_info = NULL;

	return -EINVAL;
}

static int i2c_smbus_host_notify_to_irq(const struct i2c_client *client)
{
	struct i2c_adapter *adap = client->adapter;
	unsigned int irq;

	if (!adap->host_notify_domain)
		return -ENXIO;

	if (client->flags & I2C_CLIENT_TEN)
		return -EINVAL;

	irq = irq_create_mapping(adap->host_notify_domain, client->addr);

	return irq > 0 ? irq : -ENXIO;
}

static int i2c_device_probe(struct device *dev)
{
	struct i2c_client	*client = i2c_verify_client(dev);
	struct i2c_driver	*driver;
	bool do_power_on;
	int status;

	if (!client)
		return 0;

	client->irq = client->init_irq;

	if (!client->irq) {
		int irq = -ENOENT;

		if (client->flags & I2C_CLIENT_HOST_NOTIFY) {
			dev_dbg(dev, "Using Host Notify IRQ\n");
			/* Keep adapter active when Host Notify is required */
			pm_runtime_get_sync(&client->adapter->dev);
			irq = i2c_smbus_host_notify_to_irq(client);
		} else if (dev->of_node) {
			irq = of_irq_get_byname(dev->of_node, "irq");
			if (irq == -EINVAL || irq == -ENODATA)
				irq = of_irq_get(dev->of_node, 0);
		} else if (ACPI_COMPANION(dev)) {
			bool wake_capable;

			irq = i2c_acpi_get_irq(client, &wake_capable);
			if (irq > 0 && wake_capable)
				client->flags |= I2C_CLIENT_WAKE;
		}
		if (irq == -EPROBE_DEFER) {
			status = irq;
			goto put_sync_adapter;
		}

		if (irq < 0)
			irq = 0;

		client->irq = irq;
	}

	driver = to_i2c_driver(dev->driver);

	/*
	 * An I2C ID table is not mandatory, if and only if, a suitable OF
	 * or ACPI ID table is supplied for the probing device.
	 */
	if (!driver->id_table &&
	    !acpi_driver_match_device(dev, dev->driver) &&
	    !i2c_of_match_device(dev->driver->of_match_table, client)) {
		status = -ENODEV;
		goto put_sync_adapter;
	}

	if (client->flags & I2C_CLIENT_WAKE) {
		int wakeirq;

		wakeirq = of_irq_get_byname(dev->of_node, "wakeup");
		if (wakeirq == -EPROBE_DEFER) {
			status = wakeirq;
			goto put_sync_adapter;
		}

		device_init_wakeup(&client->dev, true);

		if (wakeirq > 0 && wakeirq != client->irq)
			status = dev_pm_set_dedicated_wake_irq(dev, wakeirq);
		else if (client->irq > 0)
			status = dev_pm_set_wake_irq(dev, client->irq);
		else
			status = 0;

		if (status)
			dev_warn(&client->dev, "failed to set up wakeup irq\n");
	}

	dev_dbg(dev, "probe\n");

	status = of_clk_set_defaults(dev->of_node, false);
	if (status < 0)
		goto err_clear_wakeup_irq;

	do_power_on = !i2c_acpi_waive_d0_probe(dev);
	status = dev_pm_domain_attach(&client->dev, do_power_on);
	if (status)
		goto err_clear_wakeup_irq;

	client->devres_group_id = devres_open_group(&client->dev, NULL,
						    GFP_KERNEL);
	if (!client->devres_group_id) {
		status = -ENOMEM;
		goto err_detach_pm_domain;
	}

	client->debugfs = debugfs_create_dir(dev_name(&client->dev),
					     client->adapter->debugfs);

	if (driver->probe)
		status = driver->probe(client);
	else
		status = -EINVAL;

	/*
	 * Note that we are not closing the devres group opened above so
	 * even resources that were attached to the device after probe is
	 * run are released when i2c_device_remove() is executed. This is
	 * needed as some drivers would allocate additional resources,
	 * for example when updating firmware.
	 */

	if (status)
		goto err_release_driver_resources;

	return 0;

err_release_driver_resources:
	debugfs_remove_recursive(client->debugfs);
	devres_release_group(&client->dev, client->devres_group_id);
err_detach_pm_domain:
	dev_pm_domain_detach(&client->dev, do_power_on);
err_clear_wakeup_irq:
	dev_pm_clear_wake_irq(&client->dev);
	device_init_wakeup(&client->dev, false);
put_sync_adapter:
	if (client->flags & I2C_CLIENT_HOST_NOTIFY)
		pm_runtime_put_sync(&client->adapter->dev);

	return status;
}

static void i2c_device_remove(struct device *dev)
{
	struct i2c_client	*client = to_i2c_client(dev);
	struct i2c_driver	*driver;

	driver = to_i2c_driver(dev->driver);
	if (driver->remove) {
		dev_dbg(dev, "remove\n");

		driver->remove(client);
	}

	debugfs_remove_recursive(client->debugfs);

	devres_release_group(&client->dev, client->devres_group_id);

	dev_pm_domain_detach(&client->dev, true);

	dev_pm_clear_wake_irq(&client->dev);
	device_init_wakeup(&client->dev, false);

	client->irq = 0;
	if (client->flags & I2C_CLIENT_HOST_NOTIFY)
		pm_runtime_put(&client->adapter->dev);
}

static void i2c_device_shutdown(struct device *dev)
{
	struct i2c_client *client = i2c_verify_client(dev);
	struct i2c_driver *driver;

	if (!client || !dev->driver)
		return;
	driver = to_i2c_driver(dev->driver);
	if (driver->shutdown)
		driver->shutdown(client);
	else if (client->irq > 0)
		disable_irq(client->irq);
}

static void i2c_client_dev_release(struct device *dev)
{
	kfree(to_i2c_client(dev));
}

static ssize_t
name_show(struct device *dev, struct device_attribute *attr, char *buf)
{
	return sprintf(buf, "%s\n", dev->type == &i2c_client_type ?
		       to_i2c_client(dev)->name : to_i2c_adapter(dev)->name);
}
static DEVICE_ATTR_RO(name);

static ssize_t
modalias_show(struct device *dev, struct device_attribute *attr, char *buf)
{
	struct i2c_client *client = to_i2c_client(dev);
	int len;

	len = of_device_modalias(dev, buf, PAGE_SIZE);
	if (len != -ENODEV)
		return len;

	len = acpi_device_modalias(dev, buf, PAGE_SIZE - 1);
	if (len != -ENODEV)
		return len;

	return sprintf(buf, "%s%s\n", I2C_MODULE_PREFIX, client->name);
}
static DEVICE_ATTR_RO(modalias);

static struct attribute *i2c_dev_attrs[] = {
	&dev_attr_name.attr,
	/* modalias helps coldplug:  modprobe $(cat .../modalias) */
	&dev_attr_modalias.attr,
	NULL
};
ATTRIBUTE_GROUPS(i2c_dev);

const struct bus_type i2c_bus_type = {
	.name		= "i2c",
	.match		= i2c_device_match,
	.probe		= i2c_device_probe,
	.remove		= i2c_device_remove,
	.shutdown	= i2c_device_shutdown,
};
EXPORT_SYMBOL_GPL(i2c_bus_type);

const struct device_type i2c_client_type = {
	.groups		= i2c_dev_groups,
	.uevent		= i2c_device_uevent,
	.release	= i2c_client_dev_release,
};
EXPORT_SYMBOL_GPL(i2c_client_type);


/**
 * i2c_verify_client - return parameter as i2c_client, or NULL
 * @dev: device, probably from some driver model iterator
 *
 * When traversing the driver model tree, perhaps using driver model
 * iterators like @device_for_each_child(), you can't assume very much
 * about the nodes you find.  Use this function to avoid oopses caused
 * by wrongly treating some non-I2C device as an i2c_client.
 */
struct i2c_client *i2c_verify_client(struct device *dev)
{
	return (dev->type == &i2c_client_type)
			? to_i2c_client(dev)
			: NULL;
}
EXPORT_SYMBOL(i2c_verify_client);


/* Return a unique address which takes the flags of the client into account */
static unsigned short i2c_encode_flags_to_addr(struct i2c_client *client)
{
	unsigned short addr = client->addr;

	/* For some client flags, add an arbitrary offset to avoid collisions */
	if (client->flags & I2C_CLIENT_TEN)
		addr |= I2C_ADDR_OFFSET_TEN_BIT;

	if (client->flags & I2C_CLIENT_SLAVE)
		addr |= I2C_ADDR_OFFSET_SLAVE;

	return addr;
}

/* This is a permissive address validity check, I2C address map constraints
 * are purposely not enforced, except for the general call address. */
static int i2c_check_addr_validity(unsigned int addr, unsigned short flags)
{
	if (flags & I2C_CLIENT_TEN) {
		/* 10-bit address, all values are valid */
		if (addr > 0x3ff)
			return -EINVAL;
	} else {
		/* 7-bit address, reject the general call address */
		if (addr == 0x00 || addr > 0x7f)
			return -EINVAL;
	}
	return 0;
}

/* And this is a strict address validity check, used when probing. If a
 * device uses a reserved address, then it shouldn't be probed. 7-bit
 * addressing is assumed, 10-bit address devices are rare and should be
 * explicitly enumerated. */
int i2c_check_7bit_addr_validity_strict(unsigned short addr)
{
	/*
	 * Reserved addresses per I2C specification:
	 *  0x00       General call address / START byte
	 *  0x01       CBUS address
	 *  0x02       Reserved for different bus format
	 *  0x03       Reserved for future purposes
	 *  0x04-0x07  Hs-mode master code
	 *  0x78-0x7b  10-bit slave addressing
	 *  0x7c-0x7f  Reserved for future purposes
	 */
	if (addr < 0x08 || addr > 0x77)
		return -EINVAL;
	return 0;
}

static int __i2c_check_addr_busy(struct device *dev, void *addrp)
{
	struct i2c_client	*client = i2c_verify_client(dev);
	int			addr = *(int *)addrp;

	if (client && i2c_encode_flags_to_addr(client) == addr)
		return -EBUSY;
	return 0;
}

/* walk up mux tree */
static int i2c_check_mux_parents(struct i2c_adapter *adapter, int addr)
{
	struct i2c_adapter *parent = i2c_parent_is_i2c_adapter(adapter);
	int result;

	result = device_for_each_child(&adapter->dev, &addr,
					__i2c_check_addr_busy);

	if (!result && parent)
		result = i2c_check_mux_parents(parent, addr);

	return result;
}

/* recurse down mux tree */
static int i2c_check_mux_children(struct device *dev, void *addrp)
{
	int result;

	if (dev->type == &i2c_adapter_type)
		result = device_for_each_child(dev, addrp,
						i2c_check_mux_children);
	else
		result = __i2c_check_addr_busy(dev, addrp);

	return result;
}

static int i2c_check_addr_busy(struct i2c_adapter *adapter, int addr)
{
	struct i2c_adapter *parent = i2c_parent_is_i2c_adapter(adapter);
	int result = 0;

	if (parent)
		result = i2c_check_mux_parents(parent, addr);

	if (!result)
		result = device_for_each_child(&adapter->dev, &addr,
						i2c_check_mux_children);

	return result;
}

/**
 * i2c_adapter_lock_bus - Get exclusive access to an I2C bus segment
 * @adapter: Target I2C bus segment
 * @flags: I2C_LOCK_ROOT_ADAPTER locks the root i2c adapter, I2C_LOCK_SEGMENT
 *	locks only this branch in the adapter tree
 */
static void i2c_adapter_lock_bus(struct i2c_adapter *adapter,
				 unsigned int flags)
{
	rt_mutex_lock_nested(&adapter->bus_lock, i2c_adapter_depth(adapter));
}

/**
 * i2c_adapter_trylock_bus - Try to get exclusive access to an I2C bus segment
 * @adapter: Target I2C bus segment
 * @flags: I2C_LOCK_ROOT_ADAPTER trylocks the root i2c adapter, I2C_LOCK_SEGMENT
 *	trylocks only this branch in the adapter tree
 */
static int i2c_adapter_trylock_bus(struct i2c_adapter *adapter,
				   unsigned int flags)
{
	return rt_mutex_trylock(&adapter->bus_lock);
}

/**
 * i2c_adapter_unlock_bus - Release exclusive access to an I2C bus segment
 * @adapter: Target I2C bus segment
 * @flags: I2C_LOCK_ROOT_ADAPTER unlocks the root i2c adapter, I2C_LOCK_SEGMENT
 *	unlocks only this branch in the adapter tree
 */
static void i2c_adapter_unlock_bus(struct i2c_adapter *adapter,
				   unsigned int flags)
{
	rt_mutex_unlock(&adapter->bus_lock);
}

static void i2c_dev_set_name(struct i2c_adapter *adap,
			     struct i2c_client *client,
			     struct i2c_board_info const *info)
{
	struct acpi_device *adev = ACPI_COMPANION(&client->dev);

	if (info && info->dev_name) {
		dev_set_name(&client->dev, "i2c-%s", info->dev_name);
		return;
	}

	if (adev) {
		dev_set_name(&client->dev, "i2c-%s", acpi_dev_name(adev));
		return;
	}

	dev_set_name(&client->dev, "%d-%04x", i2c_adapter_id(adap),
		     i2c_encode_flags_to_addr(client));
}

int i2c_dev_irq_from_resources(const struct resource *resources,
			       unsigned int num_resources)
{
	struct irq_data *irqd;
	int i;

	for (i = 0; i < num_resources; i++) {
		const struct resource *r = &resources[i];

		if (resource_type(r) != IORESOURCE_IRQ)
			continue;

		if (r->flags & IORESOURCE_BITS) {
			irqd = irq_get_irq_data(r->start);
			if (!irqd)
				break;

			irqd_set_trigger_type(irqd, r->flags & IORESOURCE_BITS);
		}

		return r->start;
	}

	return 0;
}

/*
 * Serialize device instantiation in case it can be instantiated explicitly
 * and by auto-detection
 */
static int i2c_lock_addr(struct i2c_adapter *adap, unsigned short addr,
			 unsigned short flags)
{
	if (!(flags & I2C_CLIENT_TEN) &&
	    test_and_set_bit(addr, adap->addrs_in_instantiation))
		return -EBUSY;

	return 0;
}

static void i2c_unlock_addr(struct i2c_adapter *adap, unsigned short addr,
			    unsigned short flags)
{
	if (!(flags & I2C_CLIENT_TEN))
		clear_bit(addr, adap->addrs_in_instantiation);
}

/**
 * i2c_new_client_device - instantiate an i2c device
 * @adap: the adapter managing the device
 * @info: describes one I2C device; bus_num is ignored
 * Context: can sleep
 *
 * Create an i2c device. Binding is handled through driver model
 * probe()/remove() methods.  A driver may be bound to this device when we
 * return from this function, or any later moment (e.g. maybe hotplugging will
 * load the driver module).  This call is not appropriate for use by mainboard
 * initialization logic, which usually runs during an arch_initcall() long
 * before any i2c_adapter could exist.
 *
 * This returns the new i2c client, which may be saved for later use with
 * i2c_unregister_device(); or an ERR_PTR to describe the error.
 */
struct i2c_client *
i2c_new_client_device(struct i2c_adapter *adap, struct i2c_board_info const *info)
{
	struct i2c_client *client;
	bool need_put = false;
	int status;

	client = kzalloc(sizeof *client, GFP_KERNEL);
	if (!client)
		return ERR_PTR(-ENOMEM);

	client->adapter = adap;

	client->dev.platform_data = info->platform_data;
	client->flags = info->flags;
	client->addr = info->addr;

	client->init_irq = info->irq;
	if (!client->init_irq)
		client->init_irq = i2c_dev_irq_from_resources(info->resources,
							 info->num_resources);

	strscpy(client->name, info->type, sizeof(client->name));

	status = i2c_check_addr_validity(client->addr, client->flags);
	if (status) {
		dev_err(&adap->dev, "Invalid %d-bit I2C address 0x%02hx\n",
			client->flags & I2C_CLIENT_TEN ? 10 : 7, client->addr);
		goto out_err_silent;
	}

	status = i2c_lock_addr(adap, client->addr, client->flags);
	if (status)
		goto out_err_silent;

	/* Check for address business */
	status = i2c_check_addr_busy(adap, i2c_encode_flags_to_addr(client));
	if (status)
		goto out_err;

	client->dev.parent = &client->adapter->dev;
	client->dev.bus = &i2c_bus_type;
	client->dev.type = &i2c_client_type;
	client->dev.of_node = of_node_get(info->of_node);
	client->dev.fwnode = info->fwnode;

	device_enable_async_suspend(&client->dev);

	if (info->swnode) {
		status = device_add_software_node(&client->dev, info->swnode);
		if (status) {
			dev_err(&adap->dev,
				"Failed to add software node to client %s: %d\n",
				client->name, status);
			goto out_err_put_of_node;
		}
	}

	i2c_dev_set_name(adap, client, info);
	status = device_register(&client->dev);
	if (status)
		goto out_remove_swnode;

	dev_dbg(&adap->dev, "client [%s] registered with bus id %s\n",
		client->name, dev_name(&client->dev));

	i2c_unlock_addr(adap, client->addr, client->flags);

	return client;

out_remove_swnode:
	device_remove_software_node(&client->dev);
	need_put = true;
out_err_put_of_node:
	of_node_put(info->of_node);
out_err:
	dev_err(&adap->dev,
		"Failed to register i2c client %s at 0x%02x (%d)\n",
		client->name, client->addr, status);
	i2c_unlock_addr(adap, client->addr, client->flags);
out_err_silent:
	if (need_put)
		put_device(&client->dev);
	else
		kfree(client);
	return ERR_PTR(status);
}
EXPORT_SYMBOL_GPL(i2c_new_client_device);

/**
 * i2c_unregister_device - reverse effect of i2c_new_*_device()
 * @client: value returned from i2c_new_*_device()
 * Context: can sleep
 */
void i2c_unregister_device(struct i2c_client *client)
{
	if (IS_ERR_OR_NULL(client))
		return;

	if (client->dev.of_node) {
		of_node_clear_flag(client->dev.of_node, OF_POPULATED);
		of_node_put(client->dev.of_node);
	}

	if (ACPI_COMPANION(&client->dev))
		acpi_device_clear_enumerated(ACPI_COMPANION(&client->dev));

	device_remove_software_node(&client->dev);
	device_unregister(&client->dev);
}
EXPORT_SYMBOL_GPL(i2c_unregister_device);

/**
 * i2c_find_device_by_fwnode() - find an i2c_client for the fwnode
 * @fwnode: &struct fwnode_handle corresponding to the &struct i2c_client
 *
 * Look up and return the &struct i2c_client corresponding to the @fwnode.
 * If no client can be found, or @fwnode is NULL, this returns NULL.
 *
 * The user must call put_device(&client->dev) once done with the i2c client.
 */
struct i2c_client *i2c_find_device_by_fwnode(struct fwnode_handle *fwnode)
{
	struct i2c_client *client;
	struct device *dev;

	if (!fwnode)
		return NULL;

	dev = bus_find_device_by_fwnode(&i2c_bus_type, fwnode);
	if (!dev)
		return NULL;

	client = i2c_verify_client(dev);
	if (!client)
		put_device(dev);

	return client;
}
EXPORT_SYMBOL(i2c_find_device_by_fwnode);


static const struct i2c_device_id dummy_id[] = {
	{ "dummy", },
	{ "smbus_host_notify", },
	{ }
};

static int dummy_probe(struct i2c_client *client)
{
	return 0;
}

static struct i2c_driver dummy_driver = {
	.driver.name	= "dummy",
	.probe		= dummy_probe,
	.id_table	= dummy_id,
};

/**
 * i2c_new_dummy_device - return a new i2c device bound to a dummy driver
 * @adapter: the adapter managing the device
 * @address: seven bit address to be used
 * Context: can sleep
 *
 * This returns an I2C client bound to the "dummy" driver, intended for use
 * with devices that consume multiple addresses.  Examples of such chips
 * include various EEPROMS (like 24c04 and 24c08 models).
 *
 * These dummy devices have two main uses.  First, most I2C and SMBus calls
 * except i2c_transfer() need a client handle; the dummy will be that handle.
 * And second, this prevents the specified address from being bound to a
 * different driver.
 *
 * This returns the new i2c client, which should be saved for later use with
 * i2c_unregister_device(); or an ERR_PTR to describe the error.
 */
struct i2c_client *i2c_new_dummy_device(struct i2c_adapter *adapter, u16 address)
{
	struct i2c_board_info info = {
		I2C_BOARD_INFO("dummy", address),
	};

	return i2c_new_client_device(adapter, &info);
}
EXPORT_SYMBOL_GPL(i2c_new_dummy_device);

static void devm_i2c_release_dummy(void *client)
{
	i2c_unregister_device(client);
}

/**
 * devm_i2c_new_dummy_device - return a new i2c device bound to a dummy driver
 * @dev: device the managed resource is bound to
 * @adapter: the adapter managing the device
 * @address: seven bit address to be used
 * Context: can sleep
 *
 * This is the device-managed version of @i2c_new_dummy_device. It returns the
 * new i2c client or an ERR_PTR in case of an error.
 */
struct i2c_client *devm_i2c_new_dummy_device(struct device *dev,
					     struct i2c_adapter *adapter,
					     u16 address)
{
	struct i2c_client *client;
	int ret;

	client = i2c_new_dummy_device(adapter, address);
	if (IS_ERR(client))
		return client;

	ret = devm_add_action_or_reset(dev, devm_i2c_release_dummy, client);
	if (ret)
		return ERR_PTR(ret);

	return client;
}
EXPORT_SYMBOL_GPL(devm_i2c_new_dummy_device);

/**
 * i2c_new_ancillary_device - Helper to get the instantiated secondary address
 * and create the associated device
 * @client: Handle to the primary client
 * @name: Handle to specify which secondary address to get
 * @default_addr: Used as a fallback if no secondary address was specified
 * Context: can sleep
 *
 * I2C clients can be composed of multiple I2C slaves bound together in a single
 * component. The I2C client driver then binds to the master I2C slave and needs
 * to create I2C dummy clients to communicate with all the other slaves.
 *
 * This function creates and returns an I2C dummy client whose I2C address is
 * retrieved from the platform firmware based on the given slave name. If no
 * address is specified by the firmware default_addr is used.
 *
 * On DT-based platforms the address is retrieved from the "reg" property entry
 * cell whose "reg-names" value matches the slave name.
 *
 * This returns the new i2c client, which should be saved for later use with
 * i2c_unregister_device(); or an ERR_PTR to describe the error.
 */
struct i2c_client *i2c_new_ancillary_device(struct i2c_client *client,
						const char *name,
						u16 default_addr)
{
	struct device_node *np = client->dev.of_node;
	u32 addr = default_addr;
	int i;

	if (np) {
		i = of_property_match_string(np, "reg-names", name);
		if (i >= 0)
			of_property_read_u32_index(np, "reg", i, &addr);
	}

	dev_dbg(&client->adapter->dev, "Address for %s : 0x%x\n", name, addr);
	return i2c_new_dummy_device(client->adapter, addr);
}
EXPORT_SYMBOL_GPL(i2c_new_ancillary_device);

/* ------------------------------------------------------------------------- */

/* I2C bus adapters -- one roots each I2C or SMBUS segment */

static void i2c_adapter_dev_release(struct device *dev)
{
	struct i2c_adapter *adap = to_i2c_adapter(dev);
	complete(&adap->dev_released);
}

unsigned int i2c_adapter_depth(struct i2c_adapter *adapter)
{
	unsigned int depth = 0;
	struct device *parent;

	for (parent = adapter->dev.parent; parent; parent = parent->parent)
		if (parent->type == &i2c_adapter_type)
			depth++;

	WARN_ONCE(depth >= MAX_LOCKDEP_SUBCLASSES,
		  "adapter depth exceeds lockdep subclass limit\n");

	return depth;
}
EXPORT_SYMBOL_GPL(i2c_adapter_depth);

/*
 * Let users instantiate I2C devices through sysfs. This can be used when
 * platform initialization code doesn't contain the proper data for
 * whatever reason. Also useful for drivers that do device detection and
 * detection fails, either because the device uses an unexpected address,
 * or this is a compatible device with different ID register values.
 *
 * Parameter checking may look overzealous, but we really don't want
 * the user to provide incorrect parameters.
 */
static ssize_t
new_device_store(struct device *dev, struct device_attribute *attr,
		 const char *buf, size_t count)
{
	struct i2c_adapter *adap = to_i2c_adapter(dev);
	struct i2c_board_info info;
	struct i2c_client *client;
	char *blank, end;
	int res;

	memset(&info, 0, sizeof(struct i2c_board_info));

	blank = strchr(buf, ' ');
	if (!blank) {
		dev_err(dev, "%s: Missing parameters\n", "new_device");
		return -EINVAL;
	}
	if (blank - buf > I2C_NAME_SIZE - 1) {
		dev_err(dev, "%s: Invalid device name\n", "new_device");
		return -EINVAL;
	}
	memcpy(info.type, buf, blank - buf);

	/* Parse remaining parameters, reject extra parameters */
	res = sscanf(++blank, "%hi%c", &info.addr, &end);
	if (res < 1) {
		dev_err(dev, "%s: Can't parse I2C address\n", "new_device");
		return -EINVAL;
	}
	if (res > 1  && end != '\n') {
		dev_err(dev, "%s: Extra parameters\n", "new_device");
		return -EINVAL;
	}

	if ((info.addr & I2C_ADDR_OFFSET_TEN_BIT) == I2C_ADDR_OFFSET_TEN_BIT) {
		info.addr &= ~I2C_ADDR_OFFSET_TEN_BIT;
		info.flags |= I2C_CLIENT_TEN;
	}

	if (info.addr & I2C_ADDR_OFFSET_SLAVE) {
		info.addr &= ~I2C_ADDR_OFFSET_SLAVE;
		info.flags |= I2C_CLIENT_SLAVE;
	}

	info.flags |= I2C_CLIENT_USER;

	client = i2c_new_client_device(adap, &info);
	if (IS_ERR(client))
		return PTR_ERR(client);

	dev_info(dev, "%s: Instantiated device %s at 0x%02hx\n", "new_device",
		 info.type, info.addr);

	return count;
}
static DEVICE_ATTR_WO(new_device);

static int __i2c_find_user_addr(struct device *dev, const void *addrp)
{
	struct i2c_client *client = i2c_verify_client(dev);
	unsigned short addr = *(unsigned short *)addrp;

	return client && client->flags & I2C_CLIENT_USER &&
	       i2c_encode_flags_to_addr(client) == addr;
}

/*
 * And of course let the users delete the devices they instantiated, if
 * they got it wrong. This interface can only be used to delete devices
 * instantiated by i2c_sysfs_new_device above. This guarantees that we
 * don't delete devices to which some kernel code still has references.
 *
 * Parameter checking may look overzealous, but we really don't want
 * the user to delete the wrong device.
 */
static ssize_t
delete_device_store(struct device *dev, struct device_attribute *attr,
		    const char *buf, size_t count)
{
	struct i2c_adapter *adap = to_i2c_adapter(dev);
	struct device *child_dev;
	unsigned short addr;
	char end;
	int res;

	/* Parse parameters, reject extra parameters */
	res = sscanf(buf, "%hi%c", &addr, &end);
	if (res < 1) {
		dev_err(dev, "%s: Can't parse I2C address\n", "delete_device");
		return -EINVAL;
	}
	if (res > 1  && end != '\n') {
		dev_err(dev, "%s: Extra parameters\n", "delete_device");
		return -EINVAL;
	}

	mutex_lock(&core_lock);
	/* Make sure the device was added through sysfs */
	child_dev = device_find_child(&adap->dev, &addr, __i2c_find_user_addr);
	if (child_dev) {
		i2c_unregister_device(i2c_verify_client(child_dev));
		put_device(child_dev);
	} else {
		dev_err(dev, "Can't find userspace-created device at %#x\n", addr);
		count = -ENOENT;
	}
	mutex_unlock(&core_lock);

	return count;
}
static DEVICE_ATTR_IGNORE_LOCKDEP(delete_device, S_IWUSR, NULL,
				  delete_device_store);

static struct attribute *i2c_adapter_attrs[] = {
	&dev_attr_name.attr,
	&dev_attr_new_device.attr,
	&dev_attr_delete_device.attr,
	NULL
};
ATTRIBUTE_GROUPS(i2c_adapter);

const struct device_type i2c_adapter_type = {
	.groups		= i2c_adapter_groups,
	.release	= i2c_adapter_dev_release,
};
EXPORT_SYMBOL_GPL(i2c_adapter_type);

/**
 * i2c_verify_adapter - return parameter as i2c_adapter or NULL
 * @dev: device, probably from some driver model iterator
 *
 * When traversing the driver model tree, perhaps using driver model
 * iterators like @device_for_each_child(), you can't assume very much
 * about the nodes you find.  Use this function to avoid oopses caused
 * by wrongly treating some non-I2C device as an i2c_adapter.
 */
struct i2c_adapter *i2c_verify_adapter(struct device *dev)
{
	return (dev->type == &i2c_adapter_type)
			? to_i2c_adapter(dev)
			: NULL;
}
EXPORT_SYMBOL(i2c_verify_adapter);

static void i2c_scan_static_board_info(struct i2c_adapter *adapter)
{
	struct i2c_devinfo	*devinfo;

	down_read(&__i2c_board_lock);
	list_for_each_entry(devinfo, &__i2c_board_list, list) {
		if (devinfo->busnum == adapter->nr &&
		    IS_ERR(i2c_new_client_device(adapter, &devinfo->board_info)))
			dev_err(&adapter->dev,
				"Can't create device at 0x%02x\n",
				devinfo->board_info.addr);
	}
	up_read(&__i2c_board_lock);
}

static int i2c_do_add_adapter(struct i2c_driver *driver,
			      struct i2c_adapter *adap)
{
	/* Detect supported devices on that bus, and instantiate them */
	i2c_detect(adap, driver);

	return 0;
}

static int __process_new_adapter(struct device_driver *d, void *data)
{
	return i2c_do_add_adapter(to_i2c_driver(d), data);
}

static const struct i2c_lock_operations i2c_adapter_lock_ops = {
	.lock_bus =    i2c_adapter_lock_bus,
	.trylock_bus = i2c_adapter_trylock_bus,
	.unlock_bus =  i2c_adapter_unlock_bus,
};

static void i2c_host_notify_irq_teardown(struct i2c_adapter *adap)
{
	struct irq_domain *domain = adap->host_notify_domain;
	irq_hw_number_t hwirq;

	if (!domain)
		return;

	for (hwirq = 0 ; hwirq < I2C_ADDR_7BITS_COUNT ; hwirq++)
		irq_dispose_mapping(irq_find_mapping(domain, hwirq));

	irq_domain_remove(domain);
	adap->host_notify_domain = NULL;
}

static int i2c_host_notify_irq_map(struct irq_domain *h,
					  unsigned int virq,
					  irq_hw_number_t hw_irq_num)
{
	irq_set_chip_and_handler(virq, &dummy_irq_chip, handle_simple_irq);

	return 0;
}

static const struct irq_domain_ops i2c_host_notify_irq_ops = {
	.map = i2c_host_notify_irq_map,
};

static int i2c_setup_host_notify_irq_domain(struct i2c_adapter *adap)
{
	struct irq_domain *domain;

	if (!i2c_check_functionality(adap, I2C_FUNC_SMBUS_HOST_NOTIFY))
		return 0;

	domain = irq_domain_create_linear(adap->dev.parent->fwnode,
					  I2C_ADDR_7BITS_COUNT,
					  &i2c_host_notify_irq_ops, adap);
	if (!domain)
		return -ENOMEM;

	adap->host_notify_domain = domain;

	return 0;
}

/**
 * i2c_handle_smbus_host_notify - Forward a Host Notify event to the correct
 * I2C client.
 * @adap: the adapter
 * @addr: the I2C address of the notifying device
 * Context: can't sleep
 *
 * Helper function to be called from an I2C bus driver's interrupt
 * handler. It will schedule the Host Notify IRQ.
 */
int i2c_handle_smbus_host_notify(struct i2c_adapter *adap, unsigned short addr)
{
	int irq;

	if (!adap)
		return -EINVAL;

	dev_dbg(&adap->dev, "Detected HostNotify from address 0x%02x", addr);

	irq = irq_find_mapping(adap->host_notify_domain, addr);
	if (irq <= 0)
		return -ENXIO;

	generic_handle_irq_safe(irq);

	return 0;
}
EXPORT_SYMBOL_GPL(i2c_handle_smbus_host_notify);

static int i2c_register_adapter(struct i2c_adapter *adap)
{
	int res = -EINVAL;

	/* Can't register until after driver model init */
	if (WARN_ON(!is_registered)) {
		res = -EAGAIN;
		goto out_list;
	}

	/* Sanity checks */
	if (WARN(!adap->name[0], "i2c adapter has no name"))
		goto out_list;

	if (!adap->algo) {
		pr_err("adapter '%s': no algo supplied!\n", adap->name);
		goto out_list;
	}

	if (!adap->lock_ops)
		adap->lock_ops = &i2c_adapter_lock_ops;

	adap->locked_flags = 0;
	rt_mutex_init(&adap->bus_lock);
	rt_mutex_init(&adap->mux_lock);

	/* Set default timeout to 1 second if not already set */
	if (adap->timeout == 0)
		adap->timeout = HZ;

	/* register soft irqs for Host Notify */
	res = i2c_setup_host_notify_irq_domain(adap);
	if (res) {
		pr_err("adapter '%s': can't create Host Notify IRQs (%d)\n",
		       adap->name, res);
		goto out_list;
	}

	dev_set_name(&adap->dev, "i2c-%d", adap->nr);
	adap->dev.bus = &i2c_bus_type;
	adap->dev.type = &i2c_adapter_type;
	device_initialize(&adap->dev);

	/*
	 * This adapter can be used as a parent immediately after device_add(),
	 * setup runtime-pm (especially ignore-children) before hand.
	 */
	device_enable_async_suspend(&adap->dev);
	pm_runtime_no_callbacks(&adap->dev);
	pm_suspend_ignore_children(&adap->dev, true);
	pm_runtime_enable(&adap->dev);

	res = device_add(&adap->dev);
	if (res) {
		pr_err("adapter '%s': can't register device (%d)\n", adap->name, res);
		put_device(&adap->dev);
		goto out_list;
	}

	adap->debugfs = debugfs_create_dir(dev_name(&adap->dev), i2c_debugfs_root);

	res = i2c_setup_smbus_alert(adap);
	if (res)
		goto out_reg;

	res = i2c_init_recovery(adap);
	if (res == -EPROBE_DEFER)
		goto out_reg;

	dev_dbg(&adap->dev, "adapter [%s] registered\n", adap->name);

	/* create pre-declared device nodes */
	of_i2c_register_devices(adap);
	i2c_acpi_install_space_handler(adap);
	i2c_acpi_register_devices(adap);

	if (adap->nr < __i2c_first_dynamic_bus_num)
		i2c_scan_static_board_info(adap);

	/* Notify drivers */
	mutex_lock(&core_lock);
	bus_for_each_drv(&i2c_bus_type, NULL, adap, __process_new_adapter);
	mutex_unlock(&core_lock);

	return 0;

out_reg:
	debugfs_remove_recursive(adap->debugfs);
	init_completion(&adap->dev_released);
	device_unregister(&adap->dev);
	wait_for_completion(&adap->dev_released);
out_list:
	mutex_lock(&core_lock);
	idr_remove(&i2c_adapter_idr, adap->nr);
	mutex_unlock(&core_lock);
	return res;
}

/**
 * __i2c_add_numbered_adapter - i2c_add_numbered_adapter where nr is never -1
 * @adap: the adapter to register (with adap->nr initialized)
 * Context: can sleep
 *
 * See i2c_add_numbered_adapter() for details.
 */
static int __i2c_add_numbered_adapter(struct i2c_adapter *adap)
{
	int id;

	mutex_lock(&core_lock);
	id = idr_alloc(&i2c_adapter_idr, adap, adap->nr, adap->nr + 1, GFP_KERNEL);
	mutex_unlock(&core_lock);
	if (WARN(id < 0, "couldn't get idr"))
		return id == -ENOSPC ? -EBUSY : id;

	return i2c_register_adapter(adap);
}

/**
 * i2c_add_adapter - declare i2c adapter, use dynamic bus number
 * @adapter: the adapter to add
 * Context: can sleep
 *
 * This routine is used to declare an I2C adapter when its bus number
 * doesn't matter or when its bus number is specified by an dt alias.
 * Examples of bases when the bus number doesn't matter: I2C adapters
 * dynamically added by USB links or PCI plugin cards.
 *
 * When this returns zero, a new bus number was allocated and stored
 * in adap->nr, and the specified adapter became available for clients.
 * Otherwise, a negative errno value is returned.
 */
int i2c_add_adapter(struct i2c_adapter *adapter)
{
	struct device *dev = &adapter->dev;
	int id;

	if (dev->of_node) {
		id = of_alias_get_id(dev->of_node, "i2c");
		if (id >= 0) {
			adapter->nr = id;
			return __i2c_add_numbered_adapter(adapter);
		}
	}

	mutex_lock(&core_lock);
	id = idr_alloc(&i2c_adapter_idr, adapter,
		       __i2c_first_dynamic_bus_num, 0, GFP_KERNEL);
	mutex_unlock(&core_lock);
	if (WARN(id < 0, "couldn't get idr"))
		return id;

	adapter->nr = id;

	return i2c_register_adapter(adapter);
}
EXPORT_SYMBOL(i2c_add_adapter);

/**
 * i2c_add_numbered_adapter - declare i2c adapter, use static bus number
 * @adap: the adapter to register (with adap->nr initialized)
 * Context: can sleep
 *
 * This routine is used to declare an I2C adapter when its bus number
 * matters.  For example, use it for I2C adapters from system-on-chip CPUs,
 * or otherwise built in to the system's mainboard, and where i2c_board_info
 * is used to properly configure I2C devices.
 *
 * If the requested bus number is set to -1, then this function will behave
 * identically to i2c_add_adapter, and will dynamically assign a bus number.
 *
 * If no devices have pre-been declared for this bus, then be sure to
 * register the adapter before any dynamically allocated ones.  Otherwise
 * the required bus ID may not be available.
 *
 * When this returns zero, the specified adapter became available for
 * clients using the bus number provided in adap->nr.  Also, the table
 * of I2C devices pre-declared using i2c_register_board_info() is scanned,
 * and the appropriate driver model device nodes are created.  Otherwise, a
 * negative errno value is returned.
 */
int i2c_add_numbered_adapter(struct i2c_adapter *adap)
{
	if (adap->nr == -1) /* -1 means dynamically assign bus id */
		return i2c_add_adapter(adap);

	return __i2c_add_numbered_adapter(adap);
}
EXPORT_SYMBOL_GPL(i2c_add_numbered_adapter);

static int __unregister_client(struct device *dev, void *dummy)
{
	struct i2c_client *client = i2c_verify_client(dev);
	if (client && strcmp(client->name, "dummy"))
		i2c_unregister_device(client);
	return 0;
}

static int __unregister_dummy(struct device *dev, void *dummy)
{
	struct i2c_client *client = i2c_verify_client(dev);
	i2c_unregister_device(client);
	return 0;
}

/**
 * i2c_del_adapter - unregister I2C adapter
 * @adap: the adapter being unregistered
 * Context: can sleep
 *
 * This unregisters an I2C adapter which was previously registered
 * by @i2c_add_adapter or @i2c_add_numbered_adapter.
 */
void i2c_del_adapter(struct i2c_adapter *adap)
{
	struct i2c_adapter *found;

	/* First make sure that this adapter was ever added */
	mutex_lock(&core_lock);
	found = idr_find(&i2c_adapter_idr, adap->nr);
	mutex_unlock(&core_lock);
	if (found != adap) {
		pr_debug("attempting to delete unregistered adapter [%s]\n", adap->name);
		return;
	}

	i2c_acpi_remove_space_handler(adap);

	/* Detach any active clients. This can't fail, thus we do not
	 * check the returned value. This is a two-pass process, because
	 * we can't remove the dummy devices during the first pass: they
	 * could have been instantiated by real devices wishing to clean
	 * them up properly, so we give them a chance to do that first. */
	mutex_lock(&core_lock);
	device_for_each_child(&adap->dev, NULL, __unregister_client);
	device_for_each_child(&adap->dev, NULL, __unregister_dummy);
	mutex_unlock(&core_lock);

	/* device name is gone after device_unregister */
	dev_dbg(&adap->dev, "adapter [%s] unregistered\n", adap->name);

	pm_runtime_disable(&adap->dev);

	i2c_host_notify_irq_teardown(adap);

	debugfs_remove_recursive(adap->debugfs);

	/* wait until all references to the device are gone
	 *
	 * FIXME: This is old code and should ideally be replaced by an
	 * alternative which results in decoupling the lifetime of the struct
	 * device from the i2c_adapter, like spi or netdev do. Any solution
	 * should be thoroughly tested with DEBUG_KOBJECT_RELEASE enabled!
	 */
	init_completion(&adap->dev_released);
	device_unregister(&adap->dev);
	wait_for_completion(&adap->dev_released);

	/* free bus id */
	mutex_lock(&core_lock);
	idr_remove(&i2c_adapter_idr, adap->nr);
	mutex_unlock(&core_lock);

	/* Clear the device structure in case this adapter is ever going to be
	   added again */
	memset(&adap->dev, 0, sizeof(adap->dev));
}
EXPORT_SYMBOL(i2c_del_adapter);

static void devm_i2c_del_adapter(void *adapter)
{
	i2c_del_adapter(adapter);
}

/**
 * devm_i2c_add_adapter - device-managed variant of i2c_add_adapter()
 * @dev: managing device for adding this I2C adapter
 * @adapter: the adapter to add
 * Context: can sleep
 *
 * Add adapter with dynamic bus number, same with i2c_add_adapter()
 * but the adapter will be auto deleted on driver detach.
 */
int devm_i2c_add_adapter(struct device *dev, struct i2c_adapter *adapter)
{
	int ret;

	ret = i2c_add_adapter(adapter);
	if (ret)
		return ret;

	return devm_add_action_or_reset(dev, devm_i2c_del_adapter, adapter);
}
EXPORT_SYMBOL_GPL(devm_i2c_add_adapter);

static int i2c_dev_or_parent_fwnode_match(struct device *dev, const void *data)
{
	if (dev_fwnode(dev) == data)
		return 1;

	if (dev->parent && dev_fwnode(dev->parent) == data)
		return 1;

	return 0;
}

/**
 * i2c_find_adapter_by_fwnode() - find an i2c_adapter for the fwnode
 * @fwnode: &struct fwnode_handle corresponding to the &struct i2c_adapter
 *
 * Look up and return the &struct i2c_adapter corresponding to the @fwnode.
 * If no adapter can be found, or @fwnode is NULL, this returns NULL.
 *
 * The user must call put_device(&adapter->dev) once done with the i2c adapter.
 */
struct i2c_adapter *i2c_find_adapter_by_fwnode(struct fwnode_handle *fwnode)
{
	struct i2c_adapter *adapter;
	struct device *dev;

	if (!fwnode)
		return NULL;

	dev = bus_find_device(&i2c_bus_type, NULL, fwnode,
			      i2c_dev_or_parent_fwnode_match);
	if (!dev)
		return NULL;

	adapter = i2c_verify_adapter(dev);
	if (!adapter)
		put_device(dev);

	return adapter;
}
EXPORT_SYMBOL(i2c_find_adapter_by_fwnode);

/**
 * i2c_get_adapter_by_fwnode() - find an i2c_adapter for the fwnode
 * @fwnode: &struct fwnode_handle corresponding to the &struct i2c_adapter
 *
 * Look up and return the &struct i2c_adapter corresponding to the @fwnode,
 * and increment the adapter module's use count. If no adapter can be found,
 * or @fwnode is NULL, this returns NULL.
 *
 * The user must call i2c_put_adapter(adapter) once done with the i2c adapter.
 * Note that this is different from i2c_find_adapter_by_node().
 */
struct i2c_adapter *i2c_get_adapter_by_fwnode(struct fwnode_handle *fwnode)
{
	struct i2c_adapter *adapter;

	adapter = i2c_find_adapter_by_fwnode(fwnode);
	if (!adapter)
		return NULL;

	if (!try_module_get(adapter->owner)) {
		put_device(&adapter->dev);
		adapter = NULL;
	}

	return adapter;
}
EXPORT_SYMBOL(i2c_get_adapter_by_fwnode);

static void i2c_parse_timing(struct device *dev, char *prop_name, u32 *cur_val_p,
			    u32 def_val, bool use_def)
{
	int ret;

	ret = device_property_read_u32(dev, prop_name, cur_val_p);
	if (ret && use_def)
		*cur_val_p = def_val;

	dev_dbg(dev, "%s: %u\n", prop_name, *cur_val_p);
}

/**
 * i2c_parse_fw_timings - get I2C related timing parameters from firmware
 * @dev: The device to scan for I2C timing properties
 * @t: the i2c_timings struct to be filled with values
 * @use_defaults: bool to use sane defaults derived from the I2C specification
 *		  when properties are not found, otherwise don't update
 *
 * Scan the device for the generic I2C properties describing timing parameters
 * for the signal and fill the given struct with the results. If a property was
 * not found and use_defaults was true, then maximum timings are assumed which
 * are derived from the I2C specification. If use_defaults is not used, the
 * results will be as before, so drivers can apply their own defaults before
 * calling this helper. The latter is mainly intended for avoiding regressions
 * of existing drivers which want to switch to this function. New drivers
 * almost always should use the defaults.
 */
void i2c_parse_fw_timings(struct device *dev, struct i2c_timings *t, bool use_defaults)
{
	bool u = use_defaults;
	u32 d;

	i2c_parse_timing(dev, "clock-frequency", &t->bus_freq_hz,
			 I2C_MAX_STANDARD_MODE_FREQ, u);

	d = t->bus_freq_hz <= I2C_MAX_STANDARD_MODE_FREQ ? 1000 :
	    t->bus_freq_hz <= I2C_MAX_FAST_MODE_FREQ ? 300 : 120;
	i2c_parse_timing(dev, "i2c-scl-rising-time-ns", &t->scl_rise_ns, d, u);

	d = t->bus_freq_hz <= I2C_MAX_FAST_MODE_FREQ ? 300 : 120;
	i2c_parse_timing(dev, "i2c-scl-falling-time-ns", &t->scl_fall_ns, d, u);

	i2c_parse_timing(dev, "i2c-scl-internal-delay-ns",
			 &t->scl_int_delay_ns, 0, u);
	i2c_parse_timing(dev, "i2c-sda-falling-time-ns", &t->sda_fall_ns,
			 t->scl_fall_ns, u);
	i2c_parse_timing(dev, "i2c-sda-hold-time-ns", &t->sda_hold_ns, 0, u);
	i2c_parse_timing(dev, "i2c-digital-filter-width-ns",
			 &t->digital_filter_width_ns, 0, u);
	i2c_parse_timing(dev, "i2c-analog-filter-cutoff-frequency",
			 &t->analog_filter_cutoff_freq_hz, 0, u);
}
EXPORT_SYMBOL_GPL(i2c_parse_fw_timings);

/* ------------------------------------------------------------------------- */

int i2c_for_each_dev(void *data, int (*fn)(struct device *dev, void *data))
{
	int res;

	mutex_lock(&core_lock);
	res = bus_for_each_dev(&i2c_bus_type, NULL, data, fn);
	mutex_unlock(&core_lock);

	return res;
}
EXPORT_SYMBOL_GPL(i2c_for_each_dev);

static int __process_new_driver(struct device *dev, void *data)
{
	if (dev->type != &i2c_adapter_type)
		return 0;
	return i2c_do_add_adapter(data, to_i2c_adapter(dev));
}

/*
 * An i2c_driver is used with one or more i2c_client (device) nodes to access
 * i2c slave chips, on a bus instance associated with some i2c_adapter.
 */

int i2c_register_driver(struct module *owner, struct i2c_driver *driver)
{
	int res;

	/* Can't register until after driver model init */
	if (WARN_ON(!is_registered))
		return -EAGAIN;

	/* add the driver to the list of i2c drivers in the driver core */
	driver->driver.owner = owner;
	driver->driver.bus = &i2c_bus_type;

	/* When registration returns, the driver core
	 * will have called probe() for all matching-but-unbound devices.
	 */
	res = driver_register(&driver->driver);
	if (res)
		return res;

	pr_debug("driver [%s] registered\n", driver->driver.name);

	/* Walk the adapters that are already present */
	i2c_for_each_dev(driver, __process_new_driver);

	return 0;
}
EXPORT_SYMBOL(i2c_register_driver);

static int __i2c_unregister_detected_client(struct device *dev, void *argp)
{
	struct i2c_client *client = i2c_verify_client(dev);

	if (client && client->flags & I2C_CLIENT_AUTO)
		i2c_unregister_device(client);

	return 0;
}

/**
 * i2c_del_driver - unregister I2C driver
 * @driver: the driver being unregistered
 * Context: can sleep
 */
void i2c_del_driver(struct i2c_driver *driver)
{
	mutex_lock(&core_lock);
	/* Satisfy __must_check, function can't fail */
	if (driver_for_each_device(&driver->driver, NULL, NULL,
				   __i2c_unregister_detected_client)) {
	}
	mutex_unlock(&core_lock);

	driver_unregister(&driver->driver);
	pr_debug("driver [%s] unregistered\n", driver->driver.name);
}
EXPORT_SYMBOL(i2c_del_driver);

/* ------------------------------------------------------------------------- */

struct i2c_cmd_arg {
	unsigned	cmd;
	void		*arg;
};

static int i2c_cmd(struct device *dev, void *_arg)
{
	struct i2c_client	*client = i2c_verify_client(dev);
	struct i2c_cmd_arg	*arg = _arg;
	struct i2c_driver	*driver;

	if (!client || !client->dev.driver)
		return 0;

	driver = to_i2c_driver(client->dev.driver);
	if (driver->command)
		driver->command(client, arg->cmd, arg->arg);
	return 0;
}

void i2c_clients_command(struct i2c_adapter *adap, unsigned int cmd, void *arg)
{
	struct i2c_cmd_arg	cmd_arg;

	cmd_arg.cmd = cmd;
	cmd_arg.arg = arg;
	device_for_each_child(&adap->dev, &cmd_arg, i2c_cmd);
}
EXPORT_SYMBOL(i2c_clients_command);

static int __init i2c_init(void)
{
	int retval;

	retval = of_alias_get_highest_id("i2c");

	down_write(&__i2c_board_lock);
	if (retval >= __i2c_first_dynamic_bus_num)
		__i2c_first_dynamic_bus_num = retval + 1;
	up_write(&__i2c_board_lock);

	retval = bus_register(&i2c_bus_type);
	if (retval)
		return retval;

	is_registered = true;

	i2c_debugfs_root = debugfs_create_dir("i2c", NULL);

	retval = i2c_add_driver(&dummy_driver);
	if (retval)
		goto class_err;

	if (IS_ENABLED(CONFIG_OF_DYNAMIC))
		WARN_ON(of_reconfig_notifier_register(&i2c_of_notifier));
	if (IS_ENABLED(CONFIG_ACPI))
		WARN_ON(acpi_reconfig_notifier_register(&i2c_acpi_notifier));

	return 0;

class_err:
	is_registered = false;
	bus_unregister(&i2c_bus_type);
	return retval;
}

static void __exit i2c_exit(void)
{
	if (IS_ENABLED(CONFIG_ACPI))
		WARN_ON(acpi_reconfig_notifier_unregister(&i2c_acpi_notifier));
	if (IS_ENABLED(CONFIG_OF_DYNAMIC))
		WARN_ON(of_reconfig_notifier_unregister(&i2c_of_notifier));
	i2c_del_driver(&dummy_driver);
	debugfs_remove_recursive(i2c_debugfs_root);
	bus_unregister(&i2c_bus_type);
	tracepoint_synchronize_unregister();
}

/* We must initialize early, because some subsystems register i2c drivers
 * in subsys_initcall() code, but are linked (and initialized) before i2c.
 */
postcore_initcall(i2c_init);
module_exit(i2c_exit);

/* ----------------------------------------------------
 * the functional interface to the i2c busses.
 * ----------------------------------------------------
 */

/* Check if val is exceeding the quirk IFF quirk is non 0 */
#define i2c_quirk_exceeded(val, quirk) ((quirk) && ((val) > (quirk)))

static int i2c_quirk_error(struct i2c_adapter *adap, struct i2c_msg *msg, char *err_msg)
{
	dev_err_ratelimited(&adap->dev, "adapter quirk: %s (addr 0x%04x, size %u, %s)\n",
			    err_msg, msg->addr, msg->len,
			    msg->flags & I2C_M_RD ? "read" : "write");
	return -EOPNOTSUPP;
}

static int i2c_check_for_quirks(struct i2c_adapter *adap, struct i2c_msg *msgs, int num)
{
	const struct i2c_adapter_quirks *q = adap->quirks;
	int max_num = q->max_num_msgs, i;
	bool do_len_check = true;

	if (q->flags & I2C_AQ_COMB) {
		max_num = 2;

		/* special checks for combined messages */
		if (num == 2) {
			if (q->flags & I2C_AQ_COMB_WRITE_FIRST && msgs[0].flags & I2C_M_RD)
				return i2c_quirk_error(adap, &msgs[0], "1st comb msg must be write");

			if (q->flags & I2C_AQ_COMB_READ_SECOND && !(msgs[1].flags & I2C_M_RD))
				return i2c_quirk_error(adap, &msgs[1], "2nd comb msg must be read");

			if (q->flags & I2C_AQ_COMB_SAME_ADDR && msgs[0].addr != msgs[1].addr)
				return i2c_quirk_error(adap, &msgs[0], "comb msg only to same addr");

			if (i2c_quirk_exceeded(msgs[0].len, q->max_comb_1st_msg_len))
				return i2c_quirk_error(adap, &msgs[0], "msg too long");

			if (i2c_quirk_exceeded(msgs[1].len, q->max_comb_2nd_msg_len))
				return i2c_quirk_error(adap, &msgs[1], "msg too long");

			do_len_check = false;
		}
	}

	if (i2c_quirk_exceeded(num, max_num))
		return i2c_quirk_error(adap, &msgs[0], "too many messages");

	for (i = 0; i < num; i++) {
		u16 len = msgs[i].len;

		if (msgs[i].flags & I2C_M_RD) {
			if (do_len_check && i2c_quirk_exceeded(len, q->max_read_len))
				return i2c_quirk_error(adap, &msgs[i], "msg too long");

			if (q->flags & I2C_AQ_NO_ZERO_LEN_READ && len == 0)
				return i2c_quirk_error(adap, &msgs[i], "no zero length");
		} else {
			if (do_len_check && i2c_quirk_exceeded(len, q->max_write_len))
				return i2c_quirk_error(adap, &msgs[i], "msg too long");

			if (q->flags & I2C_AQ_NO_ZERO_LEN_WRITE && len == 0)
				return i2c_quirk_error(adap, &msgs[i], "no zero length");
		}
	}

	return 0;
}

/**
 * __i2c_transfer - unlocked flavor of i2c_transfer
 * @adap: Handle to I2C bus
 * @msgs: One or more messages to execute before STOP is issued to
 *	terminate the operation; each message begins with a START.
 * @num: Number of messages to be executed.
 *
 * Returns negative errno, else the number of messages executed.
 *
 * Adapter lock must be held when calling this function. No debug logging
 * takes place.
 */
int __i2c_transfer(struct i2c_adapter *adap, struct i2c_msg *msgs, int num)
{
	unsigned long orig_jiffies;
	int ret, try;

	if (!adap->algo->master_xfer) {
		dev_dbg(&adap->dev, "I2C level transfers not supported\n");
		return -EOPNOTSUPP;
	}

	if (WARN_ON(!msgs || num < 1))
		return -EINVAL;

	ret = __i2c_check_suspended(adap);
	if (ret)
		return ret;

	if (adap->quirks && i2c_check_for_quirks(adap, msgs, num))
		return -EOPNOTSUPP;

	/*
	 * i2c_trace_msg_key gets enabled when tracepoint i2c_transfer gets
	 * enabled.  This is an efficient way of keeping the for-loop from
	 * being executed when not needed.
	 */
	if (static_branch_unlikely(&i2c_trace_msg_key)) {
		int i;
		for (i = 0; i < num; i++)
			if (msgs[i].flags & I2C_M_RD)
				trace_i2c_read(adap, &msgs[i], i);
			else
				trace_i2c_write(adap, &msgs[i], i);
	}

	/* Retry automatically on arbitration loss */
	orig_jiffies = jiffies;
	for (ret = 0, try = 0; try <= adap->retries; try++) {
		if (i2c_in_atomic_xfer_mode() && adap->algo->master_xfer_atomic)
			ret = adap->algo->master_xfer_atomic(adap, msgs, num);
		else
			ret = adap->algo->master_xfer(adap, msgs, num);

		if (ret != -EAGAIN)
			break;
		if (time_after(jiffies, orig_jiffies + adap->timeout))
			break;
	}

	if (static_branch_unlikely(&i2c_trace_msg_key)) {
		int i;
		for (i = 0; i < ret; i++)
			if (msgs[i].flags & I2C_M_RD)
				trace_i2c_reply(adap, &msgs[i], i);
		trace_i2c_result(adap, num, ret);
	}

	return ret;
}
EXPORT_SYMBOL(__i2c_transfer);

/**
 * i2c_transfer - execute a single or combined I2C message
 * @adap: Handle to I2C bus
 * @msgs: One or more messages to execute before STOP is issued to
 *	terminate the operation; each message begins with a START.
 * @num: Number of messages to be executed.
 *
 * Returns negative errno, else the number of messages executed.
 *
 * Note that there is no requirement that each message be sent to
 * the same slave address, although that is the most common model.
 */
int i2c_transfer(struct i2c_adapter *adap, struct i2c_msg *msgs, int num)
{
	int ret;

	/* REVISIT the fault reporting model here is weak:
	 *
	 *  - When we get an error after receiving N bytes from a slave,
	 *    there is no way to report "N".
	 *
	 *  - When we get a NAK after transmitting N bytes to a slave,
	 *    there is no way to report "N" ... or to let the master
	 *    continue executing the rest of this combined message, if
	 *    that's the appropriate response.
	 *
	 *  - When for example "num" is two and we successfully complete
	 *    the first message but get an error part way through the
	 *    second, it's unclear whether that should be reported as
	 *    one (discarding status on the second message) or errno
	 *    (discarding status on the first one).
	 */
	ret = __i2c_lock_bus_helper(adap);
	if (ret)
		return ret;

	ret = __i2c_transfer(adap, msgs, num);
	i2c_unlock_bus(adap, I2C_LOCK_SEGMENT);

	return ret;
}
EXPORT_SYMBOL(i2c_transfer);

/**
 * i2c_transfer_buffer_flags - issue a single I2C message transferring data
 *			       to/from a buffer
 * @client: Handle to slave device
 * @buf: Where the data is stored
 * @count: How many bytes to transfer, must be less than 64k since msg.len is u16
 * @flags: The flags to be used for the message, e.g. I2C_M_RD for reads
 *
 * Returns negative errno, or else the number of bytes transferred.
 */
int i2c_transfer_buffer_flags(const struct i2c_client *client, char *buf,
			      int count, u16 flags)
{
	int ret;
	struct i2c_msg msg = {
		.addr = client->addr,
		.flags = flags | (client->flags & I2C_M_TEN),
		.len = count,
		.buf = buf,
	};

	ret = i2c_transfer(client->adapter, &msg, 1);

	/*
	 * If everything went ok (i.e. 1 msg transferred), return #bytes
	 * transferred, else error code.
	 */
	return (ret == 1) ? count : ret;
}
EXPORT_SYMBOL(i2c_transfer_buffer_flags);

/**
 * i2c_get_device_id - get manufacturer, part id and die revision of a device
 * @client: The device to query
 * @id: The queried information
 *
 * Returns negative errno on error, zero on success.
 */
int i2c_get_device_id(const struct i2c_client *client,
		      struct i2c_device_identity *id)
{
	struct i2c_adapter *adap = client->adapter;
	union i2c_smbus_data raw_id;
	int ret;

	if (!i2c_check_functionality(adap, I2C_FUNC_SMBUS_READ_I2C_BLOCK))
		return -EOPNOTSUPP;

	raw_id.block[0] = 3;
	ret = i2c_smbus_xfer(adap, I2C_ADDR_DEVICE_ID, 0,
			     I2C_SMBUS_READ, client->addr << 1,
			     I2C_SMBUS_I2C_BLOCK_DATA, &raw_id);
	if (ret)
		return ret;

	id->manufacturer_id = (raw_id.block[1] << 4) | (raw_id.block[2] >> 4);
	id->part_id = ((raw_id.block[2] & 0xf) << 5) | (raw_id.block[3] >> 3);
	id->die_revision = raw_id.block[3] & 0x7;
	return 0;
}
EXPORT_SYMBOL_GPL(i2c_get_device_id);

/**
 * i2c_client_get_device_id - get the driver match table entry of a device
 * @client: the device to query. The device must be bound to a driver
 *
 * Returns a pointer to the matching entry if found, NULL otherwise.
 */
const struct i2c_device_id *i2c_client_get_device_id(const struct i2c_client *client)
{
	const struct i2c_driver *drv = to_i2c_driver(client->dev.driver);

	return i2c_match_id(drv->id_table, client);
}
EXPORT_SYMBOL_GPL(i2c_client_get_device_id);

/* ----------------------------------------------------
 * the i2c address scanning function
 * Will not work for 10-bit addresses!
 * ----------------------------------------------------
 */

/*
 * Legacy default probe function, mostly relevant for SMBus. The default
 * probe method is a quick write, but it is known to corrupt the 24RF08
 * EEPROMs due to a state machine bug, and could also irreversibly
 * write-protect some EEPROMs, so for address ranges 0x30-0x37 and 0x50-0x5f,
 * we use a short byte read instead. Also, some bus drivers don't implement
 * quick write, so we fallback to a byte read in that case too.
 * On x86, there is another special case for FSC hardware monitoring chips,
 * which want regular byte reads (address 0x73.) Fortunately, these are the
 * only known chips using this I2C address on PC hardware.
 * Returns 1 if probe succeeded, 0 if not.
 */
static int i2c_default_probe(struct i2c_adapter *adap, unsigned short addr)
{
	int err;
	union i2c_smbus_data dummy;

#ifdef CONFIG_X86
	if (addr == 0x73 && (adap->class & I2C_CLASS_HWMON)
	 && i2c_check_functionality(adap, I2C_FUNC_SMBUS_READ_BYTE_DATA))
		err = i2c_smbus_xfer(adap, addr, 0, I2C_SMBUS_READ, 0,
				     I2C_SMBUS_BYTE_DATA, &dummy);
	else
#endif
	if (!((addr & ~0x07) == 0x30 || (addr & ~0x0f) == 0x50)
	 && i2c_check_functionality(adap, I2C_FUNC_SMBUS_QUICK))
		err = i2c_smbus_xfer(adap, addr, 0, I2C_SMBUS_WRITE, 0,
				     I2C_SMBUS_QUICK, NULL);
	else if (i2c_check_functionality(adap, I2C_FUNC_SMBUS_READ_BYTE))
		err = i2c_smbus_xfer(adap, addr, 0, I2C_SMBUS_READ, 0,
				     I2C_SMBUS_BYTE, &dummy);
	else {
		dev_warn(&adap->dev, "No suitable probing method supported for address 0x%02X\n",
			 addr);
		err = -EOPNOTSUPP;
	}

	return err >= 0;
}

static int i2c_detect_address(struct i2c_client *temp_client,
			      struct i2c_driver *driver)
{
	struct i2c_board_info info;
	struct i2c_adapter *adapter = temp_client->adapter;
	int addr = temp_client->addr;
	int err;

	/* Make sure the address is valid */
	err = i2c_check_7bit_addr_validity_strict(addr);
	if (err) {
		dev_warn(&adapter->dev, "Invalid probe address 0x%02x\n",
			 addr);
		return err;
	}

	/* Skip if already in use (7 bit, no need to encode flags) */
	if (i2c_check_addr_busy(adapter, addr))
		return 0;

	/* Make sure there is something at this address */
	if (!i2c_default_probe(adapter, addr))
		return 0;

	/* Finally call the custom detection function */
	memset(&info, 0, sizeof(struct i2c_board_info));
	info.addr = addr;
	info.flags = I2C_CLIENT_AUTO;
	err = driver->detect(temp_client, &info);
	if (err) {
		/* -ENODEV is returned if the detection fails. We catch it
		   here as this isn't an error. */
		return err == -ENODEV ? 0 : err;
	}

	/* Consistency check */
	if (info.type[0] == '\0') {
		dev_err(&adapter->dev,
			"%s detection function provided no name for 0x%x\n",
			driver->driver.name, addr);
	} else {
		struct i2c_client *client;

		/* Detection succeeded, instantiate the device */
		if (adapter->class & I2C_CLASS_DEPRECATED)
			dev_warn(&adapter->dev,
				"This adapter will soon drop class based instantiation of devices. "
				"Please make sure client 0x%02x gets instantiated by other means. "
				"Check 'Documentation/i2c/instantiating-devices.rst' for details.\n",
				info.addr);

		dev_dbg(&adapter->dev, "Creating %s at 0x%02x\n",
			info.type, info.addr);
		client = i2c_new_client_device(adapter, &info);
		if (IS_ERR(client))
			dev_err(&adapter->dev, "Failed creating %s at 0x%02x\n",
				info.type, info.addr);
	}
	return 0;
}

static int i2c_detect(struct i2c_adapter *adapter, struct i2c_driver *driver)
{
	const unsigned short *address_list;
	struct i2c_client temp_client;
	int i, err = 0;

	address_list = driver->address_list;
	if (!driver->detect || !address_list)
		return 0;

	/* Warn that the adapter lost class based instantiation */
	if (adapter->class == I2C_CLASS_DEPRECATED) {
		dev_dbg(&adapter->dev,
			"This adapter dropped support for I2C classes and won't auto-detect %s devices anymore. "
			"If you need it, check 'Documentation/i2c/instantiating-devices.rst' for alternatives.\n",
			driver->driver.name);
		return 0;
	}

	/* Stop here if the classes do not match */
	if (!(adapter->class & driver->class))
		return 0;

	/* Set up a temporary client to help detect callback */
<<<<<<< HEAD
	memset(&temp_client, 0, sizeof(temp_client));
	temp_client.adapter = adapter;
=======
	temp_client = kzalloc(sizeof(*temp_client), GFP_KERNEL);
	if (!temp_client)
		return -ENOMEM;

	temp_client->adapter = adapter;
>>>>>>> e8a457b7

	for (i = 0; address_list[i] != I2C_CLIENT_END; i += 1) {
		dev_dbg(&adapter->dev,
			"found normal entry for adapter %d, addr 0x%02x\n",
			i2c_adapter_id(adapter), address_list[i]);
		temp_client.addr = address_list[i];
		err = i2c_detect_address(&temp_client, driver);
		if (unlikely(err))
			break;
	}

<<<<<<< HEAD
=======
	kfree(temp_client);

>>>>>>> e8a457b7
	return err;
}

int i2c_probe_func_quick_read(struct i2c_adapter *adap, unsigned short addr)
{
	return i2c_smbus_xfer(adap, addr, 0, I2C_SMBUS_READ, 0,
			      I2C_SMBUS_QUICK, NULL) >= 0;
}
EXPORT_SYMBOL_GPL(i2c_probe_func_quick_read);

struct i2c_client *
i2c_new_scanned_device(struct i2c_adapter *adap,
		       struct i2c_board_info *info,
		       unsigned short const *addr_list,
		       int (*probe)(struct i2c_adapter *adap, unsigned short addr))
{
	int i;

	if (!probe)
		probe = i2c_default_probe;

	for (i = 0; addr_list[i] != I2C_CLIENT_END; i++) {
		/* Check address validity */
		if (i2c_check_7bit_addr_validity_strict(addr_list[i]) < 0) {
			dev_warn(&adap->dev, "Invalid 7-bit address 0x%02x\n",
				 addr_list[i]);
			continue;
		}

		/* Check address availability (7 bit, no need to encode flags) */
		if (i2c_check_addr_busy(adap, addr_list[i])) {
			dev_dbg(&adap->dev,
				"Address 0x%02x already in use, not probing\n",
				addr_list[i]);
			continue;
		}

		/* Test address responsiveness */
		if (probe(adap, addr_list[i]))
			break;
	}

	if (addr_list[i] == I2C_CLIENT_END) {
		dev_dbg(&adap->dev, "Probing failed, no device found\n");
		return ERR_PTR(-ENODEV);
	}

	info->addr = addr_list[i];
	return i2c_new_client_device(adap, info);
}
EXPORT_SYMBOL_GPL(i2c_new_scanned_device);

struct i2c_adapter *i2c_get_adapter(int nr)
{
	struct i2c_adapter *adapter;

	mutex_lock(&core_lock);
	adapter = idr_find(&i2c_adapter_idr, nr);
	if (!adapter)
		goto exit;

	if (try_module_get(adapter->owner))
		get_device(&adapter->dev);
	else
		adapter = NULL;

 exit:
	mutex_unlock(&core_lock);
	return adapter;
}
EXPORT_SYMBOL(i2c_get_adapter);

void i2c_put_adapter(struct i2c_adapter *adap)
{
	if (!adap)
		return;

	module_put(adap->owner);
	/* Should be last, otherwise we risk use-after-free with 'adap' */
	put_device(&adap->dev);
}
EXPORT_SYMBOL(i2c_put_adapter);

/**
 * i2c_get_dma_safe_msg_buf() - get a DMA safe buffer for the given i2c_msg
 * @msg: the message to be checked
 * @threshold: the minimum number of bytes for which using DMA makes sense.
 *	       Should at least be 1.
 *
 * Return: NULL if a DMA safe buffer was not obtained. Use msg->buf with PIO.
 *	   Or a valid pointer to be used with DMA. After use, release it by
 *	   calling i2c_put_dma_safe_msg_buf().
 *
 * This function must only be called from process context!
 */
u8 *i2c_get_dma_safe_msg_buf(struct i2c_msg *msg, unsigned int threshold)
{
	/* also skip 0-length msgs for bogus thresholds of 0 */
	if (!threshold)
		pr_debug("DMA buffer for addr=0x%02x with length 0 is bogus\n",
			 msg->addr);
	if (msg->len < threshold || msg->len == 0)
		return NULL;

	if (msg->flags & I2C_M_DMA_SAFE)
		return msg->buf;

	pr_debug("using bounce buffer for addr=0x%02x, len=%d\n",
		 msg->addr, msg->len);

	if (msg->flags & I2C_M_RD)
		return kzalloc(msg->len, GFP_KERNEL);
	else
		return kmemdup(msg->buf, msg->len, GFP_KERNEL);
}
EXPORT_SYMBOL_GPL(i2c_get_dma_safe_msg_buf);

/**
 * i2c_put_dma_safe_msg_buf - release DMA safe buffer and sync with i2c_msg
 * @buf: the buffer obtained from i2c_get_dma_safe_msg_buf(). May be NULL.
 * @msg: the message which the buffer corresponds to
 * @xferred: bool saying if the message was transferred
 */
void i2c_put_dma_safe_msg_buf(u8 *buf, struct i2c_msg *msg, bool xferred)
{
	if (!buf || buf == msg->buf)
		return;

	if (xferred && msg->flags & I2C_M_RD)
		memcpy(msg->buf, buf, msg->len);

	kfree(buf);
}
EXPORT_SYMBOL_GPL(i2c_put_dma_safe_msg_buf);

MODULE_AUTHOR("Simon G. Vogl <simon@tk.uni-linz.ac.at>");
MODULE_DESCRIPTION("I2C-Bus main module");
MODULE_LICENSE("GPL");<|MERGE_RESOLUTION|>--- conflicted
+++ resolved
@@ -1300,27 +1300,20 @@
 		info.flags |= I2C_CLIENT_SLAVE;
 	}
 
-	info.flags |= I2C_CLIENT_USER;
-
 	client = i2c_new_client_device(adap, &info);
 	if (IS_ERR(client))
 		return PTR_ERR(client);
 
+	/* Keep track of the added device */
+	mutex_lock(&adap->userspace_clients_lock);
+	list_add_tail(&client->detected, &adap->userspace_clients);
+	mutex_unlock(&adap->userspace_clients_lock);
 	dev_info(dev, "%s: Instantiated device %s at 0x%02hx\n", "new_device",
 		 info.type, info.addr);
 
 	return count;
 }
 static DEVICE_ATTR_WO(new_device);
-
-static int __i2c_find_user_addr(struct device *dev, const void *addrp)
-{
-	struct i2c_client *client = i2c_verify_client(dev);
-	unsigned short addr = *(unsigned short *)addrp;
-
-	return client && client->flags & I2C_CLIENT_USER &&
-	       i2c_encode_flags_to_addr(client) == addr;
-}
 
 /*
  * And of course let the users delete the devices they instantiated, if
@@ -1336,7 +1329,7 @@
 		    const char *buf, size_t count)
 {
 	struct i2c_adapter *adap = to_i2c_adapter(dev);
-	struct device *child_dev;
+	struct i2c_client *client, *next;
 	unsigned short addr;
 	char end;
 	int res;
@@ -1352,19 +1345,28 @@
 		return -EINVAL;
 	}
 
-	mutex_lock(&core_lock);
 	/* Make sure the device was added through sysfs */
-	child_dev = device_find_child(&adap->dev, &addr, __i2c_find_user_addr);
-	if (child_dev) {
-		i2c_unregister_device(i2c_verify_client(child_dev));
-		put_device(child_dev);
-	} else {
-		dev_err(dev, "Can't find userspace-created device at %#x\n", addr);
-		count = -ENOENT;
-	}
-	mutex_unlock(&core_lock);
-
-	return count;
+	res = -ENOENT;
+	mutex_lock_nested(&adap->userspace_clients_lock,
+			  i2c_adapter_depth(adap));
+	list_for_each_entry_safe(client, next, &adap->userspace_clients,
+				 detected) {
+		if (i2c_encode_flags_to_addr(client) == addr) {
+			dev_info(dev, "%s: Deleting device %s at 0x%02hx\n",
+				 "delete_device", client->name, client->addr);
+
+			list_del(&client->detected);
+			i2c_unregister_device(client);
+			res = count;
+			break;
+		}
+	}
+	mutex_unlock(&adap->userspace_clients_lock);
+
+	if (res < 0)
+		dev_err(dev, "%s: Can't find device in list\n",
+			"delete_device");
+	return res;
 }
 static DEVICE_ATTR_IGNORE_LOCKDEP(delete_device, S_IWUSR, NULL,
 				  delete_device_store);
@@ -1535,6 +1537,8 @@
 	adap->locked_flags = 0;
 	rt_mutex_init(&adap->bus_lock);
 	rt_mutex_init(&adap->mux_lock);
+	mutex_init(&adap->userspace_clients_lock);
+	INIT_LIST_HEAD(&adap->userspace_clients);
 
 	/* Set default timeout to 1 second if not already set */
 	if (adap->timeout == 0)
@@ -1700,6 +1704,23 @@
 }
 EXPORT_SYMBOL_GPL(i2c_add_numbered_adapter);
 
+static void i2c_do_del_adapter(struct i2c_driver *driver,
+			      struct i2c_adapter *adapter)
+{
+	struct i2c_client *client, *_n;
+
+	/* Remove the devices we created ourselves as the result of hardware
+	 * probing (using a driver's detect method) */
+	list_for_each_entry_safe(client, _n, &driver->clients, detected) {
+		if (client->adapter == adapter) {
+			dev_dbg(&adapter->dev, "Removing %s at 0x%x\n",
+				client->name, client->addr);
+			list_del(&client->detected);
+			i2c_unregister_device(client);
+		}
+	}
+}
+
 static int __unregister_client(struct device *dev, void *dummy)
 {
 	struct i2c_client *client = i2c_verify_client(dev);
@@ -1715,6 +1736,12 @@
 	return 0;
 }
 
+static int __process_removed_adapter(struct device_driver *d, void *data)
+{
+	i2c_do_del_adapter(to_i2c_driver(d), data);
+	return 0;
+}
+
 /**
  * i2c_del_adapter - unregister I2C adapter
  * @adap: the adapter being unregistered
@@ -1726,6 +1753,7 @@
 void i2c_del_adapter(struct i2c_adapter *adap)
 {
 	struct i2c_adapter *found;
+	struct i2c_client *client, *next;
 
 	/* First make sure that this adapter was ever added */
 	mutex_lock(&core_lock);
@@ -1737,16 +1765,31 @@
 	}
 
 	i2c_acpi_remove_space_handler(adap);
+	/* Tell drivers about this removal */
+	mutex_lock(&core_lock);
+	bus_for_each_drv(&i2c_bus_type, NULL, adap,
+			       __process_removed_adapter);
+	mutex_unlock(&core_lock);
+
+	/* Remove devices instantiated from sysfs */
+	mutex_lock_nested(&adap->userspace_clients_lock,
+			  i2c_adapter_depth(adap));
+	list_for_each_entry_safe(client, next, &adap->userspace_clients,
+				 detected) {
+		dev_dbg(&adap->dev, "Removing %s at 0x%x\n", client->name,
+			client->addr);
+		list_del(&client->detected);
+		i2c_unregister_device(client);
+	}
+	mutex_unlock(&adap->userspace_clients_lock);
 
 	/* Detach any active clients. This can't fail, thus we do not
 	 * check the returned value. This is a two-pass process, because
 	 * we can't remove the dummy devices during the first pass: they
 	 * could have been instantiated by real devices wishing to clean
 	 * them up properly, so we give them a chance to do that first. */
-	mutex_lock(&core_lock);
 	device_for_each_child(&adap->dev, NULL, __unregister_client);
 	device_for_each_child(&adap->dev, NULL, __unregister_dummy);
-	mutex_unlock(&core_lock);
 
 	/* device name is gone after device_unregister */
 	dev_dbg(&adap->dev, "adapter [%s] unregistered\n", adap->name);
@@ -1966,6 +2009,7 @@
 	/* add the driver to the list of i2c drivers in the driver core */
 	driver->driver.owner = owner;
 	driver->driver.bus = &i2c_bus_type;
+	INIT_LIST_HEAD(&driver->clients);
 
 	/* When registration returns, the driver core
 	 * will have called probe() for all matching-but-unbound devices.
@@ -1983,13 +2027,10 @@
 }
 EXPORT_SYMBOL(i2c_register_driver);
 
-static int __i2c_unregister_detected_client(struct device *dev, void *argp)
-{
-	struct i2c_client *client = i2c_verify_client(dev);
-
-	if (client && client->flags & I2C_CLIENT_AUTO)
-		i2c_unregister_device(client);
-
+static int __process_removed_driver(struct device *dev, void *data)
+{
+	if (dev->type == &i2c_adapter_type)
+		i2c_do_del_adapter(data, to_i2c_adapter(dev));
 	return 0;
 }
 
@@ -2000,12 +2041,7 @@
  */
 void i2c_del_driver(struct i2c_driver *driver)
 {
-	mutex_lock(&core_lock);
-	/* Satisfy __must_check, function can't fail */
-	if (driver_for_each_device(&driver->driver, NULL, NULL,
-				   __i2c_unregister_detected_client)) {
-	}
-	mutex_unlock(&core_lock);
+	i2c_for_each_dev(driver, __process_removed_driver);
 
 	driver_unregister(&driver->driver);
 	pr_debug("driver [%s] unregistered\n", driver->driver.name);
@@ -2432,7 +2468,6 @@
 	/* Finally call the custom detection function */
 	memset(&info, 0, sizeof(struct i2c_board_info));
 	info.addr = addr;
-	info.flags = I2C_CLIENT_AUTO;
 	err = driver->detect(temp_client, &info);
 	if (err) {
 		/* -ENODEV is returned if the detection fails. We catch it
@@ -2459,7 +2494,9 @@
 		dev_dbg(&adapter->dev, "Creating %s at 0x%02x\n",
 			info.type, info.addr);
 		client = i2c_new_client_device(adapter, &info);
-		if (IS_ERR(client))
+		if (!IS_ERR(client))
+			list_add_tail(&client->detected, &driver->clients);
+		else
 			dev_err(&adapter->dev, "Failed creating %s at 0x%02x\n",
 				info.type, info.addr);
 	}
@@ -2469,7 +2506,7 @@
 static int i2c_detect(struct i2c_adapter *adapter, struct i2c_driver *driver)
 {
 	const unsigned short *address_list;
-	struct i2c_client temp_client;
+	struct i2c_client *temp_client;
 	int i, err = 0;
 
 	address_list = driver->address_list;
@@ -2490,32 +2527,24 @@
 		return 0;
 
 	/* Set up a temporary client to help detect callback */
-<<<<<<< HEAD
-	memset(&temp_client, 0, sizeof(temp_client));
-	temp_client.adapter = adapter;
-=======
 	temp_client = kzalloc(sizeof(*temp_client), GFP_KERNEL);
 	if (!temp_client)
 		return -ENOMEM;
 
 	temp_client->adapter = adapter;
->>>>>>> e8a457b7
 
 	for (i = 0; address_list[i] != I2C_CLIENT_END; i += 1) {
 		dev_dbg(&adapter->dev,
 			"found normal entry for adapter %d, addr 0x%02x\n",
 			i2c_adapter_id(adapter), address_list[i]);
-		temp_client.addr = address_list[i];
-		err = i2c_detect_address(&temp_client, driver);
+		temp_client->addr = address_list[i];
+		err = i2c_detect_address(temp_client, driver);
 		if (unlikely(err))
 			break;
 	}
 
-<<<<<<< HEAD
-=======
 	kfree(temp_client);
 
->>>>>>> e8a457b7
 	return err;
 }
 
