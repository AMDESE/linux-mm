--- conflicted
+++ resolved
@@ -938,13 +938,8 @@
 	enum dma_status ret;
 
 	ret = dma_cookie_status(chan, cookie, txstate);
-<<<<<<< HEAD
-	if (ret == DMA_SUCCESS)
-		return DMA_SUCCESS;
-=======
 	if (ret == DMA_COMPLETE)
 		return DMA_COMPLETE;
->>>>>>> d8ec26d7
 
 	spin_lock_bh(&dc->lock);
 	txx9dmac_scan_descriptors(dc);
