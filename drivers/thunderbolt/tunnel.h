/* SPDX-License-Identifier: GPL-2.0 */
/*
 * Thunderbolt driver - Tunneling support
 *
 * Copyright (c) 2014 Andreas Noever <andreas.noever@gmail.com>
 * Copyright (C) 2019, Intel Corporation
 */

#ifndef TB_TUNNEL_H_
#define TB_TUNNEL_H_

#include "tb.h"

enum tb_tunnel_type {
	TB_TUNNEL_PCI,
	TB_TUNNEL_DP,
	TB_TUNNEL_DMA,
	TB_TUNNEL_USB3,
};

/**
 * enum tb_tunnel_state - State of a tunnel
 * @TB_TUNNEL_INACTIVE: tb_tunnel_activate() is not called for the tunnel
 * @TB_TUNNEL_ACTIVATING: tb_tunnel_activate() returned successfully for the tunnel
 * @TB_TUNNEL_ACTIVE: The tunnel is fully active
 */
enum tb_tunnel_state {
	TB_TUNNEL_INACTIVE,
	TB_TUNNEL_ACTIVATING,
	TB_TUNNEL_ACTIVE,
};

/**
 * struct tb_tunnel - Tunnel between two ports
 * @kref: Reference count
 * @tb: Pointer to the domain
 * @src_port: Source port of the tunnel
 * @dst_port: Destination port of the tunnel. For discovered incomplete
 *	      tunnels may be %NULL or null adapter port instead.
 * @paths: All paths required by the tunnel
 * @npaths: Number of paths in @paths
 * @pre_activate: Optional tunnel specific initialization called before
 *		  activation. Can touch hardware.
 * @activate: Optional tunnel specific activation/deactivation
 * @post_deactivate: Optional tunnel specific de-initialization called
 *		     after deactivation. Can touch hardware.
 * @destroy: Optional tunnel specific callback called when the tunnel
 *	     memory is being released. Should not touch hardware.
 * @maximum_bandwidth: Returns maximum possible bandwidth for this tunnel
 * @allocated_bandwidth: Return how much bandwidth is allocated for the tunnel
 * @alloc_bandwidth: Change tunnel bandwidth allocation
 * @consumed_bandwidth: Return how much bandwidth the tunnel consumes
 * @release_unused_bandwidth: Release all unused bandwidth
 * @reclaim_available_bandwidth: Reclaim back available bandwidth
 * @list: Tunnels are linked using this field
 * @type: Type of the tunnel
 * @state: Current state of the tunnel
 * @max_up: Maximum upstream bandwidth (Mb/s) available for the tunnel.
 *	    Only set if the bandwidth needs to be limited.
 * @max_down: Maximum downstream bandwidth (Mb/s) available for the tunnel.
 *	      Only set if the bandwidth needs to be limited.
 * @allocated_up: Allocated upstream bandwidth (only for USB3)
 * @allocated_down: Allocated downstream bandwidth (only for USB3)
 * @bw_mode: DP bandwidth allocation mode registers can be used to
 *	     determine consumed and allocated bandwidth
<<<<<<< HEAD
=======
 * @dprx_started: DPRX negotiation was started (tb_dp_dprx_start() was called for it)
>>>>>>> e8a457b7
 * @dprx_canceled: Was DPRX capabilities read poll canceled
 * @dprx_timeout: If set DPRX capabilities read poll work will timeout after this passes
 * @dprx_work: Worker that is scheduled to poll completion of DPRX capabilities read
 * @callback: Optional callback called when DP tunnel is fully activated
 * @callback_data: Optional data for @callback
 */
struct tb_tunnel {
	struct kref kref;
	struct tb *tb;
	struct tb_port *src_port;
	struct tb_port *dst_port;
	struct tb_path **paths;
	size_t npaths;
	int (*pre_activate)(struct tb_tunnel *tunnel);
	int (*activate)(struct tb_tunnel *tunnel, bool activate);
	void (*post_deactivate)(struct tb_tunnel *tunnel);
	void (*destroy)(struct tb_tunnel *tunnel);
	int (*maximum_bandwidth)(struct tb_tunnel *tunnel, int *max_up,
				 int *max_down);
	int (*allocated_bandwidth)(struct tb_tunnel *tunnel, int *allocated_up,
				   int *allocated_down);
	int (*alloc_bandwidth)(struct tb_tunnel *tunnel, int *alloc_up,
			       int *alloc_down);
	int (*consumed_bandwidth)(struct tb_tunnel *tunnel, int *consumed_up,
				  int *consumed_down);
	int (*release_unused_bandwidth)(struct tb_tunnel *tunnel);
	void (*reclaim_available_bandwidth)(struct tb_tunnel *tunnel,
					    int *available_up,
					    int *available_down);
	struct list_head list;
	enum tb_tunnel_type type;
	enum tb_tunnel_state state;
	int max_up;
	int max_down;
	int allocated_up;
	int allocated_down;
	bool bw_mode;
<<<<<<< HEAD
=======
	bool dprx_started;
>>>>>>> e8a457b7
	bool dprx_canceled;
	ktime_t dprx_timeout;
	struct delayed_work dprx_work;
	void (*callback)(struct tb_tunnel *tunnel, void *data);
	void *callback_data;
};

struct tb_tunnel *tb_tunnel_discover_pci(struct tb *tb, struct tb_port *down,
					 bool alloc_hopid);
struct tb_tunnel *tb_tunnel_alloc_pci(struct tb *tb, struct tb_port *up,
				      struct tb_port *down);
bool tb_tunnel_reserved_pci(struct tb_port *port, int *reserved_up,
			    int *reserved_down);
struct tb_tunnel *tb_tunnel_discover_dp(struct tb *tb, struct tb_port *in,
					bool alloc_hopid);
struct tb_tunnel *tb_tunnel_alloc_dp(struct tb *tb, struct tb_port *in,
				     struct tb_port *out, int link_nr,
				     int max_up, int max_down,
				     void (*callback)(struct tb_tunnel *, void *),
				     void *callback_data);
struct tb_tunnel *tb_tunnel_alloc_dma(struct tb *tb, struct tb_port *nhi,
				      struct tb_port *dst, int transmit_path,
				      int transmit_ring, int receive_path,
				      int receive_ring);
bool tb_tunnel_match_dma(const struct tb_tunnel *tunnel, int transmit_path,
			 int transmit_ring, int receive_path, int receive_ring);
struct tb_tunnel *tb_tunnel_discover_usb3(struct tb *tb, struct tb_port *down,
					  bool alloc_hopid);
struct tb_tunnel *tb_tunnel_alloc_usb3(struct tb *tb, struct tb_port *up,
				       struct tb_port *down, int max_up,
				       int max_down);

void tb_tunnel_put(struct tb_tunnel *tunnel);
int tb_tunnel_activate(struct tb_tunnel *tunnel);
void tb_tunnel_deactivate(struct tb_tunnel *tunnel);

/**
 * tb_tunnel_is_active() - Is tunnel fully activated
 * @tunnel: Tunnel to check
 *
 * Returns %true if @tunnel is fully activated. For other than DP
 * tunnels this is pretty much once tb_tunnel_activate() returns
 * successfully. However, for DP tunnels this returns %true only once the
 * DPRX capabilities read has been issued successfully.
 */
static inline bool tb_tunnel_is_active(const struct tb_tunnel *tunnel)
{
	return tunnel->state == TB_TUNNEL_ACTIVE;
}

bool tb_tunnel_is_invalid(struct tb_tunnel *tunnel);
bool tb_tunnel_port_on_path(const struct tb_tunnel *tunnel,
			    const struct tb_port *port);
int tb_tunnel_maximum_bandwidth(struct tb_tunnel *tunnel, int *max_up,
				int *max_down);
int tb_tunnel_allocated_bandwidth(struct tb_tunnel *tunnel, int *allocated_up,
				  int *allocated_down);
int tb_tunnel_alloc_bandwidth(struct tb_tunnel *tunnel, int *alloc_up,
			      int *alloc_down);
int tb_tunnel_consumed_bandwidth(struct tb_tunnel *tunnel, int *consumed_up,
				 int *consumed_down);
int tb_tunnel_release_unused_bandwidth(struct tb_tunnel *tunnel);
void tb_tunnel_reclaim_available_bandwidth(struct tb_tunnel *tunnel,
					   int *available_up,
					   int *available_down);

static inline bool tb_tunnel_is_pci(const struct tb_tunnel *tunnel)
{
	return tunnel->type == TB_TUNNEL_PCI;
}

static inline bool tb_tunnel_is_dp(const struct tb_tunnel *tunnel)
{
	return tunnel->type == TB_TUNNEL_DP;
}

static inline bool tb_tunnel_is_dma(const struct tb_tunnel *tunnel)
{
	return tunnel->type == TB_TUNNEL_DMA;
}

static inline bool tb_tunnel_is_usb3(const struct tb_tunnel *tunnel)
{
	return tunnel->type == TB_TUNNEL_USB3;
}

static inline bool tb_tunnel_direction_downstream(const struct tb_tunnel *tunnel)
{
	return tb_port_path_direction_downstream(tunnel->src_port,
						 tunnel->dst_port);
}

const char *tb_tunnel_type_name(const struct tb_tunnel *tunnel);

#define __TB_TUNNEL_PRINT(level, tunnel, fmt, arg...)                   \
	do {                                                            \
		struct tb_tunnel *__tunnel = (tunnel);                  \
		level(__tunnel->tb, "%llx:%u <-> %llx:%u (%s): " fmt,   \
		      tb_route(__tunnel->src_port->sw),                 \
		      __tunnel->src_port->port,                         \
		      tb_route(__tunnel->dst_port->sw),                 \
		      __tunnel->dst_port->port,                         \
		      tb_tunnel_type_name(__tunnel),			\
		      ## arg);                                          \
	} while (0)

#define tb_tunnel_WARN(tunnel, fmt, arg...) \
	__TB_TUNNEL_PRINT(tb_WARN, tunnel, fmt, ##arg)
#define tb_tunnel_warn(tunnel, fmt, arg...) \
	__TB_TUNNEL_PRINT(tb_warn, tunnel, fmt, ##arg)
#define tb_tunnel_info(tunnel, fmt, arg...) \
	__TB_TUNNEL_PRINT(tb_info, tunnel, fmt, ##arg)
#define tb_tunnel_dbg(tunnel, fmt, arg...) \
	__TB_TUNNEL_PRINT(tb_dbg, tunnel, fmt, ##arg)

#endif<|MERGE_RESOLUTION|>--- conflicted
+++ resolved
@@ -63,10 +63,7 @@
  * @allocated_down: Allocated downstream bandwidth (only for USB3)
  * @bw_mode: DP bandwidth allocation mode registers can be used to
  *	     determine consumed and allocated bandwidth
-<<<<<<< HEAD
-=======
  * @dprx_started: DPRX negotiation was started (tb_dp_dprx_start() was called for it)
->>>>>>> e8a457b7
  * @dprx_canceled: Was DPRX capabilities read poll canceled
  * @dprx_timeout: If set DPRX capabilities read poll work will timeout after this passes
  * @dprx_work: Worker that is scheduled to poll completion of DPRX capabilities read
@@ -104,10 +101,7 @@
 	int allocated_up;
 	int allocated_down;
 	bool bw_mode;
-<<<<<<< HEAD
-=======
 	bool dprx_started;
->>>>>>> e8a457b7
 	bool dprx_canceled;
 	ktime_t dprx_timeout;
 	struct delayed_work dprx_work;
