# SPDX-License-Identifier: GPL-2.0
VERSION = 6
PATCHLEVEL = 14
SUBLEVEL = 0
<<<<<<< HEAD
EXTRAVERSION = -rc2
=======
EXTRAVERSION = -rc5
>>>>>>> fe0fb583
NAME = Baby Opossum Posse

# *DOCUMENTATION*
# To see a list of typical targets execute "make help"
# More info can be located in ./README
# Comments in this file are targeted only to the developer, do not
# expect to learn how to build the kernel reading this file.

ifeq ($(filter output-sync,$(.FEATURES)),)
$(error GNU Make >= 4.0 is required. Your Make version is $(MAKE_VERSION))
endif

$(if $(filter __%, $(MAKECMDGOALS)), \
	$(error targets prefixed with '__' are only for internal use))

# That's our default target when none is given on the command line
PHONY := __all
__all:

# We are using a recursive build, so we need to do a little thinking
# to get the ordering right.
#
# Most importantly: sub-Makefiles should only ever modify files in
# their own directory. If in some directory we have a dependency on
# a file in another dir (which doesn't happen often, but it's often
# unavoidable when linking the built-in.a targets which finally
# turn into vmlinux), we will call a sub make in that other dir, and
# after that we are sure that everything which is in that other dir
# is now up to date.
#
# The only cases where we need to modify files which have global
# effects are thus separated out and done before the recursive
# descending is started. They are now explicitly listed as the
# prepare rule.

this-makefile := $(lastword $(MAKEFILE_LIST))
abs_srctree := $(realpath $(dir $(this-makefile)))
abs_output := $(CURDIR)

ifneq ($(sub_make_done),1)

# Do not use make's built-in rules and variables
# (this increases performance and avoids hard-to-debug behaviour)
MAKEFLAGS += -rR

# Avoid funny character set dependencies
unexport LC_ALL
LC_COLLATE=C
LC_NUMERIC=C
export LC_COLLATE LC_NUMERIC

# Avoid interference with shell env settings
unexport GREP_OPTIONS

# Beautify output
# ---------------------------------------------------------------------------
#
# Most of build commands in Kbuild start with "cmd_". You can optionally define
# "quiet_cmd_*". If defined, the short log is printed. Otherwise, no log from
# that command is printed by default.
#
# e.g.)
#    quiet_cmd_depmod = DEPMOD  $(MODLIB)
#          cmd_depmod = $(srctree)/scripts/depmod.sh $(DEPMOD) $(KERNELRELEASE)
#
# A simple variant is to prefix commands with $(Q) - that's useful
# for commands that shall be hidden in non-verbose mode.
#
#    $(Q)$(MAKE) $(build)=scripts/basic
#
# If KBUILD_VERBOSE contains 1, the whole command is echoed.
# If KBUILD_VERBOSE contains 2, the reason for rebuilding is printed.
#
# To put more focus on warnings, be less verbose as default
# Use 'make V=1' to see the full commands

ifeq ("$(origin V)", "command line")
  KBUILD_VERBOSE = $(V)
endif

quiet = quiet_
Q = @

ifneq ($(findstring 1, $(KBUILD_VERBOSE)),)
  quiet =
  Q =
endif

# If the user is running make -s (silent mode), suppress echoing of
# commands
ifneq ($(findstring s,$(firstword -$(MAKEFLAGS))),)
quiet=silent_
override KBUILD_VERBOSE :=
endif

export quiet Q KBUILD_VERBOSE

# Call a source code checker (by default, "sparse") as part of the
# C compilation.
#
# Use 'make C=1' to enable checking of only re-compiled files.
# Use 'make C=2' to enable checking of *all* source files, regardless
# of whether they are re-compiled or not.
#
# See the file "Documentation/dev-tools/sparse.rst" for more details,
# including where to get the "sparse" utility.

ifeq ("$(origin C)", "command line")
  KBUILD_CHECKSRC = $(C)
endif
ifndef KBUILD_CHECKSRC
  KBUILD_CHECKSRC = 0
endif

export KBUILD_CHECKSRC

# Enable "clippy" (a linter) as part of the Rust compilation.
#
# Use 'make CLIPPY=1' to enable it.
ifeq ("$(origin CLIPPY)", "command line")
  KBUILD_CLIPPY := $(CLIPPY)
endif

export KBUILD_CLIPPY

# Use make M=dir or set the environment variable KBUILD_EXTMOD to specify the
# directory of external module to build. Setting M= takes precedence.
ifeq ("$(origin M)", "command line")
  KBUILD_EXTMOD := $(M)
endif

ifeq ("$(origin MO)", "command line")
  KBUILD_EXTMOD_OUTPUT := $(MO)
endif

$(if $(word 2, $(KBUILD_EXTMOD)), \
	$(error building multiple external modules is not supported))

$(foreach x, % :, $(if $(findstring $x, $(KBUILD_EXTMOD)), \
	$(error module directory path cannot contain '$x')))

# Remove trailing slashes
ifneq ($(filter %/, $(KBUILD_EXTMOD)),)
KBUILD_EXTMOD := $(shell dirname $(KBUILD_EXTMOD).)
endif

export KBUILD_EXTMOD

# backward compatibility
KBUILD_EXTRA_WARN ?= $(KBUILD_ENABLE_EXTRA_GCC_CHECKS)

ifeq ("$(origin W)", "command line")
  KBUILD_EXTRA_WARN := $(W)
endif

export KBUILD_EXTRA_WARN

# Kbuild will save output files in the current working directory.
# This does not need to match to the root of the kernel source tree.
#
# For example, you can do this:
#
#  cd /dir/to/store/output/files; make -f /dir/to/kernel/source/Makefile
#
# If you want to save output files in a different location, there are
# two syntaxes to specify it.
#
# 1) O=
# Use "make O=dir/to/store/output/files/"
#
# 2) Set KBUILD_OUTPUT
# Set the environment variable KBUILD_OUTPUT to point to the output directory.
# export KBUILD_OUTPUT=dir/to/store/output/files/; make
#
# The O= assignment takes precedence over the KBUILD_OUTPUT environment
# variable.

ifeq ("$(origin O)", "command line")
  KBUILD_OUTPUT := $(O)
endif

ifdef KBUILD_EXTMOD
    ifdef KBUILD_OUTPUT
        objtree := $(realpath $(KBUILD_OUTPUT))
        $(if $(objtree),,$(error specified kernel directory "$(KBUILD_OUTPUT)" does not exist))
    else
        objtree := $(abs_srctree)
    endif
    # If Make is invoked from the kernel directory (either kernel
    # source directory or kernel build directory), external modules
    # are built in $(KBUILD_EXTMOD) for backward compatibility,
    # otherwise, built in the current directory.
    output := $(or $(KBUILD_EXTMOD_OUTPUT),$(if $(filter $(CURDIR),$(objtree) $(abs_srctree)),$(KBUILD_EXTMOD)))
    # KBUILD_EXTMOD might be a relative path. Remember its absolute path before
    # Make changes the working directory.
    srcroot := $(realpath $(KBUILD_EXTMOD))
    $(if $(srcroot),,$(error specified external module directory "$(KBUILD_EXTMOD)" does not exist))
else
    objtree := .
    output := $(KBUILD_OUTPUT)
endif

export objtree srcroot

# Do we want to change the working directory?
ifneq ($(output),)
# $(realpath ...) gets empty if the path does not exist. Run 'mkdir -p' first.
$(shell mkdir -p "$(output)")
# $(realpath ...) resolves symlinks
abs_output := $(realpath $(output))
$(if $(abs_output),,$(error failed to create output directory "$(output)"))
endif

ifneq ($(words $(subst :, ,$(abs_srctree))), 1)
$(error source directory cannot contain spaces or colons)
endif

export sub_make_done := 1

endif # sub_make_done

ifeq ($(abs_output),$(CURDIR))
# Suppress "Entering directory ..." if we are at the final work directory.
no-print-directory := --no-print-directory
else
# Recursion to show "Entering directory ..."
need-sub-make := 1
endif

ifeq ($(filter --no-print-directory, $(MAKEFLAGS)),)
# If --no-print-directory is unset, recurse once again to set it.
# You may end up recursing into __sub-make twice. This is needed due to the
# behavior change in GNU Make 4.4.1.
need-sub-make := 1
endif

ifeq ($(need-sub-make),1)

PHONY += $(MAKECMDGOALS) __sub-make

$(filter-out $(this-makefile), $(MAKECMDGOALS)) __all: __sub-make
	@:

# Invoke a second make in the output directory, passing relevant variables
__sub-make:
	$(Q)$(MAKE) $(no-print-directory) -C $(abs_output) \
	-f $(abs_srctree)/Makefile $(MAKECMDGOALS)

else # need-sub-make

# We process the rest of the Makefile if this is the final invocation of make

ifndef KBUILD_EXTMOD
srcroot := $(abs_srctree)
endif

ifeq ($(srcroot),$(CURDIR))
building_out_of_srctree :=
else
export building_out_of_srctree := 1
endif

ifdef KBUILD_ABS_SRCTREE
    # Do nothing. Use the absolute path.
else ifeq ($(srcroot),$(CURDIR))
    # Building in the source.
    srcroot := .
else ifeq ($(srcroot)/,$(dir $(CURDIR)))
    # Building in a subdirectory of the source.
    srcroot := ..
endif

export srctree := $(if $(KBUILD_EXTMOD),$(abs_srctree),$(srcroot))

ifdef building_out_of_srctree
export VPATH := $(srcroot)
else
VPATH :=
endif

# To make sure we do not include .config for any of the *config targets
# catch them early, and hand them over to scripts/kconfig/Makefile
# It is allowed to specify more targets when calling make, including
# mixing *config targets and build targets.
# For example 'make oldconfig all'.
# Detect when mixed targets is specified, and make a second invocation
# of make so .config is not included in this case either (for *config).

version_h := include/generated/uapi/linux/version.h

clean-targets := %clean mrproper cleandocs
no-dot-config-targets := $(clean-targets) \
			 cscope gtags TAGS tags help% %docs check% coccicheck \
			 $(version_h) headers headers_% archheaders archscripts \
			 %asm-generic kernelversion %src-pkg dt_binding_check \
			 outputmakefile rustavailable rustfmt rustfmtcheck
no-sync-config-targets := $(no-dot-config-targets) %install modules_sign kernelrelease \
			  image_name
single-targets := %.a %.i %.ko %.lds %.ll %.lst %.mod %.o %.rsi %.s %/

config-build	:=
mixed-build	:=
need-config	:= 1
may-sync-config	:= 1
single-build	:=

ifneq ($(filter $(no-dot-config-targets), $(MAKECMDGOALS)),)
    ifeq ($(filter-out $(no-dot-config-targets), $(MAKECMDGOALS)),)
        need-config :=
    endif
endif

ifneq ($(filter $(no-sync-config-targets), $(MAKECMDGOALS)),)
    ifeq ($(filter-out $(no-sync-config-targets), $(MAKECMDGOALS)),)
        may-sync-config :=
    endif
endif

need-compiler := $(may-sync-config)

ifneq ($(KBUILD_EXTMOD),)
    may-sync-config :=
endif

ifeq ($(KBUILD_EXTMOD),)
    ifneq ($(filter %config,$(MAKECMDGOALS)),)
        config-build := 1
        ifneq ($(words $(MAKECMDGOALS)),1)
            mixed-build := 1
        endif
    endif
endif

# We cannot build single targets and the others at the same time
ifneq ($(filter $(single-targets), $(MAKECMDGOALS)),)
    single-build := 1
    ifneq ($(filter-out $(single-targets), $(MAKECMDGOALS)),)
        mixed-build := 1
    endif
endif

# For "make -j clean all", "make -j mrproper defconfig all", etc.
ifneq ($(filter $(clean-targets),$(MAKECMDGOALS)),)
    ifneq ($(filter-out $(clean-targets),$(MAKECMDGOALS)),)
        mixed-build := 1
    endif
endif

# install and modules_install need also be processed one by one
ifneq ($(filter install,$(MAKECMDGOALS)),)
    ifneq ($(filter modules_install,$(MAKECMDGOALS)),)
        mixed-build := 1
    endif
endif

ifdef mixed-build
# ===========================================================================
# We're called with mixed targets (*config and build targets).
# Handle them one by one.

PHONY += $(MAKECMDGOALS) __build_one_by_one

$(MAKECMDGOALS): __build_one_by_one
	@:

__build_one_by_one:
	$(Q)set -e; \
	for i in $(MAKECMDGOALS); do \
		$(MAKE) -f $(srctree)/Makefile $$i; \
	done

else # !mixed-build

include $(srctree)/scripts/Kbuild.include

# Read KERNELRELEASE from include/config/kernel.release (if it exists)
KERNELRELEASE = $(call read-file, $(objtree)/include/config/kernel.release)
KERNELVERSION = $(VERSION)$(if $(PATCHLEVEL),.$(PATCHLEVEL)$(if $(SUBLEVEL),.$(SUBLEVEL)))$(EXTRAVERSION)
export VERSION PATCHLEVEL SUBLEVEL KERNELRELEASE KERNELVERSION

include $(srctree)/scripts/subarch.include

# Cross compiling and selecting different set of gcc/bin-utils
# ---------------------------------------------------------------------------
#
# When performing cross compilation for other architectures ARCH shall be set
# to the target architecture. (See arch/* for the possibilities).
# ARCH can be set during invocation of make:
# make ARCH=arm64
# Another way is to have ARCH set in the environment.
# The default ARCH is the host where make is executed.

# CROSS_COMPILE specify the prefix used for all executables used
# during compilation. Only gcc and related bin-utils executables
# are prefixed with $(CROSS_COMPILE).
# CROSS_COMPILE can be set on the command line
# make CROSS_COMPILE=aarch64-linux-gnu-
# Alternatively CROSS_COMPILE can be set in the environment.
# Default value for CROSS_COMPILE is not to prefix executables
# Note: Some architectures assign CROSS_COMPILE in their arch/*/Makefile
ARCH		?= $(SUBARCH)

# Architecture as present in compile.h
UTS_MACHINE 	:= $(ARCH)
SRCARCH 	:= $(ARCH)

# Additional ARCH settings for x86
ifeq ($(ARCH),i386)
        SRCARCH := x86
endif
ifeq ($(ARCH),x86_64)
        SRCARCH := x86
endif

# Additional ARCH settings for sparc
ifeq ($(ARCH),sparc32)
       SRCARCH := sparc
endif
ifeq ($(ARCH),sparc64)
       SRCARCH := sparc
endif

# Additional ARCH settings for parisc
ifeq ($(ARCH),parisc64)
       SRCARCH := parisc
endif

export cross_compiling :=
ifneq ($(SRCARCH),$(SUBARCH))
cross_compiling := 1
endif

KCONFIG_CONFIG	?= .config
export KCONFIG_CONFIG

# SHELL used by kbuild
CONFIG_SHELL := sh

HOST_LFS_CFLAGS := $(shell getconf LFS_CFLAGS 2>/dev/null)
HOST_LFS_LDFLAGS := $(shell getconf LFS_LDFLAGS 2>/dev/null)
HOST_LFS_LIBS := $(shell getconf LFS_LIBS 2>/dev/null)

ifneq ($(LLVM),)
ifneq ($(filter %/,$(LLVM)),)
LLVM_PREFIX := $(LLVM)
else ifneq ($(filter -%,$(LLVM)),)
LLVM_SUFFIX := $(LLVM)
endif

HOSTCC	= $(LLVM_PREFIX)clang$(LLVM_SUFFIX)
HOSTCXX	= $(LLVM_PREFIX)clang++$(LLVM_SUFFIX)
else
HOSTCC	= gcc
HOSTCXX	= g++
endif
HOSTRUSTC = rustc
HOSTPKG_CONFIG	= pkg-config

KBUILD_USERHOSTCFLAGS := -Wall -Wmissing-prototypes -Wstrict-prototypes \
			 -O2 -fomit-frame-pointer -std=gnu11
KBUILD_USERCFLAGS  := $(KBUILD_USERHOSTCFLAGS) $(USERCFLAGS)
KBUILD_USERLDFLAGS := $(USERLDFLAGS)

# These flags apply to all Rust code in the tree, including the kernel and
# host programs.
export rust_common_flags := --edition=2021 \
			    -Zbinary_dep_depinfo=y \
			    -Astable_features \
			    -Dnon_ascii_idents \
			    -Dunsafe_op_in_unsafe_fn \
			    -Wmissing_docs \
			    -Wrust_2018_idioms \
			    -Wunreachable_pub \
			    -Wclippy::all \
			    -Wclippy::ignored_unit_patterns \
			    -Wclippy::mut_mut \
			    -Wclippy::needless_bitwise_bool \
			    -Wclippy::needless_continue \
			    -Aclippy::needless_lifetimes \
			    -Wclippy::no_mangle_with_rust_abi \
			    -Wclippy::undocumented_unsafe_blocks \
			    -Wclippy::unnecessary_safety_comment \
			    -Wclippy::unnecessary_safety_doc \
			    -Wrustdoc::missing_crate_level_docs \
			    -Wrustdoc::unescaped_backticks

KBUILD_HOSTCFLAGS   := $(KBUILD_USERHOSTCFLAGS) $(HOST_LFS_CFLAGS) \
		       $(HOSTCFLAGS) -I $(srctree)/scripts/include
KBUILD_HOSTCXXFLAGS := -Wall -O2 $(HOST_LFS_CFLAGS) $(HOSTCXXFLAGS) \
		       -I $(srctree)/scripts/include
KBUILD_HOSTRUSTFLAGS := $(rust_common_flags) -O -Cstrip=debuginfo \
			-Zallow-features= $(HOSTRUSTFLAGS)
KBUILD_HOSTLDFLAGS  := $(HOST_LFS_LDFLAGS) $(HOSTLDFLAGS)
KBUILD_HOSTLDLIBS   := $(HOST_LFS_LIBS) $(HOSTLDLIBS)
KBUILD_PROCMACROLDFLAGS := $(or $(PROCMACROLDFLAGS),$(KBUILD_HOSTLDFLAGS))

# Make variables (CC, etc...)
CPP		= $(CC) -E
ifneq ($(LLVM),)
CC		= $(LLVM_PREFIX)clang$(LLVM_SUFFIX)
LD		= $(LLVM_PREFIX)ld.lld$(LLVM_SUFFIX)
AR		= $(LLVM_PREFIX)llvm-ar$(LLVM_SUFFIX)
NM		= $(LLVM_PREFIX)llvm-nm$(LLVM_SUFFIX)
OBJCOPY		= $(LLVM_PREFIX)llvm-objcopy$(LLVM_SUFFIX)
OBJDUMP		= $(LLVM_PREFIX)llvm-objdump$(LLVM_SUFFIX)
READELF		= $(LLVM_PREFIX)llvm-readelf$(LLVM_SUFFIX)
STRIP		= $(LLVM_PREFIX)llvm-strip$(LLVM_SUFFIX)
else
CC		= $(CROSS_COMPILE)gcc
LD		= $(CROSS_COMPILE)ld
AR		= $(CROSS_COMPILE)ar
NM		= $(CROSS_COMPILE)nm
OBJCOPY		= $(CROSS_COMPILE)objcopy
OBJDUMP		= $(CROSS_COMPILE)objdump
READELF		= $(CROSS_COMPILE)readelf
STRIP		= $(CROSS_COMPILE)strip
endif
RUSTC		= rustc
RUSTDOC		= rustdoc
RUSTFMT		= rustfmt
CLIPPY_DRIVER	= clippy-driver
BINDGEN		= bindgen
PAHOLE		= pahole
RESOLVE_BTFIDS	= $(objtree)/tools/bpf/resolve_btfids/resolve_btfids
LEX		= flex
YACC		= bison
AWK		= awk
INSTALLKERNEL  := installkernel
PERL		= perl
PYTHON3		= python3
CHECK		= sparse
BASH		= bash
KGZIP		= gzip
KBZIP2		= bzip2
KLZOP		= lzop
LZMA		= lzma
LZ4		= lz4
XZ		= xz
ZSTD		= zstd

CHECKFLAGS     := -D__linux__ -Dlinux -D__STDC__ -Dunix -D__unix__ \
		  -Wbitwise -Wno-return-void -Wno-unknown-attribute $(CF)
NOSTDINC_FLAGS :=
CFLAGS_MODULE   =
RUSTFLAGS_MODULE =
AFLAGS_MODULE   =
LDFLAGS_MODULE  =
CFLAGS_KERNEL	=
RUSTFLAGS_KERNEL =
AFLAGS_KERNEL	=
LDFLAGS_vmlinux =

# Use USERINCLUDE when you must reference the UAPI directories only.
USERINCLUDE    := \
		-I$(srctree)/arch/$(SRCARCH)/include/uapi \
		-I$(objtree)/arch/$(SRCARCH)/include/generated/uapi \
		-I$(srctree)/include/uapi \
		-I$(objtree)/include/generated/uapi \
                -include $(srctree)/include/linux/compiler-version.h \
                -include $(srctree)/include/linux/kconfig.h

# Use LINUXINCLUDE when you must reference the include/ directory.
# Needed to be compatible with the O= option
LINUXINCLUDE    := \
		-I$(srctree)/arch/$(SRCARCH)/include \
		-I$(objtree)/arch/$(SRCARCH)/include/generated \
		-I$(srctree)/include \
		-I$(objtree)/include \
		$(USERINCLUDE)

KBUILD_AFLAGS   := -D__ASSEMBLY__ -fno-PIE

KBUILD_CFLAGS :=
KBUILD_CFLAGS += -std=gnu11
KBUILD_CFLAGS += -fshort-wchar
KBUILD_CFLAGS += -funsigned-char
KBUILD_CFLAGS += -fno-common
KBUILD_CFLAGS += -fno-PIE
KBUILD_CFLAGS += -fno-strict-aliasing

KBUILD_CPPFLAGS := -D__KERNEL__
KBUILD_RUSTFLAGS := $(rust_common_flags) \
		    -Cpanic=abort -Cembed-bitcode=n -Clto=n \
		    -Cforce-unwind-tables=n -Ccodegen-units=1 \
		    -Csymbol-mangling-version=v0 \
		    -Crelocation-model=static \
		    -Zfunction-sections=n \
		    -Wclippy::float_arithmetic

KBUILD_AFLAGS_KERNEL :=
KBUILD_CFLAGS_KERNEL :=
KBUILD_RUSTFLAGS_KERNEL :=
KBUILD_AFLAGS_MODULE  := -DMODULE
KBUILD_CFLAGS_MODULE  := -DMODULE
KBUILD_RUSTFLAGS_MODULE := --cfg MODULE
KBUILD_LDFLAGS_MODULE :=
KBUILD_LDFLAGS :=
CLANG_FLAGS :=

ifeq ($(KBUILD_CLIPPY),1)
	RUSTC_OR_CLIPPY_QUIET := CLIPPY
	RUSTC_OR_CLIPPY = $(CLIPPY_DRIVER)
else
	RUSTC_OR_CLIPPY_QUIET := RUSTC
	RUSTC_OR_CLIPPY = $(RUSTC)
endif

# Allows the usage of unstable features in stable compilers.
export RUSTC_BOOTSTRAP := 1

# Allows finding `.clippy.toml` in out-of-srctree builds.
export CLIPPY_CONF_DIR := $(srctree)

export ARCH SRCARCH CONFIG_SHELL BASH HOSTCC KBUILD_HOSTCFLAGS CROSS_COMPILE LD CC HOSTPKG_CONFIG
export RUSTC RUSTDOC RUSTFMT RUSTC_OR_CLIPPY_QUIET RUSTC_OR_CLIPPY BINDGEN
export HOSTRUSTC KBUILD_HOSTRUSTFLAGS
export CPP AR NM STRIP OBJCOPY OBJDUMP READELF PAHOLE RESOLVE_BTFIDS LEX YACC AWK INSTALLKERNEL
export PERL PYTHON3 CHECK CHECKFLAGS MAKE UTS_MACHINE HOSTCXX
export KGZIP KBZIP2 KLZOP LZMA LZ4 XZ ZSTD
export KBUILD_HOSTCXXFLAGS KBUILD_HOSTLDFLAGS KBUILD_HOSTLDLIBS KBUILD_PROCMACROLDFLAGS LDFLAGS_MODULE
export KBUILD_USERCFLAGS KBUILD_USERLDFLAGS

export KBUILD_CPPFLAGS NOSTDINC_FLAGS LINUXINCLUDE OBJCOPYFLAGS KBUILD_LDFLAGS
export KBUILD_CFLAGS CFLAGS_KERNEL CFLAGS_MODULE
export KBUILD_RUSTFLAGS RUSTFLAGS_KERNEL RUSTFLAGS_MODULE
export KBUILD_AFLAGS AFLAGS_KERNEL AFLAGS_MODULE
export KBUILD_AFLAGS_MODULE KBUILD_CFLAGS_MODULE KBUILD_RUSTFLAGS_MODULE KBUILD_LDFLAGS_MODULE
export KBUILD_AFLAGS_KERNEL KBUILD_CFLAGS_KERNEL KBUILD_RUSTFLAGS_KERNEL

# Files to ignore in find ... statements

export RCS_FIND_IGNORE := \( -name SCCS -o -name BitKeeper -o -name .svn -o    \
			  -name CVS -o -name .pc -o -name .hg -o -name .git \) \
			  -prune -o

# ===========================================================================
# Rules shared between *config targets and build targets

# Basic helpers built in scripts/basic/
PHONY += scripts_basic
scripts_basic:
	$(Q)$(MAKE) $(build)=scripts/basic

PHONY += outputmakefile
ifdef building_out_of_srctree
# Before starting out-of-tree build, make sure the source tree is clean.
# outputmakefile generates a Makefile in the output directory, if using a
# separate output directory. This allows convenient use of make in the
# output directory.
# At the same time when output Makefile generated, generate .gitignore to
# ignore whole output directory

ifdef KBUILD_EXTMOD
print_env_for_makefile = \
	echo "export KBUILD_OUTPUT = $(objtree)"; \
	echo "export KBUILD_EXTMOD = $(realpath $(srcroot))" ; \
	echo "export KBUILD_EXTMOD_OUTPUT = $(CURDIR)"
else
print_env_for_makefile = \
	echo "export KBUILD_OUTPUT = $(CURDIR)"
endif

quiet_cmd_makefile = GEN     Makefile
      cmd_makefile = { \
	echo "\# Automatically generated by $(abs_srctree)/Makefile: don't edit"; \
	$(print_env_for_makefile); \
	echo "include $(abs_srctree)/Makefile"; \
	} > Makefile

outputmakefile:
ifeq ($(KBUILD_EXTMOD),)
	@if [ -f $(srctree)/.config -o \
		 -d $(srctree)/include/config -o \
		 -d $(srctree)/arch/$(SRCARCH)/include/generated ]; then \
		echo >&2 "***"; \
		echo >&2 "*** The source tree is not clean, please run 'make$(if $(findstring command line, $(origin ARCH)), ARCH=$(ARCH)) mrproper'"; \
		echo >&2 "*** in $(abs_srctree)";\
		echo >&2 "***"; \
		false; \
	fi
else
	@if [ -f $(srcroot)/modules.order ]; then \
		echo >&2 "***"; \
		echo >&2 "*** The external module source tree is not clean."; \
		echo >&2 "*** Please run 'make -C $(abs_srctree) M=$(realpath $(srcroot)) clean'"; \
		echo >&2 "***"; \
		false; \
	fi
endif
	$(Q)ln -fsn $(srcroot) source
	$(call cmd,makefile)
	$(Q)test -e .gitignore || \
	{ echo "# this is build directory, ignore it"; echo "*"; } > .gitignore
endif

# The expansion should be delayed until arch/$(SRCARCH)/Makefile is included.
# Some architectures define CROSS_COMPILE in arch/$(SRCARCH)/Makefile.
# CC_VERSION_TEXT and RUSTC_VERSION_TEXT are referenced from Kconfig (so they
# need export), and from include/config/auto.conf.cmd to detect the compiler
# upgrade.
CC_VERSION_TEXT = $(subst $(pound),,$(shell LC_ALL=C $(CC) --version 2>/dev/null | head -n 1))
RUSTC_VERSION_TEXT = $(subst $(pound),,$(shell $(RUSTC) --version 2>/dev/null))

ifneq ($(findstring clang,$(CC_VERSION_TEXT)),)
include $(srctree)/scripts/Makefile.clang
endif

# Include this also for config targets because some architectures need
# cc-cross-prefix to determine CROSS_COMPILE.
ifdef need-compiler
include $(srctree)/scripts/Makefile.compiler
endif

ifdef config-build
# ===========================================================================
# *config targets only - make sure prerequisites are updated, and descend
# in scripts/kconfig to make the *config target

# Read arch-specific Makefile to set KBUILD_DEFCONFIG as needed.
# KBUILD_DEFCONFIG may point out an alternative default configuration
# used for 'make defconfig'
include $(srctree)/arch/$(SRCARCH)/Makefile
export KBUILD_DEFCONFIG KBUILD_KCONFIG CC_VERSION_TEXT RUSTC_VERSION_TEXT

config: outputmakefile scripts_basic FORCE
	$(Q)$(MAKE) $(build)=scripts/kconfig $@

%config: outputmakefile scripts_basic FORCE
	$(Q)$(MAKE) $(build)=scripts/kconfig $@

else #!config-build
# ===========================================================================
# Build targets only - this includes vmlinux, arch-specific targets, clean
# targets and others. In general all targets except *config targets.

# If building an external module we do not care about the all: rule
# but instead __all depend on modules
PHONY += all
ifeq ($(KBUILD_EXTMOD),)
__all: all
else
__all: modules
endif

targets :=

# Decide whether to build built-in, modular, or both.
# Normally, just do built-in.

KBUILD_MODULES :=
KBUILD_BUILTIN := 1

# If we have only "make modules", don't compile built-in objects.
ifeq ($(MAKECMDGOALS),modules)
  KBUILD_BUILTIN :=
endif

# If we have "make <whatever> modules", compile modules
# in addition to whatever we do anyway.
# Just "make" or "make all" shall build modules as well

ifneq ($(filter all modules nsdeps compile_commands.json clang-%,$(MAKECMDGOALS)),)
  KBUILD_MODULES := 1
endif

ifeq ($(MAKECMDGOALS),)
  KBUILD_MODULES := 1
endif

export KBUILD_MODULES KBUILD_BUILTIN

ifdef need-config
include $(objtree)/include/config/auto.conf
endif

ifeq ($(KBUILD_EXTMOD),)
# Objects we will link into vmlinux / subdirs we need to visit
core-y		:=
drivers-y	:=
libs-y		:= lib/
endif # KBUILD_EXTMOD

# The all: target is the default when no target is given on the
# command line.
# This allow a user to issue only 'make' to build a kernel including modules
# Defaults to vmlinux, but the arch makefile usually adds further targets
all: vmlinux

CFLAGS_GCOV	:= -fprofile-arcs -ftest-coverage
ifdef CONFIG_CC_IS_GCC
CFLAGS_GCOV	+= -fno-tree-loop-im
endif
export CFLAGS_GCOV

# The arch Makefiles can override CC_FLAGS_FTRACE. We may also append it later.
ifdef CONFIG_FUNCTION_TRACER
  CC_FLAGS_FTRACE := -pg
endif

include $(srctree)/arch/$(SRCARCH)/Makefile

ifdef need-config
ifdef may-sync-config
# Read in dependencies to all Kconfig* files, make sure to run syncconfig if
# changes are detected. This should be included after arch/$(SRCARCH)/Makefile
# because some architectures define CROSS_COMPILE there.
include include/config/auto.conf.cmd

$(KCONFIG_CONFIG):
	@echo >&2 '***'
	@echo >&2 '*** Configuration file "$@" not found!'
	@echo >&2 '***'
	@echo >&2 '*** Please run some configurator (e.g. "make oldconfig" or'
	@echo >&2 '*** "make menuconfig" or "make xconfig").'
	@echo >&2 '***'
	@/bin/false

# The actual configuration files used during the build are stored in
# include/generated/ and include/config/. Update them if .config is newer than
# include/config/auto.conf (which mirrors .config).
#
# This exploits the 'multi-target pattern rule' trick.
# The syncconfig should be executed only once to make all the targets.
# (Note: use the grouped target '&:' when we bump to GNU Make 4.3)
#
# Do not use $(call cmd,...) here. That would suppress prompts from syncconfig,
# so you cannot notice that Kconfig is waiting for the user input.
%/config/auto.conf %/config/auto.conf.cmd %/generated/autoconf.h %/generated/rustc_cfg: $(KCONFIG_CONFIG)
	$(Q)$(kecho) "  SYNC    $@"
	$(Q)$(MAKE) -f $(srctree)/Makefile syncconfig
else # !may-sync-config
# External modules and some install targets need include/generated/autoconf.h
# and include/config/auto.conf but do not care if they are up-to-date.
# Use auto.conf to show the error message

checked-configs := $(addprefix $(objtree)/, include/generated/autoconf.h include/generated/rustc_cfg include/config/auto.conf)
missing-configs := $(filter-out $(wildcard $(checked-configs)), $(checked-configs))

ifdef missing-configs
PHONY += $(objtree)/include/config/auto.conf

$(objtree)/include/config/auto.conf:
	@echo   >&2 '***'
	@echo   >&2 '***  ERROR: Kernel configuration is invalid. The following files are missing:'
	@printf >&2 '***    - %s\n' $(missing-configs)
	@echo   >&2 '***  Run "make oldconfig && make prepare" on kernel source to fix it.'
	@echo   >&2 '***'
	@/bin/false
endif

endif # may-sync-config
endif # need-config

KBUILD_CFLAGS	+= -fno-delete-null-pointer-checks

ifdef CONFIG_CC_OPTIMIZE_FOR_PERFORMANCE
KBUILD_CFLAGS += -O2
KBUILD_RUSTFLAGS += -Copt-level=2
else ifdef CONFIG_CC_OPTIMIZE_FOR_SIZE
KBUILD_CFLAGS += -Os
KBUILD_RUSTFLAGS += -Copt-level=s
endif

# Always set `debug-assertions` and `overflow-checks` because their default
# depends on `opt-level` and `debug-assertions`, respectively.
KBUILD_RUSTFLAGS += -Cdebug-assertions=$(if $(CONFIG_RUST_DEBUG_ASSERTIONS),y,n)
KBUILD_RUSTFLAGS += -Coverflow-checks=$(if $(CONFIG_RUST_OVERFLOW_CHECKS),y,n)

# Tell gcc to never replace conditional load with a non-conditional one
ifdef CONFIG_CC_IS_GCC
# gcc-10 renamed --param=allow-store-data-races=0 to
# -fno-allow-store-data-races.
KBUILD_CFLAGS	+= $(call cc-option,--param=allow-store-data-races=0)
KBUILD_CFLAGS	+= $(call cc-option,-fno-allow-store-data-races)
endif

ifdef CONFIG_READABLE_ASM
# Disable optimizations that make assembler listings hard to read.
# reorder blocks reorders the control in the function
# ipa clone creates specialized cloned functions
# partial inlining inlines only parts of functions
KBUILD_CFLAGS += -fno-reorder-blocks -fno-ipa-cp-clone -fno-partial-inlining
endif

stackp-flags-y                                    := -fno-stack-protector
stackp-flags-$(CONFIG_STACKPROTECTOR)             := -fstack-protector
stackp-flags-$(CONFIG_STACKPROTECTOR_STRONG)      := -fstack-protector-strong

KBUILD_CFLAGS += $(stackp-flags-y)

KBUILD_RUSTFLAGS-$(CONFIG_WERROR) += -Dwarnings
KBUILD_RUSTFLAGS += $(KBUILD_RUSTFLAGS-y)

ifdef CONFIG_FRAME_POINTER
KBUILD_CFLAGS	+= -fno-omit-frame-pointer -fno-optimize-sibling-calls
KBUILD_RUSTFLAGS += -Cforce-frame-pointers=y
else
# Some targets (ARM with Thumb2, for example), can't be built with frame
# pointers.  For those, we don't have FUNCTION_TRACER automatically
# select FRAME_POINTER.  However, FUNCTION_TRACER adds -pg, and this is
# incompatible with -fomit-frame-pointer with current GCC, so we don't use
# -fomit-frame-pointer with FUNCTION_TRACER.
# In the Rust target specification, "frame-pointer" is set explicitly
# to "may-omit".
ifndef CONFIG_FUNCTION_TRACER
KBUILD_CFLAGS	+= -fomit-frame-pointer
endif
endif

# Initialize all stack variables with a 0xAA pattern.
ifdef CONFIG_INIT_STACK_ALL_PATTERN
KBUILD_CFLAGS	+= -ftrivial-auto-var-init=pattern
endif

# Initialize all stack variables with a zero value.
ifdef CONFIG_INIT_STACK_ALL_ZERO
KBUILD_CFLAGS	+= -ftrivial-auto-var-init=zero
ifdef CONFIG_CC_HAS_AUTO_VAR_INIT_ZERO_ENABLER
# https://github.com/llvm/llvm-project/issues/44842
CC_AUTO_VAR_INIT_ZERO_ENABLER := -enable-trivial-auto-var-init-zero-knowing-it-will-be-removed-from-clang
export CC_AUTO_VAR_INIT_ZERO_ENABLER
KBUILD_CFLAGS	+= $(CC_AUTO_VAR_INIT_ZERO_ENABLER)
endif
endif

# While VLAs have been removed, GCC produces unreachable stack probes
# for the randomize_kstack_offset feature. Disable it for all compilers.
KBUILD_CFLAGS	+= $(call cc-option, -fno-stack-clash-protection)

# Clear used registers at func exit (to reduce data lifetime and ROP gadgets).
ifdef CONFIG_ZERO_CALL_USED_REGS
KBUILD_CFLAGS	+= -fzero-call-used-regs=used-gpr
endif

ifdef CONFIG_FUNCTION_TRACER
ifdef CONFIG_FTRACE_MCOUNT_USE_CC
  CC_FLAGS_FTRACE	+= -mrecord-mcount
  ifdef CONFIG_HAVE_NOP_MCOUNT
    ifeq ($(call cc-option-yn, -mnop-mcount),y)
      CC_FLAGS_FTRACE	+= -mnop-mcount
      CC_FLAGS_USING	+= -DCC_USING_NOP_MCOUNT
    endif
  endif
endif
ifdef CONFIG_FTRACE_MCOUNT_USE_OBJTOOL
  ifdef CONFIG_HAVE_OBJTOOL_NOP_MCOUNT
    CC_FLAGS_USING	+= -DCC_USING_NOP_MCOUNT
  endif
endif
ifdef CONFIG_FTRACE_MCOUNT_USE_RECORDMCOUNT
  ifdef CONFIG_HAVE_C_RECORDMCOUNT
    BUILD_C_RECORDMCOUNT := y
    export BUILD_C_RECORDMCOUNT
  endif
endif
ifdef CONFIG_HAVE_FENTRY
  # s390-linux-gnu-gcc did not support -mfentry until gcc-9.
  ifeq ($(call cc-option-yn, -mfentry),y)
    CC_FLAGS_FTRACE	+= -mfentry
    CC_FLAGS_USING	+= -DCC_USING_FENTRY
  endif
endif
export CC_FLAGS_FTRACE
KBUILD_CFLAGS	+= $(CC_FLAGS_FTRACE) $(CC_FLAGS_USING)
KBUILD_AFLAGS	+= $(CC_FLAGS_USING)
endif

# We trigger additional mismatches with less inlining
ifdef CONFIG_DEBUG_SECTION_MISMATCH
KBUILD_CFLAGS += -fno-inline-functions-called-once
endif

# `rustc`'s `-Zfunction-sections` applies to data too (as of 1.59.0).
ifdef CONFIG_LD_DEAD_CODE_DATA_ELIMINATION
KBUILD_CFLAGS_KERNEL += -ffunction-sections -fdata-sections
KBUILD_RUSTFLAGS_KERNEL += -Zfunction-sections=y
LDFLAGS_vmlinux += --gc-sections
endif

ifdef CONFIG_SHADOW_CALL_STACK
ifndef CONFIG_DYNAMIC_SCS
CC_FLAGS_SCS	:= -fsanitize=shadow-call-stack
KBUILD_CFLAGS	+= $(CC_FLAGS_SCS)
KBUILD_RUSTFLAGS += -Zsanitizer=shadow-call-stack
endif
export CC_FLAGS_SCS
endif

ifdef CONFIG_LTO_CLANG
ifdef CONFIG_LTO_CLANG_THIN
CC_FLAGS_LTO	:= -flto=thin -fsplit-lto-unit
else
CC_FLAGS_LTO	:= -flto
endif
CC_FLAGS_LTO	+= -fvisibility=hidden

# Limit inlining across translation units to reduce binary size
KBUILD_LDFLAGS += -mllvm -import-instr-limit=5
endif

ifdef CONFIG_LTO
KBUILD_CFLAGS	+= -fno-lto $(CC_FLAGS_LTO)
KBUILD_AFLAGS	+= -fno-lto
export CC_FLAGS_LTO
endif

ifdef CONFIG_CFI_CLANG
CC_FLAGS_CFI	:= -fsanitize=kcfi
ifdef CONFIG_CFI_ICALL_NORMALIZE_INTEGERS
	CC_FLAGS_CFI	+= -fsanitize-cfi-icall-experimental-normalize-integers
endif
ifdef CONFIG_RUST
	# Always pass -Zsanitizer-cfi-normalize-integers as CONFIG_RUST selects
	# CONFIG_CFI_ICALL_NORMALIZE_INTEGERS.
	RUSTC_FLAGS_CFI   := -Zsanitizer=kcfi -Zsanitizer-cfi-normalize-integers
	KBUILD_RUSTFLAGS += $(RUSTC_FLAGS_CFI)
	export RUSTC_FLAGS_CFI
endif
KBUILD_CFLAGS	+= $(CC_FLAGS_CFI)
export CC_FLAGS_CFI
endif

# Architectures can define flags to add/remove for floating-point support
CC_FLAGS_FPU	+= -D_LINUX_FPU_COMPILATION_UNIT
export CC_FLAGS_FPU
export CC_FLAGS_NO_FPU

ifneq ($(CONFIG_FUNCTION_ALIGNMENT),0)
# Set the minimal function alignment. Use the newer GCC option
# -fmin-function-alignment if it is available, or fall back to -falign-funtions.
# See also CONFIG_CC_HAS_SANE_FUNCTION_ALIGNMENT.
ifdef CONFIG_CC_HAS_MIN_FUNCTION_ALIGNMENT
KBUILD_CFLAGS += -fmin-function-alignment=$(CONFIG_FUNCTION_ALIGNMENT)
else
KBUILD_CFLAGS += -falign-functions=$(CONFIG_FUNCTION_ALIGNMENT)
endif
endif

# arch Makefile may override CC so keep this after arch Makefile is included
NOSTDINC_FLAGS += -nostdinc

# To gain proper coverage for CONFIG_UBSAN_BOUNDS and CONFIG_FORTIFY_SOURCE,
# the kernel uses only C99 flexible arrays for dynamically sized trailing
# arrays. Enforce this for everything that may examine structure sizes and
# perform bounds checking.
KBUILD_CFLAGS += $(call cc-option, -fstrict-flex-arrays=3)

#Currently, disable -Wstringop-overflow for GCC 11, globally.
KBUILD_CFLAGS-$(CONFIG_CC_NO_STRINGOP_OVERFLOW) += $(call cc-option, -Wno-stringop-overflow)
KBUILD_CFLAGS-$(CONFIG_CC_STRINGOP_OVERFLOW) += $(call cc-option, -Wstringop-overflow)

# disable invalid "can't wrap" optimizations for signed / pointers
KBUILD_CFLAGS	+= -fno-strict-overflow

# Make sure -fstack-check isn't enabled (like gentoo apparently did)
KBUILD_CFLAGS  += -fno-stack-check

# conserve stack if available
ifdef CONFIG_CC_IS_GCC
KBUILD_CFLAGS   += -fconserve-stack
endif

# change __FILE__ to the relative path to the source directory
ifdef building_out_of_srctree
KBUILD_CPPFLAGS += $(call cc-option,-fmacro-prefix-map=$(srcroot)/=)
endif

# include additional Makefiles when needed
include-y			:= scripts/Makefile.extrawarn
include-$(CONFIG_DEBUG_INFO)	+= scripts/Makefile.debug
include-$(CONFIG_DEBUG_INFO_BTF)+= scripts/Makefile.btf
include-$(CONFIG_KASAN)		+= scripts/Makefile.kasan
include-$(CONFIG_KCSAN)		+= scripts/Makefile.kcsan
include-$(CONFIG_KMSAN)		+= scripts/Makefile.kmsan
include-$(CONFIG_UBSAN)		+= scripts/Makefile.ubsan
include-$(CONFIG_KCOV)		+= scripts/Makefile.kcov
include-$(CONFIG_RANDSTRUCT)	+= scripts/Makefile.randstruct
include-$(CONFIG_AUTOFDO_CLANG)	+= scripts/Makefile.autofdo
include-$(CONFIG_PROPELLER_CLANG)	+= scripts/Makefile.propeller
include-$(CONFIG_GCC_PLUGINS)	+= scripts/Makefile.gcc-plugins

include $(addprefix $(srctree)/, $(include-y))

# scripts/Makefile.gcc-plugins is intentionally included last.
# Do not add $(call cc-option,...) below this line. When you build the kernel
# from the clean source tree, the GCC plugins do not exist at this point.

# Add user supplied CPPFLAGS, AFLAGS, CFLAGS and RUSTFLAGS as the last assignments
KBUILD_CPPFLAGS += $(KCPPFLAGS)
KBUILD_AFLAGS   += $(KAFLAGS)
KBUILD_CFLAGS   += $(KCFLAGS)
KBUILD_RUSTFLAGS += $(KRUSTFLAGS)

KBUILD_LDFLAGS_MODULE += --build-id=sha1
LDFLAGS_vmlinux += --build-id=sha1

KBUILD_LDFLAGS	+= -z noexecstack
ifeq ($(CONFIG_LD_IS_BFD),y)
KBUILD_LDFLAGS	+= $(call ld-option,--no-warn-rwx-segments)
endif

ifeq ($(CONFIG_STRIP_ASM_SYMS),y)
LDFLAGS_vmlinux	+= -X
endif

ifeq ($(CONFIG_RELR),y)
# ld.lld before 15 did not support -z pack-relative-relocs.
LDFLAGS_vmlinux	+= $(call ld-option,--pack-dyn-relocs=relr,-z pack-relative-relocs)
endif

# We never want expected sections to be placed heuristically by the
# linker. All sections should be explicitly named in the linker script.
ifdef CONFIG_LD_ORPHAN_WARN
LDFLAGS_vmlinux += --orphan-handling=$(CONFIG_LD_ORPHAN_WARN_LEVEL)
endif

# Align the bit size of userspace programs with the kernel
KBUILD_USERCFLAGS  += $(filter -m32 -m64 --target=%, $(KBUILD_CPPFLAGS) $(KBUILD_CFLAGS))
KBUILD_USERLDFLAGS += $(filter -m32 -m64 --target=%, $(KBUILD_CPPFLAGS) $(KBUILD_CFLAGS))

# make the checker run with the right architecture
CHECKFLAGS += --arch=$(ARCH)

# insure the checker run with the right endianness
CHECKFLAGS += $(if $(CONFIG_CPU_BIG_ENDIAN),-mbig-endian,-mlittle-endian)

# the checker needs the correct machine size
CHECKFLAGS += $(if $(CONFIG_64BIT),-m64,-m32)

# Default kernel image to build when no specific target is given.
# KBUILD_IMAGE may be overruled on the command line or
# set in the environment
# Also any assignments in arch/$(ARCH)/Makefile take precedence over
# this default value
export KBUILD_IMAGE ?= vmlinux

#
# INSTALL_PATH specifies where to place the updated kernel and system map
# images. Default is /boot, but you can set it to other values
export	INSTALL_PATH ?= /boot

#
# INSTALL_DTBS_PATH specifies a prefix for relocations required by build roots.
# Like INSTALL_MOD_PATH, it isn't defined in the Makefile, but can be passed as
# an argument if needed. Otherwise it defaults to the kernel install path
#
export INSTALL_DTBS_PATH ?= $(INSTALL_PATH)/dtbs/$(KERNELRELEASE)

#
# INSTALL_MOD_PATH specifies a prefix to MODLIB for module directory
# relocations required by build roots.  This is not defined in the
# makefile but the argument can be passed to make if needed.
#

MODLIB	= $(INSTALL_MOD_PATH)/lib/modules/$(KERNELRELEASE)
export MODLIB

PHONY += prepare0

ifeq ($(KBUILD_EXTMOD),)

build-dir	:= .
clean-dirs	:= $(sort . Documentation \
		     $(patsubst %/,%,$(filter %/, $(core-) \
			$(drivers-) $(libs-))))

export ARCH_CORE	:= $(core-y)
export ARCH_LIB		:= $(filter %/, $(libs-y))
export ARCH_DRIVERS	:= $(drivers-y) $(drivers-m)
# Externally visible symbols (used by link-vmlinux.sh)

KBUILD_VMLINUX_OBJS := ./built-in.a
ifdef CONFIG_MODULES
KBUILD_VMLINUX_OBJS += $(patsubst %/, %/lib.a, $(filter %/, $(libs-y)))
KBUILD_VMLINUX_LIBS := $(filter-out %/, $(libs-y))
else
KBUILD_VMLINUX_LIBS := $(patsubst %/,%/lib.a, $(libs-y))
endif

export KBUILD_VMLINUX_LIBS
export KBUILD_LDS          := arch/$(SRCARCH)/kernel/vmlinux.lds

ifdef CONFIG_TRIM_UNUSED_KSYMS
# For the kernel to actually contain only the needed exported symbols,
# we have to build modules as well to determine what those symbols are.
KBUILD_MODULES := 1
endif

# '$(AR) mPi' needs 'T' to workaround the bug of llvm-ar <= 14
quiet_cmd_ar_vmlinux.a = AR      $@
      cmd_ar_vmlinux.a = \
	rm -f $@; \
	$(AR) cDPrST $@ $(KBUILD_VMLINUX_OBJS); \
	$(AR) mPiT $$($(AR) t $@ | sed -n 1p) $@ $$($(AR) t $@ | grep -F -f $(srctree)/scripts/head-object-list.txt)

targets += vmlinux.a
vmlinux.a: $(KBUILD_VMLINUX_OBJS) scripts/head-object-list.txt FORCE
	$(call if_changed,ar_vmlinux.a)

PHONY += vmlinux_o
vmlinux_o: vmlinux.a $(KBUILD_VMLINUX_LIBS)
	$(Q)$(MAKE) -f $(srctree)/scripts/Makefile.vmlinux_o

vmlinux.o modules.builtin.modinfo modules.builtin: vmlinux_o
	@:

PHONY += vmlinux
# LDFLAGS_vmlinux in the top Makefile defines linker flags for the top vmlinux,
# not for decompressors. LDFLAGS_vmlinux in arch/*/boot/compressed/Makefile is
# unrelated; the decompressors just happen to have the same base name,
# arch/*/boot/compressed/vmlinux.
# Export LDFLAGS_vmlinux only to scripts/Makefile.vmlinux.
#
# _LDFLAGS_vmlinux is a workaround for the 'private export' bug:
#   https://savannah.gnu.org/bugs/?61463
# For Make > 4.4, the following simple code will work:
#  vmlinux: private export LDFLAGS_vmlinux := $(LDFLAGS_vmlinux)
vmlinux: private _LDFLAGS_vmlinux := $(LDFLAGS_vmlinux)
vmlinux: export LDFLAGS_vmlinux = $(_LDFLAGS_vmlinux)
vmlinux: vmlinux.o $(KBUILD_LDS) modpost
	$(Q)$(MAKE) -f $(srctree)/scripts/Makefile.vmlinux

# The actual objects are generated when descending,
# make sure no implicit rule kicks in
$(sort $(KBUILD_LDS) $(KBUILD_VMLINUX_OBJS) $(KBUILD_VMLINUX_LIBS)): . ;

ifeq ($(origin KERNELRELEASE),file)
filechk_kernel.release = $(srctree)/scripts/setlocalversion $(srctree)
else
filechk_kernel.release = echo $(KERNELRELEASE)
endif

# Store (new) KERNELRELEASE string in include/config/kernel.release
include/config/kernel.release: FORCE
	$(call filechk,kernel.release)

# Additional helpers built in scripts/
# Carefully list dependencies so we do not try to build scripts twice
# in parallel
PHONY += scripts
scripts: scripts_basic scripts_dtc
	$(Q)$(MAKE) $(build)=$(@)

# Things we need to do before we recursively start building the kernel
# or the modules are listed in "prepare".
# A multi level approach is used. prepareN is processed before prepareN-1.
# archprepare is used in arch Makefiles and when processed asm symlink,
# version.h and scripts_basic is processed / created.

PHONY += prepare archprepare

archprepare: outputmakefile archheaders archscripts scripts include/config/kernel.release \
	asm-generic $(version_h) include/generated/utsrelease.h \
	include/generated/compile.h include/generated/autoconf.h \
	include/generated/rustc_cfg remove-stale-files

prepare0: archprepare
	$(Q)$(MAKE) $(build)=scripts/mod
	$(Q)$(MAKE) $(build)=. prepare

# All the preparing..
prepare: prepare0
ifdef CONFIG_RUST
	+$(Q)$(CONFIG_SHELL) $(srctree)/scripts/rust_is_available.sh
	$(Q)$(MAKE) $(build)=rust
endif

PHONY += remove-stale-files
remove-stale-files:
	$(Q)$(srctree)/scripts/remove-stale-files

# Support for using generic headers in asm-generic
asm-generic := -f $(srctree)/scripts/Makefile.asm-headers obj

PHONY += asm-generic uapi-asm-generic
asm-generic: uapi-asm-generic
	$(Q)$(MAKE) $(asm-generic)=arch/$(SRCARCH)/include/generated/asm \
	generic=include/asm-generic
uapi-asm-generic:
	$(Q)$(MAKE) $(asm-generic)=arch/$(SRCARCH)/include/generated/uapi/asm \
	generic=include/uapi/asm-generic

# Generate some files
# ---------------------------------------------------------------------------

# KERNELRELEASE can change from a few different places, meaning version.h
# needs to be updated, so this check is forced on all builds

uts_len := 64
define filechk_utsrelease.h
	if [ `echo -n "$(KERNELRELEASE)" | wc -c ` -gt $(uts_len) ]; then \
	  echo '"$(KERNELRELEASE)" exceeds $(uts_len) characters' >&2;    \
	  exit 1;                                                         \
	fi;                                                               \
	echo \#define UTS_RELEASE \"$(KERNELRELEASE)\"
endef

define filechk_version.h
	if [ $(SUBLEVEL) -gt 255 ]; then                                 \
		echo \#define LINUX_VERSION_CODE $(shell                 \
		expr $(VERSION) \* 65536 + $(PATCHLEVEL) \* 256 + 255); \
	else                                                             \
		echo \#define LINUX_VERSION_CODE $(shell                 \
		expr $(VERSION) \* 65536 + $(PATCHLEVEL) \* 256 + $(SUBLEVEL)); \
	fi;                                                              \
	echo '#define KERNEL_VERSION(a,b,c) (((a) << 16) + ((b) << 8) +  \
	((c) > 255 ? 255 : (c)))';                                       \
	echo \#define LINUX_VERSION_MAJOR $(VERSION);                    \
	echo \#define LINUX_VERSION_PATCHLEVEL $(PATCHLEVEL);            \
	echo \#define LINUX_VERSION_SUBLEVEL $(SUBLEVEL)
endef

$(version_h): private PATCHLEVEL := $(or $(PATCHLEVEL), 0)
$(version_h): private SUBLEVEL := $(or $(SUBLEVEL), 0)
$(version_h): FORCE
	$(call filechk,version.h)

include/generated/utsrelease.h: include/config/kernel.release FORCE
	$(call filechk,utsrelease.h)

filechk_compile.h = $(srctree)/scripts/mkcompile_h \
	"$(UTS_MACHINE)" "$(CONFIG_CC_VERSION_TEXT)" "$(LD)"

include/generated/compile.h: FORCE
	$(call filechk,compile.h)

PHONY += headerdep
headerdep:
	$(Q)find $(srctree)/include/ -name '*.h' | xargs --max-args 1 \
	$(srctree)/scripts/headerdep.pl -I$(srctree)/include

# ---------------------------------------------------------------------------
# Kernel headers

#Default location for installed headers
export INSTALL_HDR_PATH = $(objtree)/usr

quiet_cmd_headers_install = INSTALL $(INSTALL_HDR_PATH)/include
      cmd_headers_install = \
	mkdir -p $(INSTALL_HDR_PATH); \
	rsync -mrl --include='*/' --include='*\.h' --exclude='*' \
	usr/include $(INSTALL_HDR_PATH)

PHONY += headers_install
headers_install: headers
	$(call cmd,headers_install)

PHONY += archheaders archscripts

hdr-inst := -f $(srctree)/scripts/Makefile.headersinst obj

PHONY += headers
headers: $(version_h) scripts_unifdef uapi-asm-generic archheaders archscripts
	$(if $(filter um, $(SRCARCH)), $(error Headers not exportable for UML))
	$(Q)$(MAKE) $(hdr-inst)=include/uapi
	$(Q)$(MAKE) $(hdr-inst)=arch/$(SRCARCH)/include/uapi

ifdef CONFIG_HEADERS_INSTALL
prepare: headers
endif

PHONY += scripts_unifdef
scripts_unifdef: scripts_basic
	$(Q)$(MAKE) $(build)=scripts scripts/unifdef

PHONY += scripts_gen_packed_field_checks
scripts_gen_packed_field_checks: scripts_basic
	$(Q)$(MAKE) $(build)=scripts scripts/gen_packed_field_checks

# ---------------------------------------------------------------------------
# Install

# Many distributions have the custom install script, /sbin/installkernel.
# If DKMS is installed, 'make install' will eventually recurse back
# to this Makefile to build and install external modules.
# Cancel sub_make_done so that options such as M=, V=, etc. are parsed.

quiet_cmd_install = INSTALL $(INSTALL_PATH)
      cmd_install = unset sub_make_done; $(srctree)/scripts/install.sh

# ---------------------------------------------------------------------------
# vDSO install

PHONY += vdso_install
vdso_install: export INSTALL_FILES = $(vdso-install-y)
vdso_install:
	$(Q)$(MAKE) -f $(srctree)/scripts/Makefile.vdsoinst

# ---------------------------------------------------------------------------
# Tools

ifdef CONFIG_OBJTOOL
prepare: tools/objtool
endif

ifdef CONFIG_BPF
ifdef CONFIG_DEBUG_INFO_BTF
prepare: tools/bpf/resolve_btfids
endif
endif

# The tools build system is not a part of Kbuild and tends to introduce
# its own unique issues. If you need to integrate a new tool into Kbuild,
# please consider locating that tool outside the tools/ tree and using the
# standard Kbuild "hostprogs" syntax instead of adding a new tools/* entry
# here. See Documentation/kbuild/makefiles.rst for details.

PHONY += resolve_btfids_clean

resolve_btfids_O = $(abspath $(objtree))/tools/bpf/resolve_btfids

# tools/bpf/resolve_btfids directory might not exist
# in output directory, skip its clean in that case
resolve_btfids_clean:
ifneq ($(wildcard $(resolve_btfids_O)),)
	$(Q)$(MAKE) -sC $(srctree)/tools/bpf/resolve_btfids O=$(resolve_btfids_O) clean
endif

tools/: FORCE
	$(Q)mkdir -p $(objtree)/tools
	$(Q)$(MAKE) LDFLAGS= O=$(abspath $(objtree)) subdir=tools -C $(srctree)/tools/

tools/%: FORCE
	$(Q)mkdir -p $(objtree)/tools
	$(Q)$(MAKE) LDFLAGS= O=$(abspath $(objtree)) subdir=tools -C $(srctree)/tools/ $*

# ---------------------------------------------------------------------------
# Kernel selftest

PHONY += kselftest
kselftest: headers
	$(Q)$(MAKE) -C $(srctree)/tools/testing/selftests run_tests

kselftest-%: headers FORCE
	$(Q)$(MAKE) -C $(srctree)/tools/testing/selftests $*

PHONY += kselftest-merge
kselftest-merge:
	$(if $(wildcard $(objtree)/.config),, $(error No .config exists, config your kernel first!))
	$(Q)find $(srctree)/tools/testing/selftests -name config -o -name config.$(UTS_MACHINE) | \
		xargs $(srctree)/scripts/kconfig/merge_config.sh -y -m $(objtree)/.config
	$(Q)$(MAKE) -f $(srctree)/Makefile olddefconfig

# ---------------------------------------------------------------------------
# Devicetree files

ifneq ($(wildcard $(srctree)/arch/$(SRCARCH)/boot/dts/),)
dtstree := arch/$(SRCARCH)/boot/dts
endif

ifneq ($(dtstree),)

%.dtb: dtbs_prepare
	$(Q)$(MAKE) $(build)=$(dtstree) $(dtstree)/$@

%.dtbo: dtbs_prepare
	$(Q)$(MAKE) $(build)=$(dtstree) $(dtstree)/$@

PHONY += dtbs dtbs_prepare dtbs_install dtbs_check
dtbs: dtbs_prepare
	$(Q)$(MAKE) $(build)=$(dtstree) need-dtbslist=1

# include/config/kernel.release is actually needed when installing DTBs because
# INSTALL_DTBS_PATH contains $(KERNELRELEASE). However, we do not want to make
# dtbs_install depend on it as dtbs_install may run as root.
dtbs_prepare: include/config/kernel.release scripts_dtc

ifneq ($(filter dtbs_check, $(MAKECMDGOALS)),)
export CHECK_DTBS=y
endif

ifneq ($(CHECK_DTBS),)
dtbs_prepare: dt_binding_schemas
endif

dtbs_check: dtbs

dtbs_install:
	$(Q)$(MAKE) -f $(srctree)/scripts/Makefile.dtbinst obj=$(dtstree)

ifdef CONFIG_OF_EARLY_FLATTREE
all: dtbs
endif

ifdef CONFIG_GENERIC_BUILTIN_DTB
vmlinux: dtbs
endif

endif

PHONY += scripts_dtc
scripts_dtc: scripts_basic
	$(Q)$(MAKE) $(build)=scripts/dtc

ifneq ($(filter dt_binding_check, $(MAKECMDGOALS)),)
export CHECK_DTBS=y
endif

PHONY += dt_binding_check dt_binding_schemas
dt_binding_check: dt_binding_schemas scripts_dtc
	$(Q)$(MAKE) $(build)=Documentation/devicetree/bindings $@

dt_binding_schemas:
	$(Q)$(MAKE) $(build)=Documentation/devicetree/bindings

PHONY += dt_compatible_check
dt_compatible_check: dt_binding_schemas
	$(Q)$(MAKE) $(build)=Documentation/devicetree/bindings $@

# ---------------------------------------------------------------------------
# Modules

ifdef CONFIG_MODULES

# By default, build modules as well

all: modules

# When we're building modules with modversions, we need to consider
# the built-in objects during the descend as well, in order to
# make sure the checksums are up to date before we record them.
ifdef CONFIG_MODVERSIONS
  KBUILD_BUILTIN := 1
endif

# Build modules
#

# *.ko are usually independent of vmlinux, but CONFIG_DEBUG_INFO_BTF_MODULES
# is an exception.
ifdef CONFIG_DEBUG_INFO_BTF_MODULES
KBUILD_BUILTIN := 1
modules: vmlinux
endif

modules: modules_prepare

# Target to prepare building external modules
modules_prepare: prepare
	$(Q)$(MAKE) $(build)=scripts scripts/module.lds

endif # CONFIG_MODULES

###
# Cleaning is done on three levels.
# make clean     Delete most generated files
#                Leave enough to build external modules
# make mrproper  Delete the current configuration, and all generated files
# make distclean Remove editor backup files, patch leftover files and the like

# Directories & files removed with 'make clean'
CLEAN_FILES += vmlinux.symvers modules-only.symvers \
	       modules.builtin modules.builtin.modinfo modules.nsdeps \
	       modules.builtin.ranges vmlinux.o.map \
	       compile_commands.json rust/test \
	       rust-project.json .vmlinux.objs .vmlinux.export.c \
               .builtin-dtbs-list .builtin-dtb.S

# Directories & files removed with 'make mrproper'
MRPROPER_FILES += include/config include/generated          \
		  arch/$(SRCARCH)/include/generated .objdiff \
		  debian snap tar-install PKGBUILD pacman \
		  .config .config.old .version \
		  Module.symvers \
		  certs/signing_key.pem \
		  certs/x509.genkey \
		  vmlinux-gdb.py \
		  rpmbuild \
		  rust/libmacros.so rust/libmacros.dylib

# clean - Delete most, but leave enough to build external modules
#
clean: private rm-files := $(CLEAN_FILES)

PHONY += archclean vmlinuxclean

vmlinuxclean:
	$(Q)$(CONFIG_SHELL) $(srctree)/scripts/link-vmlinux.sh clean
	$(Q)$(if $(ARCH_POSTLINK), $(MAKE) -f $(ARCH_POSTLINK) clean)

clean: archclean vmlinuxclean resolve_btfids_clean

# mrproper - Delete all generated files, including .config
#
mrproper: private rm-files := $(MRPROPER_FILES)
mrproper-dirs      := $(addprefix _mrproper_,scripts)

PHONY += $(mrproper-dirs) mrproper
$(mrproper-dirs):
	$(Q)$(MAKE) $(clean)=$(patsubst _mrproper_%,%,$@)

mrproper: clean $(mrproper-dirs)
	$(call cmd,rmfiles)
	@find . $(RCS_FIND_IGNORE) \
		\( -name '*.rmeta' \) \
		-type f -print | xargs rm -f

# distclean
#
PHONY += distclean

distclean: mrproper
	@find . $(RCS_FIND_IGNORE) \
		\( -name '*.orig' -o -name '*.rej' -o -name '*~' \
		-o -name '*.bak' -o -name '#*#' -o -name '*%' \
		-o -name 'core' -o -name tags -o -name TAGS -o -name 'cscope*' \
		-o -name GPATH -o -name GRTAGS -o -name GSYMS -o -name GTAGS \) \
		-type f -print | xargs rm -f


# Packaging of the kernel to various formats
# ---------------------------------------------------------------------------

%src-pkg: FORCE
	$(Q)$(MAKE) -f $(srctree)/scripts/Makefile.package $@
%pkg: include/config/kernel.release FORCE
	$(Q)$(MAKE) -f $(srctree)/scripts/Makefile.package $@

# Brief documentation of the typical targets used
# ---------------------------------------------------------------------------

boards := $(wildcard $(srctree)/arch/$(SRCARCH)/configs/*_defconfig)
boards := $(sort $(notdir $(boards)))
board-dirs := $(dir $(wildcard $(srctree)/arch/$(SRCARCH)/configs/*/*_defconfig))
board-dirs := $(sort $(notdir $(board-dirs:/=)))

PHONY += help
help:
	@echo  'Cleaning targets:'
	@echo  '  clean		  - Remove most generated files but keep the config and'
	@echo  '                    enough build support to build external modules'
	@echo  '  mrproper	  - Remove all generated files + config + various backup files'
	@echo  '  distclean	  - mrproper + remove editor backup and patch files'
	@echo  ''
	@$(MAKE) -f $(srctree)/scripts/kconfig/Makefile help
	@echo  ''
	@echo  'Other generic targets:'
	@echo  '  all		  - Build all targets marked with [*]'
	@echo  '* vmlinux	  - Build the bare kernel'
	@echo  '* modules	  - Build all modules'
	@echo  '  modules_install - Install all modules to INSTALL_MOD_PATH (default: /)'
	@echo  '  vdso_install    - Install unstripped vdso to INSTALL_MOD_PATH (default: /)'
	@echo  '  dir/            - Build all files in dir and below'
	@echo  '  dir/file.[ois]  - Build specified target only'
	@echo  '  dir/file.ll     - Build the LLVM assembly file'
	@echo  '                    (requires compiler support for LLVM assembly generation)'
	@echo  '  dir/file.lst    - Build specified mixed source/assembly target only'
	@echo  '                    (requires a recent binutils and recent build (System.map))'
	@echo  '  dir/file.ko     - Build module including final link'
	@echo  '  modules_prepare - Set up for building external modules'
	@echo  '  tags/TAGS	  - Generate tags file for editors'
	@echo  '  cscope	  - Generate cscope index'
	@echo  '  gtags           - Generate GNU GLOBAL index'
	@echo  '  kernelrelease	  - Output the release version string (use with make -s)'
	@echo  '  kernelversion	  - Output the version stored in Makefile (use with make -s)'
	@echo  '  image_name	  - Output the image name (use with make -s)'
	@echo  '  headers_install - Install sanitised kernel headers to INSTALL_HDR_PATH'; \
	 echo  '                    (default: $(INSTALL_HDR_PATH))'; \
	 echo  ''
	@echo  'Static analysers:'
	@echo  '  checkstack      - Generate a list of stack hogs and consider all functions'
	@echo  '                    with a stack size larger than MINSTACKSIZE (default: 100)'
	@echo  '  versioncheck    - Sanity check on version.h usage'
	@echo  '  includecheck    - Check for duplicate included header files'
	@echo  '  headerdep       - Detect inclusion cycles in headers'
	@echo  '  coccicheck      - Check with Coccinelle'
	@echo  '  clang-analyzer  - Check with clang static analyzer'
	@echo  '  clang-tidy      - Check with clang-tidy'
	@echo  ''
	@echo  'Tools:'
	@echo  '  nsdeps          - Generate missing symbol namespace dependencies'
	@echo  ''
	@echo  'Kernel selftest:'
	@echo  '  kselftest         - Build and run kernel selftest'
	@echo  '                      Build, install, and boot kernel before'
	@echo  '                      running kselftest on it'
	@echo  '                      Run as root for full coverage'
	@echo  '  kselftest-all     - Build kernel selftest'
	@echo  '  kselftest-install - Build and install kernel selftest'
	@echo  '  kselftest-clean   - Remove all generated kselftest files'
	@echo  '  kselftest-merge   - Merge all the config dependencies of'
	@echo  '		      kselftest to existing .config.'
	@echo  ''
	@echo  'Rust targets:'
	@echo  '  rustavailable   - Checks whether the Rust toolchain is'
	@echo  '		    available and, if not, explains why.'
	@echo  '  rustfmt	  - Reformat all the Rust code in the kernel'
	@echo  '  rustfmtcheck	  - Checks if all the Rust code in the kernel'
	@echo  '		    is formatted, printing a diff otherwise.'
	@echo  '  rustdoc	  - Generate Rust documentation'
	@echo  '		    (requires kernel .config)'
	@echo  '  rusttest        - Runs the Rust tests'
	@echo  '                    (requires kernel .config; downloads external repos)'
	@echo  '  rust-analyzer	  - Generate rust-project.json rust-analyzer support file'
	@echo  '		    (requires kernel .config)'
	@echo  '  dir/file.[os]   - Build specified target only'
	@echo  '  dir/file.rsi    - Build macro expanded source, similar to C preprocessing.'
	@echo  '                    Run with RUSTFMT=n to skip reformatting if needed.'
	@echo  '                    The output is not intended to be compilable.'
	@echo  '  dir/file.ll     - Build the LLVM assembly file'
	@echo  ''
	@$(if $(dtstree), \
		echo 'Devicetree:'; \
		echo '* dtbs               - Build device tree blobs for enabled boards'; \
		echo '  dtbs_install       - Install dtbs to $(INSTALL_DTBS_PATH)'; \
		echo '  dt_binding_check   - Validate device tree binding documents and examples'; \
		echo '  dt_binding_schemas - Build processed device tree binding schemas'; \
		echo '  dtbs_check         - Validate device tree source files';\
		echo '')

	@echo 'Userspace tools targets:'
	@echo '  use "make tools/help"'
	@echo '  or  "cd tools; make help"'
	@echo  ''
	@echo  'Kernel packaging:'
	@$(MAKE) -f $(srctree)/scripts/Makefile.package help
	@echo  ''
	@echo  'Documentation targets:'
	@$(MAKE) -f $(srctree)/Documentation/Makefile dochelp
	@echo  ''
	@echo  'Architecture-specific targets ($(SRCARCH)):'
	@$(or $(archhelp),\
		echo '  No architecture-specific help defined for $(SRCARCH)')
	@echo  ''
	@$(if $(boards), \
		$(foreach b, $(boards), \
		printf "  %-27s - Build for %s\\n" $(b) $(subst _defconfig,,$(b));) \
		echo '')
	@$(if $(board-dirs), \
		$(foreach b, $(board-dirs), \
		printf "  %-16s - Show %s-specific targets\\n" help-$(b) $(b);) \
		printf "  %-16s - Show all of the above\\n" help-boards; \
		echo '')

	@echo  '  make V=n   [targets] 1: verbose build'
	@echo  '                       2: give reason for rebuild of target'
	@echo  '                       V=1 and V=2 can be combined with V=12'
	@echo  '  make O=dir [targets] Locate all output files in "dir", including .config'
	@echo  '  make C=1   [targets] Check re-compiled c source with $$CHECK'
	@echo  '                       (sparse by default)'
	@echo  '  make C=2   [targets] Force check of all c source with $$CHECK'
	@echo  '  make RECORDMCOUNT_WARN=1 [targets] Warn about ignored mcount sections'
	@echo  '  make W=n   [targets] Enable extra build checks, n=1,2,3,c,e where'
	@echo  '		1: warnings which may be relevant and do not occur too often'
	@echo  '		2: warnings which occur quite often but may still be relevant'
	@echo  '		3: more obscure warnings, can most likely be ignored'
	@echo  '		c: extra checks in the configuration stage (Kconfig)'
	@echo  '		e: warnings are being treated as errors'
	@echo  '		Multiple levels can be combined with W=12 or W=123'
	@$(if $(dtstree), \
		echo '  make CHECK_DTBS=1 [targets] Check all generated dtb files against schema'; \
		echo '         This can be applied both to "dtbs" and to individual "foo.dtb" targets' ; \
		)
	@echo  ''
	@echo  'Execute "make" or "make all" to build all targets marked with [*] '
	@echo  'For further info see the ./README file'


help-board-dirs := $(addprefix help-,$(board-dirs))

help-boards: $(help-board-dirs)

boards-per-dir = $(sort $(notdir $(wildcard $(srctree)/arch/$(SRCARCH)/configs/$*/*_defconfig)))

$(help-board-dirs): help-%:
	@echo  'Architecture-specific targets ($(SRCARCH) $*):'
	@$(if $(boards-per-dir), \
		$(foreach b, $(boards-per-dir), \
		printf "  %-24s - Build for %s\\n" $*/$(b) $(subst _defconfig,,$(b));) \
		echo '')


# Documentation targets
# ---------------------------------------------------------------------------
DOC_TARGETS := xmldocs latexdocs pdfdocs htmldocs epubdocs cleandocs \
	       linkcheckdocs dochelp refcheckdocs texinfodocs infodocs
PHONY += $(DOC_TARGETS)
$(DOC_TARGETS):
	$(Q)$(MAKE) $(build)=Documentation $@


# Rust targets
# ---------------------------------------------------------------------------

# "Is Rust available?" target
PHONY += rustavailable
rustavailable:
	+$(Q)$(CONFIG_SHELL) $(srctree)/scripts/rust_is_available.sh && echo "Rust is available!"

# Documentation target
#
# Using the singular to avoid running afoul of `no-dot-config-targets`.
PHONY += rustdoc
rustdoc: prepare
	$(Q)$(MAKE) $(build)=rust $@

# Testing target
PHONY += rusttest
rusttest: prepare
	$(Q)$(MAKE) $(build)=rust $@

# Formatting targets
PHONY += rustfmt rustfmtcheck

rustfmt:
	$(Q)find $(srctree) $(RCS_FIND_IGNORE) \
		-type f -a -name '*.rs' -a ! -name '*generated*' -print \
		| xargs $(RUSTFMT) $(rustfmt_flags)

rustfmtcheck: rustfmt_flags = --check
rustfmtcheck: rustfmt

# Misc
# ---------------------------------------------------------------------------

PHONY += misc-check
misc-check:
	$(Q)$(srctree)/scripts/misc-check

all: misc-check

PHONY += scripts_gdb
scripts_gdb: prepare0
	$(Q)$(MAKE) $(build)=scripts/gdb
	$(Q)ln -fsn $(abspath $(srctree)/scripts/gdb/vmlinux-gdb.py)

ifdef CONFIG_GDB_SCRIPTS
all: scripts_gdb
endif

else # KBUILD_EXTMOD

filechk_kernel.release = echo $(KERNELRELEASE)

###
# External module support.
# When building external modules the kernel used as basis is considered
# read-only, and no consistency checks are made and the make
# system is not used on the basis kernel. If updates are required
# in the basis kernel ordinary make commands (without M=...) must be used.

# We are always building only modules.
KBUILD_BUILTIN :=
KBUILD_MODULES := 1

build-dir := .

clean-dirs := .
clean: private rm-files := Module.symvers modules.nsdeps compile_commands.json

PHONY += prepare
# now expand this into a simple variable to reduce the cost of shell evaluations
prepare: CC_VERSION_TEXT := $(CC_VERSION_TEXT)
prepare:
	@if [ "$(CC_VERSION_TEXT)" != "$(CONFIG_CC_VERSION_TEXT)" ]; then \
		echo >&2 "warning: the compiler differs from the one used to build the kernel"; \
		echo >&2 "  The kernel was built by: $(CONFIG_CC_VERSION_TEXT)"; \
		echo >&2 "  You are using:           $(CC_VERSION_TEXT)"; \
	fi

PHONY += help
help:
	@echo  '  Building external modules.'
	@echo  '  Syntax: make -C path/to/kernel/src M=$$PWD target'
	@echo  ''
	@echo  '  modules         - default target, build the module(s)'
	@echo  '  modules_install - install the module'
	@echo  '  clean           - remove generated files in module directory only'
	@echo  '  rust-analyzer	  - generate rust-project.json rust-analyzer support file'
	@echo  ''

ifndef CONFIG_MODULES
modules modules_install: __external_modules_error
__external_modules_error:
	@echo >&2 '***'
	@echo >&2 '*** The present kernel disabled CONFIG_MODULES.'
	@echo >&2 '*** You cannot build or install external modules.'
	@echo >&2 '***'
	@false
endif

endif # KBUILD_EXTMOD

# ---------------------------------------------------------------------------
# Modules

PHONY += modules modules_install modules_sign modules_prepare

modules_install:
	$(Q)$(MAKE) -f $(srctree)/scripts/Makefile.modinst \
	sign-only=$(if $(filter modules_install,$(MAKECMDGOALS)),,y)

ifeq ($(CONFIG_MODULE_SIG),y)
# modules_sign is a subset of modules_install.
# 'make modules_install modules_sign' is equivalent to 'make modules_install'.
modules_sign: modules_install
	@:
else
modules_sign:
	@echo >&2 '***'
	@echo >&2 '*** CONFIG_MODULE_SIG is disabled. You cannot sign modules.'
	@echo >&2 '***'
	@false
endif

ifdef CONFIG_MODULES

modules.order: $(build-dir)
	@:

# KBUILD_MODPOST_NOFINAL can be set to skip the final link of modules.
# This is solely useful to speed up test compiles.
modules: modpost
ifneq ($(KBUILD_MODPOST_NOFINAL),1)
	$(Q)$(MAKE) -f $(srctree)/scripts/Makefile.modfinal
endif

PHONY += modules_check
modules_check: modules.order
	$(Q)$(CONFIG_SHELL) $(srctree)/scripts/modules-check.sh $<

else # CONFIG_MODULES

modules:
	@:

KBUILD_MODULES :=

endif # CONFIG_MODULES

PHONY += modpost
modpost: $(if $(single-build),, $(if $(KBUILD_BUILTIN), vmlinux.o)) \
	 $(if $(KBUILD_MODULES), modules_check)
	$(Q)$(MAKE) -f $(srctree)/scripts/Makefile.modpost

# Single targets
# ---------------------------------------------------------------------------
# To build individual files in subdirectories, you can do like this:
#
#   make foo/bar/baz.s
#
# The supported suffixes for single-target are listed in 'single-targets'
#
# To build only under specific subdirectories, you can do like this:
#
#   make foo/bar/baz/

ifdef single-build

# .ko is special because modpost is needed
single-ko := $(sort $(filter %.ko, $(MAKECMDGOALS)))
single-no-ko := $(filter-out $(single-ko), $(MAKECMDGOALS)) \
		$(foreach x, o mod, $(patsubst %.ko, %.$x, $(single-ko)))

$(single-ko): single_modules
	@:
$(single-no-ko): $(build-dir)
	@:

# Remove modules.order when done because it is not the real one.
PHONY += single_modules
single_modules: $(single-no-ko) modules_prepare
	$(Q){ $(foreach m, $(single-ko), echo $(m:%.ko=%.o);) } > modules.order
	$(Q)$(MAKE) -f $(srctree)/scripts/Makefile.modpost
ifneq ($(KBUILD_MODPOST_NOFINAL),1)
	$(Q)$(MAKE) -f $(srctree)/scripts/Makefile.modfinal
endif
	$(Q)rm -f modules.order

single-goals := $(addprefix $(build-dir)/, $(single-no-ko))

KBUILD_MODULES := 1

endif

prepare: outputmakefile

# Preset locale variables to speed up the build process. Limit locale
# tweaks to this spot to avoid wrong language settings when running
# make menuconfig etc.
# Error messages still appears in the original language
PHONY += $(build-dir)
$(build-dir): prepare
	$(Q)$(MAKE) $(build)=$@ need-builtin=1 need-modorder=1 $(single-goals)

clean-dirs := $(addprefix _clean_, $(clean-dirs))
PHONY += $(clean-dirs) clean
$(clean-dirs):
	$(Q)$(MAKE) $(clean)=$(patsubst _clean_%,%,$@)

clean: $(clean-dirs)
	$(call cmd,rmfiles)
	@find . $(RCS_FIND_IGNORE) \
		\( -name '*.[aios]' -o -name '*.rsi' -o -name '*.ko' -o -name '.*.cmd' \
		-o -name '*.ko.*' \
		-o -name '*.dtb' -o -name '*.dtbo' \
		-o -name '*.dtb.S' -o -name '*.dtbo.S' \
		-o -name '*.dt.yaml' -o -name 'dtbs-list' \
		-o -name '*.dwo' -o -name '*.lst' \
		-o -name '*.su' -o -name '*.mod' \
		-o -name '.*.d' -o -name '.*.tmp' -o -name '*.mod.c' \
		-o -name '*.lex.c' -o -name '*.tab.[ch]' \
		-o -name '*.asn1.[ch]' \
		-o -name '*.symtypes' -o -name 'modules.order' \
		-o -name '*.c.[012]*.*' \
		-o -name '*.ll' \
		-o -name '*.gcno' \
		\) -type f -print \
		-o -name '.tmp_*' -print \
		| xargs rm -rf

# Generate tags for editors
# ---------------------------------------------------------------------------
quiet_cmd_tags = GEN     $@
      cmd_tags = $(BASH) $(srctree)/scripts/tags.sh $@

tags TAGS cscope gtags: FORCE
	$(call cmd,tags)

# Generate rust-project.json (a file that describes the structure of non-Cargo
# Rust projects) for rust-analyzer (an implementation of the Language Server
# Protocol).
PHONY += rust-analyzer
rust-analyzer:
	+$(Q)$(CONFIG_SHELL) $(srctree)/scripts/rust_is_available.sh
ifdef KBUILD_EXTMOD
# FIXME: external modules must not descend into a sub-directory of the kernel
	$(Q)$(MAKE) $(build)=$(objtree)/rust src=$(srctree)/rust $@
else
	$(Q)$(MAKE) $(build)=rust $@
endif

# Script to generate missing namespace dependencies
# ---------------------------------------------------------------------------

PHONY += nsdeps
nsdeps: export KBUILD_NSDEPS=1
nsdeps: modules
	$(Q)$(CONFIG_SHELL) $(srctree)/scripts/nsdeps

# Clang Tooling
# ---------------------------------------------------------------------------

quiet_cmd_gen_compile_commands = GEN     $@
      cmd_gen_compile_commands = $(PYTHON3) $< -a $(AR) -o $@ $(filter-out $<, $(real-prereqs))

compile_commands.json: $(srctree)/scripts/clang-tools/gen_compile_commands.py \
	$(if $(KBUILD_EXTMOD),, vmlinux.a $(KBUILD_VMLINUX_LIBS)) \
	$(if $(CONFIG_MODULES), modules.order) FORCE
	$(call if_changed,gen_compile_commands)

targets += compile_commands.json

PHONY += clang-tidy clang-analyzer

ifdef CONFIG_CC_IS_CLANG
quiet_cmd_clang_tools = CHECK   $<
      cmd_clang_tools = $(PYTHON3) $(srctree)/scripts/clang-tools/run-clang-tools.py $@ $<

clang-tidy clang-analyzer: compile_commands.json
	$(call cmd,clang_tools)
else
clang-tidy clang-analyzer:
	@echo "$@ requires CC=clang" >&2
	@false
endif

# Scripts to check various things for consistency
# ---------------------------------------------------------------------------

PHONY += includecheck versioncheck coccicheck

includecheck:
	find $(srctree)/* $(RCS_FIND_IGNORE) \
		-name '*.[hcS]' -type f -print | sort \
		| xargs $(PERL) -w $(srctree)/scripts/checkincludes.pl

versioncheck:
	find $(srctree)/* $(RCS_FIND_IGNORE) \
		-name '*.[hcS]' -type f -print | sort \
		| xargs $(PERL) -w $(srctree)/scripts/checkversion.pl

coccicheck:
	$(Q)$(BASH) $(srctree)/scripts/$@

PHONY += checkstack kernelrelease kernelversion image_name

# UML needs a little special treatment here.  It wants to use the host
# toolchain, so needs $(SUBARCH) passed to checkstack.pl.  Everyone
# else wants $(ARCH), including people doing cross-builds, which means
# that $(SUBARCH) doesn't work here.
ifeq ($(ARCH), um)
CHECKSTACK_ARCH := $(SUBARCH)
else
CHECKSTACK_ARCH := $(ARCH)
endif
MINSTACKSIZE	?= 100
checkstack:
	$(OBJDUMP) -d vmlinux $$(find . -name '*.ko') | \
	$(PERL) $(srctree)/scripts/checkstack.pl $(CHECKSTACK_ARCH) $(MINSTACKSIZE)

kernelrelease:
	@$(filechk_kernel.release)

kernelversion:
	@echo $(KERNELVERSION)

image_name:
	@echo $(KBUILD_IMAGE)

PHONY += run-command
run-command:
	$(Q)$(KBUILD_RUN_COMMAND)

quiet_cmd_rmfiles = $(if $(wildcard $(rm-files)),CLEAN   $(wildcard $(rm-files)))
      cmd_rmfiles = rm -rf $(rm-files)

# read saved command lines for existing targets
existing-targets := $(wildcard $(sort $(targets)))

-include $(foreach f,$(existing-targets),$(dir $(f)).$(notdir $(f)).cmd)

endif # config-build
endif # mixed-build
endif # need-sub-make

PHONY += FORCE
FORCE:

# Declare the contents of the PHONY variable as phony.  We keep that
# information in a variable so we can use it in if_changed and friends.
.PHONY: $(PHONY)<|MERGE_RESOLUTION|>--- conflicted
+++ resolved
@@ -2,11 +2,7 @@
 VERSION = 6
 PATCHLEVEL = 14
 SUBLEVEL = 0
-<<<<<<< HEAD
-EXTRAVERSION = -rc2
-=======
 EXTRAVERSION = -rc5
->>>>>>> fe0fb583
 NAME = Baby Opossum Posse
 
 # *DOCUMENTATION*
