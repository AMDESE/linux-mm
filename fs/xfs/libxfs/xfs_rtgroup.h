/* SPDX-License-Identifier: GPL-2.0-or-later */
/*
 * Copyright (c) 2022-2024 Oracle.  All Rights Reserved.
 * Author: Darrick J. Wong <djwong@kernel.org>
 */
#ifndef __LIBXFS_RTGROUP_H
#define __LIBXFS_RTGROUP_H 1

#include "xfs_group.h"

struct xfs_mount;
struct xfs_trans;

enum xfs_rtg_inodes {
	XFS_RTGI_BITMAP,	/* allocation bitmap */
	XFS_RTGI_SUMMARY,	/* allocation summary */
	XFS_RTGI_RMAP,		/* rmap btree inode */
	XFS_RTGI_REFCOUNT,	/* refcount btree inode */

	XFS_RTGI_MAX,
};

#ifdef MAX_LOCKDEP_SUBCLASSES
static_assert(XFS_RTGI_MAX <= MAX_LOCKDEP_SUBCLASSES);
#endif

/*
 * Realtime group incore structure, similar to the per-AG structure.
 */
struct xfs_rtgroup {
	struct xfs_group	rtg_group;

	/* per-rtgroup metadata inodes */
	struct xfs_inode	*rtg_inodes[XFS_RTGI_MAX];

	/* Number of blocks in this group */
	xfs_rtxnum_t		rtg_extents;

	/*
	 * For bitmap based RT devices this points to a cache of rt summary
	 * level per bitmap block with the invariant that rtg_rsum_cache[bbno]
	 * > the maximum i for which rsum[i][bbno] != 0, or 0 if
	 * rsum[i][bbno] == 0 for all i.
	 * Reads and writes are serialized by the rsumip inode lock.
	 *
	 * For zoned RT devices this points to the open zone structure for
	 * a group that is open for writers, or is NULL.
	 */
	union {
		uint8_t			*rtg_rsum_cache;
		struct xfs_open_zone	*rtg_open_zone;
	};
};

/*
 * For zoned RT devices this is set on groups that have no written blocks
 * and can be picked by the allocator for opening.
 */
#define XFS_RTG_FREE			XA_MARK_0

/*
 * For zoned RT devices this is set on groups that are fully written and that
 * have unused blocks.  Used by the garbage collection to pick targets.
 */
#define XFS_RTG_RECLAIMABLE		XA_MARK_1

static inline struct xfs_rtgroup *to_rtg(struct xfs_group *xg)
{
	return container_of(xg, struct xfs_rtgroup, rtg_group);
}

static inline struct xfs_group *rtg_group(struct xfs_rtgroup *rtg)
{
	return &rtg->rtg_group;
}

static inline struct xfs_mount *rtg_mount(const struct xfs_rtgroup *rtg)
{
	return rtg->rtg_group.xg_mount;
}

static inline xfs_rgnumber_t rtg_rgno(const struct xfs_rtgroup *rtg)
{
	return rtg->rtg_group.xg_gno;
}

<<<<<<< HEAD
=======
static inline xfs_rgblock_t rtg_blocks(const struct xfs_rtgroup *rtg)
{
	return rtg->rtg_group.xg_block_count;
}

>>>>>>> e8a457b7
static inline struct xfs_inode *rtg_bitmap(const struct xfs_rtgroup *rtg)
{
	return rtg->rtg_inodes[XFS_RTGI_BITMAP];
}

static inline struct xfs_inode *rtg_summary(const struct xfs_rtgroup *rtg)
{
	return rtg->rtg_inodes[XFS_RTGI_SUMMARY];
}

static inline struct xfs_inode *rtg_rmap(const struct xfs_rtgroup *rtg)
{
	return rtg->rtg_inodes[XFS_RTGI_RMAP];
}

static inline struct xfs_inode *rtg_refcount(const struct xfs_rtgroup *rtg)
{
	return rtg->rtg_inodes[XFS_RTGI_REFCOUNT];
}

/* Passive rtgroup references */
static inline struct xfs_rtgroup *
xfs_rtgroup_get(
	struct xfs_mount	*mp,
	xfs_rgnumber_t		rgno)
{
	return to_rtg(xfs_group_get(mp, rgno, XG_TYPE_RTG));
}

static inline struct xfs_rtgroup *
xfs_rtgroup_hold(
	struct xfs_rtgroup	*rtg)
{
	return to_rtg(xfs_group_hold(rtg_group(rtg)));
}

static inline void
xfs_rtgroup_put(
	struct xfs_rtgroup	*rtg)
{
	xfs_group_put(rtg_group(rtg));
}

/* Active rtgroup references */
static inline struct xfs_rtgroup *
xfs_rtgroup_grab(
	struct xfs_mount	*mp,
	xfs_rgnumber_t		rgno)
{
	return to_rtg(xfs_group_grab(mp, rgno, XG_TYPE_RTG));
}

static inline void
xfs_rtgroup_rele(
	struct xfs_rtgroup	*rtg)
{
	xfs_group_rele(rtg_group(rtg));
}

static inline struct xfs_rtgroup *
xfs_rtgroup_next_range(
	struct xfs_mount	*mp,
	struct xfs_rtgroup	*rtg,
	xfs_rgnumber_t		start_rgno,
	xfs_rgnumber_t		end_rgno)
{
	return to_rtg(xfs_group_next_range(mp, rtg ? rtg_group(rtg) : NULL,
			start_rgno, end_rgno, XG_TYPE_RTG));
}

static inline struct xfs_rtgroup *
xfs_rtgroup_next(
	struct xfs_mount	*mp,
	struct xfs_rtgroup	*rtg)
{
	return xfs_rtgroup_next_range(mp, rtg, 0, mp->m_sb.sb_rgcount - 1);
}

static inline bool
xfs_verify_rgbno(
	struct xfs_rtgroup	*rtg,
	xfs_rgblock_t		rgbno)
{
	ASSERT(xfs_has_rtgroups(rtg_mount(rtg)));

	return xfs_verify_gbno(rtg_group(rtg), rgbno);
}

/*
 * Check that [@rgbno,@len] is a valid extent range in @rtg.
 *
 * Must only be used for RTG-enabled file systems.
 */
static inline bool
xfs_verify_rgbext(
	struct xfs_rtgroup	*rtg,
	xfs_rgblock_t		rgbno,
	xfs_extlen_t		len)
{
	ASSERT(xfs_has_rtgroups(rtg_mount(rtg)));

	return xfs_verify_gbext(rtg_group(rtg), rgbno, len);
}

static inline xfs_rtblock_t
xfs_rgbno_to_rtb(
	struct xfs_rtgroup	*rtg,
	xfs_rgblock_t		rgbno)
{
	return xfs_gbno_to_fsb(rtg_group(rtg), rgbno);
}

static inline xfs_rgnumber_t
xfs_rtb_to_rgno(
	struct xfs_mount	*mp,
	xfs_rtblock_t		rtbno)
{
	return xfs_fsb_to_gno(mp, rtbno, XG_TYPE_RTG);
}

static inline xfs_rgblock_t
xfs_rtb_to_rgbno(
	struct xfs_mount	*mp,
	xfs_rtblock_t		rtbno)
{
	return xfs_fsb_to_gbno(mp, rtbno, XG_TYPE_RTG);
}

/* Is rtbno the start of a RT group? */
static inline bool
xfs_rtbno_is_group_start(
	struct xfs_mount	*mp,
	xfs_rtblock_t		rtbno)
{
	return (rtbno & mp->m_groups[XG_TYPE_RTG].blkmask) == 0;
}

/* Convert an rtgroups rt extent number into an rgbno. */
static inline xfs_rgblock_t
xfs_rtx_to_rgbno(
	struct xfs_rtgroup	*rtg,
	xfs_rtxnum_t		rtx)
{
	struct xfs_mount	*mp = rtg_mount(rtg);

	if (likely(mp->m_rtxblklog >= 0))
		return rtx << mp->m_rtxblklog;
	return rtx * mp->m_sb.sb_rextsize;
}

static inline xfs_daddr_t
xfs_rtb_to_daddr(
	struct xfs_mount	*mp,
	xfs_rtblock_t		rtbno)
{
	struct xfs_groups	*g = &mp->m_groups[XG_TYPE_RTG];

	if (xfs_has_rtgroups(mp) && !g->has_daddr_gaps) {
		xfs_rgnumber_t	rgno = xfs_rtb_to_rgno(mp, rtbno);

		rtbno = (xfs_rtblock_t)rgno * g->blocks + (rtbno & g->blkmask);
	}

	return XFS_FSB_TO_BB(mp, g->start_fsb + rtbno);
}

static inline xfs_rtblock_t
xfs_daddr_to_rtb(
	struct xfs_mount	*mp,
	xfs_daddr_t		daddr)
{
	struct xfs_groups	*g = &mp->m_groups[XG_TYPE_RTG];
	xfs_rfsblock_t		bno;

	bno = XFS_BB_TO_FSBT(mp, daddr) - g->start_fsb;
	if (xfs_has_rtgroups(mp) && !g->has_daddr_gaps) {
		xfs_rgnumber_t	rgno;
		uint32_t	rgbno;

		rgno = div_u64_rem(bno, g->blocks, &rgbno);
		return ((xfs_rtblock_t)rgno << g->blklog) + rgbno;
	}

	return bno;
}

#ifdef CONFIG_XFS_RT
int xfs_rtgroup_alloc(struct xfs_mount *mp, xfs_rgnumber_t rgno,
		xfs_rgnumber_t rgcount, xfs_rtbxlen_t rextents);
void xfs_rtgroup_free(struct xfs_mount *mp, xfs_rgnumber_t rgno);

void xfs_free_rtgroups(struct xfs_mount *mp, xfs_rgnumber_t first_rgno,
		xfs_rgnumber_t end_rgno);
int xfs_initialize_rtgroups(struct xfs_mount *mp, xfs_rgnumber_t first_rgno,
		xfs_rgnumber_t end_rgno, xfs_rtbxlen_t rextents);

xfs_rtxnum_t __xfs_rtgroup_extents(struct xfs_mount *mp, xfs_rgnumber_t rgno,
		xfs_rgnumber_t rgcount, xfs_rtbxlen_t rextents);
xfs_rtxnum_t xfs_rtgroup_extents(struct xfs_mount *mp, xfs_rgnumber_t rgno);
void xfs_rtgroup_calc_geometry(struct xfs_mount *mp, struct xfs_rtgroup *rtg,
		xfs_rgnumber_t rgno, xfs_rgnumber_t rgcount,
		xfs_rtbxlen_t rextents);

int xfs_update_last_rtgroup_size(struct xfs_mount *mp,
		xfs_rgnumber_t prev_rgcount);

/* Lock the rt bitmap inode in exclusive mode */
#define XFS_RTGLOCK_BITMAP		(1U << 0)
/* Lock the rt bitmap inode in shared mode */
#define XFS_RTGLOCK_BITMAP_SHARED	(1U << 1)
/* Lock the rt rmap inode in exclusive mode */
#define XFS_RTGLOCK_RMAP		(1U << 2)
/* Lock the rt refcount inode in exclusive mode */
#define XFS_RTGLOCK_REFCOUNT		(1U << 3)

#define XFS_RTGLOCK_ALL_FLAGS	(XFS_RTGLOCK_BITMAP | \
				 XFS_RTGLOCK_BITMAP_SHARED | \
				 XFS_RTGLOCK_RMAP | \
				 XFS_RTGLOCK_REFCOUNT)

void xfs_rtgroup_lock(struct xfs_rtgroup *rtg, unsigned int rtglock_flags);
void xfs_rtgroup_unlock(struct xfs_rtgroup *rtg, unsigned int rtglock_flags);
void xfs_rtgroup_trans_join(struct xfs_trans *tp, struct xfs_rtgroup *rtg,
		unsigned int rtglock_flags);

int xfs_rtgroup_get_geometry(struct xfs_rtgroup *rtg,
		struct xfs_rtgroup_geometry *rgeo);

int xfs_rtginode_mkdir_parent(struct xfs_mount *mp);
int xfs_rtginode_load_parent(struct xfs_trans *tp);

const char *xfs_rtginode_name(enum xfs_rtg_inodes type);
enum xfs_metafile_type xfs_rtginode_metafile_type(enum xfs_rtg_inodes type);
bool xfs_rtginode_enabled(struct xfs_rtgroup *rtg, enum xfs_rtg_inodes type);
void xfs_rtginode_mark_sick(struct xfs_rtgroup *rtg, enum xfs_rtg_inodes type);
int xfs_rtginode_load(struct xfs_rtgroup *rtg, enum xfs_rtg_inodes type,
		struct xfs_trans *tp);
int xfs_rtginode_create(struct xfs_rtgroup *rtg, enum xfs_rtg_inodes type,
		bool init);
void xfs_rtginode_irele(struct xfs_inode **ipp);

void xfs_rtginode_irele(struct xfs_inode **ipp);

static inline const char *xfs_rtginode_path(xfs_rgnumber_t rgno,
		enum xfs_rtg_inodes type)
{
	return kasprintf(GFP_KERNEL, "%u.%s", rgno, xfs_rtginode_name(type));
}

void xfs_update_rtsb(struct xfs_buf *rtsb_bp,
		const struct xfs_buf *sb_bp);
struct xfs_buf *xfs_log_rtsb(struct xfs_trans *tp,
		const struct xfs_buf *sb_bp);
#else
static inline void xfs_free_rtgroups(struct xfs_mount *mp,
		xfs_rgnumber_t first_rgno, xfs_rgnumber_t end_rgno)
{
}

static inline int xfs_initialize_rtgroups(struct xfs_mount *mp,
		xfs_rgnumber_t first_rgno, xfs_rgnumber_t end_rgno,
		xfs_rtbxlen_t rextents)
{
	return 0;
}

# define xfs_rtgroup_extents(mp, rgno)		(0)
# define xfs_update_last_rtgroup_size(mp, rgno)	(0)
# define xfs_rtgroup_lock(rtg, gf)		((void)0)
# define xfs_rtgroup_unlock(rtg, gf)		((void)0)
# define xfs_rtgroup_trans_join(tp, rtg, gf)	((void)0)
# define xfs_update_rtsb(bp, sb_bp)	((void)0)
# define xfs_log_rtsb(tp, sb_bp)	(NULL)
# define xfs_rtgroup_get_geometry(rtg, rgeo)	(-EOPNOTSUPP)
#endif /* CONFIG_XFS_RT */

#endif /* __LIBXFS_RTGROUP_H */<|MERGE_RESOLUTION|>--- conflicted
+++ resolved
@@ -84,14 +84,11 @@
 	return rtg->rtg_group.xg_gno;
 }
 
-<<<<<<< HEAD
-=======
 static inline xfs_rgblock_t rtg_blocks(const struct xfs_rtgroup *rtg)
 {
 	return rtg->rtg_group.xg_block_count;
 }
 
->>>>>>> e8a457b7
 static inline struct xfs_inode *rtg_bitmap(const struct xfs_rtgroup *rtg)
 {
 	return rtg->rtg_inodes[XFS_RTGI_BITMAP];
