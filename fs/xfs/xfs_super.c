// SPDX-License-Identifier: GPL-2.0
/*
 * Copyright (c) 2000-2006 Silicon Graphics, Inc.
 * All Rights Reserved.
 */

#include "xfs.h"
#include "xfs_shared.h"
#include "xfs_format.h"
#include "xfs_log_format.h"
#include "xfs_trans_resv.h"
#include "xfs_sb.h"
#include "xfs_mount.h"
#include "xfs_inode.h"
#include "xfs_btree.h"
#include "xfs_bmap.h"
#include "xfs_alloc.h"
#include "xfs_fsops.h"
#include "xfs_trans.h"
#include "xfs_buf_item.h"
#include "xfs_log.h"
#include "xfs_log_priv.h"
#include "xfs_dir2.h"
#include "xfs_extfree_item.h"
#include "xfs_mru_cache.h"
#include "xfs_inode_item.h"
#include "xfs_icache.h"
#include "xfs_trace.h"
#include "xfs_icreate_item.h"
#include "xfs_filestream.h"
#include "xfs_quota.h"
#include "xfs_sysfs.h"
#include "xfs_ondisk.h"
#include "xfs_rmap_item.h"
#include "xfs_refcount_item.h"
#include "xfs_bmap_item.h"
#include "xfs_reflink.h"
#include "xfs_pwork.h"
#include "xfs_ag.h"
#include "xfs_defer.h"
#include "xfs_attr_item.h"
#include "xfs_xattr.h"
#include "xfs_iunlink_item.h"
#include "xfs_dahash_test.h"
#include "xfs_rtbitmap.h"
#include "xfs_exchmaps_item.h"
#include "xfs_parent.h"
#include "xfs_rtalloc.h"
#include "xfs_zone_alloc.h"
#include "scrub/stats.h"
#include "scrub/rcbag_btree.h"

#include <linux/magic.h>
#include <linux/fs_context.h>
#include <linux/fs_parser.h>

static const struct super_operations xfs_super_operations;

static struct dentry *xfs_debugfs;	/* top-level xfs debugfs dir */
static struct kset *xfs_kset;		/* top-level xfs sysfs dir */
#ifdef DEBUG
static struct xfs_kobj xfs_dbg_kobj;	/* global debug sysfs attrs */
#endif

enum xfs_dax_mode {
	XFS_DAX_INODE = 0,
	XFS_DAX_ALWAYS = 1,
	XFS_DAX_NEVER = 2,
};

/* Were quota mount options provided?  Must use the upper 16 bits of qflags. */
#define XFS_QFLAGS_MNTOPTS	(1U << 31)

static void
xfs_mount_set_dax_mode(
	struct xfs_mount	*mp,
	enum xfs_dax_mode	mode)
{
	switch (mode) {
	case XFS_DAX_INODE:
		mp->m_features &= ~(XFS_FEAT_DAX_ALWAYS | XFS_FEAT_DAX_NEVER);
		break;
	case XFS_DAX_ALWAYS:
		mp->m_features |= XFS_FEAT_DAX_ALWAYS;
		mp->m_features &= ~XFS_FEAT_DAX_NEVER;
		break;
	case XFS_DAX_NEVER:
		mp->m_features |= XFS_FEAT_DAX_NEVER;
		mp->m_features &= ~XFS_FEAT_DAX_ALWAYS;
		break;
	}
}

static const struct constant_table dax_param_enums[] = {
	{"inode",	XFS_DAX_INODE },
	{"always",	XFS_DAX_ALWAYS },
	{"never",	XFS_DAX_NEVER },
	{}
};

/*
 * Table driven mount option parser.
 */
enum {
	Opt_logbufs, Opt_logbsize, Opt_logdev, Opt_rtdev,
	Opt_wsync, Opt_noalign, Opt_swalloc, Opt_sunit, Opt_swidth, Opt_nouuid,
	Opt_grpid, Opt_nogrpid, Opt_bsdgroups, Opt_sysvgroups,
	Opt_allocsize, Opt_norecovery, Opt_inode64, Opt_inode32, Opt_ikeep,
	Opt_noikeep, Opt_largeio, Opt_nolargeio, Opt_attr2, Opt_noattr2,
	Opt_filestreams, Opt_quota, Opt_noquota, Opt_usrquota, Opt_grpquota,
	Opt_prjquota, Opt_uquota, Opt_gquota, Opt_pquota,
	Opt_uqnoenforce, Opt_gqnoenforce, Opt_pqnoenforce, Opt_qnoenforce,
	Opt_discard, Opt_nodiscard, Opt_dax, Opt_dax_enum, Opt_max_open_zones,
	Opt_lifetime, Opt_nolifetime,
};

static const struct fs_parameter_spec xfs_fs_parameters[] = {
	fsparam_u32("logbufs",		Opt_logbufs),
	fsparam_string("logbsize",	Opt_logbsize),
	fsparam_string("logdev",	Opt_logdev),
	fsparam_string("rtdev",		Opt_rtdev),
	fsparam_flag("wsync",		Opt_wsync),
	fsparam_flag("noalign",		Opt_noalign),
	fsparam_flag("swalloc",		Opt_swalloc),
	fsparam_u32("sunit",		Opt_sunit),
	fsparam_u32("swidth",		Opt_swidth),
	fsparam_flag("nouuid",		Opt_nouuid),
	fsparam_flag("grpid",		Opt_grpid),
	fsparam_flag("nogrpid",		Opt_nogrpid),
	fsparam_flag("bsdgroups",	Opt_bsdgroups),
	fsparam_flag("sysvgroups",	Opt_sysvgroups),
	fsparam_string("allocsize",	Opt_allocsize),
	fsparam_flag("norecovery",	Opt_norecovery),
	fsparam_flag("inode64",		Opt_inode64),
	fsparam_flag("inode32",		Opt_inode32),
	fsparam_flag("ikeep",		Opt_ikeep),
	fsparam_flag("noikeep",		Opt_noikeep),
	fsparam_flag("largeio",		Opt_largeio),
	fsparam_flag("nolargeio",	Opt_nolargeio),
	fsparam_flag("attr2",		Opt_attr2),
	fsparam_flag("noattr2",		Opt_noattr2),
	fsparam_flag("filestreams",	Opt_filestreams),
	fsparam_flag("quota",		Opt_quota),
	fsparam_flag("noquota",		Opt_noquota),
	fsparam_flag("usrquota",	Opt_usrquota),
	fsparam_flag("grpquota",	Opt_grpquota),
	fsparam_flag("prjquota",	Opt_prjquota),
	fsparam_flag("uquota",		Opt_uquota),
	fsparam_flag("gquota",		Opt_gquota),
	fsparam_flag("pquota",		Opt_pquota),
	fsparam_flag("uqnoenforce",	Opt_uqnoenforce),
	fsparam_flag("gqnoenforce",	Opt_gqnoenforce),
	fsparam_flag("pqnoenforce",	Opt_pqnoenforce),
	fsparam_flag("qnoenforce",	Opt_qnoenforce),
	fsparam_flag("discard",		Opt_discard),
	fsparam_flag("nodiscard",	Opt_nodiscard),
	fsparam_flag("dax",		Opt_dax),
	fsparam_enum("dax",		Opt_dax_enum, dax_param_enums),
	fsparam_u32("max_open_zones",	Opt_max_open_zones),
	fsparam_flag("lifetime",	Opt_lifetime),
	fsparam_flag("nolifetime",	Opt_nolifetime),
	{}
};

struct proc_xfs_info {
	uint64_t	flag;
	char		*str;
};

static int
xfs_fs_show_options(
	struct seq_file		*m,
	struct dentry		*root)
{
	static struct proc_xfs_info xfs_info_set[] = {
		/* the few simple ones we can get from the mount struct */
		{ XFS_FEAT_IKEEP,		",ikeep" },
		{ XFS_FEAT_WSYNC,		",wsync" },
		{ XFS_FEAT_NOALIGN,		",noalign" },
		{ XFS_FEAT_SWALLOC,		",swalloc" },
		{ XFS_FEAT_NOUUID,		",nouuid" },
		{ XFS_FEAT_NORECOVERY,		",norecovery" },
		{ XFS_FEAT_ATTR2,		",attr2" },
		{ XFS_FEAT_FILESTREAMS,		",filestreams" },
		{ XFS_FEAT_GRPID,		",grpid" },
		{ XFS_FEAT_DISCARD,		",discard" },
		{ XFS_FEAT_LARGE_IOSIZE,	",largeio" },
		{ XFS_FEAT_DAX_ALWAYS,		",dax=always" },
		{ XFS_FEAT_DAX_NEVER,		",dax=never" },
		{ XFS_FEAT_NOLIFETIME,		",nolifetime" },
		{ 0, NULL }
	};
	struct xfs_mount	*mp = XFS_M(root->d_sb);
	struct proc_xfs_info	*xfs_infop;

	for (xfs_infop = xfs_info_set; xfs_infop->flag; xfs_infop++) {
		if (mp->m_features & xfs_infop->flag)
			seq_puts(m, xfs_infop->str);
	}

	seq_printf(m, ",inode%d", xfs_has_small_inums(mp) ? 32 : 64);

	if (xfs_has_allocsize(mp))
		seq_printf(m, ",allocsize=%dk",
			   (1 << mp->m_allocsize_log) >> 10);

	if (mp->m_logbufs > 0)
		seq_printf(m, ",logbufs=%d", mp->m_logbufs);
	if (mp->m_logbsize > 0)
		seq_printf(m, ",logbsize=%dk", mp->m_logbsize >> 10);

	if (mp->m_logname)
		seq_show_option(m, "logdev", mp->m_logname);
	if (mp->m_rtname)
		seq_show_option(m, "rtdev", mp->m_rtname);

	if (mp->m_dalign > 0)
		seq_printf(m, ",sunit=%d",
				(int)XFS_FSB_TO_BB(mp, mp->m_dalign));
	if (mp->m_swidth > 0)
		seq_printf(m, ",swidth=%d",
				(int)XFS_FSB_TO_BB(mp, mp->m_swidth));

	if (mp->m_qflags & XFS_UQUOTA_ENFD)
		seq_puts(m, ",usrquota");
	else if (mp->m_qflags & XFS_UQUOTA_ACCT)
		seq_puts(m, ",uqnoenforce");

	if (mp->m_qflags & XFS_PQUOTA_ENFD)
		seq_puts(m, ",prjquota");
	else if (mp->m_qflags & XFS_PQUOTA_ACCT)
		seq_puts(m, ",pqnoenforce");

	if (mp->m_qflags & XFS_GQUOTA_ENFD)
		seq_puts(m, ",grpquota");
	else if (mp->m_qflags & XFS_GQUOTA_ACCT)
		seq_puts(m, ",gqnoenforce");

	if (!(mp->m_qflags & XFS_ALL_QUOTA_ACCT))
		seq_puts(m, ",noquota");

	if (mp->m_max_open_zones)
		seq_printf(m, ",max_open_zones=%u", mp->m_max_open_zones);

	return 0;
}

static bool
xfs_set_inode_alloc_perag(
	struct xfs_perag	*pag,
	xfs_ino_t		ino,
	xfs_agnumber_t		max_metadata)
{
	if (!xfs_is_inode32(pag_mount(pag))) {
		set_bit(XFS_AGSTATE_ALLOWS_INODES, &pag->pag_opstate);
		clear_bit(XFS_AGSTATE_PREFERS_METADATA, &pag->pag_opstate);
		return false;
	}

	if (ino > XFS_MAXINUMBER_32) {
		clear_bit(XFS_AGSTATE_ALLOWS_INODES, &pag->pag_opstate);
		clear_bit(XFS_AGSTATE_PREFERS_METADATA, &pag->pag_opstate);
		return false;
	}

	set_bit(XFS_AGSTATE_ALLOWS_INODES, &pag->pag_opstate);
	if (pag_agno(pag) < max_metadata)
		set_bit(XFS_AGSTATE_PREFERS_METADATA, &pag->pag_opstate);
	else
		clear_bit(XFS_AGSTATE_PREFERS_METADATA, &pag->pag_opstate);
	return true;
}

/*
 * Set parameters for inode allocation heuristics, taking into account
 * filesystem size and inode32/inode64 mount options; i.e. specifically
 * whether or not XFS_FEAT_SMALL_INUMS is set.
 *
 * Inode allocation patterns are altered only if inode32 is requested
 * (XFS_FEAT_SMALL_INUMS), and the filesystem is sufficiently large.
 * If altered, XFS_OPSTATE_INODE32 is set as well.
 *
 * An agcount independent of that in the mount structure is provided
 * because in the growfs case, mp->m_sb.sb_agcount is not yet updated
 * to the potentially higher ag count.
 *
 * Returns the maximum AG index which may contain inodes.
 */
xfs_agnumber_t
xfs_set_inode_alloc(
	struct xfs_mount *mp,
	xfs_agnumber_t	agcount)
{
	xfs_agnumber_t	index;
	xfs_agnumber_t	maxagi = 0;
	xfs_sb_t	*sbp = &mp->m_sb;
	xfs_agnumber_t	max_metadata;
	xfs_agino_t	agino;
	xfs_ino_t	ino;

	/*
	 * Calculate how much should be reserved for inodes to meet
	 * the max inode percentage.  Used only for inode32.
	 */
	if (M_IGEO(mp)->maxicount) {
		uint64_t	icount;

		icount = sbp->sb_dblocks * sbp->sb_imax_pct;
		do_div(icount, 100);
		icount += sbp->sb_agblocks - 1;
		do_div(icount, sbp->sb_agblocks);
		max_metadata = icount;
	} else {
		max_metadata = agcount;
	}

	/* Get the last possible inode in the filesystem */
	agino =	XFS_AGB_TO_AGINO(mp, sbp->sb_agblocks - 1);
	ino = XFS_AGINO_TO_INO(mp, agcount - 1, agino);

	/*
	 * If user asked for no more than 32-bit inodes, and the fs is
	 * sufficiently large, set XFS_OPSTATE_INODE32 if we must alter
	 * the allocator to accommodate the request.
	 */
	if (xfs_has_small_inums(mp) && ino > XFS_MAXINUMBER_32)
		xfs_set_inode32(mp);
	else
		xfs_clear_inode32(mp);

	for (index = 0; index < agcount; index++) {
		struct xfs_perag	*pag;

		ino = XFS_AGINO_TO_INO(mp, index, agino);

		pag = xfs_perag_get(mp, index);
		if (xfs_set_inode_alloc_perag(pag, ino, max_metadata))
			maxagi++;
		xfs_perag_put(pag);
	}

	return xfs_is_inode32(mp) ? maxagi : agcount;
}

static int
xfs_setup_dax_always(
	struct xfs_mount	*mp)
{
	if (!mp->m_ddev_targp->bt_daxdev &&
	    (!mp->m_rtdev_targp || !mp->m_rtdev_targp->bt_daxdev)) {
		xfs_alert(mp,
			"DAX unsupported by block device. Turning off DAX.");
		goto disable_dax;
	}

	if (mp->m_super->s_blocksize != PAGE_SIZE) {
		xfs_alert(mp,
			"DAX not supported for blocksize. Turning off DAX.");
		goto disable_dax;
	}

	if (xfs_has_reflink(mp) &&
	    bdev_is_partition(mp->m_ddev_targp->bt_bdev)) {
		xfs_alert(mp,
			"DAX and reflink cannot work with multi-partitions!");
		return -EINVAL;
	}

	return 0;

disable_dax:
	xfs_mount_set_dax_mode(mp, XFS_DAX_NEVER);
	return 0;
}

STATIC int
xfs_blkdev_get(
	xfs_mount_t		*mp,
	const char		*name,
	struct file		**bdev_filep)
{
	int			error = 0;

	*bdev_filep = bdev_file_open_by_path(name,
		BLK_OPEN_READ | BLK_OPEN_WRITE | BLK_OPEN_RESTRICT_WRITES,
		mp->m_super, &fs_holder_ops);
	if (IS_ERR(*bdev_filep)) {
		error = PTR_ERR(*bdev_filep);
		*bdev_filep = NULL;
		xfs_warn(mp, "Invalid device [%s], error=%d", name, error);
	}

	return error;
}

STATIC void
xfs_shutdown_devices(
	struct xfs_mount	*mp)
{
	/*
	 * Udev is triggered whenever anyone closes a block device or unmounts
	 * a file systemm on a block device.
	 * The default udev rules invoke blkid to read the fs super and create
	 * symlinks to the bdev under /dev/disk.  For this, it uses buffered
	 * reads through the page cache.
	 *
	 * xfs_db also uses buffered reads to examine metadata.  There is no
	 * coordination between xfs_db and udev, which means that they can run
	 * concurrently.  Note there is no coordination between the kernel and
	 * blkid either.
	 *
	 * On a system with 64k pages, the page cache can cache the superblock
	 * and the root inode (and hence the root directory) with the same 64k
	 * page.  If udev spawns blkid after the mkfs and the system is busy
	 * enough that it is still running when xfs_db starts up, they'll both
	 * read from the same page in the pagecache.
	 *
	 * The unmount writes updated inode metadata to disk directly.  The XFS
	 * buffer cache does not use the bdev pagecache, so it needs to
	 * invalidate that pagecache on unmount.  If the above scenario occurs,
	 * the pagecache no longer reflects what's on disk, xfs_db reads the
	 * stale metadata, and fails to find /a.  Most of the time this succeeds
	 * because closing a bdev invalidates the page cache, but when processes
	 * race, everyone loses.
	 */
	if (mp->m_logdev_targp && mp->m_logdev_targp != mp->m_ddev_targp) {
		blkdev_issue_flush(mp->m_logdev_targp->bt_bdev);
		invalidate_bdev(mp->m_logdev_targp->bt_bdev);
	}
	if (mp->m_rtdev_targp) {
		blkdev_issue_flush(mp->m_rtdev_targp->bt_bdev);
		invalidate_bdev(mp->m_rtdev_targp->bt_bdev);
	}
	blkdev_issue_flush(mp->m_ddev_targp->bt_bdev);
	invalidate_bdev(mp->m_ddev_targp->bt_bdev);
}

/*
 * The file system configurations are:
 *	(1) device (partition) with data and internal log
 *	(2) logical volume with data and log subvolumes.
 *	(3) logical volume with data, log, and realtime subvolumes.
 *
 * We only have to handle opening the log and realtime volumes here if
 * they are present.  The data subvolume has already been opened by
 * get_sb_bdev() and is stored in sb->s_bdev.
 */
STATIC int
xfs_open_devices(
	struct xfs_mount	*mp)
{
	struct super_block	*sb = mp->m_super;
	struct block_device	*ddev = sb->s_bdev;
	struct file		*logdev_file = NULL, *rtdev_file = NULL;
	int			error;

	/*
	 * Open real time and log devices - order is important.
	 */
	if (mp->m_logname) {
		error = xfs_blkdev_get(mp, mp->m_logname, &logdev_file);
		if (error)
			return error;
	}

	if (mp->m_rtname) {
		error = xfs_blkdev_get(mp, mp->m_rtname, &rtdev_file);
		if (error)
			goto out_close_logdev;

		if (file_bdev(rtdev_file) == ddev ||
		    (logdev_file &&
		     file_bdev(rtdev_file) == file_bdev(logdev_file))) {
			xfs_warn(mp,
	"Cannot mount filesystem with identical rtdev and ddev/logdev.");
			error = -EINVAL;
			goto out_close_rtdev;
		}
	}

	/*
	 * Setup xfs_mount buffer target pointers
	 */
	error = -ENOMEM;
	mp->m_ddev_targp = xfs_alloc_buftarg(mp, sb->s_bdev_file);
	if (!mp->m_ddev_targp)
		goto out_close_rtdev;

	if (rtdev_file) {
		mp->m_rtdev_targp = xfs_alloc_buftarg(mp, rtdev_file);
		if (!mp->m_rtdev_targp)
			goto out_free_ddev_targ;
	}

	if (logdev_file && file_bdev(logdev_file) != ddev) {
		mp->m_logdev_targp = xfs_alloc_buftarg(mp, logdev_file);
		if (!mp->m_logdev_targp)
			goto out_free_rtdev_targ;
	} else {
		mp->m_logdev_targp = mp->m_ddev_targp;
		/* Handle won't be used, drop it */
		if (logdev_file)
			bdev_fput(logdev_file);
	}

	return 0;

 out_free_rtdev_targ:
	if (mp->m_rtdev_targp)
		xfs_free_buftarg(mp->m_rtdev_targp);
 out_free_ddev_targ:
	xfs_free_buftarg(mp->m_ddev_targp);
 out_close_rtdev:
	 if (rtdev_file)
		bdev_fput(rtdev_file);
 out_close_logdev:
	if (logdev_file)
		bdev_fput(logdev_file);
	return error;
}

/*
 * Setup xfs_mount buffer target pointers based on superblock
 */
STATIC int
xfs_setup_devices(
	struct xfs_mount	*mp)
{
	int			error;

	error = xfs_setsize_buftarg(mp->m_ddev_targp, mp->m_sb.sb_sectsize);
	if (error)
		return error;

	if (mp->m_logdev_targp && mp->m_logdev_targp != mp->m_ddev_targp) {
		unsigned int	log_sector_size = BBSIZE;

		if (xfs_has_sector(mp))
			log_sector_size = mp->m_sb.sb_logsectsize;
		error = xfs_setsize_buftarg(mp->m_logdev_targp,
					    log_sector_size);
		if (error)
			return error;
	}

	if (mp->m_sb.sb_rtstart) {
		if (mp->m_rtdev_targp) {
			xfs_warn(mp,
		"can't use internal and external rtdev at the same time");
			return -EINVAL;
		}
		mp->m_rtdev_targp = mp->m_ddev_targp;
	} else if (mp->m_rtname) {
		error = xfs_setsize_buftarg(mp->m_rtdev_targp,
					    mp->m_sb.sb_sectsize);
		if (error)
			return error;
	}

	return 0;
}

STATIC int
xfs_init_mount_workqueues(
	struct xfs_mount	*mp)
{
	mp->m_buf_workqueue = alloc_workqueue("xfs-buf/%s",
			XFS_WQFLAGS(WQ_FREEZABLE | WQ_MEM_RECLAIM),
			1, mp->m_super->s_id);
	if (!mp->m_buf_workqueue)
		goto out;

	mp->m_unwritten_workqueue = alloc_workqueue("xfs-conv/%s",
			XFS_WQFLAGS(WQ_FREEZABLE | WQ_MEM_RECLAIM),
			0, mp->m_super->s_id);
	if (!mp->m_unwritten_workqueue)
		goto out_destroy_buf;

	mp->m_reclaim_workqueue = alloc_workqueue("xfs-reclaim/%s",
			XFS_WQFLAGS(WQ_FREEZABLE | WQ_MEM_RECLAIM),
			0, mp->m_super->s_id);
	if (!mp->m_reclaim_workqueue)
		goto out_destroy_unwritten;

	mp->m_blockgc_wq = alloc_workqueue("xfs-blockgc/%s",
			XFS_WQFLAGS(WQ_UNBOUND | WQ_FREEZABLE | WQ_MEM_RECLAIM),
			0, mp->m_super->s_id);
	if (!mp->m_blockgc_wq)
		goto out_destroy_reclaim;

	mp->m_inodegc_wq = alloc_workqueue("xfs-inodegc/%s",
			XFS_WQFLAGS(WQ_FREEZABLE | WQ_MEM_RECLAIM),
			1, mp->m_super->s_id);
	if (!mp->m_inodegc_wq)
		goto out_destroy_blockgc;

	mp->m_sync_workqueue = alloc_workqueue("xfs-sync/%s",
			XFS_WQFLAGS(WQ_FREEZABLE), 0, mp->m_super->s_id);
	if (!mp->m_sync_workqueue)
		goto out_destroy_inodegc;

	return 0;

out_destroy_inodegc:
	destroy_workqueue(mp->m_inodegc_wq);
out_destroy_blockgc:
	destroy_workqueue(mp->m_blockgc_wq);
out_destroy_reclaim:
	destroy_workqueue(mp->m_reclaim_workqueue);
out_destroy_unwritten:
	destroy_workqueue(mp->m_unwritten_workqueue);
out_destroy_buf:
	destroy_workqueue(mp->m_buf_workqueue);
out:
	return -ENOMEM;
}

STATIC void
xfs_destroy_mount_workqueues(
	struct xfs_mount	*mp)
{
	destroy_workqueue(mp->m_sync_workqueue);
	destroy_workqueue(mp->m_blockgc_wq);
	destroy_workqueue(mp->m_inodegc_wq);
	destroy_workqueue(mp->m_reclaim_workqueue);
	destroy_workqueue(mp->m_unwritten_workqueue);
	destroy_workqueue(mp->m_buf_workqueue);
}

static void
xfs_flush_inodes_worker(
	struct work_struct	*work)
{
	struct xfs_mount	*mp = container_of(work, struct xfs_mount,
						   m_flush_inodes_work);
	struct super_block	*sb = mp->m_super;

	if (down_read_trylock(&sb->s_umount)) {
		sync_inodes_sb(sb);
		up_read(&sb->s_umount);
	}
}

/*
 * Flush all dirty data to disk. Must not be called while holding an XFS_ILOCK
 * or a page lock. We use sync_inodes_sb() here to ensure we block while waiting
 * for IO to complete so that we effectively throttle multiple callers to the
 * rate at which IO is completing.
 */
void
xfs_flush_inodes(
	struct xfs_mount	*mp)
{
	/*
	 * If flush_work() returns true then that means we waited for a flush
	 * which was already in progress.  Don't bother running another scan.
	 */
	if (flush_work(&mp->m_flush_inodes_work))
		return;

	queue_work(mp->m_sync_workqueue, &mp->m_flush_inodes_work);
	flush_work(&mp->m_flush_inodes_work);
}

/* Catch misguided souls that try to use this interface on XFS */
STATIC struct inode *
xfs_fs_alloc_inode(
	struct super_block	*sb)
{
	BUG();
	return NULL;
}

/*
 * Now that the generic code is guaranteed not to be accessing
 * the linux inode, we can inactivate and reclaim the inode.
 */
STATIC void
xfs_fs_destroy_inode(
	struct inode		*inode)
{
	struct xfs_inode	*ip = XFS_I(inode);

	trace_xfs_destroy_inode(ip);

	ASSERT(!rwsem_is_locked(&inode->i_rwsem));
	XFS_STATS_INC(ip->i_mount, vn_rele);
	XFS_STATS_INC(ip->i_mount, vn_remove);
	xfs_inode_mark_reclaimable(ip);
}

static void
xfs_fs_dirty_inode(
	struct inode			*inode,
	int				flags)
{
	struct xfs_inode		*ip = XFS_I(inode);
	struct xfs_mount		*mp = ip->i_mount;
	struct xfs_trans		*tp;

	if (!(inode->i_sb->s_flags & SB_LAZYTIME))
		return;

	/*
	 * Only do the timestamp update if the inode is dirty (I_DIRTY_SYNC)
	 * and has dirty timestamp (I_DIRTY_TIME). I_DIRTY_TIME can be passed
	 * in flags possibly together with I_DIRTY_SYNC.
	 */
	if ((flags & ~I_DIRTY_TIME) != I_DIRTY_SYNC || !(flags & I_DIRTY_TIME))
		return;

	if (xfs_trans_alloc(mp, &M_RES(mp)->tr_fsyncts, 0, 0, 0, &tp))
		return;
	xfs_ilock(ip, XFS_ILOCK_EXCL);
	xfs_trans_ijoin(tp, ip, XFS_ILOCK_EXCL);
	xfs_trans_log_inode(tp, ip, XFS_ILOG_TIMESTAMP);
	xfs_trans_commit(tp);
}

/*
 * Slab object creation initialisation for the XFS inode.
 * This covers only the idempotent fields in the XFS inode;
 * all other fields need to be initialised on allocation
 * from the slab. This avoids the need to repeatedly initialise
 * fields in the xfs inode that left in the initialise state
 * when freeing the inode.
 */
STATIC void
xfs_fs_inode_init_once(
	void			*inode)
{
	struct xfs_inode	*ip = inode;

	memset(ip, 0, sizeof(struct xfs_inode));

	/* vfs inode */
	inode_init_once(VFS_I(ip));

	/* xfs inode */
	atomic_set(&ip->i_pincount, 0);
	spin_lock_init(&ip->i_flags_lock);
	init_rwsem(&ip->i_lock);
}

/*
 * We do an unlocked check for XFS_IDONTCACHE here because we are already
 * serialised against cache hits here via the inode->i_lock and igrab() in
 * xfs_iget_cache_hit(). Hence a lookup that might clear this flag will not be
 * racing with us, and it avoids needing to grab a spinlock here for every inode
 * we drop the final reference on.
 */
STATIC int
xfs_fs_drop_inode(
	struct inode		*inode)
{
	struct xfs_inode	*ip = XFS_I(inode);

	/*
	 * If this unlinked inode is in the middle of recovery, don't
	 * drop the inode just yet; log recovery will take care of
	 * that.  See the comment for this inode flag.
	 */
	if (ip->i_flags & XFS_IRECOVERY) {
		ASSERT(xlog_recovery_needed(ip->i_mount->m_log));
		return 0;
	}

	return generic_drop_inode(inode);
}

static void
xfs_mount_free(
	struct xfs_mount	*mp)
{
	if (mp->m_logdev_targp && mp->m_logdev_targp != mp->m_ddev_targp)
		xfs_free_buftarg(mp->m_logdev_targp);
	if (mp->m_rtdev_targp && mp->m_rtdev_targp != mp->m_ddev_targp)
		xfs_free_buftarg(mp->m_rtdev_targp);
	if (mp->m_ddev_targp)
		xfs_free_buftarg(mp->m_ddev_targp);

	debugfs_remove(mp->m_debugfs);
	kfree(mp->m_rtname);
	kfree(mp->m_logname);
	kfree(mp);
}

STATIC int
xfs_fs_sync_fs(
	struct super_block	*sb,
	int			wait)
{
	struct xfs_mount	*mp = XFS_M(sb);
	int			error;

	trace_xfs_fs_sync_fs(mp, __return_address);

	/*
	 * Doing anything during the async pass would be counterproductive.
	 */
	if (!wait)
		return 0;

	error = xfs_log_force(mp, XFS_LOG_SYNC);
	if (error)
		return error;

	if (laptop_mode) {
		/*
		 * The disk must be active because we're syncing.
		 * We schedule log work now (now that the disk is
		 * active) instead of later (when it might not be).
		 */
		flush_delayed_work(&mp->m_log->l_work);
	}

	/*
	 * If we are called with page faults frozen out, it means we are about
	 * to freeze the transaction subsystem. Take the opportunity to shut
	 * down inodegc because once SB_FREEZE_FS is set it's too late to
	 * prevent inactivation races with freeze. The fs doesn't get called
	 * again by the freezing process until after SB_FREEZE_FS has been set,
	 * so it's now or never.  Same logic applies to speculative allocation
	 * garbage collection.
	 *
	 * We don't care if this is a normal syncfs call that does this or
	 * freeze that does this - we can run this multiple times without issue
	 * and we won't race with a restart because a restart can only occur
	 * when the state is either SB_FREEZE_FS or SB_FREEZE_COMPLETE.
	 */
	if (sb->s_writers.frozen == SB_FREEZE_PAGEFAULT) {
		xfs_inodegc_stop(mp);
		xfs_blockgc_stop(mp);
		xfs_zone_gc_stop(mp);
	}

	return 0;
}

static xfs_extlen_t
xfs_internal_log_size(
	struct xfs_mount	*mp)
{
	if (!mp->m_sb.sb_logstart)
		return 0;
	return mp->m_sb.sb_logblocks;
}

static void
xfs_statfs_data(
	struct xfs_mount	*mp,
	struct kstatfs		*st)
{
	int64_t			fdblocks =
<<<<<<< HEAD
		percpu_counter_sum(&mp->m_fdblocks);

	/* make sure st->f_bfree does not underflow */
	st->f_bfree = max(0LL, fdblocks - xfs_fdblocks_unavailable(mp));
=======
		xfs_sum_freecounter(mp, XC_FREE_BLOCKS);

	/* make sure st->f_bfree does not underflow */
	st->f_bfree = max(0LL,
		fdblocks - xfs_freecounter_unavailable(mp, XC_FREE_BLOCKS));

>>>>>>> e8a457b7
	/*
	 * sb_dblocks can change during growfs, but nothing cares about reporting
	 * the old or new value during growfs.
	 */
	st->f_blocks = mp->m_sb.sb_dblocks - xfs_internal_log_size(mp);
}

/*
 * When stat(v)fs is called on a file with the realtime bit set or a directory
 * with the rtinherit bit, report freespace information for the RT device
 * instead of the main data device.
 */
static void
xfs_statfs_rt(
	struct xfs_mount	*mp,
	struct kstatfs		*st)
{
	st->f_bfree = xfs_rtbxlen_to_blen(mp,
<<<<<<< HEAD
			percpu_counter_sum_positive(&mp->m_frextents));
	st->f_blocks = mp->m_sb.sb_rblocks;
=======
			xfs_sum_freecounter(mp, XC_FREE_RTEXTENTS));
	st->f_blocks = mp->m_sb.sb_rblocks - xfs_rtbxlen_to_blen(mp,
			mp->m_free[XC_FREE_RTEXTENTS].res_total);
>>>>>>> e8a457b7
}

static void
xfs_statfs_inodes(
	struct xfs_mount	*mp,
	struct kstatfs		*st)
{
	uint64_t		icount = percpu_counter_sum(&mp->m_icount);
	uint64_t		ifree = percpu_counter_sum(&mp->m_ifree);
	uint64_t		fakeinos = XFS_FSB_TO_INO(mp, st->f_bfree);

	st->f_files = min(icount + fakeinos, (uint64_t)XFS_MAXINUMBER);
	if (M_IGEO(mp)->maxicount)
		st->f_files = min_t(typeof(st->f_files), st->f_files,
					M_IGEO(mp)->maxicount);

	/* If sb_icount overshot maxicount, report actual allocation */
	st->f_files = max_t(typeof(st->f_files), st->f_files,
			mp->m_sb.sb_icount);

	/* Make sure st->f_ffree does not underflow */
	st->f_ffree = max_t(int64_t, 0, st->f_files - (icount - ifree));
}

STATIC int
xfs_fs_statfs(
	struct dentry		*dentry,
	struct kstatfs		*st)
{
	struct xfs_mount	*mp = XFS_M(dentry->d_sb);
	struct xfs_inode	*ip = XFS_I(d_inode(dentry));

	/*
	 * Expedite background inodegc but don't wait. We do not want to block
	 * here waiting hours for a billion extent file to be truncated.
	 */
	xfs_inodegc_push(mp);

	st->f_type = XFS_SUPER_MAGIC;
	st->f_namelen = MAXNAMELEN - 1;
	st->f_bsize = mp->m_sb.sb_blocksize;
	st->f_fsid = u64_to_fsid(huge_encode_dev(mp->m_ddev_targp->bt_dev));

	xfs_statfs_data(mp, st);
	xfs_statfs_inodes(mp, st);

	if (XFS_IS_REALTIME_MOUNT(mp) &&
	    (ip->i_diflags & (XFS_DIFLAG_RTINHERIT | XFS_DIFLAG_REALTIME)))
		xfs_statfs_rt(mp, st);

	if ((ip->i_diflags & XFS_DIFLAG_PROJINHERIT) &&
	    ((mp->m_qflags & (XFS_PQUOTA_ACCT|XFS_PQUOTA_ENFD))) ==
			      (XFS_PQUOTA_ACCT|XFS_PQUOTA_ENFD))
		xfs_qm_statvfs(ip, st);

	/*
	 * XFS does not distinguish between blocks available to privileged and
	 * unprivileged users.
	 */
	st->f_bavail = st->f_bfree;
	return 0;
}

STATIC void
xfs_save_resvblks(
	struct xfs_mount	*mp)
{
	enum xfs_free_counter	i;

	for (i = 0; i < XC_FREE_NR; i++) {
		mp->m_free[i].res_saved = mp->m_free[i].res_total;
		xfs_reserve_blocks(mp, i, 0);
	}
}

STATIC void
xfs_restore_resvblks(
	struct xfs_mount	*mp)
{
	uint64_t		resblks;
	enum xfs_free_counter	i;

	for (i = 0; i < XC_FREE_NR; i++) {
		if (mp->m_free[i].res_saved) {
			resblks = mp->m_free[i].res_saved;
			mp->m_free[i].res_saved = 0;
		} else
			resblks = xfs_default_resblks(mp, i);
		xfs_reserve_blocks(mp, i, resblks);
	}
}

/*
 * Second stage of a freeze. The data is already frozen so we only
 * need to take care of the metadata. Once that's done sync the superblock
 * to the log to dirty it in case of a crash while frozen. This ensures that we
 * will recover the unlinked inode lists on the next mount.
 */
STATIC int
xfs_fs_freeze(
	struct super_block	*sb)
{
	struct xfs_mount	*mp = XFS_M(sb);
	unsigned int		flags;
	int			ret;

	/*
	 * The filesystem is now frozen far enough that memory reclaim
	 * cannot safely operate on the filesystem. Hence we need to
	 * set a GFP_NOFS context here to avoid recursion deadlocks.
	 */
	flags = memalloc_nofs_save();
	xfs_save_resvblks(mp);
	ret = xfs_log_quiesce(mp);
	memalloc_nofs_restore(flags);

	/*
	 * For read-write filesystems, we need to restart the inodegc on error
	 * because we stopped it at SB_FREEZE_PAGEFAULT level and a thaw is not
	 * going to be run to restart it now.  We are at SB_FREEZE_FS level
	 * here, so we can restart safely without racing with a stop in
	 * xfs_fs_sync_fs().
	 */
	if (ret && !xfs_is_readonly(mp)) {
		xfs_blockgc_start(mp);
		xfs_inodegc_start(mp);
		xfs_zone_gc_start(mp);
	}

	return ret;
}

STATIC int
xfs_fs_unfreeze(
	struct super_block	*sb)
{
	struct xfs_mount	*mp = XFS_M(sb);

	xfs_restore_resvblks(mp);
	xfs_log_work_queue(mp);

	/*
	 * Don't reactivate the inodegc worker on a readonly filesystem because
	 * inodes are sent directly to reclaim.  Don't reactivate the blockgc
	 * worker because there are no speculative preallocations on a readonly
	 * filesystem.
	 */
	if (!xfs_is_readonly(mp)) {
		xfs_zone_gc_start(mp);
		xfs_blockgc_start(mp);
		xfs_inodegc_start(mp);
	}

	return 0;
}

/*
 * This function fills in xfs_mount_t fields based on mount args.
 * Note: the superblock _has_ now been read in.
 */
STATIC int
xfs_finish_flags(
	struct xfs_mount	*mp)
{
	/* Fail a mount where the logbuf is smaller than the log stripe */
	if (xfs_has_logv2(mp)) {
		if (mp->m_logbsize <= 0 &&
		    mp->m_sb.sb_logsunit > XLOG_BIG_RECORD_BSIZE) {
			mp->m_logbsize = mp->m_sb.sb_logsunit;
		} else if (mp->m_logbsize > 0 &&
			   mp->m_logbsize < mp->m_sb.sb_logsunit) {
			xfs_warn(mp,
		"logbuf size must be greater than or equal to log stripe size");
			return -EINVAL;
		}
	} else {
		/* Fail a mount if the logbuf is larger than 32K */
		if (mp->m_logbsize > XLOG_BIG_RECORD_BSIZE) {
			xfs_warn(mp,
		"logbuf size for version 1 logs must be 16K or 32K");
			return -EINVAL;
		}
	}

	/*
	 * V5 filesystems always use attr2 format for attributes.
	 */
	if (xfs_has_crc(mp) && xfs_has_noattr2(mp)) {
		xfs_warn(mp, "Cannot mount a V5 filesystem as noattr2. "
			     "attr2 is always enabled for V5 filesystems.");
		return -EINVAL;
	}

	/*
	 * prohibit r/w mounts of read-only filesystems
	 */
	if ((mp->m_sb.sb_flags & XFS_SBF_READONLY) && !xfs_is_readonly(mp)) {
		xfs_warn(mp,
			"cannot mount a read-only filesystem as read-write");
		return -EROFS;
	}

	if ((mp->m_qflags & XFS_GQUOTA_ACCT) &&
	    (mp->m_qflags & XFS_PQUOTA_ACCT) &&
	    !xfs_has_pquotino(mp)) {
		xfs_warn(mp,
		  "Super block does not support project and group quota together");
		return -EINVAL;
	}

	if (!xfs_has_zoned(mp)) {
		if (mp->m_max_open_zones) {
			xfs_warn(mp,
"max_open_zones mount option only supported on zoned file systems.");
			return -EINVAL;
		}
		if (mp->m_features & XFS_FEAT_NOLIFETIME) {
			xfs_warn(mp,
"nolifetime mount option only supported on zoned file systems.");
			return -EINVAL;
		}
	}

	return 0;
}

static int
xfs_init_percpu_counters(
	struct xfs_mount	*mp)
{
	int			error;
	int			i;

	error = percpu_counter_init(&mp->m_icount, 0, GFP_KERNEL);
	if (error)
		return -ENOMEM;

	error = percpu_counter_init(&mp->m_ifree, 0, GFP_KERNEL);
	if (error)
		goto free_icount;

	error = percpu_counter_init(&mp->m_delalloc_blks, 0, GFP_KERNEL);
	if (error)
		goto free_ifree;

	error = percpu_counter_init(&mp->m_delalloc_rtextents, 0, GFP_KERNEL);
	if (error)
		goto free_delalloc;

	for (i = 0; i < XC_FREE_NR; i++) {
		error = percpu_counter_init(&mp->m_free[i].count, 0,
				GFP_KERNEL);
		if (error)
			goto free_freecounters;
	}

	return 0;

free_freecounters:
	while (--i > 0)
		percpu_counter_destroy(&mp->m_free[i].count);
	percpu_counter_destroy(&mp->m_delalloc_rtextents);
free_delalloc:
	percpu_counter_destroy(&mp->m_delalloc_blks);
free_ifree:
	percpu_counter_destroy(&mp->m_ifree);
free_icount:
	percpu_counter_destroy(&mp->m_icount);
	return -ENOMEM;
}

void
xfs_reinit_percpu_counters(
	struct xfs_mount	*mp)
{
	percpu_counter_set(&mp->m_icount, mp->m_sb.sb_icount);
	percpu_counter_set(&mp->m_ifree, mp->m_sb.sb_ifree);
	xfs_set_freecounter(mp, XC_FREE_BLOCKS, mp->m_sb.sb_fdblocks);
	if (!xfs_has_zoned(mp))
		xfs_set_freecounter(mp, XC_FREE_RTEXTENTS,
				mp->m_sb.sb_frextents);
}

static void
xfs_destroy_percpu_counters(
	struct xfs_mount	*mp)
{
	enum xfs_free_counter	i;

	for (i = 0; i < XC_FREE_NR; i++)
		percpu_counter_destroy(&mp->m_free[i].count);
	percpu_counter_destroy(&mp->m_icount);
	percpu_counter_destroy(&mp->m_ifree);
	ASSERT(xfs_is_shutdown(mp) ||
	       percpu_counter_sum(&mp->m_delalloc_rtextents) == 0);
	percpu_counter_destroy(&mp->m_delalloc_rtextents);
	ASSERT(xfs_is_shutdown(mp) ||
	       percpu_counter_sum(&mp->m_delalloc_blks) == 0);
	percpu_counter_destroy(&mp->m_delalloc_blks);
}

static int
xfs_inodegc_init_percpu(
	struct xfs_mount	*mp)
{
	struct xfs_inodegc	*gc;
	int			cpu;

	mp->m_inodegc = alloc_percpu(struct xfs_inodegc);
	if (!mp->m_inodegc)
		return -ENOMEM;

	for_each_possible_cpu(cpu) {
		gc = per_cpu_ptr(mp->m_inodegc, cpu);
		gc->cpu = cpu;
		gc->mp = mp;
		init_llist_head(&gc->list);
		gc->items = 0;
		gc->error = 0;
		INIT_DELAYED_WORK(&gc->work, xfs_inodegc_worker);
	}
	return 0;
}

static void
xfs_inodegc_free_percpu(
	struct xfs_mount	*mp)
{
	if (!mp->m_inodegc)
		return;
	free_percpu(mp->m_inodegc);
}

static void
xfs_fs_put_super(
	struct super_block	*sb)
{
	struct xfs_mount	*mp = XFS_M(sb);

	xfs_notice(mp, "Unmounting Filesystem %pU", &mp->m_sb.sb_uuid);
	xfs_filestream_unmount(mp);
	xfs_unmountfs(mp);

	xfs_rtmount_freesb(mp);
	xfs_freesb(mp);
	xchk_mount_stats_free(mp);
	free_percpu(mp->m_stats.xs_stats);
	xfs_inodegc_free_percpu(mp);
	xfs_destroy_percpu_counters(mp);
	xfs_destroy_mount_workqueues(mp);
	xfs_shutdown_devices(mp);
}

static long
xfs_fs_nr_cached_objects(
	struct super_block	*sb,
	struct shrink_control	*sc)
{
	/* Paranoia: catch incorrect calls during mount setup or teardown */
	if (WARN_ON_ONCE(!sb->s_fs_info))
		return 0;
	return xfs_reclaim_inodes_count(XFS_M(sb));
}

static long
xfs_fs_free_cached_objects(
	struct super_block	*sb,
	struct shrink_control	*sc)
{
	return xfs_reclaim_inodes_nr(XFS_M(sb), sc->nr_to_scan);
}

static void
xfs_fs_shutdown(
	struct super_block	*sb)
{
	xfs_force_shutdown(XFS_M(sb), SHUTDOWN_DEVICE_REMOVED);
}

static int
xfs_fs_show_stats(
	struct seq_file		*m,
	struct dentry		*root)
{
	struct xfs_mount	*mp = XFS_M(root->d_sb);

	if (xfs_has_zoned(mp) && IS_ENABLED(CONFIG_XFS_RT))
		xfs_zoned_show_stats(m, mp);
	return 0;
}

static const struct super_operations xfs_super_operations = {
	.alloc_inode		= xfs_fs_alloc_inode,
	.destroy_inode		= xfs_fs_destroy_inode,
	.dirty_inode		= xfs_fs_dirty_inode,
	.drop_inode		= xfs_fs_drop_inode,
	.put_super		= xfs_fs_put_super,
	.sync_fs		= xfs_fs_sync_fs,
	.freeze_fs		= xfs_fs_freeze,
	.unfreeze_fs		= xfs_fs_unfreeze,
	.statfs			= xfs_fs_statfs,
	.show_options		= xfs_fs_show_options,
	.nr_cached_objects	= xfs_fs_nr_cached_objects,
	.free_cached_objects	= xfs_fs_free_cached_objects,
	.shutdown		= xfs_fs_shutdown,
	.show_stats		= xfs_fs_show_stats,
};

static int
suffix_kstrtoint(
	const char	*s,
	unsigned int	base,
	int		*res)
{
	int		last, shift_left_factor = 0, _res;
	char		*value;
	int		ret = 0;

	value = kstrdup(s, GFP_KERNEL);
	if (!value)
		return -ENOMEM;

	last = strlen(value) - 1;
	if (value[last] == 'K' || value[last] == 'k') {
		shift_left_factor = 10;
		value[last] = '\0';
	}
	if (value[last] == 'M' || value[last] == 'm') {
		shift_left_factor = 20;
		value[last] = '\0';
	}
	if (value[last] == 'G' || value[last] == 'g') {
		shift_left_factor = 30;
		value[last] = '\0';
	}

	if (kstrtoint(value, base, &_res))
		ret = -EINVAL;
	kfree(value);
	*res = _res << shift_left_factor;
	return ret;
}

static inline void
xfs_fs_warn_deprecated(
	struct fs_context	*fc,
	struct fs_parameter	*param,
	uint64_t		flag,
	bool			value)
{
	/* Don't print the warning if reconfiguring and current mount point
	 * already had the flag set
	 */
	if ((fc->purpose & FS_CONTEXT_FOR_RECONFIGURE) &&
            !!(XFS_M(fc->root->d_sb)->m_features & flag) == value)
		return;
	xfs_warn(fc->s_fs_info, "%s mount option is deprecated.", param->key);
}

/*
 * Set mount state from a mount option.
 *
 * NOTE: mp->m_super is NULL here!
 */
static int
xfs_fs_parse_param(
	struct fs_context	*fc,
	struct fs_parameter	*param)
{
	struct xfs_mount	*parsing_mp = fc->s_fs_info;
	struct fs_parse_result	result;
	int			size = 0;
	int			opt;

	BUILD_BUG_ON(XFS_QFLAGS_MNTOPTS & XFS_MOUNT_QUOTA_ALL);

	opt = fs_parse(fc, xfs_fs_parameters, param, &result);
	if (opt < 0)
		return opt;

	switch (opt) {
	case Opt_logbufs:
		parsing_mp->m_logbufs = result.uint_32;
		return 0;
	case Opt_logbsize:
		if (suffix_kstrtoint(param->string, 10, &parsing_mp->m_logbsize))
			return -EINVAL;
		return 0;
	case Opt_logdev:
		kfree(parsing_mp->m_logname);
		parsing_mp->m_logname = kstrdup(param->string, GFP_KERNEL);
		if (!parsing_mp->m_logname)
			return -ENOMEM;
		return 0;
	case Opt_rtdev:
		kfree(parsing_mp->m_rtname);
		parsing_mp->m_rtname = kstrdup(param->string, GFP_KERNEL);
		if (!parsing_mp->m_rtname)
			return -ENOMEM;
		return 0;
	case Opt_allocsize:
		if (suffix_kstrtoint(param->string, 10, &size))
			return -EINVAL;
		parsing_mp->m_allocsize_log = ffs(size) - 1;
		parsing_mp->m_features |= XFS_FEAT_ALLOCSIZE;
		return 0;
	case Opt_grpid:
	case Opt_bsdgroups:
		parsing_mp->m_features |= XFS_FEAT_GRPID;
		return 0;
	case Opt_nogrpid:
	case Opt_sysvgroups:
		parsing_mp->m_features &= ~XFS_FEAT_GRPID;
		return 0;
	case Opt_wsync:
		parsing_mp->m_features |= XFS_FEAT_WSYNC;
		return 0;
	case Opt_norecovery:
		parsing_mp->m_features |= XFS_FEAT_NORECOVERY;
		return 0;
	case Opt_noalign:
		parsing_mp->m_features |= XFS_FEAT_NOALIGN;
		return 0;
	case Opt_swalloc:
		parsing_mp->m_features |= XFS_FEAT_SWALLOC;
		return 0;
	case Opt_sunit:
		parsing_mp->m_dalign = result.uint_32;
		return 0;
	case Opt_swidth:
		parsing_mp->m_swidth = result.uint_32;
		return 0;
	case Opt_inode32:
		parsing_mp->m_features |= XFS_FEAT_SMALL_INUMS;
		return 0;
	case Opt_inode64:
		parsing_mp->m_features &= ~XFS_FEAT_SMALL_INUMS;
		return 0;
	case Opt_nouuid:
		parsing_mp->m_features |= XFS_FEAT_NOUUID;
		return 0;
	case Opt_largeio:
		parsing_mp->m_features |= XFS_FEAT_LARGE_IOSIZE;
		return 0;
	case Opt_nolargeio:
		parsing_mp->m_features &= ~XFS_FEAT_LARGE_IOSIZE;
		return 0;
	case Opt_filestreams:
		parsing_mp->m_features |= XFS_FEAT_FILESTREAMS;
		return 0;
	case Opt_noquota:
		parsing_mp->m_qflags &= ~XFS_ALL_QUOTA_ACCT;
		parsing_mp->m_qflags &= ~XFS_ALL_QUOTA_ENFD;
		parsing_mp->m_qflags |= XFS_QFLAGS_MNTOPTS;
		return 0;
	case Opt_quota:
	case Opt_uquota:
	case Opt_usrquota:
		parsing_mp->m_qflags |= (XFS_UQUOTA_ACCT | XFS_UQUOTA_ENFD);
		parsing_mp->m_qflags |= XFS_QFLAGS_MNTOPTS;
		return 0;
	case Opt_qnoenforce:
	case Opt_uqnoenforce:
		parsing_mp->m_qflags |= XFS_UQUOTA_ACCT;
		parsing_mp->m_qflags &= ~XFS_UQUOTA_ENFD;
		parsing_mp->m_qflags |= XFS_QFLAGS_MNTOPTS;
		return 0;
	case Opt_pquota:
	case Opt_prjquota:
		parsing_mp->m_qflags |= (XFS_PQUOTA_ACCT | XFS_PQUOTA_ENFD);
		parsing_mp->m_qflags |= XFS_QFLAGS_MNTOPTS;
		return 0;
	case Opt_pqnoenforce:
		parsing_mp->m_qflags |= XFS_PQUOTA_ACCT;
		parsing_mp->m_qflags &= ~XFS_PQUOTA_ENFD;
		parsing_mp->m_qflags |= XFS_QFLAGS_MNTOPTS;
		return 0;
	case Opt_gquota:
	case Opt_grpquota:
		parsing_mp->m_qflags |= (XFS_GQUOTA_ACCT | XFS_GQUOTA_ENFD);
		parsing_mp->m_qflags |= XFS_QFLAGS_MNTOPTS;
		return 0;
	case Opt_gqnoenforce:
		parsing_mp->m_qflags |= XFS_GQUOTA_ACCT;
		parsing_mp->m_qflags &= ~XFS_GQUOTA_ENFD;
		parsing_mp->m_qflags |= XFS_QFLAGS_MNTOPTS;
		return 0;
	case Opt_discard:
		parsing_mp->m_features |= XFS_FEAT_DISCARD;
		return 0;
	case Opt_nodiscard:
		parsing_mp->m_features &= ~XFS_FEAT_DISCARD;
		return 0;
#ifdef CONFIG_FS_DAX
	case Opt_dax:
		xfs_mount_set_dax_mode(parsing_mp, XFS_DAX_ALWAYS);
		return 0;
	case Opt_dax_enum:
		xfs_mount_set_dax_mode(parsing_mp, result.uint_32);
		return 0;
#endif
	/* Following mount options will be removed in September 2025 */
	case Opt_ikeep:
		xfs_fs_warn_deprecated(fc, param, XFS_FEAT_IKEEP, true);
		parsing_mp->m_features |= XFS_FEAT_IKEEP;
		return 0;
	case Opt_noikeep:
		xfs_fs_warn_deprecated(fc, param, XFS_FEAT_IKEEP, false);
		parsing_mp->m_features &= ~XFS_FEAT_IKEEP;
		return 0;
	case Opt_attr2:
		xfs_fs_warn_deprecated(fc, param, XFS_FEAT_ATTR2, true);
		parsing_mp->m_features |= XFS_FEAT_ATTR2;
		return 0;
	case Opt_noattr2:
		xfs_fs_warn_deprecated(fc, param, XFS_FEAT_NOATTR2, true);
		parsing_mp->m_features |= XFS_FEAT_NOATTR2;
		return 0;
	case Opt_max_open_zones:
		parsing_mp->m_max_open_zones = result.uint_32;
		return 0;
	case Opt_lifetime:
		parsing_mp->m_features &= ~XFS_FEAT_NOLIFETIME;
		return 0;
	case Opt_nolifetime:
		parsing_mp->m_features |= XFS_FEAT_NOLIFETIME;
		return 0;
	default:
		xfs_warn(parsing_mp, "unknown mount option [%s].", param->key);
		return -EINVAL;
	}

	return 0;
}

static int
xfs_fs_validate_params(
	struct xfs_mount	*mp)
{
	/* No recovery flag requires a read-only mount */
	if (xfs_has_norecovery(mp) && !xfs_is_readonly(mp)) {
		xfs_warn(mp, "no-recovery mounts must be read-only.");
		return -EINVAL;
	}

	/*
	 * We have not read the superblock at this point, so only the attr2
	 * mount option can set the attr2 feature by this stage.
	 */
	if (xfs_has_attr2(mp) && xfs_has_noattr2(mp)) {
		xfs_warn(mp, "attr2 and noattr2 cannot both be specified.");
		return -EINVAL;
	}


	if (xfs_has_noalign(mp) && (mp->m_dalign || mp->m_swidth)) {
		xfs_warn(mp,
	"sunit and swidth options incompatible with the noalign option");
		return -EINVAL;
	}

	if (!IS_ENABLED(CONFIG_XFS_QUOTA) &&
	    (mp->m_qflags & ~XFS_QFLAGS_MNTOPTS)) {
		xfs_warn(mp, "quota support not available in this kernel.");
		return -EINVAL;
	}

	if ((mp->m_dalign && !mp->m_swidth) ||
	    (!mp->m_dalign && mp->m_swidth)) {
		xfs_warn(mp, "sunit and swidth must be specified together");
		return -EINVAL;
	}

	if (mp->m_dalign && (mp->m_swidth % mp->m_dalign != 0)) {
		xfs_warn(mp,
	"stripe width (%d) must be a multiple of the stripe unit (%d)",
			mp->m_swidth, mp->m_dalign);
		return -EINVAL;
	}

	if (mp->m_logbufs != -1 &&
	    mp->m_logbufs != 0 &&
	    (mp->m_logbufs < XLOG_MIN_ICLOGS ||
	     mp->m_logbufs > XLOG_MAX_ICLOGS)) {
		xfs_warn(mp, "invalid logbufs value: %d [not %d-%d]",
			mp->m_logbufs, XLOG_MIN_ICLOGS, XLOG_MAX_ICLOGS);
		return -EINVAL;
	}

	if (mp->m_logbsize != -1 &&
	    mp->m_logbsize !=  0 &&
	    (mp->m_logbsize < XLOG_MIN_RECORD_BSIZE ||
	     mp->m_logbsize > XLOG_MAX_RECORD_BSIZE ||
	     !is_power_of_2(mp->m_logbsize))) {
		xfs_warn(mp,
			"invalid logbufsize: %d [not 16k,32k,64k,128k or 256k]",
			mp->m_logbsize);
		return -EINVAL;
	}

	if (xfs_has_allocsize(mp) &&
	    (mp->m_allocsize_log > XFS_MAX_IO_LOG ||
	     mp->m_allocsize_log < XFS_MIN_IO_LOG)) {
		xfs_warn(mp, "invalid log iosize: %d [not %d-%d]",
			mp->m_allocsize_log, XFS_MIN_IO_LOG, XFS_MAX_IO_LOG);
		return -EINVAL;
	}

	return 0;
}

struct dentry *
xfs_debugfs_mkdir(
	const char	*name,
	struct dentry	*parent)
{
	struct dentry	*child;

	/* Apparently we're expected to ignore error returns?? */
	child = debugfs_create_dir(name, parent);
	if (IS_ERR(child))
		return NULL;

	return child;
}

static int
xfs_fs_fill_super(
	struct super_block	*sb,
	struct fs_context	*fc)
{
	struct xfs_mount	*mp = sb->s_fs_info;
	struct inode		*root;
	int			flags = 0, error;

	mp->m_super = sb;

	/*
	 * Copy VFS mount flags from the context now that all parameter parsing
	 * is guaranteed to have been completed by either the old mount API or
	 * the newer fsopen/fsconfig API.
	 */
	if (fc->sb_flags & SB_RDONLY)
		xfs_set_readonly(mp);
	if (fc->sb_flags & SB_DIRSYNC)
		mp->m_features |= XFS_FEAT_DIRSYNC;
	if (fc->sb_flags & SB_SYNCHRONOUS)
		mp->m_features |= XFS_FEAT_WSYNC;

	error = xfs_fs_validate_params(mp);
	if (error)
		return error;

	sb_min_blocksize(sb, BBSIZE);
	sb->s_xattr = xfs_xattr_handlers;
	sb->s_export_op = &xfs_export_operations;
#ifdef CONFIG_XFS_QUOTA
	sb->s_qcop = &xfs_quotactl_operations;
	sb->s_quota_types = QTYPE_MASK_USR | QTYPE_MASK_GRP | QTYPE_MASK_PRJ;
#endif
	sb->s_op = &xfs_super_operations;

	/*
	 * Delay mount work if the debug hook is set. This is debug
	 * instrumention to coordinate simulation of xfs mount failures with
	 * VFS superblock operations
	 */
	if (xfs_globals.mount_delay) {
		xfs_notice(mp, "Delaying mount for %d seconds.",
			xfs_globals.mount_delay);
		msleep(xfs_globals.mount_delay * 1000);
	}

	if (fc->sb_flags & SB_SILENT)
		flags |= XFS_MFSI_QUIET;

	error = xfs_open_devices(mp);
	if (error)
		return error;

	if (xfs_debugfs) {
		mp->m_debugfs = xfs_debugfs_mkdir(mp->m_super->s_id,
						  xfs_debugfs);
	} else {
		mp->m_debugfs = NULL;
	}

	error = xfs_init_mount_workqueues(mp);
	if (error)
		goto out_shutdown_devices;

	error = xfs_init_percpu_counters(mp);
	if (error)
		goto out_destroy_workqueues;

	error = xfs_inodegc_init_percpu(mp);
	if (error)
		goto out_destroy_counters;

	/* Allocate stats memory before we do operations that might use it */
	mp->m_stats.xs_stats = alloc_percpu(struct xfsstats);
	if (!mp->m_stats.xs_stats) {
		error = -ENOMEM;
		goto out_destroy_inodegc;
	}

	error = xchk_mount_stats_alloc(mp);
	if (error)
		goto out_free_stats;

	error = xfs_readsb(mp, flags);
	if (error)
		goto out_free_scrub_stats;

	error = xfs_finish_flags(mp);
	if (error)
		goto out_free_sb;

	error = xfs_setup_devices(mp);
	if (error)
		goto out_free_sb;

	/*
	 * V4 support is undergoing deprecation.
	 *
	 * Note: this has to use an open coded m_features check as xfs_has_crc
	 * always returns false for !CONFIG_XFS_SUPPORT_V4.
	 */
	if (!(mp->m_features & XFS_FEAT_CRC)) {
		if (!IS_ENABLED(CONFIG_XFS_SUPPORT_V4)) {
			xfs_warn(mp,
	"Deprecated V4 format (crc=0) not supported by kernel.");
			error = -EINVAL;
			goto out_free_sb;
		}
		xfs_warn_once(mp,
	"Deprecated V4 format (crc=0) will not be supported after September 2030.");
	}

	/* ASCII case insensitivity is undergoing deprecation. */
	if (xfs_has_asciici(mp)) {
#ifdef CONFIG_XFS_SUPPORT_ASCII_CI
		xfs_warn_once(mp,
	"Deprecated ASCII case-insensitivity feature (ascii-ci=1) will not be supported after September 2030.");
#else
		xfs_warn(mp,
	"Deprecated ASCII case-insensitivity feature (ascii-ci=1) not supported by kernel.");
		error = -EINVAL;
		goto out_free_sb;
#endif
	}

	/*
	 * Filesystem claims it needs repair, so refuse the mount unless
	 * norecovery is also specified, in which case the filesystem can
	 * be mounted with no risk of further damage.
	 */
	if (xfs_has_needsrepair(mp) && !xfs_has_norecovery(mp)) {
		xfs_warn(mp, "Filesystem needs repair.  Please run xfs_repair.");
		error = -EFSCORRUPTED;
		goto out_free_sb;
	}

	/*
	 * Don't touch the filesystem if a user tool thinks it owns the primary
	 * superblock.  mkfs doesn't clear the flag from secondary supers, so
	 * we don't check them at all.
	 */
	if (mp->m_sb.sb_inprogress) {
		xfs_warn(mp, "Offline file system operation in progress!");
		error = -EFSCORRUPTED;
		goto out_free_sb;
	}

	if (mp->m_sb.sb_blocksize > PAGE_SIZE) {
		size_t max_folio_size = mapping_max_folio_size_supported();

		if (!xfs_has_crc(mp)) {
			xfs_warn(mp,
"V4 Filesystem with blocksize %d bytes. Only pagesize (%ld) or less is supported.",
				mp->m_sb.sb_blocksize, PAGE_SIZE);
			error = -ENOSYS;
			goto out_free_sb;
		}

		if (mp->m_sb.sb_blocksize > max_folio_size) {
			xfs_warn(mp,
"block size (%u bytes) not supported; Only block size (%zu) or less is supported",
				mp->m_sb.sb_blocksize, max_folio_size);
			error = -ENOSYS;
			goto out_free_sb;
		}

		xfs_warn_experimental(mp, XFS_EXPERIMENTAL_LBS);
	}

	/* Ensure this filesystem fits in the page cache limits */
	if (xfs_sb_validate_fsb_count(&mp->m_sb, mp->m_sb.sb_dblocks) ||
	    xfs_sb_validate_fsb_count(&mp->m_sb, mp->m_sb.sb_rblocks)) {
		xfs_warn(mp,
		"file system too large to be mounted on this system.");
		error = -EFBIG;
		goto out_free_sb;
	}

	/*
	 * XFS block mappings use 54 bits to store the logical block offset.
	 * This should suffice to handle the maximum file size that the VFS
	 * supports (currently 2^63 bytes on 64-bit and ULONG_MAX << PAGE_SHIFT
	 * bytes on 32-bit), but as XFS and VFS have gotten the s_maxbytes
	 * calculation wrong on 32-bit kernels in the past, we'll add a WARN_ON
	 * to check this assertion.
	 *
	 * Avoid integer overflow by comparing the maximum bmbt offset to the
	 * maximum pagecache offset in units of fs blocks.
	 */
	if (!xfs_verify_fileoff(mp, XFS_B_TO_FSBT(mp, MAX_LFS_FILESIZE))) {
		xfs_warn(mp,
"MAX_LFS_FILESIZE block offset (%llu) exceeds extent map maximum (%llu)!",
			 XFS_B_TO_FSBT(mp, MAX_LFS_FILESIZE),
			 XFS_MAX_FILEOFF);
		error = -EINVAL;
		goto out_free_sb;
	}

	error = xfs_rtmount_readsb(mp);
	if (error)
		goto out_free_sb;

	error = xfs_filestream_mount(mp);
	if (error)
		goto out_free_rtsb;

	/*
	 * we must configure the block size in the superblock before we run the
	 * full mount process as the mount process can lookup and cache inodes.
	 */
	sb->s_magic = XFS_SUPER_MAGIC;
	sb->s_blocksize = mp->m_sb.sb_blocksize;
	sb->s_blocksize_bits = ffs(sb->s_blocksize) - 1;
	sb->s_maxbytes = MAX_LFS_FILESIZE;
	sb->s_max_links = XFS_MAXLINK;
	sb->s_time_gran = 1;
	if (xfs_has_bigtime(mp)) {
		sb->s_time_min = xfs_bigtime_to_unix(XFS_BIGTIME_TIME_MIN);
		sb->s_time_max = xfs_bigtime_to_unix(XFS_BIGTIME_TIME_MAX);
	} else {
		sb->s_time_min = XFS_LEGACY_TIME_MIN;
		sb->s_time_max = XFS_LEGACY_TIME_MAX;
	}
	trace_xfs_inode_timestamp_range(mp, sb->s_time_min, sb->s_time_max);
	sb->s_iflags |= SB_I_CGROUPWB | SB_I_ALLOW_HSM;

	set_posix_acl_flag(sb);

	/* version 5 superblocks support inode version counters. */
	if (xfs_has_crc(mp))
		sb->s_flags |= SB_I_VERSION;

	if (xfs_has_dax_always(mp)) {
		error = xfs_setup_dax_always(mp);
		if (error)
			goto out_filestream_unmount;
	}

	if (xfs_has_discard(mp) && !bdev_max_discard_sectors(sb->s_bdev)) {
		xfs_warn(mp,
	"mounting with \"discard\" option, but the device does not support discard");
		mp->m_features &= ~XFS_FEAT_DISCARD;
	}

	if (xfs_has_zoned(mp)) {
		if (!xfs_has_metadir(mp)) {
			xfs_alert(mp,
		"metadir feature required for zoned realtime devices.");
			error = -EINVAL;
			goto out_filestream_unmount;
		}
		xfs_warn_experimental(mp, XFS_EXPERIMENTAL_ZONED);
	} else if (xfs_has_metadir(mp)) {
		xfs_warn_experimental(mp, XFS_EXPERIMENTAL_METADIR);
	}

	if (xfs_has_reflink(mp)) {
		if (xfs_has_realtime(mp) &&
		    !xfs_reflink_supports_rextsize(mp, mp->m_sb.sb_rextsize)) {
<<<<<<< HEAD
			xfs_alert(mp,
	"reflink not compatible with realtime extent size %u!",
					mp->m_sb.sb_rextsize);
=======
			xfs_alert(mp,
	"reflink not compatible with realtime extent size %u!",
					mp->m_sb.sb_rextsize);
			error = -EINVAL;
			goto out_filestream_unmount;
		}

		if (xfs_has_zoned(mp)) {
			xfs_alert(mp,
	"reflink not compatible with zoned RT device!");
>>>>>>> e8a457b7
			error = -EINVAL;
			goto out_filestream_unmount;
		}

		if (xfs_globals.always_cow) {
			xfs_info(mp, "using DEBUG-only always_cow mode.");
			mp->m_always_cow = true;
		}
	}


	if (xfs_has_exchange_range(mp))
		xfs_warn_experimental(mp, XFS_EXPERIMENTAL_EXCHRANGE);

	if (xfs_has_parent(mp))
		xfs_warn_experimental(mp, XFS_EXPERIMENTAL_PPTR);

	/*
	 * If no quota mount options were provided, maybe we'll try to pick
	 * up the quota accounting and enforcement flags from the ondisk sb.
	 */
	if (!(mp->m_qflags & XFS_QFLAGS_MNTOPTS))
		xfs_set_resuming_quotaon(mp);
	mp->m_qflags &= ~XFS_QFLAGS_MNTOPTS;

	error = xfs_mountfs(mp);
	if (error)
		goto out_filestream_unmount;

	root = igrab(VFS_I(mp->m_rootip));
	if (!root) {
		error = -ENOENT;
		goto out_unmount;
	}
	sb->s_root = d_make_root(root);
	if (!sb->s_root) {
		error = -ENOMEM;
		goto out_unmount;
	}

	return 0;

 out_filestream_unmount:
	xfs_filestream_unmount(mp);
 out_free_rtsb:
	xfs_rtmount_freesb(mp);
 out_free_sb:
	xfs_freesb(mp);
 out_free_scrub_stats:
	xchk_mount_stats_free(mp);
 out_free_stats:
	free_percpu(mp->m_stats.xs_stats);
 out_destroy_inodegc:
	xfs_inodegc_free_percpu(mp);
 out_destroy_counters:
	xfs_destroy_percpu_counters(mp);
 out_destroy_workqueues:
	xfs_destroy_mount_workqueues(mp);
 out_shutdown_devices:
	xfs_shutdown_devices(mp);
	return error;

 out_unmount:
	xfs_filestream_unmount(mp);
	xfs_unmountfs(mp);
	goto out_free_rtsb;
}

static int
xfs_fs_get_tree(
	struct fs_context	*fc)
{
	return get_tree_bdev(fc, xfs_fs_fill_super);
}

static int
xfs_remount_rw(
	struct xfs_mount	*mp)
{
	struct xfs_sb		*sbp = &mp->m_sb;
	int error;

	if (xfs_has_norecovery(mp)) {
		xfs_warn(mp,
			"ro->rw transition prohibited on norecovery mount");
		return -EINVAL;
	}

	if (xfs_sb_is_v5(sbp) &&
	    xfs_sb_has_ro_compat_feature(sbp, XFS_SB_FEAT_RO_COMPAT_UNKNOWN)) {
		xfs_warn(mp,
	"ro->rw transition prohibited on unknown (0x%x) ro-compat filesystem",
			(sbp->sb_features_ro_compat &
				XFS_SB_FEAT_RO_COMPAT_UNKNOWN));
		return -EINVAL;
	}

	xfs_clear_readonly(mp);

	/*
	 * If this is the first remount to writeable state we might have some
	 * superblock changes to update.
	 */
	if (mp->m_update_sb) {
		error = xfs_sync_sb(mp, false);
		if (error) {
			xfs_warn(mp, "failed to write sb changes");
			return error;
		}
		mp->m_update_sb = false;
	}

	/*
	 * Fill out the reserve pool if it is empty. Use the stashed value if
	 * it is non-zero, otherwise go with the default.
	 */
	xfs_restore_resvblks(mp);
	xfs_log_work_queue(mp);
	xfs_blockgc_start(mp);

	/* Create the per-AG metadata reservation pool .*/
	error = xfs_fs_reserve_ag_blocks(mp);
	if (error && error != -ENOSPC)
		return error;

	/* Re-enable the background inode inactivation worker. */
	xfs_inodegc_start(mp);

	/* Restart zone reclaim */
	xfs_zone_gc_start(mp);

	return 0;
}

static int
xfs_remount_ro(
	struct xfs_mount	*mp)
{
	struct xfs_icwalk	icw = {
		.icw_flags	= XFS_ICWALK_FLAG_SYNC,
	};
	int			error;

	/* Flush all the dirty data to disk. */
	error = sync_filesystem(mp->m_super);
	if (error)
		return error;

	/*
	 * Cancel background eofb scanning so it cannot race with the final
	 * log force+buftarg wait and deadlock the remount.
	 */
	xfs_blockgc_stop(mp);

	/*
	 * Clear out all remaining COW staging extents and speculative post-EOF
	 * preallocations so that we don't leave inodes requiring inactivation
	 * cleanups during reclaim on a read-only mount.  We must process every
	 * cached inode, so this requires a synchronous cache scan.
	 */
	error = xfs_blockgc_free_space(mp, &icw);
	if (error) {
		xfs_force_shutdown(mp, SHUTDOWN_CORRUPT_INCORE);
		return error;
	}

	/*
	 * Stop the inodegc background worker.  xfs_fs_reconfigure already
	 * flushed all pending inodegc work when it sync'd the filesystem.
	 * The VFS holds s_umount, so we know that inodes cannot enter
	 * xfs_fs_destroy_inode during a remount operation.  In readonly mode
	 * we send inodes straight to reclaim, so no inodes will be queued.
	 */
	xfs_inodegc_stop(mp);

	/* Stop zone reclaim */
	xfs_zone_gc_stop(mp);

	/* Free the per-AG metadata reservation pool. */
	xfs_fs_unreserve_ag_blocks(mp);

	/*
	 * Before we sync the metadata, we need to free up the reserve block
	 * pool so that the used block count in the superblock on disk is
	 * correct at the end of the remount. Stash the current* reserve pool
	 * size so that if we get remounted rw, we can return it to the same
	 * size.
	 */
	xfs_save_resvblks(mp);

	xfs_log_clean(mp);
	xfs_set_readonly(mp);

	return 0;
}

/*
 * Logically we would return an error here to prevent users from believing
 * they might have changed mount options using remount which can't be changed.
 *
 * But unfortunately mount(8) adds all options from mtab and fstab to the mount
 * arguments in some cases so we can't blindly reject options, but have to
 * check for each specified option if it actually differs from the currently
 * set option and only reject it if that's the case.
 *
 * Until that is implemented we return success for every remount request, and
 * silently ignore all options that we can't actually change.
 */
static int
xfs_fs_reconfigure(
	struct fs_context *fc)
{
	struct xfs_mount	*mp = XFS_M(fc->root->d_sb);
	struct xfs_mount        *new_mp = fc->s_fs_info;
	int			flags = fc->sb_flags;
	int			error;

	new_mp->m_qflags &= ~XFS_QFLAGS_MNTOPTS;

	/* version 5 superblocks always support version counters. */
	if (xfs_has_crc(mp))
		fc->sb_flags |= SB_I_VERSION;

	error = xfs_fs_validate_params(new_mp);
	if (error)
		return error;

	/* inode32 -> inode64 */
	if (xfs_has_small_inums(mp) && !xfs_has_small_inums(new_mp)) {
		mp->m_features &= ~XFS_FEAT_SMALL_INUMS;
		mp->m_maxagi = xfs_set_inode_alloc(mp, mp->m_sb.sb_agcount);
	}

	/* inode64 -> inode32 */
	if (!xfs_has_small_inums(mp) && xfs_has_small_inums(new_mp)) {
		mp->m_features |= XFS_FEAT_SMALL_INUMS;
		mp->m_maxagi = xfs_set_inode_alloc(mp, mp->m_sb.sb_agcount);
	}

	/* ro -> rw */
	if (xfs_is_readonly(mp) && !(flags & SB_RDONLY)) {
		error = xfs_remount_rw(mp);
		if (error)
			return error;
	}

	/* rw -> ro */
	if (!xfs_is_readonly(mp) && (flags & SB_RDONLY)) {
		error = xfs_remount_ro(mp);
		if (error)
			return error;
	}

	return 0;
}

static void
xfs_fs_free(
	struct fs_context	*fc)
{
	struct xfs_mount	*mp = fc->s_fs_info;

	/*
	 * mp is stored in the fs_context when it is initialized.
	 * mp is transferred to the superblock on a successful mount,
	 * but if an error occurs before the transfer we have to free
	 * it here.
	 */
	if (mp)
		xfs_mount_free(mp);
}

static const struct fs_context_operations xfs_context_ops = {
	.parse_param = xfs_fs_parse_param,
	.get_tree    = xfs_fs_get_tree,
	.reconfigure = xfs_fs_reconfigure,
	.free        = xfs_fs_free,
};

/*
 * WARNING: do not initialise any parameters in this function that depend on
 * mount option parsing having already been performed as this can be called from
 * fsopen() before any parameters have been set.
 */
static int
xfs_init_fs_context(
	struct fs_context	*fc)
{
	struct xfs_mount	*mp;
	int			i;

	mp = kzalloc(sizeof(struct xfs_mount), GFP_KERNEL | __GFP_NOFAIL);
	if (!mp)
		return -ENOMEM;

	spin_lock_init(&mp->m_sb_lock);
	for (i = 0; i < XG_TYPE_MAX; i++)
		xa_init(&mp->m_groups[i].xa);
	mutex_init(&mp->m_growlock);
	mutex_init(&mp->m_metafile_resv_lock);
	INIT_WORK(&mp->m_flush_inodes_work, xfs_flush_inodes_worker);
	INIT_DELAYED_WORK(&mp->m_reclaim_work, xfs_reclaim_worker);
	mp->m_kobj.kobject.kset = xfs_kset;
	/*
	 * We don't create the finobt per-ag space reservation until after log
	 * recovery, so we must set this to true so that an ifree transaction
	 * started during log recovery will not depend on space reservations
	 * for finobt expansion.
	 */
	mp->m_finobt_nores = true;

	/*
	 * These can be overridden by the mount option parsing.
	 */
	mp->m_logbufs = -1;
	mp->m_logbsize = -1;
	mp->m_allocsize_log = 16; /* 64k */

	xfs_hooks_init(&mp->m_dir_update_hooks);

	fc->s_fs_info = mp;
	fc->ops = &xfs_context_ops;

	return 0;
}

static void
xfs_kill_sb(
	struct super_block		*sb)
{
	kill_block_super(sb);
	xfs_mount_free(XFS_M(sb));
}

static struct file_system_type xfs_fs_type = {
	.owner			= THIS_MODULE,
	.name			= "xfs",
	.init_fs_context	= xfs_init_fs_context,
	.parameters		= xfs_fs_parameters,
	.kill_sb		= xfs_kill_sb,
	.fs_flags		= FS_REQUIRES_DEV | FS_ALLOW_IDMAP | FS_MGTIME |
				  FS_LBS,
};
MODULE_ALIAS_FS("xfs");

STATIC int __init
xfs_init_caches(void)
{
	int		error;

	xfs_buf_cache = kmem_cache_create("xfs_buf", sizeof(struct xfs_buf), 0,
					 SLAB_HWCACHE_ALIGN |
					 SLAB_RECLAIM_ACCOUNT,
					 NULL);
	if (!xfs_buf_cache)
		goto out;

	xfs_log_ticket_cache = kmem_cache_create("xfs_log_ticket",
						sizeof(struct xlog_ticket),
						0, 0, NULL);
	if (!xfs_log_ticket_cache)
		goto out_destroy_buf_cache;

	error = xfs_btree_init_cur_caches();
	if (error)
		goto out_destroy_log_ticket_cache;

	error = rcbagbt_init_cur_cache();
	if (error)
		goto out_destroy_btree_cur_cache;

	error = xfs_defer_init_item_caches();
	if (error)
		goto out_destroy_rcbagbt_cur_cache;

	xfs_da_state_cache = kmem_cache_create("xfs_da_state",
					      sizeof(struct xfs_da_state),
					      0, 0, NULL);
	if (!xfs_da_state_cache)
		goto out_destroy_defer_item_cache;

	xfs_ifork_cache = kmem_cache_create("xfs_ifork",
					   sizeof(struct xfs_ifork),
					   0, 0, NULL);
	if (!xfs_ifork_cache)
		goto out_destroy_da_state_cache;

	xfs_trans_cache = kmem_cache_create("xfs_trans",
					   sizeof(struct xfs_trans),
					   0, 0, NULL);
	if (!xfs_trans_cache)
		goto out_destroy_ifork_cache;


	/*
	 * The size of the cache-allocated buf log item is the maximum
	 * size possible under XFS.  This wastes a little bit of memory,
	 * but it is much faster.
	 */
	xfs_buf_item_cache = kmem_cache_create("xfs_buf_item",
					      sizeof(struct xfs_buf_log_item),
					      0, 0, NULL);
	if (!xfs_buf_item_cache)
		goto out_destroy_trans_cache;

	xfs_efd_cache = kmem_cache_create("xfs_efd_item",
			xfs_efd_log_item_sizeof(XFS_EFD_MAX_FAST_EXTENTS),
			0, 0, NULL);
	if (!xfs_efd_cache)
		goto out_destroy_buf_item_cache;

	xfs_efi_cache = kmem_cache_create("xfs_efi_item",
			xfs_efi_log_item_sizeof(XFS_EFI_MAX_FAST_EXTENTS),
			0, 0, NULL);
	if (!xfs_efi_cache)
		goto out_destroy_efd_cache;

	xfs_inode_cache = kmem_cache_create("xfs_inode",
					   sizeof(struct xfs_inode), 0,
					   (SLAB_HWCACHE_ALIGN |
					    SLAB_RECLAIM_ACCOUNT |
					    SLAB_ACCOUNT),
					   xfs_fs_inode_init_once);
	if (!xfs_inode_cache)
		goto out_destroy_efi_cache;

	xfs_ili_cache = kmem_cache_create("xfs_ili",
					 sizeof(struct xfs_inode_log_item), 0,
					 SLAB_RECLAIM_ACCOUNT,
					 NULL);
	if (!xfs_ili_cache)
		goto out_destroy_inode_cache;

	xfs_icreate_cache = kmem_cache_create("xfs_icr",
					     sizeof(struct xfs_icreate_item),
					     0, 0, NULL);
	if (!xfs_icreate_cache)
		goto out_destroy_ili_cache;

	xfs_rud_cache = kmem_cache_create("xfs_rud_item",
					 sizeof(struct xfs_rud_log_item),
					 0, 0, NULL);
	if (!xfs_rud_cache)
		goto out_destroy_icreate_cache;

	xfs_rui_cache = kmem_cache_create("xfs_rui_item",
			xfs_rui_log_item_sizeof(XFS_RUI_MAX_FAST_EXTENTS),
			0, 0, NULL);
	if (!xfs_rui_cache)
		goto out_destroy_rud_cache;

	xfs_cud_cache = kmem_cache_create("xfs_cud_item",
					 sizeof(struct xfs_cud_log_item),
					 0, 0, NULL);
	if (!xfs_cud_cache)
		goto out_destroy_rui_cache;

	xfs_cui_cache = kmem_cache_create("xfs_cui_item",
			xfs_cui_log_item_sizeof(XFS_CUI_MAX_FAST_EXTENTS),
			0, 0, NULL);
	if (!xfs_cui_cache)
		goto out_destroy_cud_cache;

	xfs_bud_cache = kmem_cache_create("xfs_bud_item",
					 sizeof(struct xfs_bud_log_item),
					 0, 0, NULL);
	if (!xfs_bud_cache)
		goto out_destroy_cui_cache;

	xfs_bui_cache = kmem_cache_create("xfs_bui_item",
			xfs_bui_log_item_sizeof(XFS_BUI_MAX_FAST_EXTENTS),
			0, 0, NULL);
	if (!xfs_bui_cache)
		goto out_destroy_bud_cache;

	xfs_attrd_cache = kmem_cache_create("xfs_attrd_item",
					    sizeof(struct xfs_attrd_log_item),
					    0, 0, NULL);
	if (!xfs_attrd_cache)
		goto out_destroy_bui_cache;

	xfs_attri_cache = kmem_cache_create("xfs_attri_item",
					    sizeof(struct xfs_attri_log_item),
					    0, 0, NULL);
	if (!xfs_attri_cache)
		goto out_destroy_attrd_cache;

	xfs_iunlink_cache = kmem_cache_create("xfs_iul_item",
					     sizeof(struct xfs_iunlink_item),
					     0, 0, NULL);
	if (!xfs_iunlink_cache)
		goto out_destroy_attri_cache;

	xfs_xmd_cache = kmem_cache_create("xfs_xmd_item",
					 sizeof(struct xfs_xmd_log_item),
					 0, 0, NULL);
	if (!xfs_xmd_cache)
		goto out_destroy_iul_cache;

	xfs_xmi_cache = kmem_cache_create("xfs_xmi_item",
					 sizeof(struct xfs_xmi_log_item),
					 0, 0, NULL);
	if (!xfs_xmi_cache)
		goto out_destroy_xmd_cache;

	xfs_parent_args_cache = kmem_cache_create("xfs_parent_args",
					     sizeof(struct xfs_parent_args),
					     0, 0, NULL);
	if (!xfs_parent_args_cache)
		goto out_destroy_xmi_cache;

	return 0;

 out_destroy_xmi_cache:
	kmem_cache_destroy(xfs_xmi_cache);
 out_destroy_xmd_cache:
	kmem_cache_destroy(xfs_xmd_cache);
 out_destroy_iul_cache:
	kmem_cache_destroy(xfs_iunlink_cache);
 out_destroy_attri_cache:
	kmem_cache_destroy(xfs_attri_cache);
 out_destroy_attrd_cache:
	kmem_cache_destroy(xfs_attrd_cache);
 out_destroy_bui_cache:
	kmem_cache_destroy(xfs_bui_cache);
 out_destroy_bud_cache:
	kmem_cache_destroy(xfs_bud_cache);
 out_destroy_cui_cache:
	kmem_cache_destroy(xfs_cui_cache);
 out_destroy_cud_cache:
	kmem_cache_destroy(xfs_cud_cache);
 out_destroy_rui_cache:
	kmem_cache_destroy(xfs_rui_cache);
 out_destroy_rud_cache:
	kmem_cache_destroy(xfs_rud_cache);
 out_destroy_icreate_cache:
	kmem_cache_destroy(xfs_icreate_cache);
 out_destroy_ili_cache:
	kmem_cache_destroy(xfs_ili_cache);
 out_destroy_inode_cache:
	kmem_cache_destroy(xfs_inode_cache);
 out_destroy_efi_cache:
	kmem_cache_destroy(xfs_efi_cache);
 out_destroy_efd_cache:
	kmem_cache_destroy(xfs_efd_cache);
 out_destroy_buf_item_cache:
	kmem_cache_destroy(xfs_buf_item_cache);
 out_destroy_trans_cache:
	kmem_cache_destroy(xfs_trans_cache);
 out_destroy_ifork_cache:
	kmem_cache_destroy(xfs_ifork_cache);
 out_destroy_da_state_cache:
	kmem_cache_destroy(xfs_da_state_cache);
 out_destroy_defer_item_cache:
	xfs_defer_destroy_item_caches();
 out_destroy_rcbagbt_cur_cache:
	rcbagbt_destroy_cur_cache();
 out_destroy_btree_cur_cache:
	xfs_btree_destroy_cur_caches();
 out_destroy_log_ticket_cache:
	kmem_cache_destroy(xfs_log_ticket_cache);
 out_destroy_buf_cache:
	kmem_cache_destroy(xfs_buf_cache);
 out:
	return -ENOMEM;
}

STATIC void
xfs_destroy_caches(void)
{
	/*
	 * Make sure all delayed rcu free are flushed before we
	 * destroy caches.
	 */
	rcu_barrier();
	kmem_cache_destroy(xfs_parent_args_cache);
	kmem_cache_destroy(xfs_xmd_cache);
	kmem_cache_destroy(xfs_xmi_cache);
	kmem_cache_destroy(xfs_iunlink_cache);
	kmem_cache_destroy(xfs_attri_cache);
	kmem_cache_destroy(xfs_attrd_cache);
	kmem_cache_destroy(xfs_bui_cache);
	kmem_cache_destroy(xfs_bud_cache);
	kmem_cache_destroy(xfs_cui_cache);
	kmem_cache_destroy(xfs_cud_cache);
	kmem_cache_destroy(xfs_rui_cache);
	kmem_cache_destroy(xfs_rud_cache);
	kmem_cache_destroy(xfs_icreate_cache);
	kmem_cache_destroy(xfs_ili_cache);
	kmem_cache_destroy(xfs_inode_cache);
	kmem_cache_destroy(xfs_efi_cache);
	kmem_cache_destroy(xfs_efd_cache);
	kmem_cache_destroy(xfs_buf_item_cache);
	kmem_cache_destroy(xfs_trans_cache);
	kmem_cache_destroy(xfs_ifork_cache);
	kmem_cache_destroy(xfs_da_state_cache);
	xfs_defer_destroy_item_caches();
	rcbagbt_destroy_cur_cache();
	xfs_btree_destroy_cur_caches();
	kmem_cache_destroy(xfs_log_ticket_cache);
	kmem_cache_destroy(xfs_buf_cache);
}

STATIC int __init
xfs_init_workqueues(void)
{
	/*
	 * The allocation workqueue can be used in memory reclaim situations
	 * (writepage path), and parallelism is only limited by the number of
	 * AGs in all the filesystems mounted. Hence use the default large
	 * max_active value for this workqueue.
	 */
	xfs_alloc_wq = alloc_workqueue("xfsalloc",
			XFS_WQFLAGS(WQ_MEM_RECLAIM | WQ_FREEZABLE), 0);
	if (!xfs_alloc_wq)
		return -ENOMEM;

	xfs_discard_wq = alloc_workqueue("xfsdiscard", XFS_WQFLAGS(WQ_UNBOUND),
			0);
	if (!xfs_discard_wq)
		goto out_free_alloc_wq;

	return 0;
out_free_alloc_wq:
	destroy_workqueue(xfs_alloc_wq);
	return -ENOMEM;
}

STATIC void
xfs_destroy_workqueues(void)
{
	destroy_workqueue(xfs_discard_wq);
	destroy_workqueue(xfs_alloc_wq);
}

STATIC int __init
init_xfs_fs(void)
{
	int			error;

	xfs_check_ondisk_structs();

	error = xfs_dahash_test();
	if (error)
		return error;

	printk(KERN_INFO XFS_VERSION_STRING " with "
			 XFS_BUILD_OPTIONS " enabled\n");

	xfs_dir_startup();

	error = xfs_init_caches();
	if (error)
		goto out;

	error = xfs_init_workqueues();
	if (error)
		goto out_destroy_caches;

	error = xfs_mru_cache_init();
	if (error)
		goto out_destroy_wq;

	error = xfs_init_procfs();
	if (error)
		goto out_mru_cache_uninit;

	error = xfs_sysctl_register();
	if (error)
		goto out_cleanup_procfs;

	xfs_debugfs = xfs_debugfs_mkdir("xfs", NULL);

	xfs_kset = kset_create_and_add("xfs", NULL, fs_kobj);
	if (!xfs_kset) {
		error = -ENOMEM;
		goto out_debugfs_unregister;
	}

	xfsstats.xs_kobj.kobject.kset = xfs_kset;

	xfsstats.xs_stats = alloc_percpu(struct xfsstats);
	if (!xfsstats.xs_stats) {
		error = -ENOMEM;
		goto out_kset_unregister;
	}

	error = xfs_sysfs_init(&xfsstats.xs_kobj, &xfs_stats_ktype, NULL,
			       "stats");
	if (error)
		goto out_free_stats;

	error = xchk_global_stats_setup(xfs_debugfs);
	if (error)
		goto out_remove_stats_kobj;

#ifdef DEBUG
	xfs_dbg_kobj.kobject.kset = xfs_kset;
	error = xfs_sysfs_init(&xfs_dbg_kobj, &xfs_dbg_ktype, NULL, "debug");
	if (error)
		goto out_remove_scrub_stats;
#endif

	error = xfs_qm_init();
	if (error)
		goto out_remove_dbg_kobj;

	error = register_filesystem(&xfs_fs_type);
	if (error)
		goto out_qm_exit;
	return 0;

 out_qm_exit:
	xfs_qm_exit();
 out_remove_dbg_kobj:
#ifdef DEBUG
	xfs_sysfs_del(&xfs_dbg_kobj);
 out_remove_scrub_stats:
#endif
	xchk_global_stats_teardown();
 out_remove_stats_kobj:
	xfs_sysfs_del(&xfsstats.xs_kobj);
 out_free_stats:
	free_percpu(xfsstats.xs_stats);
 out_kset_unregister:
	kset_unregister(xfs_kset);
 out_debugfs_unregister:
	debugfs_remove(xfs_debugfs);
	xfs_sysctl_unregister();
 out_cleanup_procfs:
	xfs_cleanup_procfs();
 out_mru_cache_uninit:
	xfs_mru_cache_uninit();
 out_destroy_wq:
	xfs_destroy_workqueues();
 out_destroy_caches:
	xfs_destroy_caches();
 out:
	return error;
}

STATIC void __exit
exit_xfs_fs(void)
{
	xfs_qm_exit();
	unregister_filesystem(&xfs_fs_type);
#ifdef DEBUG
	xfs_sysfs_del(&xfs_dbg_kobj);
#endif
	xchk_global_stats_teardown();
	xfs_sysfs_del(&xfsstats.xs_kobj);
	free_percpu(xfsstats.xs_stats);
	kset_unregister(xfs_kset);
	debugfs_remove(xfs_debugfs);
	xfs_sysctl_unregister();
	xfs_cleanup_procfs();
	xfs_mru_cache_uninit();
	xfs_destroy_workqueues();
	xfs_destroy_caches();
	xfs_uuid_table_free();
}

module_init(init_xfs_fs);
module_exit(exit_xfs_fs);

MODULE_AUTHOR("Silicon Graphics, Inc.");
MODULE_DESCRIPTION(XFS_VERSION_STRING " with " XFS_BUILD_OPTIONS " enabled");
MODULE_LICENSE("GPL");<|MERGE_RESOLUTION|>--- conflicted
+++ resolved
@@ -852,19 +852,12 @@
 	struct kstatfs		*st)
 {
 	int64_t			fdblocks =
-<<<<<<< HEAD
-		percpu_counter_sum(&mp->m_fdblocks);
-
-	/* make sure st->f_bfree does not underflow */
-	st->f_bfree = max(0LL, fdblocks - xfs_fdblocks_unavailable(mp));
-=======
 		xfs_sum_freecounter(mp, XC_FREE_BLOCKS);
 
 	/* make sure st->f_bfree does not underflow */
 	st->f_bfree = max(0LL,
 		fdblocks - xfs_freecounter_unavailable(mp, XC_FREE_BLOCKS));
 
->>>>>>> e8a457b7
 	/*
 	 * sb_dblocks can change during growfs, but nothing cares about reporting
 	 * the old or new value during growfs.
@@ -883,14 +876,9 @@
 	struct kstatfs		*st)
 {
 	st->f_bfree = xfs_rtbxlen_to_blen(mp,
-<<<<<<< HEAD
-			percpu_counter_sum_positive(&mp->m_frextents));
-	st->f_blocks = mp->m_sb.sb_rblocks;
-=======
 			xfs_sum_freecounter(mp, XC_FREE_RTEXTENTS));
 	st->f_blocks = mp->m_sb.sb_rblocks - xfs_rtbxlen_to_blen(mp,
 			mp->m_free[XC_FREE_RTEXTENTS].res_total);
->>>>>>> e8a457b7
 }
 
 static void
@@ -1877,11 +1865,6 @@
 	if (xfs_has_reflink(mp)) {
 		if (xfs_has_realtime(mp) &&
 		    !xfs_reflink_supports_rextsize(mp, mp->m_sb.sb_rextsize)) {
-<<<<<<< HEAD
-			xfs_alert(mp,
-	"reflink not compatible with realtime extent size %u!",
-					mp->m_sb.sb_rextsize);
-=======
 			xfs_alert(mp,
 	"reflink not compatible with realtime extent size %u!",
 					mp->m_sb.sb_rextsize);
@@ -1892,7 +1875,6 @@
 		if (xfs_has_zoned(mp)) {
 			xfs_alert(mp,
 	"reflink not compatible with zoned RT device!");
->>>>>>> e8a457b7
 			error = -EINVAL;
 			goto out_filestream_unmount;
 		}
