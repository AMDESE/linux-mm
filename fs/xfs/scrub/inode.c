// SPDX-License-Identifier: GPL-2.0-or-later
/*
 * Copyright (C) 2017-2023 Oracle.  All Rights Reserved.
 * Author: Darrick J. Wong <djwong@kernel.org>
 */
#include "xfs.h"
#include "xfs_fs.h"
#include "xfs_shared.h"
#include "xfs_format.h"
#include "xfs_trans_resv.h"
#include "xfs_mount.h"
#include "xfs_btree.h"
#include "xfs_log_format.h"
#include "xfs_trans.h"
#include "xfs_ag.h"
#include "xfs_inode.h"
#include "xfs_ialloc.h"
#include "xfs_icache.h"
#include "xfs_da_format.h"
#include "xfs_reflink.h"
#include "xfs_rmap.h"
#include "xfs_bmap_util.h"
#include "xfs_rtbitmap.h"
#include "scrub/scrub.h"
#include "scrub/common.h"
#include "scrub/btree.h"
#include "scrub/trace.h"
#include "scrub/repair.h"

/* Prepare the attached inode for scrubbing. */
static inline int
xchk_prepare_iscrub(
	struct xfs_scrub	*sc)
{
	int			error;

	xchk_ilock(sc, XFS_IOLOCK_EXCL);

	error = xchk_trans_alloc(sc, 0);
	if (error)
		return error;

	error = xchk_ino_dqattach(sc);
	if (error)
		return error;

	xchk_ilock(sc, XFS_ILOCK_EXCL);
	return 0;
}

/* Install this scrub-by-handle inode and prepare it for scrubbing. */
static inline int
xchk_install_handle_iscrub(
	struct xfs_scrub	*sc,
	struct xfs_inode	*ip)
{
	int			error;

	error = xchk_install_handle_inode(sc, ip);
	if (error)
		return error;

	/*
	 * Don't allow scrubbing by handle of any non-directory inode records
	 * in the metadata directory tree.  We don't know if any of the scans
	 * launched by this scrubber will end up indirectly trying to lock this
	 * file.
	 *
	 * Scrubbers of inode-rooted metadata files (e.g. quota files) will
	 * attach all the resources needed to scrub the inode and call
	 * xchk_inode directly.  Userspace cannot call this directly.
	 */
	if (xfs_is_metadir_inode(ip) && !S_ISDIR(VFS_I(ip)->i_mode)) {
		xchk_irele(sc, ip);
		sc->ip = NULL;
		return -ENOENT;
	}

	return xchk_prepare_iscrub(sc);
}

/*
 * Grab total control of the inode metadata.  In the best case, we grab the
 * incore inode and take all locks on it.  If the incore inode cannot be
 * constructed due to corruption problems, lock the AGI so that we can single
 * step the loading process to fix everything that can go wrong.
 */
int
xchk_setup_inode(
	struct xfs_scrub	*sc)
{
	struct xfs_imap		imap;
	struct xfs_inode	*ip;
	struct xfs_mount	*mp = sc->mp;
	struct xfs_inode	*ip_in = XFS_I(file_inode(sc->file));
	struct xfs_buf		*agi_bp;
	struct xfs_perag	*pag;
	xfs_agnumber_t		agno = XFS_INO_TO_AGNO(mp, sc->sm->sm_ino);
	int			error;

	if (xchk_need_intent_drain(sc))
		xchk_fsgates_enable(sc, XCHK_FSGATES_DRAIN);

	/* We want to scan the opened inode, so lock it and exit. */
	if (sc->sm->sm_ino == 0 || sc->sm->sm_ino == ip_in->i_ino) {
		error = xchk_install_live_inode(sc, ip_in);
		if (error)
			return error;

		return xchk_prepare_iscrub(sc);
	}

	/*
	 * On pre-metadir filesystems, reject internal metadata files.  For
	 * metadir filesystems, limited scrubbing of any file in the metadata
	 * directory tree by handle is allowed, because that is the only way to
	 * validate the lack of parent pointers in the sb-root metadata inodes.
	 */
	if (!xfs_has_metadir(mp) && xfs_is_sb_inum(mp, sc->sm->sm_ino))
		return -ENOENT;
	/* Reject obviously bad inode numbers. */
	if (!xfs_verify_ino(sc->mp, sc->sm->sm_ino))
		return -ENOENT;

	/* Try a safe untrusted iget. */
	error = xchk_iget_safe(sc, sc->sm->sm_ino, &ip);
	if (!error)
		return xchk_install_handle_iscrub(sc, ip);
	if (error == -ENOENT)
		return error;
	if (error != -EFSCORRUPTED && error != -EFSBADCRC && error != -EINVAL)
		goto out_error;

	/*
	 * EINVAL with IGET_UNTRUSTED probably means one of several things:
	 * userspace gave us an inode number that doesn't correspond to fs
	 * space; the inode btree lacks a record for this inode; or there is
	 * a record, and it says this inode is free.
	 *
	 * EFSCORRUPTED/EFSBADCRC could mean that the inode was mappable, but
	 * some other metadata corruption (e.g. inode forks) prevented
	 * instantiation of the incore inode.  Or it could mean the inobt is
	 * corrupt.
	 *
	 * We want to look up this inode in the inobt directly to distinguish
	 * three different scenarios: (1) the inobt says the inode is free,
	 * in which case there's nothing to do; (2) the inobt is corrupt so we
	 * should flag the corruption and exit to userspace to let it fix the
	 * inobt; and (3) the inobt says the inode is allocated, but loading it
	 * failed due to corruption.
	 *
	 * Allocate a transaction and grab the AGI to prevent inobt activity in
	 * this AG.  Retry the iget in case someone allocated a new inode after
	 * the first iget failed.
	 */
	error = xchk_trans_alloc(sc, 0);
	if (error)
		goto out_error;

	error = xchk_iget_agi(sc, sc->sm->sm_ino, &agi_bp, &ip);
	if (error == 0) {
		/* Actually got the incore inode, so install it and proceed. */
		xchk_trans_cancel(sc);
		return xchk_install_handle_iscrub(sc, ip);
	}
	if (error == -ENOENT)
		goto out_gone;
	if (error != -EFSCORRUPTED && error != -EFSBADCRC && error != -EINVAL)
		goto out_cancel;

	/* Ensure that we have protected against inode allocation/freeing. */
	if (agi_bp == NULL) {
		ASSERT(agi_bp != NULL);
		error = -ECANCELED;
		goto out_cancel;
	}

	/*
	 * Untrusted iget failed a second time.  Let's try an inobt lookup.
	 * If the inobt doesn't think this is an allocated inode then we'll
	 * return ENOENT to signal that the check can be skipped.
	 *
	 * If the lookup signals corruption, we'll mark this inode corrupt and
	 * exit to userspace.  There's little chance of fixing anything until
	 * the inobt is straightened out, but there's nothing we can do here.
	 *
	 * If the lookup encounters a runtime error, exit to userspace.
	 */
	pag = xfs_perag_get(mp, XFS_INO_TO_AGNO(mp, sc->sm->sm_ino));
	if (!pag) {
		error = -EFSCORRUPTED;
		goto out_cancel;
	}

	error = xfs_imap(pag, sc->tp, sc->sm->sm_ino, &imap,
			XFS_IGET_UNTRUSTED);
	xfs_perag_put(pag);
	if (error == -EINVAL || error == -ENOENT)
		goto out_gone;
	if (error)
		goto out_cancel;

	/*
	 * The lookup succeeded.  Chances are the ondisk inode is corrupt and
	 * preventing iget from reading it.  Retain the scrub transaction and
	 * the AGI buffer to prevent anyone from allocating or freeing inodes.
	 * This ensures that we preserve the inconsistency between the inobt
	 * saying the inode is allocated and the icache being unable to load
	 * the inode until we can flag the corruption in xchk_inode.  The
	 * scrub function has to note the corruption, since we're not really
	 * supposed to do that from the setup function.  Save the mapping to
	 * make repairs to the ondisk inode buffer.
	 */
	if (xchk_could_repair(sc))
		xrep_setup_inode(sc, &imap);
	return 0;

out_cancel:
	xchk_trans_cancel(sc);
out_error:
	trace_xchk_op_error(sc, agno, XFS_INO_TO_AGBNO(mp, sc->sm->sm_ino),
			error, __return_address);
	return error;
out_gone:
	/* The file is gone, so there's nothing to check. */
	xchk_trans_cancel(sc);
	return -ENOENT;
}

/* Inode core */

/* Validate di_extsize hint. */
STATIC void
xchk_inode_extsize(
	struct xfs_scrub	*sc,
	struct xfs_dinode	*dip,
	xfs_ino_t		ino,
	uint16_t		mode,
	uint16_t		flags)
{
	xfs_failaddr_t		fa;
	uint32_t		value = be32_to_cpu(dip->di_extsize);

	fa = xfs_inode_validate_extsize(sc->mp, value, mode, flags);
	if (fa)
		xchk_ino_set_corrupt(sc, ino);

	/*
	 * XFS allows a sysadmin to change the rt extent size when adding a rt
	 * section to a filesystem after formatting.  If there are any
	 * directories with extszinherit and rtinherit set, the hint could
	 * become misaligned with the new rextsize.  The verifier doesn't check
	 * this, because we allow rtinherit directories even without an rt
	 * device.  Flag this as an administrative warning since we will clean
	 * this up eventually.
	 */
	if ((flags & XFS_DIFLAG_RTINHERIT) &&
	    (flags & XFS_DIFLAG_EXTSZINHERIT) &&
	    xfs_extlen_to_rtxmod(sc->mp, value) > 0)
		xchk_ino_set_warning(sc, ino);
}

/* Validate di_cowextsize hint. */
STATIC void
xchk_inode_cowextsize(
	struct xfs_scrub	*sc,
	struct xfs_dinode	*dip,
	xfs_ino_t		ino,
	uint16_t		mode,
	uint16_t		flags,
	uint64_t		flags2)
{
	xfs_failaddr_t		fa;
	uint32_t		value = be32_to_cpu(dip->di_cowextsize);
<<<<<<< HEAD
=======

	/*
	 * The used block counter for rtrmap is checked and repaired elsewhere.
	 */
	if (xfs_has_zoned(sc->mp) &&
	    dip->di_metatype == cpu_to_be16(XFS_METAFILE_RTRMAP))
		return;
>>>>>>> e8a457b7

	fa = xfs_inode_validate_cowextsize(sc->mp, value, mode, flags, flags2);
	if (fa)
		xchk_ino_set_corrupt(sc, ino);

	/*
	 * XFS allows a sysadmin to change the rt extent size when adding a rt
	 * section to a filesystem after formatting.  If there are any
	 * directories with cowextsize and rtinherit set, the hint could become
	 * misaligned with the new rextsize.  The verifier doesn't check this,
	 * because we allow rtinherit directories even without an rt device.
	 * Flag this as an administrative warning since we will clean this up
	 * eventually.
	 */
	if ((flags & XFS_DIFLAG_RTINHERIT) &&
	    (flags2 & XFS_DIFLAG2_COWEXTSIZE) &&
	    value % sc->mp->m_sb.sb_rextsize > 0)
		xchk_ino_set_warning(sc, ino);
}

/* Make sure the di_flags make sense for the inode. */
STATIC void
xchk_inode_flags(
	struct xfs_scrub	*sc,
	struct xfs_dinode	*dip,
	xfs_ino_t		ino,
	uint16_t		mode,
	uint16_t		flags)
{
	struct xfs_mount	*mp = sc->mp;

	/* di_flags are all taken, last bit cannot be used */
	if (flags & ~XFS_DIFLAG_ANY)
		goto bad;

	/* rt flags require rt device */
	if ((flags & XFS_DIFLAG_REALTIME) && !mp->m_rtdev_targp)
		goto bad;

	/* new rt bitmap flag only valid for rbmino */
	if ((flags & XFS_DIFLAG_NEWRTBM) && ino != mp->m_sb.sb_rbmino)
		goto bad;

	/* directory-only flags */
	if ((flags & (XFS_DIFLAG_RTINHERIT |
		     XFS_DIFLAG_EXTSZINHERIT |
		     XFS_DIFLAG_PROJINHERIT |
		     XFS_DIFLAG_NOSYMLINKS)) &&
	    !S_ISDIR(mode))
		goto bad;

	/* file-only flags */
	if ((flags & (XFS_DIFLAG_REALTIME | FS_XFLAG_EXTSIZE)) &&
	    !S_ISREG(mode))
		goto bad;

	/* filestreams and rt make no sense */
	if ((flags & XFS_DIFLAG_FILESTREAM) && (flags & XFS_DIFLAG_REALTIME))
		goto bad;

	return;
bad:
	xchk_ino_set_corrupt(sc, ino);
}

/* Make sure the di_flags2 make sense for the inode. */
STATIC void
xchk_inode_flags2(
	struct xfs_scrub	*sc,
	struct xfs_dinode	*dip,
	xfs_ino_t		ino,
	uint16_t		mode,
	uint16_t		flags,
	uint64_t		flags2)
{
	struct xfs_mount	*mp = sc->mp;

	/* Unknown di_flags2 could be from a future kernel */
	if (flags2 & ~XFS_DIFLAG2_ANY)
		xchk_ino_set_warning(sc, ino);

	/* reflink flag requires reflink feature */
	if ((flags2 & XFS_DIFLAG2_REFLINK) &&
	    !xfs_has_reflink(mp))
		goto bad;

	/* cowextsize flag is checked w.r.t. mode separately */

	/* file/dir-only flags */
	if ((flags2 & XFS_DIFLAG2_DAX) && !(S_ISREG(mode) || S_ISDIR(mode)))
		goto bad;

	/* file-only flags */
	if ((flags2 & XFS_DIFLAG2_REFLINK) && !S_ISREG(mode))
		goto bad;

	/* realtime and reflink don't always go together */
	if ((flags & XFS_DIFLAG_REALTIME) && (flags2 & XFS_DIFLAG2_REFLINK) &&
	    !xfs_has_rtreflink(mp))
		goto bad;

	/* no bigtime iflag without the bigtime feature */
	if (xfs_dinode_has_bigtime(dip) && !xfs_has_bigtime(mp))
		goto bad;

	/* no large extent counts without the filesystem feature */
	if ((flags2 & XFS_DIFLAG2_NREXT64) && !xfs_has_large_extent_counts(mp))
		goto bad;

	return;
bad:
	xchk_ino_set_corrupt(sc, ino);
}

static inline void
xchk_dinode_nsec(
	struct xfs_scrub	*sc,
	xfs_ino_t		ino,
	struct xfs_dinode	*dip,
	const xfs_timestamp_t	ts)
{
	struct timespec64	tv;

	tv = xfs_inode_from_disk_ts(dip, ts);
	if (tv.tv_nsec < 0 || tv.tv_nsec >= NSEC_PER_SEC)
		xchk_ino_set_corrupt(sc, ino);
}

/* Scrub all the ondisk inode fields. */
STATIC void
xchk_dinode(
	struct xfs_scrub	*sc,
	struct xfs_dinode	*dip,
	xfs_ino_t		ino)
{
	struct xfs_mount	*mp = sc->mp;
	size_t			fork_recs;
	unsigned long long	isize;
	uint64_t		flags2;
	xfs_extnum_t		nextents;
	xfs_extnum_t		naextents;
	prid_t			prid;
	uint16_t		flags;
	uint16_t		mode;

	flags = be16_to_cpu(dip->di_flags);
	if (dip->di_version >= 3)
		flags2 = be64_to_cpu(dip->di_flags2);
	else
		flags2 = 0;

	/* di_mode */
	mode = be16_to_cpu(dip->di_mode);
	switch (mode & S_IFMT) {
	case S_IFLNK:
	case S_IFREG:
	case S_IFDIR:
	case S_IFCHR:
	case S_IFBLK:
	case S_IFIFO:
	case S_IFSOCK:
		/* mode is recognized */
		break;
	default:
		xchk_ino_set_corrupt(sc, ino);
		break;
	}

	/* v1/v2 fields */
	switch (dip->di_version) {
	case 1:
		/*
		 * We autoconvert v1 inodes into v2 inodes on writeout,
		 * so just mark this inode for preening.
		 */
		xchk_ino_set_preen(sc, ino);
		prid = 0;
		break;
	case 2:
	case 3:
		if (xfs_dinode_is_metadir(dip)) {
			if (be16_to_cpu(dip->di_metatype) >= XFS_METAFILE_MAX)
				xchk_ino_set_corrupt(sc, ino);
		} else {
			if (dip->di_metatype != 0)
				xchk_ino_set_corrupt(sc, ino);
		}

		if (dip->di_mode == 0 && sc->ip)
			xchk_ino_set_corrupt(sc, ino);

		if (dip->di_projid_hi != 0 &&
		    !xfs_has_projid32(mp))
			xchk_ino_set_corrupt(sc, ino);

		prid = be16_to_cpu(dip->di_projid_lo);
		break;
	default:
		xchk_ino_set_corrupt(sc, ino);
		return;
	}

	if (xfs_has_projid32(mp))
		prid |= (prid_t)be16_to_cpu(dip->di_projid_hi) << 16;

	/*
	 * di_uid/di_gid -- -1 isn't invalid, but there's no way that
	 * userspace could have created that.
	 */
	if (dip->di_uid == cpu_to_be32(-1U) ||
	    dip->di_gid == cpu_to_be32(-1U))
		xchk_ino_set_warning(sc, ino);

	/*
	 * project id of -1 isn't supposed to be valid, but the kernel didn't
	 * always validate that.
	 */
	if (prid == -1U)
		xchk_ino_set_warning(sc, ino);

	/* di_format */
	switch (dip->di_format) {
	case XFS_DINODE_FMT_DEV:
		if (!S_ISCHR(mode) && !S_ISBLK(mode) &&
		    !S_ISFIFO(mode) && !S_ISSOCK(mode))
			xchk_ino_set_corrupt(sc, ino);
		break;
	case XFS_DINODE_FMT_LOCAL:
		if (!S_ISDIR(mode) && !S_ISLNK(mode))
			xchk_ino_set_corrupt(sc, ino);
		break;
	case XFS_DINODE_FMT_EXTENTS:
		if (!S_ISREG(mode) && !S_ISDIR(mode) && !S_ISLNK(mode))
			xchk_ino_set_corrupt(sc, ino);
		break;
	case XFS_DINODE_FMT_BTREE:
		if (!S_ISREG(mode) && !S_ISDIR(mode))
			xchk_ino_set_corrupt(sc, ino);
		break;
	case XFS_DINODE_FMT_META_BTREE:
		if (!S_ISREG(mode))
			xchk_ino_set_corrupt(sc, ino);
		break;
	case XFS_DINODE_FMT_UUID:
	default:
		xchk_ino_set_corrupt(sc, ino);
		break;
	}

	/* di_[amc]time.nsec */
	xchk_dinode_nsec(sc, ino, dip, dip->di_atime);
	xchk_dinode_nsec(sc, ino, dip, dip->di_mtime);
	xchk_dinode_nsec(sc, ino, dip, dip->di_ctime);

	/*
	 * di_size.  xfs_dinode_verify checks for things that screw up
	 * the VFS such as the upper bit being set and zero-length
	 * symlinks/directories, but we can do more here.
	 */
	isize = be64_to_cpu(dip->di_size);
	if (isize & (1ULL << 63))
		xchk_ino_set_corrupt(sc, ino);

	/* Devices, fifos, and sockets must have zero size */
	if (!S_ISDIR(mode) && !S_ISREG(mode) && !S_ISLNK(mode) && isize != 0)
		xchk_ino_set_corrupt(sc, ino);

	/* Directories can't be larger than the data section size (32G) */
	if (S_ISDIR(mode) && (isize == 0 || isize >= XFS_DIR2_SPACE_SIZE))
		xchk_ino_set_corrupt(sc, ino);

	/* Symlinks can't be larger than SYMLINK_MAXLEN */
	if (S_ISLNK(mode) && (isize == 0 || isize >= XFS_SYMLINK_MAXLEN))
		xchk_ino_set_corrupt(sc, ino);

	/*
	 * Warn if the running kernel can't handle the kinds of offsets
	 * needed to deal with the file size.  In other words, if the
	 * pagecache can't cache all the blocks in this file due to
	 * overly large offsets, flag the inode for admin review.
	 */
	if (isize > mp->m_super->s_maxbytes)
		xchk_ino_set_warning(sc, ino);

	/* di_nblocks */
	if (flags2 & XFS_DIFLAG2_REFLINK) {
		; /* nblocks can exceed dblocks */
	} else if (flags & XFS_DIFLAG_REALTIME) {
		/*
		 * nblocks is the sum of data extents (in the rtdev),
		 * attr extents (in the datadev), and both forks' bmbt
		 * blocks (in the datadev).  This clumsy check is the
		 * best we can do without cross-referencing with the
		 * inode forks.
		 */
		if (be64_to_cpu(dip->di_nblocks) >=
		    mp->m_sb.sb_dblocks + mp->m_sb.sb_rblocks)
			xchk_ino_set_corrupt(sc, ino);
	} else {
		if (be64_to_cpu(dip->di_nblocks) >= mp->m_sb.sb_dblocks)
			xchk_ino_set_corrupt(sc, ino);
	}

	xchk_inode_flags(sc, dip, ino, mode, flags);

	xchk_inode_extsize(sc, dip, ino, mode, flags);

	nextents = xfs_dfork_data_extents(dip);
	naextents = xfs_dfork_attr_extents(dip);

	/* di_nextents */
	fork_recs =  XFS_DFORK_DSIZE(dip, mp) / sizeof(struct xfs_bmbt_rec);
	switch (dip->di_format) {
	case XFS_DINODE_FMT_EXTENTS:
		if (nextents > fork_recs)
			xchk_ino_set_corrupt(sc, ino);
		break;
	case XFS_DINODE_FMT_BTREE:
		if (nextents <= fork_recs)
			xchk_ino_set_corrupt(sc, ino);
		break;
	default:
		if (nextents != 0)
			xchk_ino_set_corrupt(sc, ino);
		break;
	}

	/* di_forkoff */
	if (XFS_DFORK_BOFF(dip) >= mp->m_sb.sb_inodesize)
		xchk_ino_set_corrupt(sc, ino);
	if (naextents != 0 && dip->di_forkoff == 0)
		xchk_ino_set_corrupt(sc, ino);
	if (dip->di_forkoff == 0 && dip->di_aformat != XFS_DINODE_FMT_EXTENTS)
		xchk_ino_set_corrupt(sc, ino);

	/* di_aformat */
	if (dip->di_aformat != XFS_DINODE_FMT_LOCAL &&
	    dip->di_aformat != XFS_DINODE_FMT_EXTENTS &&
	    dip->di_aformat != XFS_DINODE_FMT_BTREE)
		xchk_ino_set_corrupt(sc, ino);

	/* di_anextents */
	fork_recs =  XFS_DFORK_ASIZE(dip, mp) / sizeof(struct xfs_bmbt_rec);
	switch (dip->di_aformat) {
	case XFS_DINODE_FMT_EXTENTS:
		if (naextents > fork_recs)
			xchk_ino_set_corrupt(sc, ino);
		break;
	case XFS_DINODE_FMT_BTREE:
		if (naextents <= fork_recs)
			xchk_ino_set_corrupt(sc, ino);
		break;
	default:
		if (naextents != 0)
			xchk_ino_set_corrupt(sc, ino);
	}

	if (dip->di_version >= 3) {
		xchk_dinode_nsec(sc, ino, dip, dip->di_crtime);
		xchk_inode_flags2(sc, dip, ino, mode, flags, flags2);
		xchk_inode_cowextsize(sc, dip, ino, mode, flags,
				flags2);
	}
}

/*
 * Make sure the finobt doesn't think this inode is free.
 * We don't have to check the inobt ourselves because we got the inode via
 * IGET_UNTRUSTED, which checks the inobt for us.
 */
static void
xchk_inode_xref_finobt(
	struct xfs_scrub		*sc,
	xfs_ino_t			ino)
{
	struct xfs_inobt_rec_incore	rec;
	xfs_agino_t			agino;
	int				has_record;
	int				error;

	if (!sc->sa.fino_cur || xchk_skip_xref(sc->sm))
		return;

	agino = XFS_INO_TO_AGINO(sc->mp, ino);

	/*
	 * Try to get the finobt record.  If we can't get it, then we're
	 * in good shape.
	 */
	error = xfs_inobt_lookup(sc->sa.fino_cur, agino, XFS_LOOKUP_LE,
			&has_record);
	if (!xchk_should_check_xref(sc, &error, &sc->sa.fino_cur) ||
	    !has_record)
		return;

	error = xfs_inobt_get_rec(sc->sa.fino_cur, &rec, &has_record);
	if (!xchk_should_check_xref(sc, &error, &sc->sa.fino_cur) ||
	    !has_record)
		return;

	/*
	 * Otherwise, make sure this record either doesn't cover this inode,
	 * or that it does but it's marked present.
	 */
	if (rec.ir_startino > agino ||
	    rec.ir_startino + XFS_INODES_PER_CHUNK <= agino)
		return;

	if (rec.ir_free & XFS_INOBT_MASK(agino - rec.ir_startino))
		xchk_btree_xref_set_corrupt(sc, sc->sa.fino_cur, 0);
}

/* Cross reference the inode fields with the forks. */
STATIC void
xchk_inode_xref_bmap(
	struct xfs_scrub	*sc,
	struct xfs_dinode	*dip)
{
	xfs_extnum_t		nextents;
	xfs_filblks_t		count;
	xfs_filblks_t		acount;
	int			error;

	if (xchk_skip_xref(sc->sm))
		return;

	/* Walk all the extents to check nextents/naextents/nblocks. */
	error = xchk_inode_count_blocks(sc, XFS_DATA_FORK, &nextents, &count);
	if (!xchk_should_check_xref(sc, &error, NULL))
		return;
	if (nextents < xfs_dfork_data_extents(dip))
		xchk_ino_xref_set_corrupt(sc, sc->ip->i_ino);

	error = xchk_inode_count_blocks(sc, XFS_ATTR_FORK, &nextents, &acount);
	if (!xchk_should_check_xref(sc, &error, NULL))
		return;
	if (nextents != xfs_dfork_attr_extents(dip))
		xchk_ino_xref_set_corrupt(sc, sc->ip->i_ino);

	/* Check nblocks against the inode. */
	if (count + acount != be64_to_cpu(dip->di_nblocks))
		xchk_ino_xref_set_corrupt(sc, sc->ip->i_ino);
}

/* Cross-reference with the other btrees. */
STATIC void
xchk_inode_xref(
	struct xfs_scrub	*sc,
	xfs_ino_t		ino,
	struct xfs_dinode	*dip)
{
	xfs_agnumber_t		agno;
	xfs_agblock_t		agbno;
	int			error;

	if (sc->sm->sm_flags & XFS_SCRUB_OFLAG_CORRUPT)
		return;

	agno = XFS_INO_TO_AGNO(sc->mp, ino);
	agbno = XFS_INO_TO_AGBNO(sc->mp, ino);

	error = xchk_ag_init_existing(sc, agno, &sc->sa);
	if (!xchk_xref_process_error(sc, agno, agbno, &error))
		goto out_free;

	xchk_xref_is_used_space(sc, agbno, 1);
	xchk_inode_xref_finobt(sc, ino);
	xchk_xref_is_only_owned_by(sc, agbno, 1, &XFS_RMAP_OINFO_INODES);
	xchk_xref_is_not_shared(sc, agbno, 1);
	xchk_xref_is_not_cow_staging(sc, agbno, 1);
	xchk_inode_xref_bmap(sc, dip);

out_free:
	xchk_ag_free(sc, &sc->sa);
}

/*
 * If the reflink iflag disagrees with a scan for shared data fork extents,
 * either flag an error (shared extents w/ no flag) or a preen (flag set w/o
 * any shared extents).  We already checked for reflink iflag set on a non
 * reflink filesystem.
 */
static void
xchk_inode_check_reflink_iflag(
	struct xfs_scrub	*sc,
	xfs_ino_t		ino)
{
	struct xfs_mount	*mp = sc->mp;
	bool			has_shared;
	int			error;

	if (!xfs_has_reflink(mp))
		return;

	error = xfs_reflink_inode_has_shared_extents(sc->tp, sc->ip,
			&has_shared);
	if (!xchk_xref_process_error(sc, XFS_INO_TO_AGNO(mp, ino),
			XFS_INO_TO_AGBNO(mp, ino), &error))
		return;
	if (xfs_is_reflink_inode(sc->ip) && !has_shared)
		xchk_ino_set_preen(sc, ino);
	else if (!xfs_is_reflink_inode(sc->ip) && has_shared)
		xchk_ino_set_corrupt(sc, ino);
}

/*
 * If this inode has zero link count, it must be on the unlinked list.  If
 * it has nonzero link count, it must not be on the unlinked list.
 */
STATIC void
xchk_inode_check_unlinked(
	struct xfs_scrub	*sc)
{
	if (VFS_I(sc->ip)->i_nlink == 0) {
		if (!xfs_inode_on_unlinked_list(sc->ip))
			xchk_ino_set_corrupt(sc, sc->ip->i_ino);
	} else {
		if (xfs_inode_on_unlinked_list(sc->ip))
			xchk_ino_set_corrupt(sc, sc->ip->i_ino);
	}
}

/* Scrub an inode. */
int
xchk_inode(
	struct xfs_scrub	*sc)
{
	struct xfs_dinode	di;
	int			error = 0;

	/*
	 * If sc->ip is NULL, that means that the setup function called
	 * xfs_iget to look up the inode.  xfs_iget returned a EFSCORRUPTED
	 * and a NULL inode, so flag the corruption error and return.
	 */
	if (!sc->ip) {
		xchk_ino_set_corrupt(sc, sc->sm->sm_ino);
		return 0;
	}

	/* Scrub the inode core. */
	xfs_inode_to_disk(sc->ip, &di, 0);
	xchk_dinode(sc, &di, sc->ip->i_ino);
	if (sc->sm->sm_flags & XFS_SCRUB_OFLAG_CORRUPT)
		goto out;

	/*
	 * Look for discrepancies between file's data blocks and the reflink
	 * iflag.  We already checked the iflag against the file mode when
	 * we scrubbed the dinode.
	 */
	if (S_ISREG(VFS_I(sc->ip)->i_mode))
		xchk_inode_check_reflink_iflag(sc, sc->ip->i_ino);

	xchk_inode_check_unlinked(sc);

	xchk_inode_xref(sc, sc->ip->i_ino, &di);
out:
	return error;
}<|MERGE_RESOLUTION|>--- conflicted
+++ resolved
@@ -272,8 +272,6 @@
 {
 	xfs_failaddr_t		fa;
 	uint32_t		value = be32_to_cpu(dip->di_cowextsize);
-<<<<<<< HEAD
-=======
 
 	/*
 	 * The used block counter for rtrmap is checked and repaired elsewhere.
@@ -281,7 +279,6 @@
 	if (xfs_has_zoned(sc->mp) &&
 	    dip->di_metatype == cpu_to_be16(XFS_METAFILE_RTRMAP))
 		return;
->>>>>>> e8a457b7
 
 	fa = xfs_inode_validate_cowextsize(sc->mp, value, mode, flags, flags2);
 	if (fa)
