// SPDX-License-Identifier: GPL-2.0
#ifndef NO_BCACHEFS_FS

#include "bcachefs.h"
#include "chardev.h"
#include "dirent.h"
#include "fs.h"
#include "fs-ioctl.h"
#include "namei.h"
#include "quota.h"

#include <linux/compat.h>
#include <linux/fsnotify.h>
#include <linux/mount.h>
#include <linux/namei.h>
#include <linux/security.h>
#include <linux/writeback.h>

#define FS_IOC_GOINGDOWN	     _IOR('X', 125, __u32)
#define FSOP_GOING_FLAGS_DEFAULT	0x0	/* going down */
#define FSOP_GOING_FLAGS_LOGFLUSH	0x1	/* flush log but not data */
#define FSOP_GOING_FLAGS_NOLOGFLUSH	0x2	/* don't flush log nor data */

struct flags_set {
	unsigned		mask;
	unsigned		flags;

	unsigned		projid;

	bool			set_projinherit;
	bool			projinherit;
};

static int bch2_inode_flags_set(struct btree_trans *trans,
				struct bch_inode_info *inode,
				struct bch_inode_unpacked *bi,
				void *p)
{
	struct bch_fs *c = inode->v.i_sb->s_fs_info;
	/*
	 * We're relying on btree locking here for exclusion with other ioctl
	 * calls - use the flags in the btree (@bi), not inode->i_flags:
	 */
	struct flags_set *s = p;
	unsigned newflags = s->flags;
	unsigned oldflags = bi->bi_flags & s->mask;

	if (((newflags ^ oldflags) & (BCH_INODE_append|BCH_INODE_immutable)) &&
	    !capable(CAP_LINUX_IMMUTABLE))
		return -EPERM;

	if (!S_ISREG(bi->bi_mode) &&
	    !S_ISDIR(bi->bi_mode) &&
	    (newflags & (BCH_INODE_nodump|BCH_INODE_noatime)) != newflags)
		return -EINVAL;

	if ((newflags ^ oldflags) & BCH_INODE_casefolded) {
#ifdef CONFIG_UNICODE
		int ret = 0;
		/* Not supported on individual files. */
		if (!S_ISDIR(bi->bi_mode))
			return -EOPNOTSUPP;

		/*
		 * Make sure the dir is empty, as otherwise we'd need to
		 * rehash everything and update the dirent keys.
		 */
		ret = bch2_empty_dir_trans(trans, inode_inum(inode));
		if (ret < 0)
			return ret;

		ret = bch2_request_incompat_feature(c,bcachefs_metadata_version_casefolding);
		if (ret)
			return ret;

		bch2_check_set_feature(c, BCH_FEATURE_casefolding);
#else
		printk(KERN_ERR "Cannot use casefolding on a kernel without CONFIG_UNICODE\n");
		return -EOPNOTSUPP;
#endif
	}

	if (s->set_projinherit) {
		bi->bi_fields_set &= ~(1 << Inode_opt_project);
		bi->bi_fields_set |= ((int) s->projinherit << Inode_opt_project);
	}

	bi->bi_flags &= ~s->mask;
	bi->bi_flags |= newflags;

	bi->bi_ctime = timespec_to_bch2_time(c, current_time(&inode->v));
	return 0;
}

static int bch2_ioc_getflags(struct bch_inode_info *inode, int __user *arg)
{
	unsigned flags = map_flags(bch_flags_to_uflags, inode->ei_inode.bi_flags);

	return put_user(flags, arg);
}

static int bch2_ioc_setflags(struct bch_fs *c,
			     struct file *file,
			     struct bch_inode_info *inode,
			     void __user *arg)
{
	struct flags_set s = { .mask = map_defined(bch_flags_to_uflags) };
	unsigned uflags;
	int ret;

	if (get_user(uflags, (int __user *) arg))
		return -EFAULT;

	s.flags = map_flags_rev(bch_flags_to_uflags, uflags);
	if (uflags)
		return -EOPNOTSUPP;

	ret = mnt_want_write_file(file);
	if (ret)
		return ret;

	inode_lock(&inode->v);
	if (!inode_owner_or_capable(file_mnt_idmap(file), &inode->v)) {
		ret = -EACCES;
		goto setflags_out;
	}

	mutex_lock(&inode->ei_update_lock);
	ret   = bch2_subvol_is_ro(c, inode->ei_inum.subvol) ?:
		bch2_write_inode(c, inode, bch2_inode_flags_set, &s,
			       ATTR_CTIME);
	mutex_unlock(&inode->ei_update_lock);

setflags_out:
	inode_unlock(&inode->v);
	mnt_drop_write_file(file);
	return ret;
}

static int bch2_ioc_fsgetxattr(struct bch_inode_info *inode,
			       struct fsxattr __user *arg)
{
	struct fsxattr fa = { 0 };

	fa.fsx_xflags = map_flags(bch_flags_to_xflags, inode->ei_inode.bi_flags);

	if (inode->ei_inode.bi_fields_set & (1 << Inode_opt_project))
		fa.fsx_xflags |= FS_XFLAG_PROJINHERIT;

	fa.fsx_projid = inode->ei_qid.q[QTYP_PRJ];

	if (copy_to_user(arg, &fa, sizeof(fa)))
		return -EFAULT;

	return 0;
}

static int fssetxattr_inode_update_fn(struct btree_trans *trans,
				      struct bch_inode_info *inode,
				      struct bch_inode_unpacked *bi,
				      void *p)
{
	struct flags_set *s = p;

	if (s->projid != bi->bi_project) {
		bi->bi_fields_set |= 1U << Inode_opt_project;
		bi->bi_project = s->projid;
	}

	return bch2_inode_flags_set(trans, inode, bi, p);
}

static int bch2_ioc_fssetxattr(struct bch_fs *c,
			       struct file *file,
			       struct bch_inode_info *inode,
			       struct fsxattr __user *arg)
{
	struct flags_set s = { .mask = map_defined(bch_flags_to_xflags) };
	struct fsxattr fa;
	int ret;

	if (copy_from_user(&fa, arg, sizeof(fa)))
		return -EFAULT;

	s.set_projinherit = true;
	s.projinherit = (fa.fsx_xflags & FS_XFLAG_PROJINHERIT) != 0;
	fa.fsx_xflags &= ~FS_XFLAG_PROJINHERIT;

	s.flags = map_flags_rev(bch_flags_to_xflags, fa.fsx_xflags);
	if (fa.fsx_xflags)
		return -EOPNOTSUPP;

	if (fa.fsx_projid >= U32_MAX)
		return -EINVAL;

	/*
	 * inode fields accessible via the xattr interface are stored with a +1
	 * bias, so that 0 means unset:
	 */
	s.projid = fa.fsx_projid + 1;

	ret = mnt_want_write_file(file);
	if (ret)
		return ret;

	inode_lock(&inode->v);
	if (!inode_owner_or_capable(file_mnt_idmap(file), &inode->v)) {
		ret = -EACCES;
		goto err;
	}

	mutex_lock(&inode->ei_update_lock);
	ret   = bch2_subvol_is_ro(c, inode->ei_inum.subvol) ?:
		bch2_set_projid(c, inode, fa.fsx_projid) ?:
		bch2_write_inode(c, inode, fssetxattr_inode_update_fn, &s,
			       ATTR_CTIME);
	mutex_unlock(&inode->ei_update_lock);
err:
	inode_unlock(&inode->v);
	mnt_drop_write_file(file);
	return ret;
}

static int bch2_reinherit_attrs_fn(struct btree_trans *trans,
				   struct bch_inode_info *inode,
				   struct bch_inode_unpacked *bi,
				   void *p)
{
	struct bch_inode_info *dir = p;

	return !bch2_reinherit_attrs(bi, &dir->ei_inode);
}

static int bch2_ioc_reinherit_attrs(struct bch_fs *c,
				    struct file *file,
				    struct bch_inode_info *src,
				    const char __user *name)
{
	struct bch_hash_info hash = bch2_hash_info_init(c, &src->ei_inode);
	struct bch_inode_info *dst;
	struct inode *vinode = NULL;
	char *kname = NULL;
	struct qstr qstr;
	int ret = 0;
	subvol_inum inum;

	kname = kmalloc(BCH_NAME_MAX, GFP_KERNEL);
	if (!kname)
		return -ENOMEM;

	ret = strncpy_from_user(kname, name, BCH_NAME_MAX);
	if (unlikely(ret < 0))
		goto err1;

	qstr.len	= ret;
	qstr.name	= kname;

	ret = bch2_dirent_lookup(c, inode_inum(src), &hash, &qstr, &inum);
	if (ret)
		goto err1;

	vinode = bch2_vfs_inode_get(c, inum);
	ret = PTR_ERR_OR_ZERO(vinode);
	if (ret)
		goto err1;

	dst = to_bch_ei(vinode);

	ret = mnt_want_write_file(file);
	if (ret)
		goto err2;

	bch2_lock_inodes(INODE_UPDATE_LOCK, src, dst);

	if (inode_attr_changing(src, dst, Inode_opt_project)) {
		ret = bch2_fs_quota_transfer(c, dst,
					     src->ei_qid,
					     1 << QTYP_PRJ,
					     KEY_TYPE_QUOTA_PREALLOC);
		if (ret)
			goto err3;
	}

	ret = bch2_write_inode(c, dst, bch2_reinherit_attrs_fn, src, 0);
err3:
	bch2_unlock_inodes(INODE_UPDATE_LOCK, src, dst);

	/* return true if we did work */
	if (ret >= 0)
		ret = !ret;

	mnt_drop_write_file(file);
err2:
	iput(vinode);
err1:
	kfree(kname);

	return ret;
}

static int bch2_ioc_getversion(struct bch_inode_info *inode, u32 __user *arg)
{
	return put_user(inode->v.i_generation, arg);
}

static int bch2_ioc_getlabel(struct bch_fs *c, char __user *user_label)
{
	int ret;
	size_t len;
	char label[BCH_SB_LABEL_SIZE];

	BUILD_BUG_ON(BCH_SB_LABEL_SIZE >= FSLABEL_MAX);

	mutex_lock(&c->sb_lock);
	memcpy(label, c->disk_sb.sb->label, BCH_SB_LABEL_SIZE);
	mutex_unlock(&c->sb_lock);

	len = strnlen(label, BCH_SB_LABEL_SIZE);
	if (len == BCH_SB_LABEL_SIZE) {
		bch_warn(c,
			"label is too long, return the first %zu bytes",
			--len);
	}

	ret = copy_to_user(user_label, label, len);

	return ret ? -EFAULT : 0;
}

static int bch2_ioc_setlabel(struct bch_fs *c,
			     struct file *file,
			     struct bch_inode_info *inode,
			     const char __user *user_label)
{
	int ret;
	char label[BCH_SB_LABEL_SIZE];

	if (!capable(CAP_SYS_ADMIN))
		return -EPERM;

	if (copy_from_user(label, user_label, sizeof(label)))
		return -EFAULT;

	if (strnlen(label, BCH_SB_LABEL_SIZE) == BCH_SB_LABEL_SIZE) {
		bch_err(c,
			"unable to set label with more than %d bytes",
			BCH_SB_LABEL_SIZE - 1);
		return -EINVAL;
	}

	ret = mnt_want_write_file(file);
	if (ret)
		return ret;

	mutex_lock(&c->sb_lock);
	strscpy(c->disk_sb.sb->label, label, BCH_SB_LABEL_SIZE);
	ret = bch2_write_super(c);
	mutex_unlock(&c->sb_lock);

	mnt_drop_write_file(file);
	return ret;
}

static int bch2_ioc_goingdown(struct bch_fs *c, u32 __user *arg)
{
	u32 flags;
	int ret = 0;

	if (!capable(CAP_SYS_ADMIN))
		return -EPERM;

	if (get_user(flags, arg))
		return -EFAULT;

	bch_notice(c, "shutdown by ioctl type %u", flags);

	switch (flags) {
	case FSOP_GOING_FLAGS_DEFAULT:
		ret = bdev_freeze(c->vfs_sb->s_bdev);
		if (ret)
			break;
		bch2_journal_flush(&c->journal);
		bch2_fs_emergency_read_only(c);
		bdev_thaw(c->vfs_sb->s_bdev);
		break;
	case FSOP_GOING_FLAGS_LOGFLUSH:
		bch2_journal_flush(&c->journal);
		fallthrough;
	case FSOP_GOING_FLAGS_NOLOGFLUSH:
		bch2_fs_emergency_read_only(c);
		break;
	default:
		ret = -EINVAL;
		break;
	}

	return ret;
}

static long bch2_ioctl_subvolume_create(struct bch_fs *c, struct file *filp,
					struct bch_ioctl_subvolume arg)
{
	struct inode *dir;
	struct bch_inode_info *inode;
	struct user_namespace *s_user_ns;
	struct dentry *dst_dentry;
	struct path src_path, dst_path;
	int how = LOOKUP_FOLLOW;
	int error;
	subvol_inum snapshot_src = { 0 };
	unsigned lookup_flags = 0;
	unsigned create_flags = BCH_CREATE_SUBVOL;

	if (arg.flags & ~(BCH_SUBVOL_SNAPSHOT_CREATE|
			  BCH_SUBVOL_SNAPSHOT_RO))
		return -EINVAL;

	if (!(arg.flags & BCH_SUBVOL_SNAPSHOT_CREATE) &&
	    (arg.src_ptr ||
	     (arg.flags & BCH_SUBVOL_SNAPSHOT_RO)))
		return -EINVAL;

	if (arg.flags & BCH_SUBVOL_SNAPSHOT_CREATE)
		create_flags |= BCH_CREATE_SNAPSHOT;

	if (arg.flags & BCH_SUBVOL_SNAPSHOT_RO)
		create_flags |= BCH_CREATE_SNAPSHOT_RO;

	if (arg.flags & BCH_SUBVOL_SNAPSHOT_CREATE) {
		/* sync_inodes_sb enforce s_umount is locked */
		down_read(&c->vfs_sb->s_umount);
		sync_inodes_sb(c->vfs_sb);
		up_read(&c->vfs_sb->s_umount);
	}

	if (arg.src_ptr) {
		error = user_path_at(arg.dirfd,
				(const char __user *)(unsigned long)arg.src_ptr,
				how, &src_path);
		if (error)
			goto err1;

		if (src_path.dentry->d_sb->s_fs_info != c) {
			path_put(&src_path);
			error = -EXDEV;
			goto err1;
		}

		snapshot_src = inode_inum(to_bch_ei(src_path.dentry->d_inode));
	}

	dst_dentry = user_path_create(arg.dirfd,
			(const char __user *)(unsigned long)arg.dst_ptr,
			&dst_path, lookup_flags);
	error = PTR_ERR_OR_ZERO(dst_dentry);
	if (error)
		goto err2;

	if (dst_dentry->d_sb->s_fs_info != c) {
		error = -EXDEV;
		goto err3;
	}

	if (dst_dentry->d_inode) {
		error = -BCH_ERR_EEXIST_subvolume_create;
		goto err3;
	}

	dir = dst_path.dentry->d_inode;
	if (IS_DEADDIR(dir)) {
		error = -BCH_ERR_ENOENT_directory_dead;
		goto err3;
	}

	s_user_ns = dir->i_sb->s_user_ns;
	if (!kuid_has_mapping(s_user_ns, current_fsuid()) ||
	    !kgid_has_mapping(s_user_ns, current_fsgid())) {
		error = -EOVERFLOW;
		goto err3;
	}

	error = inode_permission(file_mnt_idmap(filp),
				 dir, MAY_WRITE | MAY_EXEC);
	if (error)
		goto err3;

	if (!IS_POSIXACL(dir))
		arg.mode &= ~current_umask();

	error = security_path_mkdir(&dst_path, dst_dentry, arg.mode);
	if (error)
		goto err3;

	if ((arg.flags & BCH_SUBVOL_SNAPSHOT_CREATE) &&
	    !arg.src_ptr)
		snapshot_src.subvol = inode_inum(to_bch_ei(dir)).subvol;

	down_write(&c->snapshot_create_lock);
	inode = __bch2_create(file_mnt_idmap(filp), to_bch_ei(dir),
			      dst_dentry, arg.mode|S_IFDIR,
			      0, snapshot_src, create_flags);
	up_write(&c->snapshot_create_lock);

	error = PTR_ERR_OR_ZERO(inode);
	if (error)
		goto err3;

	d_instantiate(dst_dentry, &inode->v);
	fsnotify_mkdir(dir, dst_dentry);
err3:
	done_path_create(&dst_path, dst_dentry);
err2:
	if (arg.src_ptr)
		path_put(&src_path);
err1:
	return error;
}

static long bch2_ioctl_subvolume_destroy(struct bch_fs *c, struct file *filp,
				struct bch_ioctl_subvolume arg)
{
	const char __user *name = (void __user *)(unsigned long)arg.dst_ptr;
	struct path path;
	struct inode *dir;
	struct dentry *victim;
	int ret = 0;

	if (arg.flags)
		return -EINVAL;

	victim = user_path_locked_at(arg.dirfd, name, &path);
	if (IS_ERR(victim))
		return PTR_ERR(victim);

	dir = d_inode(path.dentry);
	if (victim->d_sb->s_fs_info != c) {
		ret = -EXDEV;
		goto err;
	}
<<<<<<< HEAD
	ret = __bch2_unlink(dir, victim, true);
=======
	if (!d_is_positive(victim)) {
		ret = -ENOENT;
		goto err;
	}

	ret =   inode_permission(file_mnt_idmap(filp), d_inode(victim), MAY_WRITE) ?:
		__bch2_unlink(dir, victim, true);
>>>>>>> 650f5353
	if (!ret) {
		fsnotify_rmdir(dir, victim);
		d_invalidate(victim);
	}
err:
	inode_unlock(dir);
	dput(victim);
	path_put(&path);
	return ret;
}

long bch2_fs_file_ioctl(struct file *file, unsigned cmd, unsigned long arg)
{
	struct bch_inode_info *inode = file_bch_inode(file);
	struct bch_fs *c = inode->v.i_sb->s_fs_info;
	long ret;

	switch (cmd) {
	case FS_IOC_GETFLAGS:
		ret = bch2_ioc_getflags(inode, (int __user *) arg);
		break;

	case FS_IOC_SETFLAGS:
		ret = bch2_ioc_setflags(c, file, inode, (int __user *) arg);
		break;

	case FS_IOC_FSGETXATTR:
		ret = bch2_ioc_fsgetxattr(inode, (void __user *) arg);
		break;

	case FS_IOC_FSSETXATTR:
		ret = bch2_ioc_fssetxattr(c, file, inode,
					  (void __user *) arg);
		break;

	case BCHFS_IOC_REINHERIT_ATTRS:
		ret = bch2_ioc_reinherit_attrs(c, file, inode,
					       (void __user *) arg);
		break;

	case FS_IOC_GETVERSION:
		ret = bch2_ioc_getversion(inode, (u32 __user *) arg);
		break;

	case FS_IOC_SETVERSION:
		ret = -ENOTTY;
		break;

	case FS_IOC_GETFSLABEL:
		ret = bch2_ioc_getlabel(c, (void __user *) arg);
		break;

	case FS_IOC_SETFSLABEL:
		ret = bch2_ioc_setlabel(c, file, inode, (const void __user *) arg);
		break;

	case FS_IOC_GOINGDOWN:
		ret = bch2_ioc_goingdown(c, (u32 __user *) arg);
		break;

	case BCH_IOCTL_SUBVOLUME_CREATE: {
		struct bch_ioctl_subvolume i;

		ret = copy_from_user(&i, (void __user *) arg, sizeof(i))
			? -EFAULT
			: bch2_ioctl_subvolume_create(c, file, i);
		break;
	}

	case BCH_IOCTL_SUBVOLUME_DESTROY: {
		struct bch_ioctl_subvolume i;

		ret = copy_from_user(&i, (void __user *) arg, sizeof(i))
			? -EFAULT
			: bch2_ioctl_subvolume_destroy(c, file, i);
		break;
	}

	default:
		ret = bch2_fs_ioctl(c, cmd, (void __user *) arg);
		break;
	}

	return bch2_err_class(ret);
}

#ifdef CONFIG_COMPAT
long bch2_compat_fs_ioctl(struct file *file, unsigned cmd, unsigned long arg)
{
	/* These are just misnamed, they actually get/put from/to user an int */
	switch (cmd) {
	case FS_IOC32_GETFLAGS:
		cmd = FS_IOC_GETFLAGS;
		break;
	case FS_IOC32_SETFLAGS:
		cmd = FS_IOC_SETFLAGS;
		break;
	case FS_IOC32_GETVERSION:
		cmd = FS_IOC_GETVERSION;
		break;
	case FS_IOC_GETFSLABEL:
	case FS_IOC_SETFSLABEL:
		break;
	default:
		return -ENOIOCTLCMD;
	}
	return bch2_fs_file_ioctl(file, cmd, (unsigned long) compat_ptr(arg));
}
#endif

#endif /* NO_BCACHEFS_FS */<|MERGE_RESOLUTION|>--- conflicted
+++ resolved
@@ -537,17 +537,9 @@
 		ret = -EXDEV;
 		goto err;
 	}
-<<<<<<< HEAD
-	ret = __bch2_unlink(dir, victim, true);
-=======
-	if (!d_is_positive(victim)) {
-		ret = -ENOENT;
-		goto err;
-	}
 
 	ret =   inode_permission(file_mnt_idmap(filp), d_inode(victim), MAY_WRITE) ?:
 		__bch2_unlink(dir, victim, true);
->>>>>>> 650f5353
 	if (!ret) {
 		fsnotify_rmdir(dir, victim);
 		d_invalidate(victim);
