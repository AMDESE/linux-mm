/*
 *   fs/cifs/readdir.c
 *
 *   Directory search handling
 *
 *   Copyright (C) International Business Machines  Corp., 2004, 2008
 *   Author(s): Steve French (sfrench@us.ibm.com)
 *
 *   This library is free software; you can redistribute it and/or modify
 *   it under the terms of the GNU Lesser General Public License as published
 *   by the Free Software Foundation; either version 2.1 of the License, or
 *   (at your option) any later version.
 *
 *   This library is distributed in the hope that it will be useful,
 *   but WITHOUT ANY WARRANTY; without even the implied warranty of
 *   MERCHANTABILITY or FITNESS FOR A PARTICULAR PURPOSE.  See
 *   the GNU Lesser General Public License for more details.
 *
 *   You should have received a copy of the GNU Lesser General Public License
 *   along with this library; if not, write to the Free Software
 *   Foundation, Inc., 59 Temple Place, Suite 330, Boston, MA 02111-1307 USA
 */
#include <linux/fs.h>
#include <linux/pagemap.h>
#include <linux/stat.h>
#include "cifspdu.h"
#include "cifsglob.h"
#include "cifsproto.h"
#include "cifs_unicode.h"
#include "cifs_debug.h"
#include "cifs_fs_sb.h"
#include "cifsfs.h"

/*
 * To be safe - for UCS to UTF-8 with strings loaded with the rare long
 * characters alloc more to account for such multibyte target UTF-8
 * characters.
 */
#define UNICODE_NAME_MAX ((4 * NAME_MAX) + 2)

#ifdef CONFIG_CIFS_DEBUG2
static void dump_cifs_file_struct(struct file *file, char *label)
{
	struct cifsFileInfo *cf;

	if (file) {
		cf = file->private_data;
		if (cf == NULL) {
			cFYI(1, ("empty cifs private file data"));
			return;
		}
		if (cf->invalidHandle)
			cFYI(1, ("invalid handle"));
		if (cf->srch_inf.endOfSearch)
			cFYI(1, ("end of search"));
		if (cf->srch_inf.emptyDir)
			cFYI(1, ("empty dir"));
	}
}
#else
static inline void dump_cifs_file_struct(struct file *file, char *label)
{
}
#endif /* DEBUG2 */

/*
 * Find the dentry that matches "name". If there isn't one, create one. If it's
 * a negative dentry or the uniqueid changed, then drop it and recreate it.
 */
static struct dentry *
cifs_readdir_lookup(struct dentry *parent, struct qstr *name,
		    struct cifs_fattr *fattr)
{
	struct dentry *dentry, *alias;
	struct inode *inode;
	struct super_block *sb = parent->d_inode->i_sb;

	cFYI(1, ("For %s", name->name));

	dentry = d_lookup(parent, name);
	if (dentry) {
		/* FIXME: check for inode number changes? */
		if (dentry->d_inode != NULL)
			return dentry;
		d_drop(dentry);
		dput(dentry);
	}

	dentry = d_alloc(parent, name);
	if (dentry == NULL)
		return NULL;

<<<<<<< HEAD
static void fill_in_inode(struct inode *tmp_inode, int new_buf_type,
			  char *buf, unsigned int *pobject_type, int isNewInode)
{
	loff_t local_size;
	struct timespec local_mtime;

	struct cifsInodeInfo *cifsInfo = CIFS_I(tmp_inode);
	struct cifs_sb_info *cifs_sb = CIFS_SB(tmp_inode->i_sb);
	__u32 attr;
	__u64 allocation_size;
	__u64 end_of_file;
	umode_t default_mode;

	/* save mtime and size */
	local_mtime = tmp_inode->i_mtime;
	local_size  = tmp_inode->i_size;

	if (new_buf_type) {
		FILE_DIRECTORY_INFO *pfindData = (FILE_DIRECTORY_INFO *)buf;

		attr = le32_to_cpu(pfindData->ExtFileAttributes);
		allocation_size = le64_to_cpu(pfindData->AllocationSize);
		end_of_file = le64_to_cpu(pfindData->EndOfFile);
		tmp_inode->i_atime =
			cifs_NTtimeToUnix(pfindData->LastAccessTime);
		tmp_inode->i_mtime =
			cifs_NTtimeToUnix(pfindData->LastWriteTime);
		tmp_inode->i_ctime =
			cifs_NTtimeToUnix(pfindData->ChangeTime);
	} else { /* legacy, OS2 and DOS style */
		int offset = cifs_sb->tcon->ses->server->timeAdj;
		FIND_FILE_STANDARD_INFO *pfindData =
			(FIND_FILE_STANDARD_INFO *)buf;

		tmp_inode->i_mtime = cnvrtDosUnixTm(pfindData->LastWriteDate,
						    pfindData->LastWriteTime,
						    offset);
		tmp_inode->i_atime = cnvrtDosUnixTm(pfindData->LastAccessDate,
						    pfindData->LastAccessTime,
						    offset);
		tmp_inode->i_ctime = cnvrtDosUnixTm(pfindData->LastWriteDate,
						    pfindData->LastWriteTime,
						    offset);
		attr = le16_to_cpu(pfindData->Attributes);
		allocation_size = le32_to_cpu(pfindData->AllocationSize);
		end_of_file = le32_to_cpu(pfindData->DataSize);
=======
	inode = cifs_iget(sb, fattr);
	if (!inode) {
		dput(dentry);
		return NULL;
	}

	if (CIFS_SB(sb)->tcon->nocase)
		dentry->d_op = &cifs_ci_dentry_ops;
	else
		dentry->d_op = &cifs_dentry_ops;

	alias = d_materialise_unique(dentry, inode);
	if (alias != NULL) {
		dput(dentry);
		if (IS_ERR(alias))
			return NULL;
		dentry = alias;
>>>>>>> 80ffb3cc
	}

	return dentry;
}

static void
cifs_fill_common_info(struct cifs_fattr *fattr, struct cifs_sb_info *cifs_sb)
{
	fattr->cf_uid = cifs_sb->mnt_uid;
	fattr->cf_gid = cifs_sb->mnt_gid;

	if (fattr->cf_cifsattrs & ATTR_DIRECTORY) {
		fattr->cf_mode = S_IFDIR | cifs_sb->mnt_dir_mode;
		fattr->cf_dtype = DT_DIR;
	} else {
		fattr->cf_mode = S_IFREG | cifs_sb->mnt_file_mode;
		fattr->cf_dtype = DT_REG;
	}

	if (fattr->cf_cifsattrs & ATTR_READONLY)
		fattr->cf_mode &= ~S_IWUGO;

	if (cifs_sb->mnt_cifs_flags & CIFS_MOUNT_UNX_EMUL &&
	    fattr->cf_cifsattrs & ATTR_SYSTEM) {
		if (fattr->cf_eof == 0)  {
			fattr->cf_mode &= ~S_IFMT;
			fattr->cf_mode |= S_IFIFO;
			fattr->cf_dtype = DT_FIFO;
		} else {
			/*
			 * trying to get the type and mode via SFU can be slow,
			 * so just call those regular files for now, and mark
			 * for reval
			 */
			fattr->cf_flags |= CIFS_FATTR_NEED_REVAL;
		}
	}
}

void
cifs_dir_info_to_fattr(struct cifs_fattr *fattr, FILE_DIRECTORY_INFO *info,
		       struct cifs_sb_info *cifs_sb)
{
	memset(fattr, 0, sizeof(*fattr));
	fattr->cf_cifsattrs = le32_to_cpu(info->ExtFileAttributes);
	fattr->cf_eof = le64_to_cpu(info->EndOfFile);
	fattr->cf_bytes = le64_to_cpu(info->AllocationSize);
	fattr->cf_atime = cifs_NTtimeToUnix(info->LastAccessTime);
	fattr->cf_ctime = cifs_NTtimeToUnix(info->ChangeTime);
	fattr->cf_mtime = cifs_NTtimeToUnix(info->LastWriteTime);

	cifs_fill_common_info(fattr, cifs_sb);
}

void
cifs_std_info_to_fattr(struct cifs_fattr *fattr, FIND_FILE_STANDARD_INFO *info,
		       struct cifs_sb_info *cifs_sb)
{
<<<<<<< HEAD
	loff_t local_size;
	struct timespec local_mtime;

	struct cifsInodeInfo *cifsInfo = CIFS_I(tmp_inode);
	struct cifs_sb_info *cifs_sb = CIFS_SB(tmp_inode->i_sb);

	__u32 type = le32_to_cpu(pfindData->Type);
	__u64 num_of_bytes = le64_to_cpu(pfindData->NumOfBytes);
	__u64 end_of_file = le64_to_cpu(pfindData->EndOfFile);
	cifsInfo->time = jiffies;
	atomic_inc(&cifsInfo->inUse);

	/* save mtime and size */
	local_mtime = tmp_inode->i_mtime;
	local_size  = tmp_inode->i_size;

	tmp_inode->i_atime =
	    cifs_NTtimeToUnix(pfindData->LastAccessTime);
	tmp_inode->i_mtime =
	    cifs_NTtimeToUnix(pfindData->LastModificationTime);
	tmp_inode->i_ctime =
	    cifs_NTtimeToUnix(pfindData->LastStatusChange);

	tmp_inode->i_mode = le64_to_cpu(pfindData->Permissions);
	/* since we set the inode type below we need to mask off type
	   to avoid strange results if bits above were corrupt */
	tmp_inode->i_mode &= ~S_IFMT;
	if (type == UNIX_FILE) {
		*pobject_type = DT_REG;
		tmp_inode->i_mode |= S_IFREG;
	} else if (type == UNIX_SYMLINK) {
		*pobject_type = DT_LNK;
		tmp_inode->i_mode |= S_IFLNK;
	} else if (type == UNIX_DIR) {
		*pobject_type = DT_DIR;
		tmp_inode->i_mode |= S_IFDIR;
	} else if (type == UNIX_CHARDEV) {
		*pobject_type = DT_CHR;
		tmp_inode->i_mode |= S_IFCHR;
		tmp_inode->i_rdev = MKDEV(le64_to_cpu(pfindData->DevMajor),
				le64_to_cpu(pfindData->DevMinor) & MINORMASK);
	} else if (type == UNIX_BLOCKDEV) {
		*pobject_type = DT_BLK;
		tmp_inode->i_mode |= S_IFBLK;
		tmp_inode->i_rdev = MKDEV(le64_to_cpu(pfindData->DevMajor),
				le64_to_cpu(pfindData->DevMinor) & MINORMASK);
	} else if (type == UNIX_FIFO) {
		*pobject_type = DT_FIFO;
		tmp_inode->i_mode |= S_IFIFO;
	} else if (type == UNIX_SOCKET) {
		*pobject_type = DT_SOCK;
		tmp_inode->i_mode |= S_IFSOCK;
	} else {
		/* safest to just call it a file */
		*pobject_type = DT_REG;
		tmp_inode->i_mode |= S_IFREG;
		cFYI(1, ("unknown inode type %d", type));
	}
=======
	int offset = cifs_sb->tcon->ses->server->timeAdj;
>>>>>>> 80ffb3cc

	memset(fattr, 0, sizeof(*fattr));
	fattr->cf_atime = cnvrtDosUnixTm(info->LastAccessDate,
					    info->LastAccessTime, offset);
	fattr->cf_ctime = cnvrtDosUnixTm(info->LastWriteDate,
					    info->LastWriteTime, offset);
	fattr->cf_mtime = cnvrtDosUnixTm(info->LastWriteDate,
					    info->LastWriteTime, offset);

	fattr->cf_cifsattrs = le16_to_cpu(info->Attributes);
	fattr->cf_bytes = le32_to_cpu(info->AllocationSize);
	fattr->cf_eof = le32_to_cpu(info->DataSize);

	cifs_fill_common_info(fattr, cifs_sb);
}

/* BB eventually need to add the following helper function to
      resolve NT_STATUS_STOPPED_ON_SYMLINK return code when
      we try to do FindFirst on (NTFS) directory symlinks */
/*
int get_symlink_reparse_path(char *full_path, struct cifs_sb_info *cifs_sb,
			     int xid)
{
	__u16 fid;
	int len;
	int oplock = 0;
	int rc;
	struct cifsTconInfo *ptcon = cifs_sb->tcon;
	char *tmpbuffer;

	rc = CIFSSMBOpen(xid, ptcon, full_path, FILE_OPEN, GENERIC_READ,
			OPEN_REPARSE_POINT, &fid, &oplock, NULL,
			cifs_sb->local_nls,
			cifs_sb->mnt_cifs_flags & CIFS_MOUNT_MAP_SPECIAL_CHR);
	if (!rc) {
		tmpbuffer = kmalloc(maxpath);
		rc = CIFSSMBQueryReparseLinkInfo(xid, ptcon, full_path,
				tmpbuffer,
				maxpath -1,
				fid,
				cifs_sb->local_nls);
		if (CIFSSMBClose(xid, ptcon, fid)) {
			cFYI(1, ("Error closing temporary reparsepoint open)"));
		}
	}
}
 */

static int initiate_cifs_search(const int xid, struct file *file)
{
	int rc = 0;
	char *full_path;
	struct cifsFileInfo *cifsFile;
	struct cifs_sb_info *cifs_sb;
	struct cifsTconInfo *pTcon;

	if (file->private_data == NULL) {
		file->private_data =
			kzalloc(sizeof(struct cifsFileInfo), GFP_KERNEL);
	}

	if (file->private_data == NULL)
		return -ENOMEM;
	cifsFile = file->private_data;
	cifsFile->invalidHandle = true;
	cifsFile->srch_inf.endOfSearch = false;

	cifs_sb = CIFS_SB(file->f_path.dentry->d_sb);
	if (cifs_sb == NULL)
		return -EINVAL;

	pTcon = cifs_sb->tcon;
	if (pTcon == NULL)
		return -EINVAL;

	full_path = build_path_from_dentry(file->f_path.dentry);

	if (full_path == NULL)
		return -ENOMEM;

	cFYI(1, ("Full path: %s start at: %lld", full_path, file->f_pos));

ffirst_retry:
	/* test for Unix extensions */
	/* but now check for them on the share/mount not on the SMB session */
/*	if (pTcon->ses->capabilities & CAP_UNIX) { */
	if (pTcon->unix_ext)
		cifsFile->srch_inf.info_level = SMB_FIND_FILE_UNIX;
	else if ((pTcon->ses->capabilities &
			(CAP_NT_SMBS | CAP_NT_FIND)) == 0) {
		cifsFile->srch_inf.info_level = SMB_FIND_FILE_INFO_STANDARD;
	} else if (cifs_sb->mnt_cifs_flags & CIFS_MOUNT_SERVER_INUM) {
		cifsFile->srch_inf.info_level = SMB_FIND_FILE_ID_FULL_DIR_INFO;
	} else /* not srvinos - BB fixme add check for backlevel? */ {
		cifsFile->srch_inf.info_level = SMB_FIND_FILE_DIRECTORY_INFO;
	}

	rc = CIFSFindFirst(xid, pTcon, full_path, cifs_sb->local_nls,
		&cifsFile->netfid, &cifsFile->srch_inf,
		cifs_sb->mnt_cifs_flags &
			CIFS_MOUNT_MAP_SPECIAL_CHR, CIFS_DIR_SEP(cifs_sb));
	if (rc == 0)
		cifsFile->invalidHandle = false;
	/* BB add following call to handle readdir on new NTFS symlink errors
	else if STATUS_STOPPED_ON_SYMLINK
		call get_symlink_reparse_path and retry with new path */
	else if ((rc == -EOPNOTSUPP) &&
		(cifs_sb->mnt_cifs_flags & CIFS_MOUNT_SERVER_INUM)) {
		cifs_sb->mnt_cifs_flags &= ~CIFS_MOUNT_SERVER_INUM;
		goto ffirst_retry;
	}
	kfree(full_path);
	return rc;
}

/* return length of unicode string in bytes */
static int cifs_unicode_bytelen(char *str)
{
	int len;
	__le16 *ustr = (__le16 *)str;

	for (len = 0; len <= PATH_MAX; len++) {
		if (ustr[len] == 0)
			return len << 1;
	}
	cFYI(1, ("Unicode string longer than PATH_MAX found"));
	return len << 1;
}

static char *nxt_dir_entry(char *old_entry, char *end_of_smb, int level)
{
	char *new_entry;
	FILE_DIRECTORY_INFO *pDirInfo = (FILE_DIRECTORY_INFO *)old_entry;

	if (level == SMB_FIND_FILE_INFO_STANDARD) {
		FIND_FILE_STANDARD_INFO *pfData;
		pfData = (FIND_FILE_STANDARD_INFO *)pDirInfo;

		new_entry = old_entry + sizeof(FIND_FILE_STANDARD_INFO) +
				pfData->FileNameLength;
	} else
		new_entry = old_entry + le32_to_cpu(pDirInfo->NextEntryOffset);
	cFYI(1, ("new entry %p old entry %p", new_entry, old_entry));
	/* validate that new_entry is not past end of SMB */
	if (new_entry >= end_of_smb) {
		cERROR(1,
		      ("search entry %p began after end of SMB %p old entry %p",
			new_entry, end_of_smb, old_entry));
		return NULL;
	} else if (((level == SMB_FIND_FILE_INFO_STANDARD) &&
		    (new_entry + sizeof(FIND_FILE_STANDARD_INFO) > end_of_smb))
		  || ((level != SMB_FIND_FILE_INFO_STANDARD) &&
		   (new_entry + sizeof(FILE_DIRECTORY_INFO) > end_of_smb)))  {
		cERROR(1, ("search entry %p extends after end of SMB %p",
			new_entry, end_of_smb));
		return NULL;
	} else
		return new_entry;

}

#define UNICODE_DOT cpu_to_le16(0x2e)

/* return 0 if no match and 1 for . (current directory) and 2 for .. (parent) */
static int cifs_entry_is_dot(char *current_entry, struct cifsFileInfo *cfile)
{
	int rc = 0;
	char *filename = NULL;
	int len = 0;

	if (cfile->srch_inf.info_level == SMB_FIND_FILE_UNIX) {
		FILE_UNIX_INFO *pFindData = (FILE_UNIX_INFO *)current_entry;
		filename = &pFindData->FileName[0];
		if (cfile->srch_inf.unicode) {
			len = cifs_unicode_bytelen(filename);
		} else {
			/* BB should we make this strnlen of PATH_MAX? */
			len = strnlen(filename, 5);
		}
	} else if (cfile->srch_inf.info_level == SMB_FIND_FILE_DIRECTORY_INFO) {
		FILE_DIRECTORY_INFO *pFindData =
			(FILE_DIRECTORY_INFO *)current_entry;
		filename = &pFindData->FileName[0];
		len = le32_to_cpu(pFindData->FileNameLength);
	} else if (cfile->srch_inf.info_level ==
			SMB_FIND_FILE_FULL_DIRECTORY_INFO) {
		FILE_FULL_DIRECTORY_INFO *pFindData =
			(FILE_FULL_DIRECTORY_INFO *)current_entry;
		filename = &pFindData->FileName[0];
		len = le32_to_cpu(pFindData->FileNameLength);
	} else if (cfile->srch_inf.info_level ==
			SMB_FIND_FILE_ID_FULL_DIR_INFO) {
		SEARCH_ID_FULL_DIR_INFO *pFindData =
			(SEARCH_ID_FULL_DIR_INFO *)current_entry;
		filename = &pFindData->FileName[0];
		len = le32_to_cpu(pFindData->FileNameLength);
	} else if (cfile->srch_inf.info_level ==
			SMB_FIND_FILE_BOTH_DIRECTORY_INFO) {
		FILE_BOTH_DIRECTORY_INFO *pFindData =
			(FILE_BOTH_DIRECTORY_INFO *)current_entry;
		filename = &pFindData->FileName[0];
		len = le32_to_cpu(pFindData->FileNameLength);
	} else if (cfile->srch_inf.info_level == SMB_FIND_FILE_INFO_STANDARD) {
		FIND_FILE_STANDARD_INFO *pFindData =
			(FIND_FILE_STANDARD_INFO *)current_entry;
		filename = &pFindData->FileName[0];
		len = pFindData->FileNameLength;
	} else {
		cFYI(1, ("Unknown findfirst level %d",
			 cfile->srch_inf.info_level));
	}

	if (filename) {
		if (cfile->srch_inf.unicode) {
			__le16 *ufilename = (__le16 *)filename;
			if (len == 2) {
				/* check for . */
				if (ufilename[0] == UNICODE_DOT)
					rc = 1;
			} else if (len == 4) {
				/* check for .. */
				if ((ufilename[0] == UNICODE_DOT)
				   && (ufilename[1] == UNICODE_DOT))
					rc = 2;
			}
		} else /* ASCII */ {
			if (len == 1) {
				if (filename[0] == '.')
					rc = 1;
			} else if (len == 2) {
				if ((filename[0] == '.') && (filename[1] == '.'))
					rc = 2;
			}
		}
	}

	return rc;
}

/* Check if directory that we are searching has changed so we can decide
   whether we can use the cached search results from the previous search */
static int is_dir_changed(struct file *file)
{
	struct inode *inode = file->f_path.dentry->d_inode;
	struct cifsInodeInfo *cifsInfo = CIFS_I(inode);

	if (cifsInfo->time == 0)
		return 1; /* directory was changed, perhaps due to unlink */
	else
		return 0;

}

static int cifs_save_resume_key(const char *current_entry,
	struct cifsFileInfo *cifsFile)
{
	int rc = 0;
	unsigned int len = 0;
	__u16 level;
	char *filename;

	if ((cifsFile == NULL) || (current_entry == NULL))
		return -EINVAL;

	level = cifsFile->srch_inf.info_level;

	if (level == SMB_FIND_FILE_UNIX) {
		FILE_UNIX_INFO *pFindData = (FILE_UNIX_INFO *)current_entry;

		filename = &pFindData->FileName[0];
		if (cifsFile->srch_inf.unicode) {
			len = cifs_unicode_bytelen(filename);
		} else {
			/* BB should we make this strnlen of PATH_MAX? */
			len = strnlen(filename, PATH_MAX);
		}
		cifsFile->srch_inf.resume_key = pFindData->ResumeKey;
	} else if (level == SMB_FIND_FILE_DIRECTORY_INFO) {
		FILE_DIRECTORY_INFO *pFindData =
			(FILE_DIRECTORY_INFO *)current_entry;
		filename = &pFindData->FileName[0];
		len = le32_to_cpu(pFindData->FileNameLength);
		cifsFile->srch_inf.resume_key = pFindData->FileIndex;
	} else if (level == SMB_FIND_FILE_FULL_DIRECTORY_INFO) {
		FILE_FULL_DIRECTORY_INFO *pFindData =
			(FILE_FULL_DIRECTORY_INFO *)current_entry;
		filename = &pFindData->FileName[0];
		len = le32_to_cpu(pFindData->FileNameLength);
		cifsFile->srch_inf.resume_key = pFindData->FileIndex;
	} else if (level == SMB_FIND_FILE_ID_FULL_DIR_INFO) {
		SEARCH_ID_FULL_DIR_INFO *pFindData =
			(SEARCH_ID_FULL_DIR_INFO *)current_entry;
		filename = &pFindData->FileName[0];
		len = le32_to_cpu(pFindData->FileNameLength);
		cifsFile->srch_inf.resume_key = pFindData->FileIndex;
	} else if (level == SMB_FIND_FILE_BOTH_DIRECTORY_INFO) {
		FILE_BOTH_DIRECTORY_INFO *pFindData =
			(FILE_BOTH_DIRECTORY_INFO *)current_entry;
		filename = &pFindData->FileName[0];
		len = le32_to_cpu(pFindData->FileNameLength);
		cifsFile->srch_inf.resume_key = pFindData->FileIndex;
	} else if (level == SMB_FIND_FILE_INFO_STANDARD) {
		FIND_FILE_STANDARD_INFO *pFindData =
			(FIND_FILE_STANDARD_INFO *)current_entry;
		filename = &pFindData->FileName[0];
		/* one byte length, no name conversion */
		len = (unsigned int)pFindData->FileNameLength;
		cifsFile->srch_inf.resume_key = pFindData->ResumeKey;
	} else {
		cFYI(1, ("Unknown findfirst level %d", level));
		return -EINVAL;
	}
	cifsFile->srch_inf.resume_name_len = len;
	cifsFile->srch_inf.presume_name = filename;
	return rc;
}

/* find the corresponding entry in the search */
/* Note that the SMB server returns search entries for . and .. which
   complicates logic here if we choose to parse for them and we do not
   assume that they are located in the findfirst return buffer.*/
/* We start counting in the buffer with entry 2 and increment for every
   entry (do not increment for . or .. entry) */
static int find_cifs_entry(const int xid, struct cifsTconInfo *pTcon,
	struct file *file, char **ppCurrentEntry, int *num_to_ret)
{
	int rc = 0;
	int pos_in_buf = 0;
	loff_t first_entry_in_buffer;
	loff_t index_to_find = file->f_pos;
	struct cifsFileInfo *cifsFile = file->private_data;
	/* check if index in the buffer */

	if ((cifsFile == NULL) || (ppCurrentEntry == NULL) ||
	   (num_to_ret == NULL))
		return -ENOENT;

	*ppCurrentEntry = NULL;
	first_entry_in_buffer =
		cifsFile->srch_inf.index_of_last_entry -
			cifsFile->srch_inf.entries_in_buffer;

	/* if first entry in buf is zero then is first buffer
	in search response data which means it is likely . and ..
	will be in this buffer, although some servers do not return
	. and .. for the root of a drive and for those we need
	to start two entries earlier */

	dump_cifs_file_struct(file, "In fce ");
	if (((index_to_find < cifsFile->srch_inf.index_of_last_entry) &&
	     is_dir_changed(file)) ||
	   (index_to_find < first_entry_in_buffer)) {
		/* close and restart search */
		cFYI(1, ("search backing up - close and restart search"));
		write_lock(&GlobalSMBSeslock);
		if (!cifsFile->srch_inf.endOfSearch &&
		    !cifsFile->invalidHandle) {
			cifsFile->invalidHandle = true;
			write_unlock(&GlobalSMBSeslock);
			CIFSFindClose(xid, pTcon, cifsFile->netfid);
		} else
			write_unlock(&GlobalSMBSeslock);
		if (cifsFile->srch_inf.ntwrk_buf_start) {
			cFYI(1, ("freeing SMB ff cache buf on search rewind"));
			if (cifsFile->srch_inf.smallBuf)
				cifs_small_buf_release(cifsFile->srch_inf.
						ntwrk_buf_start);
			else
				cifs_buf_release(cifsFile->srch_inf.
						ntwrk_buf_start);
			cifsFile->srch_inf.ntwrk_buf_start = NULL;
		}
		rc = initiate_cifs_search(xid, file);
		if (rc) {
			cFYI(1, ("error %d reinitiating a search on rewind",
				 rc));
			return rc;
		}
		cifs_save_resume_key(cifsFile->srch_inf.last_entry, cifsFile);
	}

	while ((index_to_find >= cifsFile->srch_inf.index_of_last_entry) &&
	      (rc == 0) && !cifsFile->srch_inf.endOfSearch) {
		cFYI(1, ("calling findnext2"));
		rc = CIFSFindNext(xid, pTcon, cifsFile->netfid,
				  &cifsFile->srch_inf);
		cifs_save_resume_key(cifsFile->srch_inf.last_entry, cifsFile);
		if (rc)
			return -ENOENT;
	}
	if (index_to_find < cifsFile->srch_inf.index_of_last_entry) {
		/* we found the buffer that contains the entry */
		/* scan and find it */
		int i;
		char *current_entry;
		char *end_of_smb = cifsFile->srch_inf.ntwrk_buf_start +
			smbCalcSize((struct smb_hdr *)
				cifsFile->srch_inf.ntwrk_buf_start);

		current_entry = cifsFile->srch_inf.srch_entries_start;
		first_entry_in_buffer = cifsFile->srch_inf.index_of_last_entry
					- cifsFile->srch_inf.entries_in_buffer;
		pos_in_buf = index_to_find - first_entry_in_buffer;
		cFYI(1, ("found entry - pos_in_buf %d", pos_in_buf));

		for (i = 0; (i < (pos_in_buf)) && (current_entry != NULL); i++) {
			/* go entry by entry figuring out which is first */
			current_entry = nxt_dir_entry(current_entry, end_of_smb,
						cifsFile->srch_inf.info_level);
		}
		if ((current_entry == NULL) && (i < pos_in_buf)) {
			/* BB fixme - check if we should flag this error */
			cERROR(1, ("reached end of buf searching for pos in buf"
			  " %d index to find %lld rc %d",
			  pos_in_buf, index_to_find, rc));
		}
		rc = 0;
		*ppCurrentEntry = current_entry;
	} else {
		cFYI(1, ("index not in buffer - could not findnext into it"));
		return 0;
	}

	if (pos_in_buf >= cifsFile->srch_inf.entries_in_buffer) {
		cFYI(1, ("can not return entries pos_in_buf beyond last"));
		*num_to_ret = 0;
	} else
		*num_to_ret = cifsFile->srch_inf.entries_in_buffer - pos_in_buf;

	return rc;
}

/* inode num, inode type and filename returned */
static int cifs_get_name_from_search_buf(struct qstr *pqst,
	char *current_entry, __u16 level, unsigned int unicode,
	struct cifs_sb_info *cifs_sb, unsigned int max_len, __u64 *pinum)
{
	int rc = 0;
	unsigned int len = 0;
	char *filename;
	struct nls_table *nlt = cifs_sb->local_nls;

	*pinum = 0;

	if (level == SMB_FIND_FILE_UNIX) {
		FILE_UNIX_INFO *pFindData = (FILE_UNIX_INFO *)current_entry;

		filename = &pFindData->FileName[0];
		if (unicode) {
			len = cifs_unicode_bytelen(filename);
		} else {
			/* BB should we make this strnlen of PATH_MAX? */
			len = strnlen(filename, PATH_MAX);
		}

		*pinum = le64_to_cpu(pFindData->basic.UniqueId);
	} else if (level == SMB_FIND_FILE_DIRECTORY_INFO) {
		FILE_DIRECTORY_INFO *pFindData =
			(FILE_DIRECTORY_INFO *)current_entry;
		filename = &pFindData->FileName[0];
		len = le32_to_cpu(pFindData->FileNameLength);
	} else if (level == SMB_FIND_FILE_FULL_DIRECTORY_INFO) {
		FILE_FULL_DIRECTORY_INFO *pFindData =
			(FILE_FULL_DIRECTORY_INFO *)current_entry;
		filename = &pFindData->FileName[0];
		len = le32_to_cpu(pFindData->FileNameLength);
	} else if (level == SMB_FIND_FILE_ID_FULL_DIR_INFO) {
		SEARCH_ID_FULL_DIR_INFO *pFindData =
			(SEARCH_ID_FULL_DIR_INFO *)current_entry;
		filename = &pFindData->FileName[0];
		len = le32_to_cpu(pFindData->FileNameLength);
		*pinum = le64_to_cpu(pFindData->UniqueId);
	} else if (level == SMB_FIND_FILE_BOTH_DIRECTORY_INFO) {
		FILE_BOTH_DIRECTORY_INFO *pFindData =
			(FILE_BOTH_DIRECTORY_INFO *)current_entry;
		filename = &pFindData->FileName[0];
		len = le32_to_cpu(pFindData->FileNameLength);
	} else if (level == SMB_FIND_FILE_INFO_STANDARD) {
		FIND_FILE_STANDARD_INFO *pFindData =
			(FIND_FILE_STANDARD_INFO *)current_entry;
		filename = &pFindData->FileName[0];
		/* one byte length, no name conversion */
		len = (unsigned int)pFindData->FileNameLength;
	} else {
		cFYI(1, ("Unknown findfirst level %d", level));
		return -EINVAL;
	}

	if (len > max_len) {
		cERROR(1, ("bad search response length %d past smb end", len));
		return -EINVAL;
	}

	if (unicode) {
		pqst->len = cifs_from_ucs2((char *) pqst->name,
					   (__le16 *) filename,
					   UNICODE_NAME_MAX,
					   min(len, max_len), nlt,
					   cifs_sb->mnt_cifs_flags &
						CIFS_MOUNT_MAP_SPECIAL_CHR);
	} else {
		pqst->name = filename;
		pqst->len = len;
	}
	pqst->hash = full_name_hash(pqst->name, pqst->len);
/*	cFYI(1, ("filldir on %s",pqst->name));  */
	return rc;
}

static int cifs_filldir(char *pfindEntry, struct file *file, filldir_t filldir,
			void *direntry, char *scratch_buf, unsigned int max_len)
{
	int rc = 0;
	struct qstr qstring;
	struct cifsFileInfo *pCifsF;
	u64    inum;
	ino_t  ino;
	struct super_block *sb;
	struct cifs_sb_info *cifs_sb;
	struct dentry *tmp_dentry;
	struct cifs_fattr fattr;

	/* get filename and len into qstring */
	/* get dentry */
	/* decide whether to create and populate ionde */
	if ((direntry == NULL) || (file == NULL))
		return -EINVAL;

	pCifsF = file->private_data;

	if ((scratch_buf == NULL) || (pfindEntry == NULL) || (pCifsF == NULL))
		return -ENOENT;

	rc = cifs_entry_is_dot(pfindEntry, pCifsF);
	/* skip . and .. since we added them first */
	if (rc != 0)
		return 0;

	sb = file->f_path.dentry->d_sb;
	cifs_sb = CIFS_SB(sb);

	qstring.name = scratch_buf;
	rc = cifs_get_name_from_search_buf(&qstring, pfindEntry,
			pCifsF->srch_inf.info_level,
			pCifsF->srch_inf.unicode, cifs_sb,
			max_len, &inum /* returned */);

	if (rc)
		return rc;

	if (pCifsF->srch_inf.info_level == SMB_FIND_FILE_UNIX)
		cifs_unix_basic_to_fattr(&fattr,
				 &((FILE_UNIX_INFO *) pfindEntry)->basic,
				 cifs_sb);
	else if (pCifsF->srch_inf.info_level == SMB_FIND_FILE_INFO_STANDARD)
		cifs_std_info_to_fattr(&fattr, (FIND_FILE_STANDARD_INFO *)
					pfindEntry, cifs_sb);
	else
		cifs_dir_info_to_fattr(&fattr, (FILE_DIRECTORY_INFO *)
					pfindEntry, cifs_sb);

	/* FIXME: make _to_fattr functions fill this out */
	if (pCifsF->srch_inf.info_level == SMB_FIND_FILE_ID_FULL_DIR_INFO)
		fattr.cf_uniqueid = inum;
	else
		fattr.cf_uniqueid = iunique(sb, ROOT_I);

	ino = cifs_uniqueid_to_ino_t(fattr.cf_uniqueid);
	tmp_dentry = cifs_readdir_lookup(file->f_dentry, &qstring, &fattr);

	rc = filldir(direntry, qstring.name, qstring.len, file->f_pos,
		     ino, fattr.cf_dtype);

	/*
	 * we can not return filldir errors to the caller since they are
	 * "normal" when the stat blocksize is too small - we return remapped
	 * error instead
	 *
	 * FIXME: This looks bogus. filldir returns -EOVERFLOW in the above
	 * case already. Why should we be clobbering other errors from it?
	 */
	if (rc) {
		cFYI(1, ("filldir rc = %d", rc));
		rc = -EOVERFLOW;
	}
	dput(tmp_dentry);
	return rc;
}


int cifs_readdir(struct file *file, void *direntry, filldir_t filldir)
{
	int rc = 0;
	int xid, i;
	struct cifs_sb_info *cifs_sb;
	struct cifsTconInfo *pTcon;
	struct cifsFileInfo *cifsFile = NULL;
	char *current_entry;
	int num_to_fill = 0;
	char *tmp_buf = NULL;
	char *end_of_smb;
	unsigned int max_len;

	xid = GetXid();

	cifs_sb = CIFS_SB(file->f_path.dentry->d_sb);
	pTcon = cifs_sb->tcon;
	if (pTcon == NULL)
		return -EINVAL;

	switch ((int) file->f_pos) {
	case 0:
		if (filldir(direntry, ".", 1, file->f_pos,
		     file->f_path.dentry->d_inode->i_ino, DT_DIR) < 0) {
			cERROR(1, ("Filldir for current dir failed"));
			rc = -ENOMEM;
			break;
		}
		file->f_pos++;
	case 1:
		if (filldir(direntry, "..", 2, file->f_pos,
		     file->f_path.dentry->d_parent->d_inode->i_ino, DT_DIR) < 0) {
			cERROR(1, ("Filldir for parent dir failed"));
			rc = -ENOMEM;
			break;
		}
		file->f_pos++;
	default:
		/* 1) If search is active,
			is in current search buffer?
			if it before then restart search
			if after then keep searching till find it */

		if (file->private_data == NULL) {
			rc = initiate_cifs_search(xid, file);
			cFYI(1, ("initiate cifs search rc %d", rc));
			if (rc) {
				FreeXid(xid);
				return rc;
			}
		}
		if (file->private_data == NULL) {
			rc = -EINVAL;
			FreeXid(xid);
			return rc;
		}
		cifsFile = file->private_data;
		if (cifsFile->srch_inf.endOfSearch) {
			if (cifsFile->srch_inf.emptyDir) {
				cFYI(1, ("End of search, empty dir"));
				rc = 0;
				break;
			}
		} /* else {
			cifsFile->invalidHandle = true;
			CIFSFindClose(xid, pTcon, cifsFile->netfid);
		} */

		rc = find_cifs_entry(xid, pTcon, file,
				&current_entry, &num_to_fill);
		if (rc) {
			cFYI(1, ("fce error %d", rc));
			goto rddir2_exit;
		} else if (current_entry != NULL) {
			cFYI(1, ("entry %lld found", file->f_pos));
		} else {
			cFYI(1, ("could not find entry"));
			goto rddir2_exit;
		}
		cFYI(1, ("loop through %d times filling dir for net buf %p",
			num_to_fill, cifsFile->srch_inf.ntwrk_buf_start));
		max_len = smbCalcSize((struct smb_hdr *)
				cifsFile->srch_inf.ntwrk_buf_start);
		end_of_smb = cifsFile->srch_inf.ntwrk_buf_start + max_len;

		tmp_buf = kmalloc(UNICODE_NAME_MAX, GFP_KERNEL);
		for (i = 0; (i < num_to_fill) && (rc == 0); i++) {
			if (current_entry == NULL) {
				/* evaluate whether this case is an error */
				cERROR(1, ("past SMB end,  num to fill %d i %d",
					  num_to_fill, i));
				break;
			}
			/* if buggy server returns . and .. late do
			we want to check for that here? */
			rc = cifs_filldir(current_entry, file,
					filldir, direntry, tmp_buf, max_len);
			if (rc == -EOVERFLOW) {
				rc = 0;
				break;
			}

			file->f_pos++;
			if (file->f_pos ==
				cifsFile->srch_inf.index_of_last_entry) {
				cFYI(1, ("last entry in buf at pos %lld %s",
					file->f_pos, tmp_buf));
				cifs_save_resume_key(current_entry, cifsFile);
				break;
			} else
				current_entry =
					nxt_dir_entry(current_entry, end_of_smb,
						cifsFile->srch_inf.info_level);
		}
		kfree(tmp_buf);
		break;
	} /* end switch */

rddir2_exit:
	FreeXid(xid);
	return rc;
}<|MERGE_RESOLUTION|>--- conflicted
+++ resolved
@@ -90,54 +90,6 @@
 	if (dentry == NULL)
 		return NULL;
 
-<<<<<<< HEAD
-static void fill_in_inode(struct inode *tmp_inode, int new_buf_type,
-			  char *buf, unsigned int *pobject_type, int isNewInode)
-{
-	loff_t local_size;
-	struct timespec local_mtime;
-
-	struct cifsInodeInfo *cifsInfo = CIFS_I(tmp_inode);
-	struct cifs_sb_info *cifs_sb = CIFS_SB(tmp_inode->i_sb);
-	__u32 attr;
-	__u64 allocation_size;
-	__u64 end_of_file;
-	umode_t default_mode;
-
-	/* save mtime and size */
-	local_mtime = tmp_inode->i_mtime;
-	local_size  = tmp_inode->i_size;
-
-	if (new_buf_type) {
-		FILE_DIRECTORY_INFO *pfindData = (FILE_DIRECTORY_INFO *)buf;
-
-		attr = le32_to_cpu(pfindData->ExtFileAttributes);
-		allocation_size = le64_to_cpu(pfindData->AllocationSize);
-		end_of_file = le64_to_cpu(pfindData->EndOfFile);
-		tmp_inode->i_atime =
-			cifs_NTtimeToUnix(pfindData->LastAccessTime);
-		tmp_inode->i_mtime =
-			cifs_NTtimeToUnix(pfindData->LastWriteTime);
-		tmp_inode->i_ctime =
-			cifs_NTtimeToUnix(pfindData->ChangeTime);
-	} else { /* legacy, OS2 and DOS style */
-		int offset = cifs_sb->tcon->ses->server->timeAdj;
-		FIND_FILE_STANDARD_INFO *pfindData =
-			(FIND_FILE_STANDARD_INFO *)buf;
-
-		tmp_inode->i_mtime = cnvrtDosUnixTm(pfindData->LastWriteDate,
-						    pfindData->LastWriteTime,
-						    offset);
-		tmp_inode->i_atime = cnvrtDosUnixTm(pfindData->LastAccessDate,
-						    pfindData->LastAccessTime,
-						    offset);
-		tmp_inode->i_ctime = cnvrtDosUnixTm(pfindData->LastWriteDate,
-						    pfindData->LastWriteTime,
-						    offset);
-		attr = le16_to_cpu(pfindData->Attributes);
-		allocation_size = le32_to_cpu(pfindData->AllocationSize);
-		end_of_file = le32_to_cpu(pfindData->DataSize);
-=======
 	inode = cifs_iget(sb, fattr);
 	if (!inode) {
 		dput(dentry);
@@ -155,7 +107,6 @@
 		if (IS_ERR(alias))
 			return NULL;
 		dentry = alias;
->>>>>>> 80ffb3cc
 	}
 
 	return dentry;
@@ -214,68 +165,7 @@
 cifs_std_info_to_fattr(struct cifs_fattr *fattr, FIND_FILE_STANDARD_INFO *info,
 		       struct cifs_sb_info *cifs_sb)
 {
-<<<<<<< HEAD
-	loff_t local_size;
-	struct timespec local_mtime;
-
-	struct cifsInodeInfo *cifsInfo = CIFS_I(tmp_inode);
-	struct cifs_sb_info *cifs_sb = CIFS_SB(tmp_inode->i_sb);
-
-	__u32 type = le32_to_cpu(pfindData->Type);
-	__u64 num_of_bytes = le64_to_cpu(pfindData->NumOfBytes);
-	__u64 end_of_file = le64_to_cpu(pfindData->EndOfFile);
-	cifsInfo->time = jiffies;
-	atomic_inc(&cifsInfo->inUse);
-
-	/* save mtime and size */
-	local_mtime = tmp_inode->i_mtime;
-	local_size  = tmp_inode->i_size;
-
-	tmp_inode->i_atime =
-	    cifs_NTtimeToUnix(pfindData->LastAccessTime);
-	tmp_inode->i_mtime =
-	    cifs_NTtimeToUnix(pfindData->LastModificationTime);
-	tmp_inode->i_ctime =
-	    cifs_NTtimeToUnix(pfindData->LastStatusChange);
-
-	tmp_inode->i_mode = le64_to_cpu(pfindData->Permissions);
-	/* since we set the inode type below we need to mask off type
-	   to avoid strange results if bits above were corrupt */
-	tmp_inode->i_mode &= ~S_IFMT;
-	if (type == UNIX_FILE) {
-		*pobject_type = DT_REG;
-		tmp_inode->i_mode |= S_IFREG;
-	} else if (type == UNIX_SYMLINK) {
-		*pobject_type = DT_LNK;
-		tmp_inode->i_mode |= S_IFLNK;
-	} else if (type == UNIX_DIR) {
-		*pobject_type = DT_DIR;
-		tmp_inode->i_mode |= S_IFDIR;
-	} else if (type == UNIX_CHARDEV) {
-		*pobject_type = DT_CHR;
-		tmp_inode->i_mode |= S_IFCHR;
-		tmp_inode->i_rdev = MKDEV(le64_to_cpu(pfindData->DevMajor),
-				le64_to_cpu(pfindData->DevMinor) & MINORMASK);
-	} else if (type == UNIX_BLOCKDEV) {
-		*pobject_type = DT_BLK;
-		tmp_inode->i_mode |= S_IFBLK;
-		tmp_inode->i_rdev = MKDEV(le64_to_cpu(pfindData->DevMajor),
-				le64_to_cpu(pfindData->DevMinor) & MINORMASK);
-	} else if (type == UNIX_FIFO) {
-		*pobject_type = DT_FIFO;
-		tmp_inode->i_mode |= S_IFIFO;
-	} else if (type == UNIX_SOCKET) {
-		*pobject_type = DT_SOCK;
-		tmp_inode->i_mode |= S_IFSOCK;
-	} else {
-		/* safest to just call it a file */
-		*pobject_type = DT_REG;
-		tmp_inode->i_mode |= S_IFREG;
-		cFYI(1, ("unknown inode type %d", type));
-	}
-=======
 	int offset = cifs_sb->tcon->ses->server->timeAdj;
->>>>>>> 80ffb3cc
 
 	memset(fattr, 0, sizeof(*fattr));
 	fattr->cf_atime = cnvrtDosUnixTm(info->LastAccessDate,
