--- conflicted
+++ resolved
@@ -150,12 +150,6 @@
 			if (rc)
 				continue;
 
-<<<<<<< HEAD
-			if (tgt.flags & DFSREF_STORAGE_SERVER) {
-				rc = cifs_mount_get_tcon(mnt_ctx);
-				if (!rc)
-					rc = cifs_is_path_remote(mnt_ctx);
-=======
 			rc = cifs_mount_get_tcon(mnt_ctx);
 			if (rc) {
 				if (tgt.server_type == DFS_TYPE_LINK &&
@@ -163,24 +157,10 @@
 					rc = -EREMOTE;
 			} else {
 				rc = cifs_is_path_remote(mnt_ctx);
->>>>>>> e8a457b7
 				if (!rc) {
 					ref_walk_set_tgt_hint(rw);
 					break;
 				}
-<<<<<<< HEAD
-				if (rc != -EREMOTE)
-					continue;
-			}
-
-			rc = ref_walk_advance(rw);
-			if (!rc) {
-				rc = setup_dfs_ref(&tgt, rw);
-				if (rc)
-					break;
-				ref_walk_mark_end(rw);
-				goto again;
-=======
 			}
 			if (rc == -EREMOTE) {
 				rc = ref_walk_advance(rw);
@@ -191,7 +171,6 @@
 					ref_walk_mark_end(rw);
 					goto again;
 				}
->>>>>>> e8a457b7
 			}
 		}
 	} while (rc && ref_walk_descend(rw));
