// SPDX-License-Identifier: GPL-2.0-only
/*
 * Copyright (C) Sistina Software, Inc.  1997-2003 All rights reserved.
 * Copyright (C) 2004-2008 Red Hat, Inc.  All rights reserved.
 */

#define pr_fmt(fmt) KBUILD_MODNAME ": " fmt

#include <linux/sched.h>
#include <linux/slab.h>
#include <linux/spinlock.h>
#include <linux/buffer_head.h>
#include <linux/delay.h>
#include <linux/sort.h>
#include <linux/hash.h>
#include <linux/jhash.h>
#include <linux/kallsyms.h>
#include <linux/gfs2_ondisk.h>
#include <linux/list.h>
#include <linux/wait.h>
#include <linux/module.h>
#include <linux/uaccess.h>
#include <linux/seq_file.h>
#include <linux/debugfs.h>
#include <linux/kthread.h>
#include <linux/freezer.h>
#include <linux/workqueue.h>
#include <linux/jiffies.h>
#include <linux/rcupdate.h>
#include <linux/rculist_bl.h>
#include <linux/bit_spinlock.h>
#include <linux/percpu.h>
#include <linux/list_sort.h>
#include <linux/lockref.h>
#include <linux/rhashtable.h>
#include <linux/pid_namespace.h>
#include <linux/fdtable.h>
#include <linux/file.h>

#include "gfs2.h"
#include "incore.h"
#include "glock.h"
#include "glops.h"
#include "inode.h"
#include "lops.h"
#include "meta_io.h"
#include "quota.h"
#include "super.h"
#include "util.h"
#include "bmap.h"
#define CREATE_TRACE_POINTS
#include "trace_gfs2.h"

struct gfs2_glock_iter {
	struct gfs2_sbd *sdp;		/* incore superblock           */
	struct rhashtable_iter hti;	/* rhashtable iterator         */
	struct gfs2_glock *gl;		/* current glock struct        */
	loff_t last_pos;		/* last position               */
};

typedef void (*glock_examiner) (struct gfs2_glock * gl);

static void do_xmote(struct gfs2_glock *gl, struct gfs2_holder *gh, unsigned int target);
static void __gfs2_glock_dq(struct gfs2_holder *gh);
static void handle_callback(struct gfs2_glock *gl, unsigned int state,
			    unsigned long delay, bool remote);

static struct dentry *gfs2_root;
static struct workqueue_struct *glock_workqueue;
static LIST_HEAD(lru_list);
static atomic_t lru_count = ATOMIC_INIT(0);
static DEFINE_SPINLOCK(lru_lock);

#define GFS2_GL_HASH_SHIFT      15
#define GFS2_GL_HASH_SIZE       BIT(GFS2_GL_HASH_SHIFT)

static const struct rhashtable_params ht_parms = {
	.nelem_hint = GFS2_GL_HASH_SIZE * 3 / 4,
	.key_len = offsetofend(struct lm_lockname, ln_type),
	.key_offset = offsetof(struct gfs2_glock, gl_name),
	.head_offset = offsetof(struct gfs2_glock, gl_node),
};

static struct rhashtable gl_hash_table;

#define GLOCK_WAIT_TABLE_BITS 12
#define GLOCK_WAIT_TABLE_SIZE (1 << GLOCK_WAIT_TABLE_BITS)
static wait_queue_head_t glock_wait_table[GLOCK_WAIT_TABLE_SIZE] __cacheline_aligned;

struct wait_glock_queue {
	struct lm_lockname *name;
	wait_queue_entry_t wait;
};

static int glock_wake_function(wait_queue_entry_t *wait, unsigned int mode,
			       int sync, void *key)
{
	struct wait_glock_queue *wait_glock =
		container_of(wait, struct wait_glock_queue, wait);
	struct lm_lockname *wait_name = wait_glock->name;
	struct lm_lockname *wake_name = key;

	if (wake_name->ln_sbd != wait_name->ln_sbd ||
	    wake_name->ln_number != wait_name->ln_number ||
	    wake_name->ln_type != wait_name->ln_type)
		return 0;
	return autoremove_wake_function(wait, mode, sync, key);
}

static wait_queue_head_t *glock_waitqueue(struct lm_lockname *name)
{
	u32 hash = jhash2((u32 *)name, ht_parms.key_len / 4, 0);

	return glock_wait_table + hash_32(hash, GLOCK_WAIT_TABLE_BITS);
}

/**
 * wake_up_glock  -  Wake up waiters on a glock
 * @gl: the glock
 */
static void wake_up_glock(struct gfs2_glock *gl)
{
	wait_queue_head_t *wq = glock_waitqueue(&gl->gl_name);

	if (waitqueue_active(wq))
		__wake_up(wq, TASK_NORMAL, 1, &gl->gl_name);
}

static void gfs2_glock_dealloc(struct rcu_head *rcu)
{
	struct gfs2_glock *gl = container_of(rcu, struct gfs2_glock, gl_rcu);

	kfree(gl->gl_lksb.sb_lvbptr);
	if (gl->gl_ops->go_flags & GLOF_ASPACE) {
		struct gfs2_glock_aspace *gla =
			container_of(gl, struct gfs2_glock_aspace, glock);
		kmem_cache_free(gfs2_glock_aspace_cachep, gla);
	} else
		kmem_cache_free(gfs2_glock_cachep, gl);
}

/**
 * glock_blocked_by_withdraw - determine if we can still use a glock
 * @gl: the glock
 *
 * We need to allow some glocks to be enqueued, dequeued, promoted, and demoted
 * when we're withdrawn. For example, to maintain metadata integrity, we should
 * disallow the use of inode and rgrp glocks when withdrawn. Other glocks like
 * the iopen or freeze glock may be safely used because none of their
 * metadata goes through the journal. So in general, we should disallow all
 * glocks that are journaled, and allow all the others. One exception is:
 * we need to allow our active journal to be promoted and demoted so others
 * may recover it and we can reacquire it when they're done.
 */
static bool glock_blocked_by_withdraw(struct gfs2_glock *gl)
{
	struct gfs2_sbd *sdp = gl->gl_name.ln_sbd;

	if (!gfs2_withdrawing_or_withdrawn(sdp))
		return false;
	if (gl->gl_ops->go_flags & GLOF_NONDISK)
		return false;
	if (!sdp->sd_jdesc ||
	    gl->gl_name.ln_number == sdp->sd_jdesc->jd_no_addr)
		return false;
	return true;
}

static void __gfs2_glock_free(struct gfs2_glock *gl)
{
	rhashtable_remove_fast(&gl_hash_table, &gl->gl_node, ht_parms);
	smp_mb();
	wake_up_glock(gl);
	call_rcu(&gl->gl_rcu, gfs2_glock_dealloc);
}

void gfs2_glock_free(struct gfs2_glock *gl) {
	struct gfs2_sbd *sdp = gl->gl_name.ln_sbd;

	__gfs2_glock_free(gl);
	if (atomic_dec_and_test(&sdp->sd_glock_disposal))
		wake_up(&sdp->sd_kill_wait);
<<<<<<< HEAD
=======
}

void gfs2_glock_free_later(struct gfs2_glock *gl) {
	struct gfs2_sbd *sdp = gl->gl_name.ln_sbd;

	spin_lock(&lru_lock);
	list_add(&gl->gl_lru, &sdp->sd_dead_glocks);
	spin_unlock(&lru_lock);
	if (atomic_dec_and_test(&sdp->sd_glock_disposal))
		wake_up(&sdp->sd_kill_wait);
}

static void gfs2_free_dead_glocks(struct gfs2_sbd *sdp)
{
	struct list_head *list = &sdp->sd_dead_glocks;

	while(!list_empty(list)) {
		struct gfs2_glock *gl;

		gl = list_first_entry(list, struct gfs2_glock, gl_lru);
		list_del_init(&gl->gl_lru);
		__gfs2_glock_free(gl);
	}
>>>>>>> 0c383648
}

/**
 * gfs2_glock_hold() - increment reference count on glock
 * @gl: The glock to hold
 *
 */

struct gfs2_glock *gfs2_glock_hold(struct gfs2_glock *gl)
{
	GLOCK_BUG_ON(gl, __lockref_is_dead(&gl->gl_lockref));
	lockref_get(&gl->gl_lockref);
	return gl;
}

/**
 * demote_ok - Check to see if it's ok to unlock a glock
 * @gl: the glock
 *
 * Returns: 1 if it's ok
 */

static int demote_ok(const struct gfs2_glock *gl)
{
	const struct gfs2_glock_operations *glops = gl->gl_ops;

	if (gl->gl_state == LM_ST_UNLOCKED)
		return 0;
	if (!list_empty(&gl->gl_holders))
		return 0;
	if (glops->go_demote_ok)
		return glops->go_demote_ok(gl);
	return 1;
}


void gfs2_glock_add_to_lru(struct gfs2_glock *gl)
{
	if (!(gl->gl_ops->go_flags & GLOF_LRU))
		return;

	spin_lock(&lru_lock);

	list_move_tail(&gl->gl_lru, &lru_list);

	if (!test_bit(GLF_LRU, &gl->gl_flags)) {
		set_bit(GLF_LRU, &gl->gl_flags);
		atomic_inc(&lru_count);
	}

	spin_unlock(&lru_lock);
}

static void gfs2_glock_remove_from_lru(struct gfs2_glock *gl)
{
	if (!(gl->gl_ops->go_flags & GLOF_LRU))
		return;

	spin_lock(&lru_lock);
	if (test_bit(GLF_LRU, &gl->gl_flags)) {
		list_del_init(&gl->gl_lru);
		atomic_dec(&lru_count);
		clear_bit(GLF_LRU, &gl->gl_flags);
	}
	spin_unlock(&lru_lock);
}

/*
 * Enqueue the glock on the work queue.  Passes one glock reference on to the
 * work queue.
 */
static void gfs2_glock_queue_work(struct gfs2_glock *gl, unsigned long delay) {
	if (!queue_delayed_work(glock_workqueue, &gl->gl_work, delay)) {
		/*
		 * We are holding the lockref spinlock, and the work was still
		 * queued above.  The queued work (glock_work_func) takes that
		 * spinlock before dropping its glock reference(s), so it
		 * cannot have dropped them in the meantime.
		 */
		GLOCK_BUG_ON(gl, gl->gl_lockref.count < 2);
		gl->gl_lockref.count--;
	}
}

static void __gfs2_glock_put(struct gfs2_glock *gl)
{
	struct gfs2_sbd *sdp = gl->gl_name.ln_sbd;
	struct address_space *mapping = gfs2_glock2aspace(gl);

	lockref_mark_dead(&gl->gl_lockref);
	spin_unlock(&gl->gl_lockref.lock);
	gfs2_glock_remove_from_lru(gl);
	GLOCK_BUG_ON(gl, !list_empty(&gl->gl_holders));
	if (mapping) {
		truncate_inode_pages_final(mapping);
		if (!gfs2_withdrawing_or_withdrawn(sdp))
			GLOCK_BUG_ON(gl, !mapping_empty(mapping));
	}
	trace_gfs2_glock_put(gl);
	sdp->sd_lockstruct.ls_ops->lm_put_lock(gl);
}

/**
 * gfs2_glock_put() - Decrement reference count on glock
 * @gl: The glock to put
 *
 */

void gfs2_glock_put(struct gfs2_glock *gl)
{
	if (lockref_put_or_lock(&gl->gl_lockref))
		return;

	__gfs2_glock_put(gl);
}

/*
 * gfs2_glock_put_async - Decrement reference count without sleeping
 * @gl: The glock to put
 *
 * Decrement the reference count on glock immediately unless it is the last
 * reference.  Defer putting the last reference to work queue context.
 */
void gfs2_glock_put_async(struct gfs2_glock *gl)
{
	if (lockref_put_or_lock(&gl->gl_lockref))
		return;

	GLOCK_BUG_ON(gl, gl->gl_lockref.count != 1);
	gfs2_glock_queue_work(gl, 0);
	spin_unlock(&gl->gl_lockref.lock);
}

/**
 * may_grant - check if it's ok to grant a new lock
 * @gl: The glock
 * @current_gh: One of the current holders of @gl
 * @gh: The lock request which we wish to grant
 *
 * With our current compatibility rules, if a glock has one or more active
 * holders (HIF_HOLDER flag set), any of those holders can be passed in as
 * @current_gh; they are all the same as far as compatibility with the new @gh
 * goes.
 *
 * Returns true if it's ok to grant the lock.
 */

static inline bool may_grant(struct gfs2_glock *gl,
			     struct gfs2_holder *current_gh,
			     struct gfs2_holder *gh)
{
	if (current_gh) {
		GLOCK_BUG_ON(gl, !test_bit(HIF_HOLDER, &current_gh->gh_iflags));

		switch(current_gh->gh_state) {
		case LM_ST_EXCLUSIVE:
			/*
			 * Here we make a special exception to grant holders
			 * who agree to share the EX lock with other holders
			 * who also have the bit set. If the original holder
			 * has the LM_FLAG_NODE_SCOPE bit set, we grant more
			 * holders with the bit set.
			 */
			return gh->gh_state == LM_ST_EXCLUSIVE &&
			       (current_gh->gh_flags & LM_FLAG_NODE_SCOPE) &&
			       (gh->gh_flags & LM_FLAG_NODE_SCOPE);

		case LM_ST_SHARED:
		case LM_ST_DEFERRED:
			return gh->gh_state == current_gh->gh_state;

		default:
			return false;
		}
	}

	if (gl->gl_state == gh->gh_state)
		return true;
	if (gh->gh_flags & GL_EXACT)
		return false;
	if (gl->gl_state == LM_ST_EXCLUSIVE) {
		return gh->gh_state == LM_ST_SHARED ||
		       gh->gh_state == LM_ST_DEFERRED;
	}
	if (gh->gh_flags & LM_FLAG_ANY)
		return gl->gl_state != LM_ST_UNLOCKED;
	return false;
}

static void gfs2_holder_wake(struct gfs2_holder *gh)
{
	clear_bit(HIF_WAIT, &gh->gh_iflags);
	smp_mb__after_atomic();
	wake_up_bit(&gh->gh_iflags, HIF_WAIT);
	if (gh->gh_flags & GL_ASYNC) {
		struct gfs2_sbd *sdp = gh->gh_gl->gl_name.ln_sbd;

		wake_up(&sdp->sd_async_glock_wait);
	}
}

/**
 * do_error - Something unexpected has happened during a lock request
 * @gl: The glock
 * @ret: The status from the DLM
 */

static void do_error(struct gfs2_glock *gl, const int ret)
{
	struct gfs2_holder *gh, *tmp;

	list_for_each_entry_safe(gh, tmp, &gl->gl_holders, gh_list) {
		if (test_bit(HIF_HOLDER, &gh->gh_iflags))
			continue;
		if (ret & LM_OUT_ERROR)
			gh->gh_error = -EIO;
		else if (gh->gh_flags & (LM_FLAG_TRY | LM_FLAG_TRY_1CB))
			gh->gh_error = GLR_TRYFAILED;
		else
			continue;
		list_del_init(&gh->gh_list);
		trace_gfs2_glock_queue(gh, 0);
		gfs2_holder_wake(gh);
	}
}

/**
 * find_first_holder - find the first "holder" gh
 * @gl: the glock
 */

static inline struct gfs2_holder *find_first_holder(const struct gfs2_glock *gl)
{
	struct gfs2_holder *gh;

	if (!list_empty(&gl->gl_holders)) {
		gh = list_first_entry(&gl->gl_holders, struct gfs2_holder,
				      gh_list);
		if (test_bit(HIF_HOLDER, &gh->gh_iflags))
			return gh;
	}
	return NULL;
}

/*
 * gfs2_instantiate - Call the glops instantiate function
 * @gh: The glock holder
 *
 * Returns: 0 if instantiate was successful, or error.
 */
int gfs2_instantiate(struct gfs2_holder *gh)
{
	struct gfs2_glock *gl = gh->gh_gl;
	const struct gfs2_glock_operations *glops = gl->gl_ops;
	int ret;

again:
	if (!test_bit(GLF_INSTANTIATE_NEEDED, &gl->gl_flags))
		goto done;

	/*
	 * Since we unlock the lockref lock, we set a flag to indicate
	 * instantiate is in progress.
	 */
	if (test_and_set_bit(GLF_INSTANTIATE_IN_PROG, &gl->gl_flags)) {
		wait_on_bit(&gl->gl_flags, GLF_INSTANTIATE_IN_PROG,
			    TASK_UNINTERRUPTIBLE);
		/*
		 * Here we just waited for a different instantiate to finish.
		 * But that may not have been successful, as when a process
		 * locks an inode glock _before_ it has an actual inode to
		 * instantiate into. So we check again. This process might
		 * have an inode to instantiate, so might be successful.
		 */
		goto again;
	}

	ret = glops->go_instantiate(gl);
	if (!ret)
		clear_bit(GLF_INSTANTIATE_NEEDED, &gl->gl_flags);
	clear_and_wake_up_bit(GLF_INSTANTIATE_IN_PROG, &gl->gl_flags);
	if (ret)
		return ret;

done:
	if (glops->go_held)
		return glops->go_held(gh);
	return 0;
}

/**
 * do_promote - promote as many requests as possible on the current queue
 * @gl: The glock
 * 
 * Returns true on success (i.e., progress was made or there are no waiters).
 */

static bool do_promote(struct gfs2_glock *gl)
{
	struct gfs2_holder *gh, *current_gh;

	current_gh = find_first_holder(gl);
	list_for_each_entry(gh, &gl->gl_holders, gh_list) {
		if (test_bit(HIF_HOLDER, &gh->gh_iflags))
			continue;
		if (!may_grant(gl, current_gh, gh)) {
			/*
			 * If we get here, it means we may not grant this
			 * holder for some reason. If this holder is at the
			 * head of the list, it means we have a blocked holder
			 * at the head, so return false.
			 */
			if (list_is_first(&gh->gh_list, &gl->gl_holders))
				return false;
			do_error(gl, 0);
			break;
		}
		set_bit(HIF_HOLDER, &gh->gh_iflags);
		trace_gfs2_promote(gh);
		gfs2_holder_wake(gh);
		if (!current_gh)
			current_gh = gh;
	}
	return true;
}

/**
 * find_first_waiter - find the first gh that's waiting for the glock
 * @gl: the glock
 */

static inline struct gfs2_holder *find_first_waiter(const struct gfs2_glock *gl)
{
	struct gfs2_holder *gh;

	list_for_each_entry(gh, &gl->gl_holders, gh_list) {
		if (!test_bit(HIF_HOLDER, &gh->gh_iflags))
			return gh;
	}
	return NULL;
}

/**
 * find_last_waiter - find the last gh that's waiting for the glock
 * @gl: the glock
 *
 * This also is a fast way of finding out if there are any waiters.
 */

static inline struct gfs2_holder *find_last_waiter(const struct gfs2_glock *gl)
{
	struct gfs2_holder *gh;

	if (list_empty(&gl->gl_holders))
		return NULL;
	gh = list_last_entry(&gl->gl_holders, struct gfs2_holder, gh_list);
	return test_bit(HIF_HOLDER, &gh->gh_iflags) ? NULL : gh;
}

/**
 * state_change - record that the glock is now in a different state
 * @gl: the glock
 * @new_state: the new state
 */

static void state_change(struct gfs2_glock *gl, unsigned int new_state)
{
	int held1, held2;

	held1 = (gl->gl_state != LM_ST_UNLOCKED);
	held2 = (new_state != LM_ST_UNLOCKED);

	if (held1 != held2) {
		GLOCK_BUG_ON(gl, __lockref_is_dead(&gl->gl_lockref));
		if (held2)
			gl->gl_lockref.count++;
		else
			gl->gl_lockref.count--;
	}
	if (new_state != gl->gl_target)
		/* shorten our minimum hold time */
		gl->gl_hold_time = max(gl->gl_hold_time - GL_GLOCK_HOLD_DECR,
				       GL_GLOCK_MIN_HOLD);
	gl->gl_state = new_state;
	gl->gl_tchange = jiffies;
}

static void gfs2_set_demote(struct gfs2_glock *gl)
{
	struct gfs2_sbd *sdp = gl->gl_name.ln_sbd;

	set_bit(GLF_DEMOTE, &gl->gl_flags);
	smp_mb();
	wake_up(&sdp->sd_async_glock_wait);
}

static void gfs2_demote_wake(struct gfs2_glock *gl)
{
	gl->gl_demote_state = LM_ST_EXCLUSIVE;
	clear_bit(GLF_DEMOTE, &gl->gl_flags);
	smp_mb__after_atomic();
	wake_up_bit(&gl->gl_flags, GLF_DEMOTE);
}

/**
 * finish_xmote - The DLM has replied to one of our lock requests
 * @gl: The glock
 * @ret: The status from the DLM
 *
 */

static void finish_xmote(struct gfs2_glock *gl, unsigned int ret)
{
	const struct gfs2_glock_operations *glops = gl->gl_ops;
	struct gfs2_holder *gh;
	unsigned state = ret & LM_OUT_ST_MASK;

	trace_gfs2_glock_state_change(gl, state);
	state_change(gl, state);
	gh = find_first_waiter(gl);

	/* Demote to UN request arrived during demote to SH or DF */
	if (test_bit(GLF_DEMOTE_IN_PROGRESS, &gl->gl_flags) &&
	    state != LM_ST_UNLOCKED && gl->gl_demote_state == LM_ST_UNLOCKED)
		gl->gl_target = LM_ST_UNLOCKED;

	/* Check for state != intended state */
	if (unlikely(state != gl->gl_target)) {
		if (gh && (ret & LM_OUT_CANCELED))
			gfs2_holder_wake(gh);
		if (gh && !test_bit(GLF_DEMOTE_IN_PROGRESS, &gl->gl_flags)) {
			/* move to back of queue and try next entry */
			if (ret & LM_OUT_CANCELED) {
				list_move_tail(&gh->gh_list, &gl->gl_holders);
				gh = find_first_waiter(gl);
				gl->gl_target = gh->gh_state;
				if (do_promote(gl))
					goto out;
				goto retry;
			}
			/* Some error or failed "try lock" - report it */
			if ((ret & LM_OUT_ERROR) ||
			    (gh->gh_flags & (LM_FLAG_TRY | LM_FLAG_TRY_1CB))) {
				gl->gl_target = gl->gl_state;
				do_error(gl, ret);
				goto out;
			}
		}
		switch(state) {
		/* Unlocked due to conversion deadlock, try again */
		case LM_ST_UNLOCKED:
retry:
			do_xmote(gl, gh, gl->gl_target);
			break;
		/* Conversion fails, unlock and try again */
		case LM_ST_SHARED:
		case LM_ST_DEFERRED:
			do_xmote(gl, gh, LM_ST_UNLOCKED);
			break;
		default: /* Everything else */
			fs_err(gl->gl_name.ln_sbd, "wanted %u got %u\n",
			       gl->gl_target, state);
			GLOCK_BUG_ON(gl, 1);
		}
		return;
	}

	/* Fast path - we got what we asked for */
	if (test_and_clear_bit(GLF_DEMOTE_IN_PROGRESS, &gl->gl_flags))
		gfs2_demote_wake(gl);
	if (state != LM_ST_UNLOCKED) {
		if (glops->go_xmote_bh) {
			int rv;

			spin_unlock(&gl->gl_lockref.lock);
			rv = glops->go_xmote_bh(gl);
			spin_lock(&gl->gl_lockref.lock);
			if (rv) {
				do_error(gl, rv);
				goto out;
			}
		}
		do_promote(gl);
	}
out:
	clear_bit(GLF_LOCK, &gl->gl_flags);
}

static bool is_system_glock(struct gfs2_glock *gl)
{
	struct gfs2_sbd *sdp = gl->gl_name.ln_sbd;
	struct gfs2_inode *m_ip = GFS2_I(sdp->sd_statfs_inode);

	if (gl == m_ip->i_gl)
		return true;
	return false;
}

/**
 * do_xmote - Calls the DLM to change the state of a lock
 * @gl: The lock state
 * @gh: The holder (only for promotes)
 * @target: The target lock state
 *
 */

static void do_xmote(struct gfs2_glock *gl, struct gfs2_holder *gh,
					 unsigned int target)
__releases(&gl->gl_lockref.lock)
__acquires(&gl->gl_lockref.lock)
{
	const struct gfs2_glock_operations *glops = gl->gl_ops;
	struct gfs2_sbd *sdp = gl->gl_name.ln_sbd;
	struct lm_lockstruct *ls = &sdp->sd_lockstruct;
	unsigned int lck_flags = (unsigned int)(gh ? gh->gh_flags : 0);
	int ret;

	if (target != LM_ST_UNLOCKED && glock_blocked_by_withdraw(gl) &&
	    gh && !(gh->gh_flags & LM_FLAG_NOEXP))
		goto skip_inval;

	lck_flags &= (LM_FLAG_TRY | LM_FLAG_TRY_1CB | LM_FLAG_NOEXP);
	GLOCK_BUG_ON(gl, gl->gl_state == target);
	GLOCK_BUG_ON(gl, gl->gl_state == gl->gl_target);
	if ((target == LM_ST_UNLOCKED || target == LM_ST_DEFERRED) &&
	    glops->go_inval) {
		/*
		 * If another process is already doing the invalidate, let that
		 * finish first.  The glock state machine will get back to this
		 * holder again later.
		 */
		if (test_and_set_bit(GLF_INVALIDATE_IN_PROGRESS,
				     &gl->gl_flags))
			return;
		do_error(gl, 0); /* Fail queued try locks */
	}
	gl->gl_req = target;
	set_bit(GLF_BLOCKING, &gl->gl_flags);
	if ((gl->gl_req == LM_ST_UNLOCKED) ||
	    (gl->gl_state == LM_ST_EXCLUSIVE) ||
	    (lck_flags & (LM_FLAG_TRY|LM_FLAG_TRY_1CB)))
		clear_bit(GLF_BLOCKING, &gl->gl_flags);
	if (!glops->go_inval && !glops->go_sync)
		goto skip_inval;

	spin_unlock(&gl->gl_lockref.lock);
	if (glops->go_sync) {
		ret = glops->go_sync(gl);
		/* If we had a problem syncing (due to io errors or whatever,
		 * we should not invalidate the metadata or tell dlm to
		 * release the glock to other nodes.
		 */
		if (ret) {
			if (cmpxchg(&sdp->sd_log_error, 0, ret)) {
				fs_err(sdp, "Error %d syncing glock \n", ret);
				gfs2_dump_glock(NULL, gl, true);
			}
			spin_lock(&gl->gl_lockref.lock);
			goto skip_inval;
		}
	}
	if (test_bit(GLF_INVALIDATE_IN_PROGRESS, &gl->gl_flags)) {
		/*
		 * The call to go_sync should have cleared out the ail list.
		 * If there are still items, we have a problem. We ought to
		 * withdraw, but we can't because the withdraw code also uses
		 * glocks. Warn about the error, dump the glock, then fall
		 * through and wait for logd to do the withdraw for us.
		 */
		if ((atomic_read(&gl->gl_ail_count) != 0) &&
		    (!cmpxchg(&sdp->sd_log_error, 0, -EIO))) {
			gfs2_glock_assert_warn(gl,
					       !atomic_read(&gl->gl_ail_count));
			gfs2_dump_glock(NULL, gl, true);
		}
		glops->go_inval(gl, target == LM_ST_DEFERRED ? 0 : DIO_METADATA);
		clear_bit(GLF_INVALIDATE_IN_PROGRESS, &gl->gl_flags);
	}
	spin_lock(&gl->gl_lockref.lock);

skip_inval:
	gl->gl_lockref.count++;
	/*
	 * Check for an error encountered since we called go_sync and go_inval.
	 * If so, we can't withdraw from the glock code because the withdraw
	 * code itself uses glocks (see function signal_our_withdraw) to
	 * change the mount to read-only. Most importantly, we must not call
	 * dlm to unlock the glock until the journal is in a known good state
	 * (after journal replay) otherwise other nodes may use the object
	 * (rgrp or dinode) and then later, journal replay will corrupt the
	 * file system. The best we can do here is wait for the logd daemon
	 * to see sd_log_error and withdraw, and in the meantime, requeue the
	 * work for later.
	 *
	 * We make a special exception for some system glocks, such as the
	 * system statfs inode glock, which needs to be granted before the
	 * gfs2_quotad daemon can exit, and that exit needs to finish before
	 * we can unmount the withdrawn file system.
	 *
	 * However, if we're just unlocking the lock (say, for unmount, when
	 * gfs2_gl_hash_clear calls clear_glock) and recovery is complete
	 * then it's okay to tell dlm to unlock it.
	 */
	if (unlikely(sdp->sd_log_error) && !gfs2_withdrawing_or_withdrawn(sdp))
		gfs2_withdraw_delayed(sdp);
	if (glock_blocked_by_withdraw(gl) &&
	    (target != LM_ST_UNLOCKED ||
	     test_bit(SDF_WITHDRAW_RECOVERY, &sdp->sd_flags))) {
		if (!is_system_glock(gl)) {
			handle_callback(gl, LM_ST_UNLOCKED, 0, false); /* sets demote */
			/*
			 * Ordinarily, we would call dlm and its callback would call
			 * finish_xmote, which would call state_change() to the new state.
			 * Since we withdrew, we won't call dlm, so call state_change
			 * manually, but to the UNLOCKED state we desire.
			 */
			state_change(gl, LM_ST_UNLOCKED);
			/*
			 * We skip telling dlm to do the locking, so we won't get a
			 * reply that would otherwise clear GLF_LOCK. So we clear it here.
			 */
			clear_bit(GLF_LOCK, &gl->gl_flags);
			clear_bit(GLF_DEMOTE_IN_PROGRESS, &gl->gl_flags);
			gfs2_glock_queue_work(gl, GL_GLOCK_DFT_HOLD);
			return;
		} else {
			clear_bit(GLF_INVALIDATE_IN_PROGRESS, &gl->gl_flags);
		}
	}

	if (ls->ls_ops->lm_lock) {
		spin_unlock(&gl->gl_lockref.lock);
		ret = ls->ls_ops->lm_lock(gl, target, lck_flags);
		spin_lock(&gl->gl_lockref.lock);

		if (ret == -EINVAL && gl->gl_target == LM_ST_UNLOCKED &&
		    target == LM_ST_UNLOCKED &&
		    test_bit(DFL_UNMOUNT, &ls->ls_recover_flags)) {
			/*
			 * The lockspace has been released and the lock has
			 * been unlocked implicitly.
			 */
		} else if (ret) {
			fs_err(sdp, "lm_lock ret %d\n", ret);
<<<<<<< HEAD
			GLOCK_BUG_ON(gl, !gfs2_withdrawing_or_withdrawn(sdp));
=======
			target = gl->gl_state | LM_OUT_ERROR;
		} else {
			/* The operation will be completed asynchronously. */
			return;
>>>>>>> 0c383648
		}
	}

	/* Complete the operation now. */
	finish_xmote(gl, target);
	gfs2_glock_queue_work(gl, 0);
}

/**
 * run_queue - do all outstanding tasks related to a glock
 * @gl: The glock in question
 * @nonblock: True if we must not block in run_queue
 *
 */

static void run_queue(struct gfs2_glock *gl, const int nonblock)
__releases(&gl->gl_lockref.lock)
__acquires(&gl->gl_lockref.lock)
{
	struct gfs2_holder *gh = NULL;

	if (test_bit(GLF_LOCK, &gl->gl_flags))
		return;
	set_bit(GLF_LOCK, &gl->gl_flags);

	GLOCK_BUG_ON(gl, test_bit(GLF_DEMOTE_IN_PROGRESS, &gl->gl_flags));

	if (test_bit(GLF_DEMOTE, &gl->gl_flags) &&
	    gl->gl_demote_state != gl->gl_state) {
		if (find_first_holder(gl))
			goto out_unlock;
		if (nonblock)
			goto out_sched;
		set_bit(GLF_DEMOTE_IN_PROGRESS, &gl->gl_flags);
		GLOCK_BUG_ON(gl, gl->gl_demote_state == LM_ST_EXCLUSIVE);
		gl->gl_target = gl->gl_demote_state;
	} else {
		if (test_bit(GLF_DEMOTE, &gl->gl_flags))
			gfs2_demote_wake(gl);
		if (do_promote(gl))
			goto out_unlock;
		gh = find_first_waiter(gl);
		gl->gl_target = gh->gh_state;
		if (!(gh->gh_flags & (LM_FLAG_TRY | LM_FLAG_TRY_1CB)))
			do_error(gl, 0); /* Fail queued try locks */
	}
	do_xmote(gl, gh, gl->gl_target);
	return;

out_sched:
	clear_bit(GLF_LOCK, &gl->gl_flags);
	smp_mb__after_atomic();
	gl->gl_lockref.count++;
	gfs2_glock_queue_work(gl, 0);
	return;

out_unlock:
	clear_bit(GLF_LOCK, &gl->gl_flags);
	smp_mb__after_atomic();
	return;
}

/**
 * glock_set_object - set the gl_object field of a glock
 * @gl: the glock
 * @object: the object
 */
void glock_set_object(struct gfs2_glock *gl, void *object)
{
	void *prev_object;

	spin_lock(&gl->gl_lockref.lock);
	prev_object = gl->gl_object;
	gl->gl_object = object;
	spin_unlock(&gl->gl_lockref.lock);
	if (gfs2_assert_warn(gl->gl_name.ln_sbd, prev_object == NULL)) {
		pr_warn("glock=%u/%llx\n",
			gl->gl_name.ln_type,
			(unsigned long long)gl->gl_name.ln_number);
		gfs2_dump_glock(NULL, gl, true);
	}
}

/**
 * glock_clear_object - clear the gl_object field of a glock
 * @gl: the glock
 * @object: object the glock currently points at
 */
void glock_clear_object(struct gfs2_glock *gl, void *object)
{
	void *prev_object;

	spin_lock(&gl->gl_lockref.lock);
	prev_object = gl->gl_object;
	gl->gl_object = NULL;
	spin_unlock(&gl->gl_lockref.lock);
	if (gfs2_assert_warn(gl->gl_name.ln_sbd, prev_object == object)) {
		pr_warn("glock=%u/%llx\n",
			gl->gl_name.ln_type,
			(unsigned long long)gl->gl_name.ln_number);
		gfs2_dump_glock(NULL, gl, true);
	}
}

void gfs2_inode_remember_delete(struct gfs2_glock *gl, u64 generation)
{
	struct gfs2_inode_lvb *ri = (void *)gl->gl_lksb.sb_lvbptr;

	if (ri->ri_magic == 0)
		ri->ri_magic = cpu_to_be32(GFS2_MAGIC);
	if (ri->ri_magic == cpu_to_be32(GFS2_MAGIC))
		ri->ri_generation_deleted = cpu_to_be64(generation);
}

bool gfs2_inode_already_deleted(struct gfs2_glock *gl, u64 generation)
{
	struct gfs2_inode_lvb *ri = (void *)gl->gl_lksb.sb_lvbptr;

	if (ri->ri_magic != cpu_to_be32(GFS2_MAGIC))
		return false;
	return generation <= be64_to_cpu(ri->ri_generation_deleted);
}

static void gfs2_glock_poke(struct gfs2_glock *gl)
{
	int flags = LM_FLAG_TRY_1CB | LM_FLAG_ANY | GL_SKIP;
	struct gfs2_holder gh;
	int error;

	__gfs2_holder_init(gl, LM_ST_SHARED, flags, &gh, _RET_IP_);
	error = gfs2_glock_nq(&gh);
	if (!error)
		gfs2_glock_dq(&gh);
	gfs2_holder_uninit(&gh);
}

static bool gfs2_try_evict(struct gfs2_glock *gl)
{
	struct gfs2_inode *ip;
	bool evicted = false;

	/*
	 * If there is contention on the iopen glock and we have an inode, try
	 * to grab and release the inode so that it can be evicted.  This will
	 * allow the remote node to go ahead and delete the inode without us
	 * having to do it, which will avoid rgrp glock thrashing.
	 *
	 * The remote node is likely still holding the corresponding inode
	 * glock, so it will run before we get to verify that the delete has
	 * happened below.
	 */
	spin_lock(&gl->gl_lockref.lock);
	ip = gl->gl_object;
	if (ip && !igrab(&ip->i_inode))
		ip = NULL;
	spin_unlock(&gl->gl_lockref.lock);
	if (ip) {
		gl->gl_no_formal_ino = ip->i_no_formal_ino;
		set_bit(GIF_DEFERRED_DELETE, &ip->i_flags);
		d_prune_aliases(&ip->i_inode);
		iput(&ip->i_inode);

		/* If the inode was evicted, gl->gl_object will now be NULL. */
		spin_lock(&gl->gl_lockref.lock);
		ip = gl->gl_object;
		if (ip) {
			clear_bit(GIF_DEFERRED_DELETE, &ip->i_flags);
			if (!igrab(&ip->i_inode))
				ip = NULL;
		}
		spin_unlock(&gl->gl_lockref.lock);
		if (ip) {
			gfs2_glock_poke(ip->i_gl);
			iput(&ip->i_inode);
		}
		evicted = !ip;
	}
	return evicted;
}

bool gfs2_queue_try_to_evict(struct gfs2_glock *gl)
{
	struct gfs2_sbd *sdp = gl->gl_name.ln_sbd;

	if (test_and_set_bit(GLF_TRY_TO_EVICT, &gl->gl_flags))
		return false;
	return queue_delayed_work(sdp->sd_delete_wq,
				  &gl->gl_delete, 0);
}

static bool gfs2_queue_verify_evict(struct gfs2_glock *gl)
{
	struct gfs2_sbd *sdp = gl->gl_name.ln_sbd;

	if (test_and_set_bit(GLF_VERIFY_EVICT, &gl->gl_flags))
		return false;
	return queue_delayed_work(sdp->sd_delete_wq,
				  &gl->gl_delete, 5 * HZ);
}

static void delete_work_func(struct work_struct *work)
{
	struct delayed_work *dwork = to_delayed_work(work);
	struct gfs2_glock *gl = container_of(dwork, struct gfs2_glock, gl_delete);
	struct gfs2_sbd *sdp = gl->gl_name.ln_sbd;
	struct inode *inode;
	u64 no_addr = gl->gl_name.ln_number;

	if (test_and_clear_bit(GLF_TRY_TO_EVICT, &gl->gl_flags)) {
		/*
		 * If we can evict the inode, give the remote node trying to
		 * delete the inode some time before verifying that the delete
		 * has happened.  Otherwise, if we cause contention on the inode glock
		 * immediately, the remote node will think that we still have
		 * the inode in use, and so it will give up waiting.
		 *
		 * If we can't evict the inode, signal to the remote node that
		 * the inode is still in use.  We'll later try to delete the
		 * inode locally in gfs2_evict_inode.
		 *
		 * FIXME: We only need to verify that the remote node has
		 * deleted the inode because nodes before this remote delete
		 * rework won't cooperate.  At a later time, when we no longer
		 * care about compatibility with such nodes, we can skip this
		 * step entirely.
		 */
		if (gfs2_try_evict(gl)) {
			if (test_bit(SDF_KILL, &sdp->sd_flags))
				goto out;
			if (gfs2_queue_verify_evict(gl))
				return;
		}
		goto out;
	}

	if (test_and_clear_bit(GLF_VERIFY_EVICT, &gl->gl_flags)) {
		inode = gfs2_lookup_by_inum(sdp, no_addr, gl->gl_no_formal_ino,
					    GFS2_BLKST_UNLINKED);
		if (IS_ERR(inode)) {
			if (PTR_ERR(inode) == -EAGAIN &&
			    !test_bit(SDF_KILL, &sdp->sd_flags) &&
			    gfs2_queue_verify_evict(gl))
				return;
		} else {
			d_prune_aliases(inode);
			iput(inode);
		}
	}

out:
	gfs2_glock_put(gl);
}

static void glock_work_func(struct work_struct *work)
{
	unsigned long delay = 0;
	struct gfs2_glock *gl = container_of(work, struct gfs2_glock, gl_work.work);
	unsigned int drop_refs = 1;

	spin_lock(&gl->gl_lockref.lock);
	if (test_bit(GLF_REPLY_PENDING, &gl->gl_flags)) {
		clear_bit(GLF_REPLY_PENDING, &gl->gl_flags);
		finish_xmote(gl, gl->gl_reply);
		drop_refs++;
	}
	if (test_bit(GLF_PENDING_DEMOTE, &gl->gl_flags) &&
	    gl->gl_state != LM_ST_UNLOCKED &&
	    gl->gl_demote_state != LM_ST_EXCLUSIVE) {
		unsigned long holdtime, now = jiffies;

		holdtime = gl->gl_tchange + gl->gl_hold_time;
		if (time_before(now, holdtime))
			delay = holdtime - now;

		if (!delay) {
			clear_bit(GLF_PENDING_DEMOTE, &gl->gl_flags);
			gfs2_set_demote(gl);
		}
	}
	run_queue(gl, 0);
	if (delay) {
		/* Keep one glock reference for the work we requeue. */
		drop_refs--;
		if (gl->gl_name.ln_type != LM_TYPE_INODE)
			delay = 0;
		gfs2_glock_queue_work(gl, delay);
	}

	/*
	 * Drop the remaining glock references manually here. (Mind that
	 * gfs2_glock_queue_work depends on the lockref spinlock begin held
	 * here as well.)
	 */
	gl->gl_lockref.count -= drop_refs;
	if (!gl->gl_lockref.count) {
		__gfs2_glock_put(gl);
		return;
	}
	spin_unlock(&gl->gl_lockref.lock);
}

static struct gfs2_glock *find_insert_glock(struct lm_lockname *name,
					    struct gfs2_glock *new)
{
	struct wait_glock_queue wait;
	wait_queue_head_t *wq = glock_waitqueue(name);
	struct gfs2_glock *gl;

	wait.name = name;
	init_wait(&wait.wait);
	wait.wait.func = glock_wake_function;

again:
	prepare_to_wait(wq, &wait.wait, TASK_UNINTERRUPTIBLE);
	rcu_read_lock();
	if (new) {
		gl = rhashtable_lookup_get_insert_fast(&gl_hash_table,
			&new->gl_node, ht_parms);
		if (IS_ERR(gl))
			goto out;
	} else {
		gl = rhashtable_lookup_fast(&gl_hash_table,
			name, ht_parms);
	}
	if (gl && !lockref_get_not_dead(&gl->gl_lockref)) {
		rcu_read_unlock();
		schedule();
		goto again;
	}
out:
	rcu_read_unlock();
	finish_wait(wq, &wait.wait);
	return gl;
}

/**
 * gfs2_glock_get() - Get a glock, or create one if one doesn't exist
 * @sdp: The GFS2 superblock
 * @number: the lock number
 * @glops: The glock_operations to use
 * @create: If 0, don't create the glock if it doesn't exist
 * @glp: the glock is returned here
 *
 * This does not lock a glock, just finds/creates structures for one.
 *
 * Returns: errno
 */

int gfs2_glock_get(struct gfs2_sbd *sdp, u64 number,
		   const struct gfs2_glock_operations *glops, int create,
		   struct gfs2_glock **glp)
{
	struct super_block *s = sdp->sd_vfs;
	struct lm_lockname name = { .ln_number = number,
				    .ln_type = glops->go_type,
				    .ln_sbd = sdp };
	struct gfs2_glock *gl, *tmp;
	struct address_space *mapping;
	int ret = 0;

	gl = find_insert_glock(&name, NULL);
	if (gl) {
		*glp = gl;
		return 0;
	}
	if (!create)
		return -ENOENT;

	if (glops->go_flags & GLOF_ASPACE) {
		struct gfs2_glock_aspace *gla =
			kmem_cache_alloc(gfs2_glock_aspace_cachep, GFP_NOFS);
		if (!gla)
			return -ENOMEM;
		gl = &gla->glock;
	} else {
		gl = kmem_cache_alloc(gfs2_glock_cachep, GFP_NOFS);
		if (!gl)
			return -ENOMEM;
	}
	memset(&gl->gl_lksb, 0, sizeof(struct dlm_lksb));
	gl->gl_ops = glops;

	if (glops->go_flags & GLOF_LVB) {
		gl->gl_lksb.sb_lvbptr = kzalloc(GDLM_LVB_SIZE, GFP_NOFS);
		if (!gl->gl_lksb.sb_lvbptr) {
			gfs2_glock_dealloc(&gl->gl_rcu);
			return -ENOMEM;
		}
	}

	atomic_inc(&sdp->sd_glock_disposal);
	gl->gl_node.next = NULL;
	gl->gl_flags = glops->go_instantiate ? BIT(GLF_INSTANTIATE_NEEDED) : 0;
	gl->gl_name = name;
	lockdep_set_subclass(&gl->gl_lockref.lock, glops->go_subclass);
	gl->gl_lockref.count = 1;
	gl->gl_state = LM_ST_UNLOCKED;
	gl->gl_target = LM_ST_UNLOCKED;
	gl->gl_demote_state = LM_ST_EXCLUSIVE;
	gl->gl_dstamp = 0;
	preempt_disable();
	/* We use the global stats to estimate the initial per-glock stats */
	gl->gl_stats = this_cpu_ptr(sdp->sd_lkstats)->lkstats[glops->go_type];
	preempt_enable();
	gl->gl_stats.stats[GFS2_LKS_DCOUNT] = 0;
	gl->gl_stats.stats[GFS2_LKS_QCOUNT] = 0;
	gl->gl_tchange = jiffies;
	gl->gl_object = NULL;
	gl->gl_hold_time = GL_GLOCK_DFT_HOLD;
	INIT_DELAYED_WORK(&gl->gl_work, glock_work_func);
	if (gl->gl_name.ln_type == LM_TYPE_IOPEN)
		INIT_DELAYED_WORK(&gl->gl_delete, delete_work_func);

	mapping = gfs2_glock2aspace(gl);
	if (mapping) {
                mapping->a_ops = &gfs2_meta_aops;
		mapping->host = s->s_bdev->bd_mapping->host;
		mapping->flags = 0;
		mapping_set_gfp_mask(mapping, GFP_NOFS);
		mapping->i_private_data = NULL;
		mapping->writeback_index = 0;
	}

	tmp = find_insert_glock(&name, gl);
	if (!tmp) {
		*glp = gl;
		goto out;
	}
	if (IS_ERR(tmp)) {
		ret = PTR_ERR(tmp);
		goto out_free;
	}
	*glp = tmp;

out_free:
	gfs2_glock_dealloc(&gl->gl_rcu);
	if (atomic_dec_and_test(&sdp->sd_glock_disposal))
		wake_up(&sdp->sd_kill_wait);

out:
	return ret;
}

/**
 * __gfs2_holder_init - initialize a struct gfs2_holder in the default way
 * @gl: the glock
 * @state: the state we're requesting
 * @flags: the modifier flags
 * @gh: the holder structure
 *
 */

void __gfs2_holder_init(struct gfs2_glock *gl, unsigned int state, u16 flags,
			struct gfs2_holder *gh, unsigned long ip)
{
	INIT_LIST_HEAD(&gh->gh_list);
	gh->gh_gl = gfs2_glock_hold(gl);
	gh->gh_ip = ip;
	gh->gh_owner_pid = get_pid(task_pid(current));
	gh->gh_state = state;
	gh->gh_flags = flags;
	gh->gh_iflags = 0;
}

/**
 * gfs2_holder_reinit - reinitialize a struct gfs2_holder so we can requeue it
 * @state: the state we're requesting
 * @flags: the modifier flags
 * @gh: the holder structure
 *
 * Don't mess with the glock.
 *
 */

void gfs2_holder_reinit(unsigned int state, u16 flags, struct gfs2_holder *gh)
{
	gh->gh_state = state;
	gh->gh_flags = flags;
	gh->gh_iflags = 0;
	gh->gh_ip = _RET_IP_;
	put_pid(gh->gh_owner_pid);
	gh->gh_owner_pid = get_pid(task_pid(current));
}

/**
 * gfs2_holder_uninit - uninitialize a holder structure (drop glock reference)
 * @gh: the holder structure
 *
 */

void gfs2_holder_uninit(struct gfs2_holder *gh)
{
	put_pid(gh->gh_owner_pid);
	gfs2_glock_put(gh->gh_gl);
	gfs2_holder_mark_uninitialized(gh);
	gh->gh_ip = 0;
}

static void gfs2_glock_update_hold_time(struct gfs2_glock *gl,
					unsigned long start_time)
{
	/* Have we waited longer that a second? */
	if (time_after(jiffies, start_time + HZ)) {
		/* Lengthen the minimum hold time. */
		gl->gl_hold_time = min(gl->gl_hold_time + GL_GLOCK_HOLD_INCR,
				       GL_GLOCK_MAX_HOLD);
	}
}

/**
 * gfs2_glock_holder_ready - holder is ready and its error code can be collected
 * @gh: the glock holder
 *
 * Called when a glock holder no longer needs to be waited for because it is
 * now either held (HIF_HOLDER set; gh_error == 0), or acquiring the lock has
 * failed (gh_error != 0).
 */

int gfs2_glock_holder_ready(struct gfs2_holder *gh)
{
	if (gh->gh_error || (gh->gh_flags & GL_SKIP))
		return gh->gh_error;
	gh->gh_error = gfs2_instantiate(gh);
	if (gh->gh_error)
		gfs2_glock_dq(gh);
	return gh->gh_error;
}

/**
 * gfs2_glock_wait - wait on a glock acquisition
 * @gh: the glock holder
 *
 * Returns: 0 on success
 */

int gfs2_glock_wait(struct gfs2_holder *gh)
{
	unsigned long start_time = jiffies;

	might_sleep();
	wait_on_bit(&gh->gh_iflags, HIF_WAIT, TASK_UNINTERRUPTIBLE);
	gfs2_glock_update_hold_time(gh->gh_gl, start_time);
	return gfs2_glock_holder_ready(gh);
}

static int glocks_pending(unsigned int num_gh, struct gfs2_holder *ghs)
{
	int i;

	for (i = 0; i < num_gh; i++)
		if (test_bit(HIF_WAIT, &ghs[i].gh_iflags))
			return 1;
	return 0;
}

/**
 * gfs2_glock_async_wait - wait on multiple asynchronous glock acquisitions
 * @num_gh: the number of holders in the array
 * @ghs: the glock holder array
 *
 * Returns: 0 on success, meaning all glocks have been granted and are held.
 *          -ESTALE if the request timed out, meaning all glocks were released,
 *          and the caller should retry the operation.
 */

int gfs2_glock_async_wait(unsigned int num_gh, struct gfs2_holder *ghs)
{
	struct gfs2_sbd *sdp = ghs[0].gh_gl->gl_name.ln_sbd;
	int i, ret = 0, timeout = 0;
	unsigned long start_time = jiffies;

	might_sleep();
	/*
	 * Total up the (minimum hold time * 2) of all glocks and use that to
	 * determine the max amount of time we should wait.
	 */
	for (i = 0; i < num_gh; i++)
		timeout += ghs[i].gh_gl->gl_hold_time << 1;

	if (!wait_event_timeout(sdp->sd_async_glock_wait,
				!glocks_pending(num_gh, ghs), timeout)) {
		ret = -ESTALE; /* request timed out. */
		goto out;
	}

	for (i = 0; i < num_gh; i++) {
		struct gfs2_holder *gh = &ghs[i];
		int ret2;

		if (test_bit(HIF_HOLDER, &gh->gh_iflags)) {
			gfs2_glock_update_hold_time(gh->gh_gl,
						    start_time);
		}
		ret2 = gfs2_glock_holder_ready(gh);
		if (!ret)
			ret = ret2;
	}

out:
	if (ret) {
		for (i = 0; i < num_gh; i++) {
			struct gfs2_holder *gh = &ghs[i];

			gfs2_glock_dq(gh);
		}
	}
	return ret;
}

/**
 * handle_callback - process a demote request
 * @gl: the glock
 * @state: the state the caller wants us to change to
 * @delay: zero to demote immediately; otherwise pending demote
 * @remote: true if this came from a different cluster node
 *
 * There are only two requests that we are going to see in actual
 * practise: LM_ST_SHARED and LM_ST_UNLOCKED
 */

static void handle_callback(struct gfs2_glock *gl, unsigned int state,
			    unsigned long delay, bool remote)
{
	if (delay)
		set_bit(GLF_PENDING_DEMOTE, &gl->gl_flags);
	else
		gfs2_set_demote(gl);
	if (gl->gl_demote_state == LM_ST_EXCLUSIVE) {
		gl->gl_demote_state = state;
		gl->gl_demote_time = jiffies;
	} else if (gl->gl_demote_state != LM_ST_UNLOCKED &&
			gl->gl_demote_state != state) {
		gl->gl_demote_state = LM_ST_UNLOCKED;
	}
	if (gl->gl_ops->go_callback)
		gl->gl_ops->go_callback(gl, remote);
	trace_gfs2_demote_rq(gl, remote);
}

void gfs2_print_dbg(struct seq_file *seq, const char *fmt, ...)
{
	struct va_format vaf;
	va_list args;

	va_start(args, fmt);

	if (seq) {
		seq_vprintf(seq, fmt, args);
	} else {
		vaf.fmt = fmt;
		vaf.va = &args;

		pr_err("%pV", &vaf);
	}

	va_end(args);
}

static inline bool pid_is_meaningful(const struct gfs2_holder *gh)
{
        if (!(gh->gh_flags & GL_NOPID))
                return true;
        if (gh->gh_state == LM_ST_UNLOCKED)
                return true;
        return false;
}

/**
 * add_to_queue - Add a holder to the wait queue (but look for recursion)
 * @gh: the holder structure to add
 *
 * Eventually we should move the recursive locking trap to a
 * debugging option or something like that. This is the fast
 * path and needs to have the minimum number of distractions.
 * 
 */

static inline void add_to_queue(struct gfs2_holder *gh)
__releases(&gl->gl_lockref.lock)
__acquires(&gl->gl_lockref.lock)
{
	struct gfs2_glock *gl = gh->gh_gl;
	struct gfs2_sbd *sdp = gl->gl_name.ln_sbd;
	struct list_head *insert_pt = NULL;
	struct gfs2_holder *gh2;
	int try_futile = 0;

	GLOCK_BUG_ON(gl, gh->gh_owner_pid == NULL);
	if (test_and_set_bit(HIF_WAIT, &gh->gh_iflags))
		GLOCK_BUG_ON(gl, true);

	if (gh->gh_flags & (LM_FLAG_TRY | LM_FLAG_TRY_1CB)) {
		if (test_bit(GLF_LOCK, &gl->gl_flags)) {
			struct gfs2_holder *current_gh;

			current_gh = find_first_holder(gl);
			try_futile = !may_grant(gl, current_gh, gh);
		}
		if (test_bit(GLF_INVALIDATE_IN_PROGRESS, &gl->gl_flags))
			goto fail;
	}

	list_for_each_entry(gh2, &gl->gl_holders, gh_list) {
		if (likely(gh2->gh_owner_pid != gh->gh_owner_pid))
			continue;
		if (gh->gh_gl->gl_ops->go_type == LM_TYPE_FLOCK)
			continue;
		if (!pid_is_meaningful(gh2))
			continue;
		goto trap_recursive;
	}
	list_for_each_entry(gh2, &gl->gl_holders, gh_list) {
		if (try_futile &&
		    !(gh2->gh_flags & (LM_FLAG_TRY | LM_FLAG_TRY_1CB))) {
fail:
			gh->gh_error = GLR_TRYFAILED;
			gfs2_holder_wake(gh);
			return;
		}
		if (test_bit(HIF_HOLDER, &gh2->gh_iflags))
			continue;
	}
	trace_gfs2_glock_queue(gh, 1);
	gfs2_glstats_inc(gl, GFS2_LKS_QCOUNT);
	gfs2_sbstats_inc(gl, GFS2_LKS_QCOUNT);
	if (likely(insert_pt == NULL)) {
		list_add_tail(&gh->gh_list, &gl->gl_holders);
		return;
	}
	list_add_tail(&gh->gh_list, insert_pt);
	spin_unlock(&gl->gl_lockref.lock);
	if (sdp->sd_lockstruct.ls_ops->lm_cancel)
		sdp->sd_lockstruct.ls_ops->lm_cancel(gl);
	spin_lock(&gl->gl_lockref.lock);
	return;

trap_recursive:
	fs_err(sdp, "original: %pSR\n", (void *)gh2->gh_ip);
	fs_err(sdp, "pid: %d\n", pid_nr(gh2->gh_owner_pid));
	fs_err(sdp, "lock type: %d req lock state : %d\n",
	       gh2->gh_gl->gl_name.ln_type, gh2->gh_state);
	fs_err(sdp, "new: %pSR\n", (void *)gh->gh_ip);
	fs_err(sdp, "pid: %d\n", pid_nr(gh->gh_owner_pid));
	fs_err(sdp, "lock type: %d req lock state : %d\n",
	       gh->gh_gl->gl_name.ln_type, gh->gh_state);
	gfs2_dump_glock(NULL, gl, true);
	BUG();
}

/**
 * gfs2_glock_nq - enqueue a struct gfs2_holder onto a glock (acquire a glock)
 * @gh: the holder structure
 *
 * if (gh->gh_flags & GL_ASYNC), this never returns an error
 *
 * Returns: 0, GLR_TRYFAILED, or errno on failure
 */

int gfs2_glock_nq(struct gfs2_holder *gh)
{
	struct gfs2_glock *gl = gh->gh_gl;
	int error;

	if (glock_blocked_by_withdraw(gl) && !(gh->gh_flags & LM_FLAG_NOEXP))
		return -EIO;

	if (gh->gh_flags & GL_NOBLOCK) {
		struct gfs2_holder *current_gh;

		error = -ECHILD;
		spin_lock(&gl->gl_lockref.lock);
		if (find_last_waiter(gl))
			goto unlock;
		current_gh = find_first_holder(gl);
		if (!may_grant(gl, current_gh, gh))
			goto unlock;
		set_bit(HIF_HOLDER, &gh->gh_iflags);
		list_add_tail(&gh->gh_list, &gl->gl_holders);
		trace_gfs2_promote(gh);
		error = 0;
unlock:
		spin_unlock(&gl->gl_lockref.lock);
		return error;
	}

	if (test_bit(GLF_LRU, &gl->gl_flags))
		gfs2_glock_remove_from_lru(gl);

	gh->gh_error = 0;
	spin_lock(&gl->gl_lockref.lock);
	add_to_queue(gh);
	if (unlikely((LM_FLAG_NOEXP & gh->gh_flags) &&
		     test_and_clear_bit(GLF_FROZEN, &gl->gl_flags))) {
		set_bit(GLF_REPLY_PENDING, &gl->gl_flags);
		gl->gl_lockref.count++;
		gfs2_glock_queue_work(gl, 0);
	}
	run_queue(gl, 1);
	spin_unlock(&gl->gl_lockref.lock);

	error = 0;
	if (!(gh->gh_flags & GL_ASYNC))
		error = gfs2_glock_wait(gh);

	return error;
}

/**
 * gfs2_glock_poll - poll to see if an async request has been completed
 * @gh: the holder
 *
 * Returns: 1 if the request is ready to be gfs2_glock_wait()ed on
 */

int gfs2_glock_poll(struct gfs2_holder *gh)
{
	return test_bit(HIF_WAIT, &gh->gh_iflags) ? 0 : 1;
}

static inline bool needs_demote(struct gfs2_glock *gl)
{
	return (test_bit(GLF_DEMOTE, &gl->gl_flags) ||
		test_bit(GLF_PENDING_DEMOTE, &gl->gl_flags));
}

static void __gfs2_glock_dq(struct gfs2_holder *gh)
{
	struct gfs2_glock *gl = gh->gh_gl;
	unsigned delay = 0;
	int fast_path = 0;

	/*
	 * This holder should not be cached, so mark it for demote.
	 * Note: this should be done before the check for needs_demote
	 * below.
	 */
	if (gh->gh_flags & GL_NOCACHE)
		handle_callback(gl, LM_ST_UNLOCKED, 0, false);

	list_del_init(&gh->gh_list);
	clear_bit(HIF_HOLDER, &gh->gh_iflags);
	trace_gfs2_glock_queue(gh, 0);

	/*
	 * If there hasn't been a demote request we are done.
	 * (Let the remaining holders, if any, keep holding it.)
	 */
	if (!needs_demote(gl)) {
		if (list_empty(&gl->gl_holders))
			fast_path = 1;
	}

	if (!test_bit(GLF_LFLUSH, &gl->gl_flags) && demote_ok(gl))
		gfs2_glock_add_to_lru(gl);

	if (unlikely(!fast_path)) {
		gl->gl_lockref.count++;
		if (test_bit(GLF_PENDING_DEMOTE, &gl->gl_flags) &&
		    !test_bit(GLF_DEMOTE, &gl->gl_flags) &&
		    gl->gl_name.ln_type == LM_TYPE_INODE)
			delay = gl->gl_hold_time;
		gfs2_glock_queue_work(gl, delay);
	}
}

/**
 * gfs2_glock_dq - dequeue a struct gfs2_holder from a glock (release a glock)
 * @gh: the glock holder
 *
 */
void gfs2_glock_dq(struct gfs2_holder *gh)
{
	struct gfs2_glock *gl = gh->gh_gl;
	struct gfs2_sbd *sdp = gl->gl_name.ln_sbd;

	spin_lock(&gl->gl_lockref.lock);
	if (!gfs2_holder_queued(gh)) {
		/*
		 * May have already been dequeued because the locking request
		 * was GL_ASYNC and it has failed in the meantime.
		 */
		goto out;
	}

	if (list_is_first(&gh->gh_list, &gl->gl_holders) &&
	    !test_bit(HIF_HOLDER, &gh->gh_iflags)) {
		spin_unlock(&gl->gl_lockref.lock);
		gl->gl_name.ln_sbd->sd_lockstruct.ls_ops->lm_cancel(gl);
		wait_on_bit(&gh->gh_iflags, HIF_WAIT, TASK_UNINTERRUPTIBLE);
		spin_lock(&gl->gl_lockref.lock);
	}

	/*
	 * If we're in the process of file system withdraw, we cannot just
	 * dequeue any glocks until our journal is recovered, lest we introduce
	 * file system corruption. We need two exceptions to this rule: We need
	 * to allow unlocking of nondisk glocks and the glock for our own
	 * journal that needs recovery.
	 */
	if (test_bit(SDF_WITHDRAW_RECOVERY, &sdp->sd_flags) &&
	    glock_blocked_by_withdraw(gl) &&
	    gh->gh_gl != sdp->sd_jinode_gl) {
		sdp->sd_glock_dqs_held++;
		spin_unlock(&gl->gl_lockref.lock);
		might_sleep();
		wait_on_bit(&sdp->sd_flags, SDF_WITHDRAW_RECOVERY,
			    TASK_UNINTERRUPTIBLE);
		spin_lock(&gl->gl_lockref.lock);
	}

	__gfs2_glock_dq(gh);
out:
	spin_unlock(&gl->gl_lockref.lock);
}

void gfs2_glock_dq_wait(struct gfs2_holder *gh)
{
	struct gfs2_glock *gl = gh->gh_gl;
	gfs2_glock_dq(gh);
	might_sleep();
	wait_on_bit(&gl->gl_flags, GLF_DEMOTE, TASK_UNINTERRUPTIBLE);
}

/**
 * gfs2_glock_dq_uninit - dequeue a holder from a glock and initialize it
 * @gh: the holder structure
 *
 */

void gfs2_glock_dq_uninit(struct gfs2_holder *gh)
{
	gfs2_glock_dq(gh);
	gfs2_holder_uninit(gh);
}

/**
 * gfs2_glock_nq_num - acquire a glock based on lock number
 * @sdp: the filesystem
 * @number: the lock number
 * @glops: the glock operations for the type of glock
 * @state: the state to acquire the glock in
 * @flags: modifier flags for the acquisition
 * @gh: the struct gfs2_holder
 *
 * Returns: errno
 */

int gfs2_glock_nq_num(struct gfs2_sbd *sdp, u64 number,
		      const struct gfs2_glock_operations *glops,
		      unsigned int state, u16 flags, struct gfs2_holder *gh)
{
	struct gfs2_glock *gl;
	int error;

	error = gfs2_glock_get(sdp, number, glops, CREATE, &gl);
	if (!error) {
		error = gfs2_glock_nq_init(gl, state, flags, gh);
		gfs2_glock_put(gl);
	}

	return error;
}

/**
 * glock_compare - Compare two struct gfs2_glock structures for sorting
 * @arg_a: the first structure
 * @arg_b: the second structure
 *
 */

static int glock_compare(const void *arg_a, const void *arg_b)
{
	const struct gfs2_holder *gh_a = *(const struct gfs2_holder **)arg_a;
	const struct gfs2_holder *gh_b = *(const struct gfs2_holder **)arg_b;
	const struct lm_lockname *a = &gh_a->gh_gl->gl_name;
	const struct lm_lockname *b = &gh_b->gh_gl->gl_name;

	if (a->ln_number > b->ln_number)
		return 1;
	if (a->ln_number < b->ln_number)
		return -1;
	BUG_ON(gh_a->gh_gl->gl_ops->go_type == gh_b->gh_gl->gl_ops->go_type);
	return 0;
}

/**
 * nq_m_sync - synchronously acquire more than one glock in deadlock free order
 * @num_gh: the number of structures
 * @ghs: an array of struct gfs2_holder structures
 * @p: placeholder for the holder structure to pass back
 *
 * Returns: 0 on success (all glocks acquired),
 *          errno on failure (no glocks acquired)
 */

static int nq_m_sync(unsigned int num_gh, struct gfs2_holder *ghs,
		     struct gfs2_holder **p)
{
	unsigned int x;
	int error = 0;

	for (x = 0; x < num_gh; x++)
		p[x] = &ghs[x];

	sort(p, num_gh, sizeof(struct gfs2_holder *), glock_compare, NULL);

	for (x = 0; x < num_gh; x++) {
		error = gfs2_glock_nq(p[x]);
		if (error) {
			while (x--)
				gfs2_glock_dq(p[x]);
			break;
		}
	}

	return error;
}

/**
 * gfs2_glock_nq_m - acquire multiple glocks
 * @num_gh: the number of structures
 * @ghs: an array of struct gfs2_holder structures
 *
 * Returns: 0 on success (all glocks acquired),
 *          errno on failure (no glocks acquired)
 */

int gfs2_glock_nq_m(unsigned int num_gh, struct gfs2_holder *ghs)
{
	struct gfs2_holder *tmp[4];
	struct gfs2_holder **pph = tmp;
	int error = 0;

	switch(num_gh) {
	case 0:
		return 0;
	case 1:
		return gfs2_glock_nq(ghs);
	default:
		if (num_gh <= 4)
			break;
		pph = kmalloc_array(num_gh, sizeof(struct gfs2_holder *),
				    GFP_NOFS);
		if (!pph)
			return -ENOMEM;
	}

	error = nq_m_sync(num_gh, ghs, pph);

	if (pph != tmp)
		kfree(pph);

	return error;
}

/**
 * gfs2_glock_dq_m - release multiple glocks
 * @num_gh: the number of structures
 * @ghs: an array of struct gfs2_holder structures
 *
 */

void gfs2_glock_dq_m(unsigned int num_gh, struct gfs2_holder *ghs)
{
	while (num_gh--)
		gfs2_glock_dq(&ghs[num_gh]);
}

void gfs2_glock_cb(struct gfs2_glock *gl, unsigned int state)
{
	unsigned long delay = 0;
	unsigned long holdtime;
	unsigned long now = jiffies;

	gfs2_glock_hold(gl);
	spin_lock(&gl->gl_lockref.lock);
	holdtime = gl->gl_tchange + gl->gl_hold_time;
	if (!list_empty(&gl->gl_holders) &&
	    gl->gl_name.ln_type == LM_TYPE_INODE) {
		if (time_before(now, holdtime))
			delay = holdtime - now;
		if (test_bit(GLF_REPLY_PENDING, &gl->gl_flags))
			delay = gl->gl_hold_time;
	}
	handle_callback(gl, state, delay, true);
	gfs2_glock_queue_work(gl, delay);
	spin_unlock(&gl->gl_lockref.lock);
}

/**
 * gfs2_should_freeze - Figure out if glock should be frozen
 * @gl: The glock in question
 *
 * Glocks are not frozen if (a) the result of the dlm operation is
 * an error, (b) the locking operation was an unlock operation or
 * (c) if there is a "noexp" flagged request anywhere in the queue
 *
 * Returns: 1 if freezing should occur, 0 otherwise
 */

static int gfs2_should_freeze(const struct gfs2_glock *gl)
{
	const struct gfs2_holder *gh;

	if (gl->gl_reply & ~LM_OUT_ST_MASK)
		return 0;
	if (gl->gl_target == LM_ST_UNLOCKED)
		return 0;

	list_for_each_entry(gh, &gl->gl_holders, gh_list) {
		if (test_bit(HIF_HOLDER, &gh->gh_iflags))
			continue;
		if (LM_FLAG_NOEXP & gh->gh_flags)
			return 0;
	}

	return 1;
}

/**
 * gfs2_glock_complete - Callback used by locking
 * @gl: Pointer to the glock
 * @ret: The return value from the dlm
 *
 * The gl_reply field is under the gl_lockref.lock lock so that it is ok
 * to use a bitfield shared with other glock state fields.
 */

void gfs2_glock_complete(struct gfs2_glock *gl, int ret)
{
	struct lm_lockstruct *ls = &gl->gl_name.ln_sbd->sd_lockstruct;

	spin_lock(&gl->gl_lockref.lock);
	gl->gl_reply = ret;

	if (unlikely(test_bit(DFL_BLOCK_LOCKS, &ls->ls_recover_flags))) {
		if (gfs2_should_freeze(gl)) {
			set_bit(GLF_FROZEN, &gl->gl_flags);
			spin_unlock(&gl->gl_lockref.lock);
			return;
		}
	}

	gl->gl_lockref.count++;
	set_bit(GLF_REPLY_PENDING, &gl->gl_flags);
	gfs2_glock_queue_work(gl, 0);
	spin_unlock(&gl->gl_lockref.lock);
}

static int glock_cmp(void *priv, const struct list_head *a,
		     const struct list_head *b)
{
	struct gfs2_glock *gla, *glb;

	gla = list_entry(a, struct gfs2_glock, gl_lru);
	glb = list_entry(b, struct gfs2_glock, gl_lru);

	if (gla->gl_name.ln_number > glb->gl_name.ln_number)
		return 1;
	if (gla->gl_name.ln_number < glb->gl_name.ln_number)
		return -1;

	return 0;
}

static bool can_free_glock(struct gfs2_glock *gl)
{
	bool held = gl->gl_state != LM_ST_UNLOCKED;

	return !test_bit(GLF_LOCK, &gl->gl_flags) &&
	       gl->gl_lockref.count == held;
}

/**
 * gfs2_dispose_glock_lru - Demote a list of glocks
 * @list: The list to dispose of
 *
 * Disposing of glocks may involve disk accesses, so that here we sort
 * the glocks by number (i.e. disk location of the inodes) so that if
 * there are any such accesses, they'll be sent in order (mostly).
 *
 * Must be called under the lru_lock, but may drop and retake this
 * lock. While the lru_lock is dropped, entries may vanish from the
 * list, but no new entries will appear on the list (since it is
 * private)
 */

static unsigned long gfs2_dispose_glock_lru(struct list_head *list)
__releases(&lru_lock)
__acquires(&lru_lock)
{
	struct gfs2_glock *gl;
	unsigned long freed = 0;

	list_sort(NULL, list, glock_cmp);

	while(!list_empty(list)) {
		gl = list_first_entry(list, struct gfs2_glock, gl_lru);
		if (!spin_trylock(&gl->gl_lockref.lock)) {
add_back_to_lru:
			list_move(&gl->gl_lru, &lru_list);
			continue;
		}
		if (!can_free_glock(gl)) {
			spin_unlock(&gl->gl_lockref.lock);
			goto add_back_to_lru;
		}
		list_del_init(&gl->gl_lru);
		atomic_dec(&lru_count);
		clear_bit(GLF_LRU, &gl->gl_flags);
		freed++;
		gl->gl_lockref.count++;
		if (demote_ok(gl))
			handle_callback(gl, LM_ST_UNLOCKED, 0, false);
		gfs2_glock_queue_work(gl, 0);
		spin_unlock(&gl->gl_lockref.lock);
		cond_resched_lock(&lru_lock);
	}
	return freed;
}

/**
 * gfs2_scan_glock_lru - Scan the LRU looking for locks to demote
 * @nr: The number of entries to scan
 *
 * This function selects the entries on the LRU which are able to
 * be demoted, and then kicks off the process by calling
 * gfs2_dispose_glock_lru() above.
 */

static unsigned long gfs2_scan_glock_lru(unsigned long nr)
{
	struct gfs2_glock *gl, *next;
	LIST_HEAD(dispose);
	unsigned long freed = 0;

	spin_lock(&lru_lock);
	list_for_each_entry_safe(gl, next, &lru_list, gl_lru) {
		if (!nr--)
			break;
<<<<<<< HEAD
		/* Test for being demotable */
		if (!test_bit(GLF_LOCK, &gl->gl_flags)) {
			if (!spin_trylock(&gl->gl_lockref.lock))
				continue;
			if (gl->gl_lockref.count <= 1 &&
			    (gl->gl_state == LM_ST_UNLOCKED ||
			     demote_ok(gl))) {
				list_move(&gl->gl_lru, &dispose);
				atomic_dec(&lru_count);
				freed++;
			}
			spin_unlock(&gl->gl_lockref.lock);
		}
=======
		if (can_free_glock(gl))
			list_move(&gl->gl_lru, &dispose);
>>>>>>> 0c383648
	}
	if (!list_empty(&dispose))
		freed = gfs2_dispose_glock_lru(&dispose);
	spin_unlock(&lru_lock);

	return freed;
}

static unsigned long gfs2_glock_shrink_scan(struct shrinker *shrink,
					    struct shrink_control *sc)
{
	if (!(sc->gfp_mask & __GFP_FS))
		return SHRINK_STOP;
	return gfs2_scan_glock_lru(sc->nr_to_scan);
}

static unsigned long gfs2_glock_shrink_count(struct shrinker *shrink,
					     struct shrink_control *sc)
{
	return vfs_pressure_ratio(atomic_read(&lru_count));
}

static struct shrinker *glock_shrinker;

/**
 * glock_hash_walk - Call a function for glock in a hash bucket
 * @examiner: the function
 * @sdp: the filesystem
 *
 * Note that the function can be called multiple times on the same
 * object.  So the user must ensure that the function can cope with
 * that.
 */

static void glock_hash_walk(glock_examiner examiner, const struct gfs2_sbd *sdp)
{
	struct gfs2_glock *gl;
	struct rhashtable_iter iter;

	rhashtable_walk_enter(&gl_hash_table, &iter);

	do {
		rhashtable_walk_start(&iter);

		while ((gl = rhashtable_walk_next(&iter)) && !IS_ERR(gl)) {
			if (gl->gl_name.ln_sbd == sdp)
				examiner(gl);
		}

		rhashtable_walk_stop(&iter);
	} while (cond_resched(), gl == ERR_PTR(-EAGAIN));

	rhashtable_walk_exit(&iter);
}

void gfs2_cancel_delete_work(struct gfs2_glock *gl)
{
	clear_bit(GLF_TRY_TO_EVICT, &gl->gl_flags);
	clear_bit(GLF_VERIFY_EVICT, &gl->gl_flags);
	if (cancel_delayed_work(&gl->gl_delete))
		gfs2_glock_put(gl);
}

static void flush_delete_work(struct gfs2_glock *gl)
{
	if (gl->gl_name.ln_type == LM_TYPE_IOPEN) {
		struct gfs2_sbd *sdp = gl->gl_name.ln_sbd;

		if (cancel_delayed_work(&gl->gl_delete)) {
			queue_delayed_work(sdp->sd_delete_wq,
					   &gl->gl_delete, 0);
		}
	}
}

void gfs2_flush_delete_work(struct gfs2_sbd *sdp)
{
	glock_hash_walk(flush_delete_work, sdp);
	flush_workqueue(sdp->sd_delete_wq);
}

/**
 * thaw_glock - thaw out a glock which has an unprocessed reply waiting
 * @gl: The glock to thaw
 *
 */

static void thaw_glock(struct gfs2_glock *gl)
{
	if (!test_and_clear_bit(GLF_FROZEN, &gl->gl_flags))
		return;
	if (!lockref_get_not_dead(&gl->gl_lockref))
		return;

	spin_lock(&gl->gl_lockref.lock);
	set_bit(GLF_REPLY_PENDING, &gl->gl_flags);
	gfs2_glock_queue_work(gl, 0);
	spin_unlock(&gl->gl_lockref.lock);
}

/**
 * clear_glock - look at a glock and see if we can free it from glock cache
 * @gl: the glock to look at
 *
 */

static void clear_glock(struct gfs2_glock *gl)
{
	gfs2_glock_remove_from_lru(gl);

	spin_lock(&gl->gl_lockref.lock);
	if (!__lockref_is_dead(&gl->gl_lockref)) {
		gl->gl_lockref.count++;
		if (gl->gl_state != LM_ST_UNLOCKED)
			handle_callback(gl, LM_ST_UNLOCKED, 0, false);
		gfs2_glock_queue_work(gl, 0);
	}
	spin_unlock(&gl->gl_lockref.lock);
}

/**
 * gfs2_glock_thaw - Thaw any frozen glocks
 * @sdp: The super block
 *
 */

void gfs2_glock_thaw(struct gfs2_sbd *sdp)
{
	glock_hash_walk(thaw_glock, sdp);
}

static void dump_glock(struct seq_file *seq, struct gfs2_glock *gl, bool fsid)
{
	spin_lock(&gl->gl_lockref.lock);
	gfs2_dump_glock(seq, gl, fsid);
	spin_unlock(&gl->gl_lockref.lock);
}

static void dump_glock_func(struct gfs2_glock *gl)
{
	dump_glock(NULL, gl, true);
}

static void withdraw_dq(struct gfs2_glock *gl)
{
	spin_lock(&gl->gl_lockref.lock);
	if (!__lockref_is_dead(&gl->gl_lockref) &&
	    glock_blocked_by_withdraw(gl))
		do_error(gl, LM_OUT_ERROR); /* remove pending waiters */
	spin_unlock(&gl->gl_lockref.lock);
}

void gfs2_gl_dq_holders(struct gfs2_sbd *sdp)
{
	glock_hash_walk(withdraw_dq, sdp);
}

/**
 * gfs2_gl_hash_clear - Empty out the glock hash table
 * @sdp: the filesystem
 *
 * Called when unmounting the filesystem.
 */

void gfs2_gl_hash_clear(struct gfs2_sbd *sdp)
{
	set_bit(SDF_SKIP_DLM_UNLOCK, &sdp->sd_flags);
	flush_workqueue(glock_workqueue);
	glock_hash_walk(clear_glock, sdp);
	flush_workqueue(glock_workqueue);
	wait_event_timeout(sdp->sd_kill_wait,
			   atomic_read(&sdp->sd_glock_disposal) == 0,
			   HZ * 600);
	gfs2_lm_unmount(sdp);
	gfs2_free_dead_glocks(sdp);
	glock_hash_walk(dump_glock_func, sdp);
}

static const char *state2str(unsigned state)
{
	switch(state) {
	case LM_ST_UNLOCKED:
		return "UN";
	case LM_ST_SHARED:
		return "SH";
	case LM_ST_DEFERRED:
		return "DF";
	case LM_ST_EXCLUSIVE:
		return "EX";
	}
	return "??";
}

static const char *hflags2str(char *buf, u16 flags, unsigned long iflags)
{
	char *p = buf;
	if (flags & LM_FLAG_TRY)
		*p++ = 't';
	if (flags & LM_FLAG_TRY_1CB)
		*p++ = 'T';
	if (flags & LM_FLAG_NOEXP)
		*p++ = 'e';
	if (flags & LM_FLAG_ANY)
		*p++ = 'A';
	if (flags & LM_FLAG_NODE_SCOPE)
		*p++ = 'n';
	if (flags & GL_ASYNC)
		*p++ = 'a';
	if (flags & GL_EXACT)
		*p++ = 'E';
	if (flags & GL_NOCACHE)
		*p++ = 'c';
	if (test_bit(HIF_HOLDER, &iflags))
		*p++ = 'H';
	if (test_bit(HIF_WAIT, &iflags))
		*p++ = 'W';
	if (flags & GL_SKIP)
		*p++ = 's';
	*p = 0;
	return buf;
}

/**
 * dump_holder - print information about a glock holder
 * @seq: the seq_file struct
 * @gh: the glock holder
 * @fs_id_buf: pointer to file system id (if requested)
 *
 */

static void dump_holder(struct seq_file *seq, const struct gfs2_holder *gh,
			const char *fs_id_buf)
{
	const char *comm = "(none)";
	pid_t owner_pid = 0;
	char flags_buf[32];

	rcu_read_lock();
	if (pid_is_meaningful(gh)) {
		struct task_struct *gh_owner;

		comm = "(ended)";
		owner_pid = pid_nr(gh->gh_owner_pid);
		gh_owner = pid_task(gh->gh_owner_pid, PIDTYPE_PID);
		if (gh_owner)
			comm = gh_owner->comm;
	}
	gfs2_print_dbg(seq, "%s H: s:%s f:%s e:%d p:%ld [%s] %pS\n",
		       fs_id_buf, state2str(gh->gh_state),
		       hflags2str(flags_buf, gh->gh_flags, gh->gh_iflags),
		       gh->gh_error, (long)owner_pid, comm, (void *)gh->gh_ip);
	rcu_read_unlock();
}

static const char *gflags2str(char *buf, const struct gfs2_glock *gl)
{
	const unsigned long *gflags = &gl->gl_flags;
	char *p = buf;

	if (test_bit(GLF_LOCK, gflags))
		*p++ = 'l';
	if (test_bit(GLF_DEMOTE, gflags))
		*p++ = 'D';
	if (test_bit(GLF_PENDING_DEMOTE, gflags))
		*p++ = 'd';
	if (test_bit(GLF_DEMOTE_IN_PROGRESS, gflags))
		*p++ = 'p';
	if (test_bit(GLF_DIRTY, gflags))
		*p++ = 'y';
	if (test_bit(GLF_LFLUSH, gflags))
		*p++ = 'f';
	if (test_bit(GLF_INVALIDATE_IN_PROGRESS, gflags))
		*p++ = 'i';
	if (test_bit(GLF_REPLY_PENDING, gflags))
		*p++ = 'r';
	if (test_bit(GLF_INITIAL, gflags))
		*p++ = 'I';
	if (test_bit(GLF_FROZEN, gflags))
		*p++ = 'F';
	if (!list_empty(&gl->gl_holders))
		*p++ = 'q';
	if (test_bit(GLF_LRU, gflags))
		*p++ = 'L';
	if (gl->gl_object)
		*p++ = 'o';
	if (test_bit(GLF_BLOCKING, gflags))
		*p++ = 'b';
	if (test_bit(GLF_FREEING, gflags))
		*p++ = 'x';
	if (test_bit(GLF_INSTANTIATE_NEEDED, gflags))
		*p++ = 'n';
	if (test_bit(GLF_INSTANTIATE_IN_PROG, gflags))
		*p++ = 'N';
	if (test_bit(GLF_TRY_TO_EVICT, gflags))
		*p++ = 'e';
	if (test_bit(GLF_VERIFY_EVICT, gflags))
		*p++ = 'E';
	*p = 0;
	return buf;
}

/**
 * gfs2_dump_glock - print information about a glock
 * @seq: The seq_file struct
 * @gl: the glock
 * @fsid: If true, also dump the file system id
 *
 * The file format is as follows:
 * One line per object, capital letters are used to indicate objects
 * G = glock, I = Inode, R = rgrp, H = holder. Glocks are not indented,
 * other objects are indented by a single space and follow the glock to
 * which they are related. Fields are indicated by lower case letters
 * followed by a colon and the field value, except for strings which are in
 * [] so that its possible to see if they are composed of spaces for
 * example. The field's are n = number (id of the object), f = flags,
 * t = type, s = state, r = refcount, e = error, p = pid.
 *
 */

void gfs2_dump_glock(struct seq_file *seq, struct gfs2_glock *gl, bool fsid)
{
	const struct gfs2_glock_operations *glops = gl->gl_ops;
	unsigned long long dtime;
	const struct gfs2_holder *gh;
	char gflags_buf[32];
	struct gfs2_sbd *sdp = gl->gl_name.ln_sbd;
	char fs_id_buf[sizeof(sdp->sd_fsname) + 7];
	unsigned long nrpages = 0;

	if (gl->gl_ops->go_flags & GLOF_ASPACE) {
		struct address_space *mapping = gfs2_glock2aspace(gl);

		nrpages = mapping->nrpages;
	}
	memset(fs_id_buf, 0, sizeof(fs_id_buf));
	if (fsid && sdp) /* safety precaution */
		sprintf(fs_id_buf, "fsid=%s: ", sdp->sd_fsname);
	dtime = jiffies - gl->gl_demote_time;
	dtime *= 1000000/HZ; /* demote time in uSec */
	if (!test_bit(GLF_DEMOTE, &gl->gl_flags))
		dtime = 0;
	gfs2_print_dbg(seq, "%sG:  s:%s n:%u/%llx f:%s t:%s d:%s/%llu a:%d "
		       "v:%d r:%d m:%ld p:%lu\n",
		       fs_id_buf, state2str(gl->gl_state),
		       gl->gl_name.ln_type,
		       (unsigned long long)gl->gl_name.ln_number,
		       gflags2str(gflags_buf, gl),
		       state2str(gl->gl_target),
		       state2str(gl->gl_demote_state), dtime,
		       atomic_read(&gl->gl_ail_count),
		       atomic_read(&gl->gl_revokes),
		       (int)gl->gl_lockref.count, gl->gl_hold_time, nrpages);

	list_for_each_entry(gh, &gl->gl_holders, gh_list)
		dump_holder(seq, gh, fs_id_buf);

	if (gl->gl_state != LM_ST_UNLOCKED && glops->go_dump)
		glops->go_dump(seq, gl, fs_id_buf);
}

static int gfs2_glstats_seq_show(struct seq_file *seq, void *iter_ptr)
{
	struct gfs2_glock *gl = iter_ptr;

	seq_printf(seq, "G: n:%u/%llx rtt:%llu/%llu rttb:%llu/%llu irt:%llu/%llu dcnt: %llu qcnt: %llu\n",
		   gl->gl_name.ln_type,
		   (unsigned long long)gl->gl_name.ln_number,
		   (unsigned long long)gl->gl_stats.stats[GFS2_LKS_SRTT],
		   (unsigned long long)gl->gl_stats.stats[GFS2_LKS_SRTTVAR],
		   (unsigned long long)gl->gl_stats.stats[GFS2_LKS_SRTTB],
		   (unsigned long long)gl->gl_stats.stats[GFS2_LKS_SRTTVARB],
		   (unsigned long long)gl->gl_stats.stats[GFS2_LKS_SIRT],
		   (unsigned long long)gl->gl_stats.stats[GFS2_LKS_SIRTVAR],
		   (unsigned long long)gl->gl_stats.stats[GFS2_LKS_DCOUNT],
		   (unsigned long long)gl->gl_stats.stats[GFS2_LKS_QCOUNT]);
	return 0;
}

static const char *gfs2_gltype[] = {
	"type",
	"reserved",
	"nondisk",
	"inode",
	"rgrp",
	"meta",
	"iopen",
	"flock",
	"plock",
	"quota",
	"journal",
};

static const char *gfs2_stype[] = {
	[GFS2_LKS_SRTT]		= "srtt",
	[GFS2_LKS_SRTTVAR]	= "srttvar",
	[GFS2_LKS_SRTTB]	= "srttb",
	[GFS2_LKS_SRTTVARB]	= "srttvarb",
	[GFS2_LKS_SIRT]		= "sirt",
	[GFS2_LKS_SIRTVAR]	= "sirtvar",
	[GFS2_LKS_DCOUNT]	= "dlm",
	[GFS2_LKS_QCOUNT]	= "queue",
};

#define GFS2_NR_SBSTATS (ARRAY_SIZE(gfs2_gltype) * ARRAY_SIZE(gfs2_stype))

static int gfs2_sbstats_seq_show(struct seq_file *seq, void *iter_ptr)
{
	struct gfs2_sbd *sdp = seq->private;
	loff_t pos = *(loff_t *)iter_ptr;
	unsigned index = pos >> 3;
	unsigned subindex = pos & 0x07;
	int i;

	if (index == 0 && subindex != 0)
		return 0;

	seq_printf(seq, "%-10s %8s:", gfs2_gltype[index],
		   (index == 0) ? "cpu": gfs2_stype[subindex]);

	for_each_possible_cpu(i) {
                const struct gfs2_pcpu_lkstats *lkstats = per_cpu_ptr(sdp->sd_lkstats, i);

		if (index == 0)
			seq_printf(seq, " %15u", i);
		else
			seq_printf(seq, " %15llu", (unsigned long long)lkstats->
				   lkstats[index - 1].stats[subindex]);
	}
	seq_putc(seq, '\n');
	return 0;
}

int __init gfs2_glock_init(void)
{
	int i, ret;

	ret = rhashtable_init(&gl_hash_table, &ht_parms);
	if (ret < 0)
		return ret;

	glock_workqueue = alloc_workqueue("glock_workqueue", WQ_MEM_RECLAIM |
					  WQ_HIGHPRI | WQ_FREEZABLE, 0);
	if (!glock_workqueue) {
		rhashtable_destroy(&gl_hash_table);
		return -ENOMEM;
	}

	glock_shrinker = shrinker_alloc(0, "gfs2-glock");
	if (!glock_shrinker) {
		destroy_workqueue(glock_workqueue);
		rhashtable_destroy(&gl_hash_table);
		return -ENOMEM;
	}

	glock_shrinker->count_objects = gfs2_glock_shrink_count;
	glock_shrinker->scan_objects = gfs2_glock_shrink_scan;

	shrinker_register(glock_shrinker);

	for (i = 0; i < GLOCK_WAIT_TABLE_SIZE; i++)
		init_waitqueue_head(glock_wait_table + i);

	return 0;
}

void gfs2_glock_exit(void)
{
	shrinker_free(glock_shrinker);
	rhashtable_destroy(&gl_hash_table);
	destroy_workqueue(glock_workqueue);
}

static void gfs2_glock_iter_next(struct gfs2_glock_iter *gi, loff_t n)
{
	struct gfs2_glock *gl = gi->gl;

	if (gl) {
		if (n == 0)
			return;
		gfs2_glock_put_async(gl);
	}
	for (;;) {
		gl = rhashtable_walk_next(&gi->hti);
		if (IS_ERR_OR_NULL(gl)) {
			if (gl == ERR_PTR(-EAGAIN)) {
				n = 1;
				continue;
			}
			gl = NULL;
			break;
		}
		if (gl->gl_name.ln_sbd != gi->sdp)
			continue;
		if (n <= 1) {
			if (!lockref_get_not_dead(&gl->gl_lockref))
				continue;
			break;
		} else {
			if (__lockref_is_dead(&gl->gl_lockref))
				continue;
			n--;
		}
	}
	gi->gl = gl;
}

static void *gfs2_glock_seq_start(struct seq_file *seq, loff_t *pos)
	__acquires(RCU)
{
	struct gfs2_glock_iter *gi = seq->private;
	loff_t n;

	/*
	 * We can either stay where we are, skip to the next hash table
	 * entry, or start from the beginning.
	 */
	if (*pos < gi->last_pos) {
		rhashtable_walk_exit(&gi->hti);
		rhashtable_walk_enter(&gl_hash_table, &gi->hti);
		n = *pos + 1;
	} else {
		n = *pos - gi->last_pos;
	}

	rhashtable_walk_start(&gi->hti);

	gfs2_glock_iter_next(gi, n);
	gi->last_pos = *pos;
	return gi->gl;
}

static void *gfs2_glock_seq_next(struct seq_file *seq, void *iter_ptr,
				 loff_t *pos)
{
	struct gfs2_glock_iter *gi = seq->private;

	(*pos)++;
	gi->last_pos = *pos;
	gfs2_glock_iter_next(gi, 1);
	return gi->gl;
}

static void gfs2_glock_seq_stop(struct seq_file *seq, void *iter_ptr)
	__releases(RCU)
{
	struct gfs2_glock_iter *gi = seq->private;

	rhashtable_walk_stop(&gi->hti);
}

static int gfs2_glock_seq_show(struct seq_file *seq, void *iter_ptr)
{
	dump_glock(seq, iter_ptr, false);
	return 0;
}

static void *gfs2_sbstats_seq_start(struct seq_file *seq, loff_t *pos)
{
	preempt_disable();
	if (*pos >= GFS2_NR_SBSTATS)
		return NULL;
	return pos;
}

static void *gfs2_sbstats_seq_next(struct seq_file *seq, void *iter_ptr,
				   loff_t *pos)
{
	(*pos)++;
	if (*pos >= GFS2_NR_SBSTATS)
		return NULL;
	return pos;
}

static void gfs2_sbstats_seq_stop(struct seq_file *seq, void *iter_ptr)
{
	preempt_enable();
}

static const struct seq_operations gfs2_glock_seq_ops = {
	.start = gfs2_glock_seq_start,
	.next  = gfs2_glock_seq_next,
	.stop  = gfs2_glock_seq_stop,
	.show  = gfs2_glock_seq_show,
};

static const struct seq_operations gfs2_glstats_seq_ops = {
	.start = gfs2_glock_seq_start,
	.next  = gfs2_glock_seq_next,
	.stop  = gfs2_glock_seq_stop,
	.show  = gfs2_glstats_seq_show,
};

static const struct seq_operations gfs2_sbstats_sops = {
	.start = gfs2_sbstats_seq_start,
	.next  = gfs2_sbstats_seq_next,
	.stop  = gfs2_sbstats_seq_stop,
	.show  = gfs2_sbstats_seq_show,
};

#define GFS2_SEQ_GOODSIZE min(PAGE_SIZE << PAGE_ALLOC_COSTLY_ORDER, 65536UL)

static int __gfs2_glocks_open(struct inode *inode, struct file *file,
			      const struct seq_operations *ops)
{
	int ret = seq_open_private(file, ops, sizeof(struct gfs2_glock_iter));
	if (ret == 0) {
		struct seq_file *seq = file->private_data;
		struct gfs2_glock_iter *gi = seq->private;

		gi->sdp = inode->i_private;
		seq->buf = kmalloc(GFS2_SEQ_GOODSIZE, GFP_KERNEL | __GFP_NOWARN);
		if (seq->buf)
			seq->size = GFS2_SEQ_GOODSIZE;
		/*
		 * Initially, we are "before" the first hash table entry; the
		 * first call to rhashtable_walk_next gets us the first entry.
		 */
		gi->last_pos = -1;
		gi->gl = NULL;
		rhashtable_walk_enter(&gl_hash_table, &gi->hti);
	}
	return ret;
}

static int gfs2_glocks_open(struct inode *inode, struct file *file)
{
	return __gfs2_glocks_open(inode, file, &gfs2_glock_seq_ops);
}

static int gfs2_glocks_release(struct inode *inode, struct file *file)
{
	struct seq_file *seq = file->private_data;
	struct gfs2_glock_iter *gi = seq->private;

	if (gi->gl)
		gfs2_glock_put(gi->gl);
	rhashtable_walk_exit(&gi->hti);
	return seq_release_private(inode, file);
}

static int gfs2_glstats_open(struct inode *inode, struct file *file)
{
	return __gfs2_glocks_open(inode, file, &gfs2_glstats_seq_ops);
}

static const struct file_operations gfs2_glocks_fops = {
	.owner   = THIS_MODULE,
	.open    = gfs2_glocks_open,
	.read    = seq_read,
	.llseek  = seq_lseek,
	.release = gfs2_glocks_release,
};

static const struct file_operations gfs2_glstats_fops = {
	.owner   = THIS_MODULE,
	.open    = gfs2_glstats_open,
	.read    = seq_read,
	.llseek  = seq_lseek,
	.release = gfs2_glocks_release,
};

struct gfs2_glockfd_iter {
	struct super_block *sb;
	unsigned int tgid;
	struct task_struct *task;
	unsigned int fd;
	struct file *file;
};

static struct task_struct *gfs2_glockfd_next_task(struct gfs2_glockfd_iter *i)
{
	struct pid_namespace *ns = task_active_pid_ns(current);
	struct pid *pid;

	if (i->task)
		put_task_struct(i->task);

	rcu_read_lock();
retry:
	i->task = NULL;
	pid = find_ge_pid(i->tgid, ns);
	if (pid) {
		i->tgid = pid_nr_ns(pid, ns);
		i->task = pid_task(pid, PIDTYPE_TGID);
		if (!i->task) {
			i->tgid++;
			goto retry;
		}
		get_task_struct(i->task);
	}
	rcu_read_unlock();
	return i->task;
}

static struct file *gfs2_glockfd_next_file(struct gfs2_glockfd_iter *i)
{
	if (i->file) {
		fput(i->file);
		i->file = NULL;
	}

	rcu_read_lock();
	for(;; i->fd++) {
		struct inode *inode;

		i->file = task_lookup_next_fdget_rcu(i->task, &i->fd);
		if (!i->file) {
			i->fd = 0;
			break;
		}

		inode = file_inode(i->file);
		if (inode->i_sb == i->sb)
			break;

		rcu_read_unlock();
		fput(i->file);
		rcu_read_lock();
	}
	rcu_read_unlock();
	return i->file;
}

static void *gfs2_glockfd_seq_start(struct seq_file *seq, loff_t *pos)
{
	struct gfs2_glockfd_iter *i = seq->private;

	if (*pos)
		return NULL;
	while (gfs2_glockfd_next_task(i)) {
		if (gfs2_glockfd_next_file(i))
			return i;
		i->tgid++;
	}
	return NULL;
}

static void *gfs2_glockfd_seq_next(struct seq_file *seq, void *iter_ptr,
				   loff_t *pos)
{
	struct gfs2_glockfd_iter *i = seq->private;

	(*pos)++;
	i->fd++;
	do {
		if (gfs2_glockfd_next_file(i))
			return i;
		i->tgid++;
	} while (gfs2_glockfd_next_task(i));
	return NULL;
}

static void gfs2_glockfd_seq_stop(struct seq_file *seq, void *iter_ptr)
{
	struct gfs2_glockfd_iter *i = seq->private;

	if (i->file)
		fput(i->file);
	if (i->task)
		put_task_struct(i->task);
}

static void gfs2_glockfd_seq_show_flock(struct seq_file *seq,
					struct gfs2_glockfd_iter *i)
{
	struct gfs2_file *fp = i->file->private_data;
	struct gfs2_holder *fl_gh = &fp->f_fl_gh;
	struct lm_lockname gl_name = { .ln_type = LM_TYPE_RESERVED };

	if (!READ_ONCE(fl_gh->gh_gl))
		return;

	spin_lock(&i->file->f_lock);
	if (gfs2_holder_initialized(fl_gh))
		gl_name = fl_gh->gh_gl->gl_name;
	spin_unlock(&i->file->f_lock);

	if (gl_name.ln_type != LM_TYPE_RESERVED) {
		seq_printf(seq, "%d %u %u/%llx\n",
			   i->tgid, i->fd, gl_name.ln_type,
			   (unsigned long long)gl_name.ln_number);
	}
}

static int gfs2_glockfd_seq_show(struct seq_file *seq, void *iter_ptr)
{
	struct gfs2_glockfd_iter *i = seq->private;
	struct inode *inode = file_inode(i->file);
	struct gfs2_glock *gl;

	inode_lock_shared(inode);
	gl = GFS2_I(inode)->i_iopen_gh.gh_gl;
	if (gl) {
		seq_printf(seq, "%d %u %u/%llx\n",
			   i->tgid, i->fd, gl->gl_name.ln_type,
			   (unsigned long long)gl->gl_name.ln_number);
	}
	gfs2_glockfd_seq_show_flock(seq, i);
	inode_unlock_shared(inode);
	return 0;
}

static const struct seq_operations gfs2_glockfd_seq_ops = {
	.start = gfs2_glockfd_seq_start,
	.next  = gfs2_glockfd_seq_next,
	.stop  = gfs2_glockfd_seq_stop,
	.show  = gfs2_glockfd_seq_show,
};

static int gfs2_glockfd_open(struct inode *inode, struct file *file)
{
	struct gfs2_glockfd_iter *i;
	struct gfs2_sbd *sdp = inode->i_private;

	i = __seq_open_private(file, &gfs2_glockfd_seq_ops,
			       sizeof(struct gfs2_glockfd_iter));
	if (!i)
		return -ENOMEM;
	i->sb = sdp->sd_vfs;
	return 0;
}

static const struct file_operations gfs2_glockfd_fops = {
	.owner   = THIS_MODULE,
	.open    = gfs2_glockfd_open,
	.read    = seq_read,
	.llseek  = seq_lseek,
	.release = seq_release_private,
};

DEFINE_SEQ_ATTRIBUTE(gfs2_sbstats);

void gfs2_create_debugfs_file(struct gfs2_sbd *sdp)
{
	sdp->debugfs_dir = debugfs_create_dir(sdp->sd_table_name, gfs2_root);

	debugfs_create_file("glocks", S_IFREG | S_IRUGO, sdp->debugfs_dir, sdp,
			    &gfs2_glocks_fops);

	debugfs_create_file("glockfd", S_IFREG | S_IRUGO, sdp->debugfs_dir, sdp,
			    &gfs2_glockfd_fops);

	debugfs_create_file("glstats", S_IFREG | S_IRUGO, sdp->debugfs_dir, sdp,
			    &gfs2_glstats_fops);

	debugfs_create_file("sbstats", S_IFREG | S_IRUGO, sdp->debugfs_dir, sdp,
			    &gfs2_sbstats_fops);
}

void gfs2_delete_debugfs_file(struct gfs2_sbd *sdp)
{
	debugfs_remove_recursive(sdp->debugfs_dir);
	sdp->debugfs_dir = NULL;
}

void gfs2_register_debugfs(void)
{
	gfs2_root = debugfs_create_dir("gfs2", NULL);
}

void gfs2_unregister_debugfs(void)
{
	debugfs_remove(gfs2_root);
	gfs2_root = NULL;
}<|MERGE_RESOLUTION|>--- conflicted
+++ resolved
@@ -180,8 +180,6 @@
 	__gfs2_glock_free(gl);
 	if (atomic_dec_and_test(&sdp->sd_glock_disposal))
 		wake_up(&sdp->sd_kill_wait);
-<<<<<<< HEAD
-=======
 }
 
 void gfs2_glock_free_later(struct gfs2_glock *gl) {
@@ -205,7 +203,6 @@
 		list_del_init(&gl->gl_lru);
 		__gfs2_glock_free(gl);
 	}
->>>>>>> 0c383648
 }
 
 /**
@@ -850,14 +847,10 @@
 			 */
 		} else if (ret) {
 			fs_err(sdp, "lm_lock ret %d\n", ret);
-<<<<<<< HEAD
-			GLOCK_BUG_ON(gl, !gfs2_withdrawing_or_withdrawn(sdp));
-=======
 			target = gl->gl_state | LM_OUT_ERROR;
 		} else {
 			/* The operation will be completed asynchronously. */
 			return;
->>>>>>> 0c383648
 		}
 	}
 
@@ -2098,24 +2091,8 @@
 	list_for_each_entry_safe(gl, next, &lru_list, gl_lru) {
 		if (!nr--)
 			break;
-<<<<<<< HEAD
-		/* Test for being demotable */
-		if (!test_bit(GLF_LOCK, &gl->gl_flags)) {
-			if (!spin_trylock(&gl->gl_lockref.lock))
-				continue;
-			if (gl->gl_lockref.count <= 1 &&
-			    (gl->gl_state == LM_ST_UNLOCKED ||
-			     demote_ok(gl))) {
-				list_move(&gl->gl_lru, &dispose);
-				atomic_dec(&lru_count);
-				freed++;
-			}
-			spin_unlock(&gl->gl_lockref.lock);
-		}
-=======
 		if (can_free_glock(gl))
 			list_move(&gl->gl_lru, &dispose);
->>>>>>> 0c383648
 	}
 	if (!list_empty(&dispose))
 		freed = gfs2_dispose_glock_lru(&dispose);
