--- conflicted
+++ resolved
@@ -8,17 +8,6 @@
 #include <linux/lz4.h>
 
 #define LZ4_MAX_DISTANCE_PAGES	(DIV_ROUND_UP(LZ4_DISTANCE_MAX, PAGE_SIZE) + 1)
-<<<<<<< HEAD
-
-struct z_erofs_lz4_decompress_ctx {
-	struct z_erofs_decompress_req *rq;
-	/* # of encoded, decoded pages */
-	unsigned int inpages, outpages;
-	/* decoded block total length (used for in-place decompression) */
-	unsigned int oend;
-};
-=======
->>>>>>> e8a457b7
 
 static int z_erofs_load_lz4_config(struct super_block *sb,
 			    struct erofs_super_block *dsb, void *data, int size)
