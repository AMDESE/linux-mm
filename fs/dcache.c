--- conflicted
+++ resolved
@@ -2938,19 +2938,11 @@
 		goto out_err;
 	m2 = &alias->d_parent->d_inode->i_rwsem;
 out_unalias:
-<<<<<<< HEAD
-	if (alias->d_op->d_unalias_trylock &&
-	    !alias->d_op->d_unalias_trylock(alias))
-		goto out_err;
-	__d_move(alias, dentry, false);
-	if (alias->d_op->d_unalias_unlock)
-=======
 	if (alias->d_op && alias->d_op->d_unalias_trylock &&
 	    !alias->d_op->d_unalias_trylock(alias))
 		goto out_err;
 	__d_move(alias, dentry, false);
 	if (alias->d_op && alias->d_op->d_unalias_unlock)
->>>>>>> e8a457b7
 		alias->d_op->d_unalias_unlock(alias);
 	ret = 0;
 out_err:
