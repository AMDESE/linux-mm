--- conflicted
+++ resolved
@@ -905,12 +905,8 @@
 	f->f_sb_err = file_sample_sb_err(f);
 
 	if (unlikely(f->f_flags & O_PATH)) {
-<<<<<<< HEAD
-		f->f_mode = FMODE_PATH | FMODE_OPENED | FMODE_NONOTIFY;
-=======
 		f->f_mode = FMODE_PATH | FMODE_OPENED;
 		file_set_fsnotify_mode(f, FMODE_NONOTIFY);
->>>>>>> e8a457b7
 		f->f_op = &empty_fops;
 		return 0;
 	}
@@ -940,17 +936,10 @@
 
 	/*
 	 * Set FMODE_NONOTIFY_* bits according to existing permission watches.
-<<<<<<< HEAD
-	 * If FMODE_NONOTIFY was already set for an fanotify fd, this doesn't
-	 * change anything.
-	 */
-	file_set_fsnotify_mode(f);
-=======
 	 * If FMODE_NONOTIFY mode was already set for an fanotify fd or for a
 	 * pseudo file, this call will not change the mode.
 	 */
 	file_set_fsnotify_mode_from_watchers(f);
->>>>>>> e8a457b7
 	error = fsnotify_open_perm(f);
 	if (error)
 		goto cleanup_all;
@@ -1134,11 +1123,7 @@
 	if (!IS_ERR(f)) {
 		int error;
 
-<<<<<<< HEAD
-		f->f_mode |= FMODE_NONOTIFY;
-=======
 		file_set_fsnotify_mode(f, FMODE_NONOTIFY);
->>>>>>> e8a457b7
 		error = vfs_open(path, f);
 		if (error) {
 			fput(f);
