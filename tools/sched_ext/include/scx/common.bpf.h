--- conflicted
+++ resolved
@@ -91,10 +91,7 @@
 struct rq *scx_bpf_cpu_rq(s32 cpu) __ksym;
 struct cgroup *scx_bpf_task_cgroup(struct task_struct *p) __ksym __weak;
 u64 scx_bpf_now(void) __ksym __weak;
-<<<<<<< HEAD
-=======
 void scx_bpf_events(struct scx_event_stats *events, size_t events__sz) __ksym __weak;
->>>>>>> e8a457b7
 
 /*
  * Use the following as @it__iter when calling scx_bpf_dsq_move[_vtime]() from
@@ -461,11 +458,7 @@
  */
 static inline s64 time_delta(u64 after, u64 before)
 {
-<<<<<<< HEAD
-	return (s64)(after - before) > 0 ? : 0;
-=======
 	return (s64)(after - before) > 0 ? (s64)(after - before) : 0;
->>>>>>> e8a457b7
 }
 
 /**
