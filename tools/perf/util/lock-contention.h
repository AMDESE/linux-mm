--- conflicted
+++ resolved
@@ -154,21 +154,12 @@
 struct option;
 int parse_call_stack(const struct option *opt, const char *str, int unset);
 bool needs_callstack(void);
-<<<<<<< HEAD
 
 struct lock_stat *lock_stat_find(u64 addr);
 struct lock_stat *lock_stat_findnew(u64 addr, const char *name, int flags);
 
 bool match_callstack_filter(struct machine *machine, u64 *callstack, int max_stack_depth);
 
-=======
-
-struct lock_stat *lock_stat_find(u64 addr);
-struct lock_stat *lock_stat_findnew(u64 addr, const char *name, int flags);
-
-bool match_callstack_filter(struct machine *machine, u64 *callstack, int max_stack_depth);
-
->>>>>>> e8a457b7
 
 #ifdef HAVE_BPF_SKEL
 int lock_contention_prepare(struct lock_contention *con);
