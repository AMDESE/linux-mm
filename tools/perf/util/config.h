--- conflicted
+++ resolved
@@ -49,10 +49,6 @@
 int perf_config_set__collect(struct perf_config_set *set, const char *file_name,
 			     const char *var, const char *value);
 void perf_config__exit(void);
-<<<<<<< HEAD
-void perf_config__refresh(void);
-=======
->>>>>>> e8a457b7
 int perf_config__set_variable(const char *var, const char *value);
 
 /**
