--- conflicted
+++ resolved
@@ -15,26 +15,7 @@
 #include <string.h>
 #include "string2.h"
 
-<<<<<<< HEAD
-#include <syscall_table.h>
-const int syscalltbl_native_max_id = SYSCALLTBL_MAX_ID;
-static const char *const *syscalltbl_native = syscalltbl;
-
-struct syscall {
-	int id;
-	const char *name;
-};
-
-static int syscallcmpname(const void *vkey, const void *ventry)
-{
-	const char *key = vkey;
-	const struct syscall *entry = ventry;
-
-	return strcmp(key, entry->name);
-}
-=======
 #include "trace/beauty/generated/syscalltbl.c"
->>>>>>> e8a457b7
 
 static const struct syscalltbl *find_table(int e_machine)
 {
@@ -120,10 +101,6 @@
 
 int syscalltbl__id_at_idx(int e_machine, int idx)
 {
-<<<<<<< HEAD
-	*idx = -1;
-	return syscalltbl__strglobmatch_next(tbl, syscall_glob, idx);
-=======
 	const struct syscalltbl *table = find_table(e_machine);
 
 	if (!table)
@@ -153,5 +130,4 @@
 {
 	*idx = -1;
 	return syscalltbl__strglobmatch_next(e_machine, syscall_glob, idx);
->>>>>>> e8a457b7
 }