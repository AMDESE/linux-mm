--- conflicted
+++ resolved
@@ -81,11 +81,8 @@
         pass
       elif count - 1 in expected_items and 'metric-threshold' in item:
           pass
-<<<<<<< HEAD
-=======
       elif count in expected_items and 'insn per cycle' in item:
           pass
->>>>>>> e8a457b7
       elif count not in expected_items:
         raise RuntimeError(f'wrong number of fields. counted {count} expected {expected_items}'
                            f' in \'{item}\'')
@@ -103,11 +100,8 @@
     expected_items = [6, 8]
   elif args.per_core or args.per_socket or args.per_node or args.per_die or args.per_cluster or args.per_cache:
     expected_items = [7, 9]
-<<<<<<< HEAD
-=======
   elif args.metric_only:
     expected_items = [1, 2]
->>>>>>> e8a457b7
   else:
     # If no option is specified, don't check the number of items.
     expected_items = -1
