--- conflicted
+++ resolved
@@ -185,11 +185,7 @@
 	while (isdigit(*cpu_list)) {
 		p = NULL;
 		start_cpu = strtoul(cpu_list, &p, 0);
-<<<<<<< HEAD
-		if (start_cpu >= INT_MAX
-=======
 		if (start_cpu >= INT16_MAX
->>>>>>> e8a457b7
 		    || (*p != '\0' && *p != ',' && *p != '-' && *p != '\n'))
 			goto invalid;
 
@@ -198,11 +194,7 @@
 			p = NULL;
 			end_cpu = strtoul(cpu_list, &p, 0);
 
-<<<<<<< HEAD
-			if (end_cpu >= INT_MAX || (*p != '\0' && *p != ',' && *p != '\n'))
-=======
 			if (end_cpu >= INT16_MAX || (*p != '\0' && *p != ',' && *p != '\n'))
->>>>>>> e8a457b7
 				goto invalid;
 
 			if (end_cpu < start_cpu)
