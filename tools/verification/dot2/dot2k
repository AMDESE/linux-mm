#!/usr/bin/env python3
# SPDX-License-Identifier: GPL-2.0-only
#
# Copyright (C) 2019-2022 Red Hat, Inc. Daniel Bristot de Oliveira <bristot@kernel.org>
#
# dot2k: transform dot files into a monitor for the Linux kernel.
#
# For further information, see:
#   Documentation/trace/rv/da_monitor_synthesis.rst

if __name__ == '__main__':
    from dot2.dot2k import dot2k
    import argparse
    import sys

    def is_container():
        """Should work even before parsing the arguments"""
        return "-c" in sys.argv or "--container" in sys.argv

    parser = argparse.ArgumentParser(description='transform .dot file into kernel rv monitor')
    parser.add_argument('-d', "--dot", dest="dot_file", required=not is_container())
    parser.add_argument('-t', "--monitor_type", dest="monitor_type", required=not is_container(),
                        help=f"Available options: {', '.join(dot2k.monitor_types.keys())}")
    parser.add_argument('-n', "--model_name", dest="model_name", required=is_container())
    parser.add_argument("-D", "--description", dest="description", required=False)
    parser.add_argument("-a", "--auto_patch", dest="auto_patch",
                        action="store_true", required=False,
                        help="Patch the kernel in place")
<<<<<<< HEAD
=======
    parser.add_argument("-p", "--parent", dest="parent",
                        required=False, help="Create a monitor nested to parent")
    parser.add_argument("-c", "--container", dest="container",
                        action="store_true", required=False,
                        help="Create an empty monitor to be used as a container")
>>>>>>> e8a457b7
    params = parser.parse_args()

    if not is_container():
        print("Opening and parsing the dot file %s" % params.dot_file)
    try:
        monitor=dot2k(params.dot_file, params.monitor_type, vars(params))
    except Exception as e:
        print('Error: '+ str(e))
        print("Sorry : :-(")
        sys.exit(1)

    print("Writing the monitor into the directory %s" % monitor.name)
    monitor.print_files()
    print("Almost done, checklist")
<<<<<<< HEAD
    print("  - Edit the %s/%s.c to add the instrumentation" % (monitor.name, monitor.name))
    print(monitor.fill_tracepoint_tooltip())
=======
    if not is_container():
        print("  - Edit the %s/%s.c to add the instrumentation" % (monitor.name, monitor.name))
        print(monitor.fill_tracepoint_tooltip())
>>>>>>> e8a457b7
    print(monitor.fill_makefile_tooltip())
    print(monitor.fill_kconfig_tooltip())
    print(monitor.fill_monitor_tooltip())<|MERGE_RESOLUTION|>--- conflicted
+++ resolved
@@ -26,14 +26,11 @@
     parser.add_argument("-a", "--auto_patch", dest="auto_patch",
                         action="store_true", required=False,
                         help="Patch the kernel in place")
-<<<<<<< HEAD
-=======
     parser.add_argument("-p", "--parent", dest="parent",
                         required=False, help="Create a monitor nested to parent")
     parser.add_argument("-c", "--container", dest="container",
                         action="store_true", required=False,
                         help="Create an empty monitor to be used as a container")
->>>>>>> e8a457b7
     params = parser.parse_args()
 
     if not is_container():
@@ -48,14 +45,9 @@
     print("Writing the monitor into the directory %s" % monitor.name)
     monitor.print_files()
     print("Almost done, checklist")
-<<<<<<< HEAD
-    print("  - Edit the %s/%s.c to add the instrumentation" % (monitor.name, monitor.name))
-    print(monitor.fill_tracepoint_tooltip())
-=======
     if not is_container():
         print("  - Edit the %s/%s.c to add the instrumentation" % (monitor.name, monitor.name))
         print(monitor.fill_tracepoint_tooltip())
->>>>>>> e8a457b7
     print(monitor.fill_makefile_tooltip())
     print(monitor.fill_kconfig_tooltip())
     print(monitor.fill_monitor_tooltip())