// SPDX-License-Identifier: (GPL-2.0-only OR BSD-2-Clause)
/* Copyright (C) 2019 Facebook */

#ifndef _GNU_SOURCE
#define _GNU_SOURCE
#endif
#include <errno.h>
#include <fcntl.h>
#include <linux/err.h>
#include <stdbool.h>
#include <stdio.h>
#include <stdlib.h>
#include <string.h>
#include <unistd.h>
#include <linux/btf.h>
#include <sys/types.h>
#include <sys/stat.h>

#include <bpf/bpf.h>
#include <bpf/btf.h>
#include <bpf/hashmap.h>
#include <bpf/libbpf.h>

#include "json_writer.h"
#include "main.h"

#define KFUNC_DECL_TAG		"bpf_kfunc"
#define FASTCALL_DECL_TAG	"bpf_fastcall"

#define MAX_ROOT_IDS		16

static const char * const btf_kind_str[NR_BTF_KINDS] = {
	[BTF_KIND_UNKN]		= "UNKNOWN",
	[BTF_KIND_INT]		= "INT",
	[BTF_KIND_PTR]		= "PTR",
	[BTF_KIND_ARRAY]	= "ARRAY",
	[BTF_KIND_STRUCT]	= "STRUCT",
	[BTF_KIND_UNION]	= "UNION",
	[BTF_KIND_ENUM]		= "ENUM",
	[BTF_KIND_FWD]		= "FWD",
	[BTF_KIND_TYPEDEF]	= "TYPEDEF",
	[BTF_KIND_VOLATILE]	= "VOLATILE",
	[BTF_KIND_CONST]	= "CONST",
	[BTF_KIND_RESTRICT]	= "RESTRICT",
	[BTF_KIND_FUNC]		= "FUNC",
	[BTF_KIND_FUNC_PROTO]	= "FUNC_PROTO",
	[BTF_KIND_VAR]		= "VAR",
	[BTF_KIND_DATASEC]	= "DATASEC",
	[BTF_KIND_FLOAT]	= "FLOAT",
	[BTF_KIND_DECL_TAG]	= "DECL_TAG",
	[BTF_KIND_TYPE_TAG]	= "TYPE_TAG",
	[BTF_KIND_ENUM64]	= "ENUM64",
};

struct sort_datum {
	int index;
	int type_rank;
	const char *sort_name;
	const char *own_name;
	__u64 disambig_hash;
};

static const char *btf_int_enc_str(__u8 encoding)
{
	switch (encoding) {
	case 0:
		return "(none)";
	case BTF_INT_SIGNED:
		return "SIGNED";
	case BTF_INT_CHAR:
		return "CHAR";
	case BTF_INT_BOOL:
		return "BOOL";
	default:
		return "UNKN";
	}
}

static const char *btf_var_linkage_str(__u32 linkage)
{
	switch (linkage) {
	case BTF_VAR_STATIC:
		return "static";
	case BTF_VAR_GLOBAL_ALLOCATED:
		return "global";
	case BTF_VAR_GLOBAL_EXTERN:
		return "extern";
	default:
		return "(unknown)";
	}
}

static const char *btf_func_linkage_str(const struct btf_type *t)
{
	switch (btf_vlen(t)) {
	case BTF_FUNC_STATIC:
		return "static";
	case BTF_FUNC_GLOBAL:
		return "global";
	case BTF_FUNC_EXTERN:
		return "extern";
	default:
		return "(unknown)";
	}
}

static const char *btf_str(const struct btf *btf, __u32 off)
{
	if (!off)
		return "(anon)";
	return btf__name_by_offset(btf, off) ? : "(invalid)";
}

static int btf_kind_safe(int kind)
{
	return kind <= BTF_KIND_MAX ? kind : BTF_KIND_UNKN;
}

static int dump_btf_type(const struct btf *btf, __u32 id,
			 const struct btf_type *t)
{
	json_writer_t *w = json_wtr;
	int kind = btf_kind(t);

	if (json_output) {
		jsonw_start_object(w);
		jsonw_uint_field(w, "id", id);
		jsonw_string_field(w, "kind", btf_kind_str[btf_kind_safe(kind)]);
		jsonw_string_field(w, "name", btf_str(btf, t->name_off));
	} else {
		printf("[%u] %s '%s'", id, btf_kind_str[btf_kind_safe(kind)],
		       btf_str(btf, t->name_off));
	}

	switch (kind) {
	case BTF_KIND_INT: {
		__u32 v = *(__u32 *)(t + 1);
		const char *enc;

		enc = btf_int_enc_str(BTF_INT_ENCODING(v));

		if (json_output) {
			jsonw_uint_field(w, "size", t->size);
			jsonw_uint_field(w, "bits_offset", BTF_INT_OFFSET(v));
			jsonw_uint_field(w, "nr_bits", BTF_INT_BITS(v));
			jsonw_string_field(w, "encoding", enc);
		} else {
			printf(" size=%u bits_offset=%u nr_bits=%u encoding=%s",
			       t->size, BTF_INT_OFFSET(v), BTF_INT_BITS(v),
			       enc);
		}
		break;
	}
	case BTF_KIND_PTR:
	case BTF_KIND_CONST:
	case BTF_KIND_VOLATILE:
	case BTF_KIND_RESTRICT:
	case BTF_KIND_TYPEDEF:
	case BTF_KIND_TYPE_TAG:
		if (json_output)
			jsonw_uint_field(w, "type_id", t->type);
		else
			printf(" type_id=%u", t->type);
		break;
	case BTF_KIND_ARRAY: {
		const struct btf_array *arr = (const void *)(t + 1);

		if (json_output) {
			jsonw_uint_field(w, "type_id", arr->type);
			jsonw_uint_field(w, "index_type_id", arr->index_type);
			jsonw_uint_field(w, "nr_elems", arr->nelems);
		} else {
			printf(" type_id=%u index_type_id=%u nr_elems=%u",
			       arr->type, arr->index_type, arr->nelems);
		}
		break;
	}
	case BTF_KIND_STRUCT:
	case BTF_KIND_UNION: {
		const struct btf_member *m = (const void *)(t + 1);
		__u16 vlen = BTF_INFO_VLEN(t->info);
		int i;

		if (json_output) {
			jsonw_uint_field(w, "size", t->size);
			jsonw_uint_field(w, "vlen", vlen);
			jsonw_name(w, "members");
			jsonw_start_array(w);
		} else {
			printf(" size=%u vlen=%u", t->size, vlen);
		}
		for (i = 0; i < vlen; i++, m++) {
			const char *name = btf_str(btf, m->name_off);
			__u32 bit_off, bit_sz;

			if (BTF_INFO_KFLAG(t->info)) {
				bit_off = BTF_MEMBER_BIT_OFFSET(m->offset);
				bit_sz = BTF_MEMBER_BITFIELD_SIZE(m->offset);
			} else {
				bit_off = m->offset;
				bit_sz = 0;
			}

			if (json_output) {
				jsonw_start_object(w);
				jsonw_string_field(w, "name", name);
				jsonw_uint_field(w, "type_id", m->type);
				jsonw_uint_field(w, "bits_offset", bit_off);
				if (bit_sz) {
					jsonw_uint_field(w, "bitfield_size",
							 bit_sz);
				}
				jsonw_end_object(w);
			} else {
				printf("\n\t'%s' type_id=%u bits_offset=%u",
				       name, m->type, bit_off);
				if (bit_sz)
					printf(" bitfield_size=%u", bit_sz);
			}
		}
		if (json_output)
			jsonw_end_array(w);
		break;
	}
	case BTF_KIND_ENUM: {
		const struct btf_enum *v = (const void *)(t + 1);
		__u16 vlen = BTF_INFO_VLEN(t->info);
		const char *encoding;
		int i;

		encoding = btf_kflag(t) ? "SIGNED" : "UNSIGNED";
		if (json_output) {
			jsonw_string_field(w, "encoding", encoding);
			jsonw_uint_field(w, "size", t->size);
			jsonw_uint_field(w, "vlen", vlen);
			jsonw_name(w, "values");
			jsonw_start_array(w);
		} else {
			printf(" encoding=%s size=%u vlen=%u", encoding, t->size, vlen);
		}
		for (i = 0; i < vlen; i++, v++) {
			const char *name = btf_str(btf, v->name_off);

			if (json_output) {
				jsonw_start_object(w);
				jsonw_string_field(w, "name", name);
				if (btf_kflag(t))
					jsonw_int_field(w, "val", v->val);
				else
					jsonw_uint_field(w, "val", v->val);
				jsonw_end_object(w);
			} else {
				if (btf_kflag(t))
					printf("\n\t'%s' val=%d", name, v->val);
				else
					printf("\n\t'%s' val=%u", name, (__u32)v->val);
			}
		}
		if (json_output)
			jsonw_end_array(w);
		break;
	}
	case BTF_KIND_ENUM64: {
		const struct btf_enum64 *v = btf_enum64(t);
		__u16 vlen = btf_vlen(t);
		const char *encoding;
		int i;

		encoding = btf_kflag(t) ? "SIGNED" : "UNSIGNED";
		if (json_output) {
			jsonw_string_field(w, "encoding", encoding);
			jsonw_uint_field(w, "size", t->size);
			jsonw_uint_field(w, "vlen", vlen);
			jsonw_name(w, "values");
			jsonw_start_array(w);
		} else {
			printf(" encoding=%s size=%u vlen=%u", encoding, t->size, vlen);
		}
		for (i = 0; i < vlen; i++, v++) {
			const char *name = btf_str(btf, v->name_off);
			__u64 val = ((__u64)v->val_hi32 << 32) | v->val_lo32;

			if (json_output) {
				jsonw_start_object(w);
				jsonw_string_field(w, "name", name);
				if (btf_kflag(t))
					jsonw_int_field(w, "val", val);
				else
					jsonw_uint_field(w, "val", val);
				jsonw_end_object(w);
			} else {
				if (btf_kflag(t))
					printf("\n\t'%s' val=%lldLL", name,
					       (long long)val);
				else
					printf("\n\t'%s' val=%lluULL", name,
					       (unsigned long long)val);
			}
		}
		if (json_output)
			jsonw_end_array(w);
		break;
	}
	case BTF_KIND_FWD: {
		const char *fwd_kind = BTF_INFO_KFLAG(t->info) ? "union"
							       : "struct";

		if (json_output)
			jsonw_string_field(w, "fwd_kind", fwd_kind);
		else
			printf(" fwd_kind=%s", fwd_kind);
		break;
	}
	case BTF_KIND_FUNC: {
		const char *linkage = btf_func_linkage_str(t);

		if (json_output) {
			jsonw_uint_field(w, "type_id", t->type);
			jsonw_string_field(w, "linkage", linkage);
		} else {
			printf(" type_id=%u linkage=%s", t->type, linkage);
		}
		break;
	}
	case BTF_KIND_FUNC_PROTO: {
		const struct btf_param *p = (const void *)(t + 1);
		__u16 vlen = BTF_INFO_VLEN(t->info);
		int i;

		if (json_output) {
			jsonw_uint_field(w, "ret_type_id", t->type);
			jsonw_uint_field(w, "vlen", vlen);
			jsonw_name(w, "params");
			jsonw_start_array(w);
		} else {
			printf(" ret_type_id=%u vlen=%u", t->type, vlen);
		}
		for (i = 0; i < vlen; i++, p++) {
			const char *name = btf_str(btf, p->name_off);

			if (json_output) {
				jsonw_start_object(w);
				jsonw_string_field(w, "name", name);
				jsonw_uint_field(w, "type_id", p->type);
				jsonw_end_object(w);
			} else {
				printf("\n\t'%s' type_id=%u", name, p->type);
			}
		}
		if (json_output)
			jsonw_end_array(w);
		break;
	}
	case BTF_KIND_VAR: {
		const struct btf_var *v = (const void *)(t + 1);
		const char *linkage;

		linkage = btf_var_linkage_str(v->linkage);

		if (json_output) {
			jsonw_uint_field(w, "type_id", t->type);
			jsonw_string_field(w, "linkage", linkage);
		} else {
			printf(" type_id=%u, linkage=%s", t->type, linkage);
		}
		break;
	}
	case BTF_KIND_DATASEC: {
		const struct btf_var_secinfo *v = (const void *)(t + 1);
		const struct btf_type *vt;
		__u16 vlen = BTF_INFO_VLEN(t->info);
		int i;

		if (json_output) {
			jsonw_uint_field(w, "size", t->size);
			jsonw_uint_field(w, "vlen", vlen);
			jsonw_name(w, "vars");
			jsonw_start_array(w);
		} else {
			printf(" size=%u vlen=%u", t->size, vlen);
		}
		for (i = 0; i < vlen; i++, v++) {
			if (json_output) {
				jsonw_start_object(w);
				jsonw_uint_field(w, "type_id", v->type);
				jsonw_uint_field(w, "offset", v->offset);
				jsonw_uint_field(w, "size", v->size);
				jsonw_end_object(w);
			} else {
				printf("\n\ttype_id=%u offset=%u size=%u",
				       v->type, v->offset, v->size);

				if (v->type < btf__type_cnt(btf)) {
					vt = btf__type_by_id(btf, v->type);
					printf(" (%s '%s')",
					       btf_kind_str[btf_kind_safe(btf_kind(vt))],
					       btf_str(btf, vt->name_off));
				}
			}
		}
		if (json_output)
			jsonw_end_array(w);
		break;
	}
	case BTF_KIND_FLOAT: {
		if (json_output)
			jsonw_uint_field(w, "size", t->size);
		else
			printf(" size=%u", t->size);
		break;
	}
	case BTF_KIND_DECL_TAG: {
		const struct btf_decl_tag *tag = (const void *)(t + 1);

		if (json_output) {
			jsonw_uint_field(w, "type_id", t->type);
			jsonw_int_field(w, "component_idx", tag->component_idx);
		} else {
			printf(" type_id=%u component_idx=%d", t->type, tag->component_idx);
		}
		break;
	}
	default:
		break;
	}

	if (json_output)
		jsonw_end_object(json_wtr);
	else
		printf("\n");

	return 0;
}

static int dump_btf_raw(const struct btf *btf,
			__u32 *root_type_ids, int root_type_cnt)
{
	const struct btf_type *t;
	int i;

	if (json_output) {
		jsonw_start_object(json_wtr);
		jsonw_name(json_wtr, "types");
		jsonw_start_array(json_wtr);
	}

	if (root_type_cnt) {
		for (i = 0; i < root_type_cnt; i++) {
			t = btf__type_by_id(btf, root_type_ids[i]);
			dump_btf_type(btf, root_type_ids[i], t);
		}
	} else {
		const struct btf *base;
		int cnt = btf__type_cnt(btf);
		int start_id = 1;

		base = btf__base_btf(btf);
		if (base)
			start_id = btf__type_cnt(base);

		for (i = start_id; i < cnt; i++) {
			t = btf__type_by_id(btf, i);
			dump_btf_type(btf, i, t);
		}
	}

	if (json_output) {
		jsonw_end_array(json_wtr);
		jsonw_end_object(json_wtr);
	}
	return 0;
}

struct ptr_array {
	__u32 cnt;
	__u32 cap;
	const void **elems;
};

static int ptr_array_push(const void *ptr, struct ptr_array *arr)
{
	__u32 new_cap;
	void *tmp;

	if (arr->cnt == arr->cap) {
		new_cap = (arr->cap ?: 16) * 2;
		tmp = realloc(arr->elems, sizeof(*arr->elems) * new_cap);
		if (!tmp)
			return -ENOMEM;
		arr->elems = tmp;
		arr->cap = new_cap;
	}
	arr->elems[arr->cnt++] = ptr;
	return 0;
}

static void ptr_array_free(struct ptr_array *arr)
{
	free(arr->elems);
}

static int cmp_kfuncs(const void *pa, const void *pb, void *ctx)
{
	struct btf *btf = ctx;
	const struct btf_type *a = *(void **)pa;
	const struct btf_type *b = *(void **)pb;

	return strcmp(btf__str_by_offset(btf, a->name_off),
		      btf__str_by_offset(btf, b->name_off));
}

static int dump_btf_kfuncs(struct btf_dump *d, const struct btf *btf)
{
	LIBBPF_OPTS(btf_dump_emit_type_decl_opts, opts);
	__u32 cnt = btf__type_cnt(btf), i, j;
	struct ptr_array fastcalls = {};
	struct ptr_array kfuncs = {};
	int err = 0;

	printf("\n/* BPF kfuncs */\n");
	printf("#ifndef BPF_NO_KFUNC_PROTOTYPES\n");

	for (i = 1; i < cnt; i++) {
		const struct btf_type *t = btf__type_by_id(btf, i);
		const struct btf_type *ft;
		const char *name;

		if (!btf_is_decl_tag(t))
			continue;

		if (btf_decl_tag(t)->component_idx != -1)
			continue;

		ft = btf__type_by_id(btf, t->type);
		if (!btf_is_func(ft))
			continue;

		name = btf__name_by_offset(btf, t->name_off);
		if (strncmp(name, KFUNC_DECL_TAG, sizeof(KFUNC_DECL_TAG)) == 0) {
			err = ptr_array_push(ft, &kfuncs);
			if (err)
				goto out;
		}

		if (strncmp(name, FASTCALL_DECL_TAG, sizeof(FASTCALL_DECL_TAG)) == 0) {
			err = ptr_array_push(ft, &fastcalls);
			if (err)
				goto out;
		}
	}

	/* Sort kfuncs by name for improved vmlinux.h stability  */
	qsort_r(kfuncs.elems, kfuncs.cnt, sizeof(*kfuncs.elems), cmp_kfuncs, (void *)btf);
	for (i = 0; i < kfuncs.cnt; i++) {
		const struct btf_type *t = kfuncs.elems[i];

		printf("extern ");

		/* Assume small amount of fastcall kfuncs */
		for (j = 0; j < fastcalls.cnt; j++) {
			if (fastcalls.elems[j] == t) {
				printf("__bpf_fastcall ");
				break;
			}
		}

		opts.field_name = btf__name_by_offset(btf, t->name_off);
		err = btf_dump__emit_type_decl(d, t->type, &opts);
		if (err)
			goto out;

		printf(" __weak __ksym;\n");
	}

	printf("#endif\n\n");

out:
	ptr_array_free(&fastcalls);
	ptr_array_free(&kfuncs);
	return err;
}

static void __printf(2, 0) btf_dump_printf(void *ctx,
					   const char *fmt, va_list args)
{
	vfprintf(stdout, fmt, args);
}

static int btf_type_rank(const struct btf *btf, __u32 index, bool has_name)
{
	const struct btf_type *t = btf__type_by_id(btf, index);
	const int kind = btf_kind(t);
	const int max_rank = 10;

	if (t->name_off)
		has_name = true;

	switch (kind) {
	case BTF_KIND_ENUM:
	case BTF_KIND_ENUM64:
		return has_name ? 1 : 0;
	case BTF_KIND_INT:
	case BTF_KIND_FLOAT:
		return 2;
	case BTF_KIND_STRUCT:
	case BTF_KIND_UNION:
		return has_name ? 3 : max_rank;
	case BTF_KIND_FUNC_PROTO:
		return has_name ? 4 : max_rank;
	case BTF_KIND_ARRAY:
		if (has_name)
			return btf_type_rank(btf, btf_array(t)->type, has_name);
		return max_rank;
	case BTF_KIND_TYPE_TAG:
	case BTF_KIND_CONST:
	case BTF_KIND_PTR:
	case BTF_KIND_VOLATILE:
	case BTF_KIND_RESTRICT:
	case BTF_KIND_TYPEDEF:
	case BTF_KIND_DECL_TAG:
		if (has_name)
			return btf_type_rank(btf, t->type, has_name);
		return max_rank;
	default:
		return max_rank;
	}
}

static const char *btf_type_sort_name(const struct btf *btf, __u32 index, bool from_ref)
{
	const struct btf_type *t = btf__type_by_id(btf, index);

	switch (btf_kind(t)) {
	case BTF_KIND_ENUM:
	case BTF_KIND_ENUM64: {
		int name_off = t->name_off;

		if (!from_ref && !name_off && btf_vlen(t))
			name_off = btf_kind(t) == BTF_KIND_ENUM64 ?
				btf_enum64(t)->name_off :
				btf_enum(t)->name_off;

		return btf__name_by_offset(btf, name_off);
	}
	case BTF_KIND_ARRAY:
		return btf_type_sort_name(btf, btf_array(t)->type, true);
	case BTF_KIND_TYPE_TAG:
	case BTF_KIND_CONST:
	case BTF_KIND_PTR:
	case BTF_KIND_VOLATILE:
	case BTF_KIND_RESTRICT:
	case BTF_KIND_TYPEDEF:
	case BTF_KIND_DECL_TAG:
		return btf_type_sort_name(btf, t->type, true);
	default:
		return btf__name_by_offset(btf, t->name_off);
	}
	return NULL;
}

static __u64 hasher(__u64 hash, __u64 val)
{
	return hash * 31 + val;
}

static __u64 btf_name_hasher(__u64 hash, const struct btf *btf, __u32 name_off)
{
	if (!name_off)
		return hash;

	return hasher(hash, str_hash(btf__name_by_offset(btf, name_off)));
}

static __u64 btf_type_disambig_hash(const struct btf *btf, __u32 id, bool include_members)
{
	const struct btf_type *t = btf__type_by_id(btf, id);
	int i;
	size_t hash = 0;

	hash = btf_name_hasher(hash, btf, t->name_off);

	switch (btf_kind(t)) {
	case BTF_KIND_ENUM:
	case BTF_KIND_ENUM64:
		for (i = 0; i < btf_vlen(t); i++) {
			__u32 name_off = btf_is_enum(t) ?
				btf_enum(t)[i].name_off :
				btf_enum64(t)[i].name_off;

			hash = btf_name_hasher(hash, btf, name_off);
		}
		break;
	case BTF_KIND_STRUCT:
	case BTF_KIND_UNION:
		if (!include_members)
			break;
		for (i = 0; i < btf_vlen(t); i++) {
			const struct btf_member *m = btf_members(t) + i;

			hash = btf_name_hasher(hash, btf, m->name_off);
			/* resolve field type's name and hash it as well */
			hash = hasher(hash, btf_type_disambig_hash(btf, m->type, false));
		}
		break;
	case BTF_KIND_TYPE_TAG:
	case BTF_KIND_CONST:
	case BTF_KIND_PTR:
	case BTF_KIND_VOLATILE:
	case BTF_KIND_RESTRICT:
	case BTF_KIND_TYPEDEF:
	case BTF_KIND_DECL_TAG:
		hash = hasher(hash, btf_type_disambig_hash(btf, t->type, include_members));
		break;
	case BTF_KIND_ARRAY: {
		struct btf_array *arr = btf_array(t);

		hash = hasher(hash, arr->nelems);
		hash = hasher(hash, btf_type_disambig_hash(btf, arr->type, include_members));
		break;
	}
	default:
		break;
	}
	return hash;
}

static int btf_type_compare(const void *left, const void *right)
{
	const struct sort_datum *d1 = (const struct sort_datum *)left;
	const struct sort_datum *d2 = (const struct sort_datum *)right;
	int r;

	r = d1->type_rank - d2->type_rank;
	r = r ?: strcmp(d1->sort_name, d2->sort_name);
	r = r ?: strcmp(d1->own_name, d2->own_name);
	if (r)
		return r;

	if (d1->disambig_hash != d2->disambig_hash)
		return d1->disambig_hash < d2->disambig_hash ? -1 : 1;

	return d1->index - d2->index;
}

static struct sort_datum *sort_btf_c(const struct btf *btf)
{
	struct sort_datum *datums;
	int n;

	n = btf__type_cnt(btf);
	datums = malloc(sizeof(struct sort_datum) * n);
	if (!datums)
		return NULL;

	for (int i = 0; i < n; ++i) {
		struct sort_datum *d = datums + i;
		const struct btf_type *t = btf__type_by_id(btf, i);

		d->index = i;
		d->type_rank = btf_type_rank(btf, i, false);
		d->sort_name = btf_type_sort_name(btf, i, false);
		d->own_name = btf__name_by_offset(btf, t->name_off);
		d->disambig_hash = btf_type_disambig_hash(btf, i, true);
	}

	qsort(datums, n, sizeof(struct sort_datum), btf_type_compare);

	return datums;
}

static int dump_btf_c(const struct btf *btf,
		      __u32 *root_type_ids, int root_type_cnt, bool sort_dump)
{
	struct sort_datum *datums = NULL;
	struct btf_dump *d;
	int err = 0, i;

	d = btf_dump__new(btf, btf_dump_printf, NULL, NULL);
	if (!d)
		return -errno;

	printf("#ifndef __VMLINUX_H__\n");
	printf("#define __VMLINUX_H__\n");
	printf("\n");
	printf("#ifndef BPF_NO_PRESERVE_ACCESS_INDEX\n");
	printf("#pragma clang attribute push (__attribute__((preserve_access_index)), apply_to = record)\n");
	printf("#endif\n\n");
	printf("#ifndef __ksym\n");
	printf("#define __ksym __attribute__((section(\".ksyms\")))\n");
	printf("#endif\n\n");
	printf("#ifndef __weak\n");
	printf("#define __weak __attribute__((weak))\n");
	printf("#endif\n\n");
	printf("#ifndef __bpf_fastcall\n");
	printf("#if __has_attribute(bpf_fastcall)\n");
	printf("#define __bpf_fastcall __attribute__((bpf_fastcall))\n");
	printf("#else\n");
	printf("#define __bpf_fastcall\n");
	printf("#endif\n");
	printf("#endif\n\n");

	if (root_type_cnt) {
		for (i = 0; i < root_type_cnt; i++) {
			err = btf_dump__dump_type(d, root_type_ids[i]);
			if (err)
				goto done;
		}
	} else {
		int cnt = btf__type_cnt(btf);

		if (sort_dump)
			datums = sort_btf_c(btf);
		for (i = 1; i < cnt; i++) {
			int idx = datums ? datums[i].index : i;

			err = btf_dump__dump_type(d, idx);
			if (err)
				goto done;
		}

		err = dump_btf_kfuncs(d, btf);
		if (err)
			goto done;
	}

	printf("#ifndef BPF_NO_PRESERVE_ACCESS_INDEX\n");
	printf("#pragma clang attribute pop\n");
	printf("#endif\n");
	printf("\n");
	printf("#endif /* __VMLINUX_H__ */\n");

done:
	free(datums);
	btf_dump__free(d);
	return err;
}

static const char sysfs_vmlinux[] = "/sys/kernel/btf/vmlinux";

static struct btf *get_vmlinux_btf_from_sysfs(void)
{
	struct btf *base;

	base = btf__parse(sysfs_vmlinux, NULL);
	if (!base)
		p_err("failed to parse vmlinux BTF at '%s': %d\n",
		      sysfs_vmlinux, -errno);

	return base;
}

#define BTF_NAME_BUFF_LEN 64

static bool btf_is_kernel_module(__u32 btf_id)
{
	struct bpf_btf_info btf_info = {};
	char btf_name[BTF_NAME_BUFF_LEN];
	int btf_fd;
	__u32 len;
	int err;

	btf_fd = bpf_btf_get_fd_by_id(btf_id);
	if (btf_fd < 0) {
		p_err("can't get BTF object by id (%u): %s", btf_id, strerror(errno));
		return false;
	}

	len = sizeof(btf_info);
	btf_info.name = ptr_to_u64(btf_name);
	btf_info.name_len = sizeof(btf_name);
	err = bpf_btf_get_info_by_fd(btf_fd, &btf_info, &len);
	close(btf_fd);
	if (err) {
		p_err("can't get BTF (ID %u) object info: %s", btf_id, strerror(errno));
		return false;
	}

	return btf_info.kernel_btf && strncmp(btf_name, "vmlinux", sizeof(btf_name)) != 0;
}

static int do_dump(int argc, char **argv)
{
	bool dump_c = false, sort_dump_c = true;
	struct btf *btf = NULL, *base = NULL;
	__u32 root_type_ids[MAX_ROOT_IDS];
	bool have_id_filtering;
	int root_type_cnt = 0;
	__u32 btf_id = -1;
	const char *src;
	int fd = -1;
	int err = 0;
	int i;

	if (!REQ_ARGS(2)) {
		usage();
		return -1;
	}
	src = GET_ARG();
	if (is_prefix(src, "map")) {
		struct bpf_map_info info = {};
		__u32 len = sizeof(info);

		if (!REQ_ARGS(2)) {
			usage();
			return -1;
		}

		fd = map_parse_fd_and_info(&argc, &argv, &info, &len);
		if (fd < 0)
			return -1;

		btf_id = info.btf_id;
		if (argc && is_prefix(*argv, "key")) {
			root_type_ids[root_type_cnt++] = info.btf_key_type_id;
			NEXT_ARG();
		} else if (argc && is_prefix(*argv, "value")) {
			root_type_ids[root_type_cnt++] = info.btf_value_type_id;
			NEXT_ARG();
		} else if (argc && is_prefix(*argv, "all")) {
			NEXT_ARG();
		} else if (argc && is_prefix(*argv, "kv")) {
			root_type_ids[root_type_cnt++] = info.btf_key_type_id;
			root_type_ids[root_type_cnt++] = info.btf_value_type_id;
			NEXT_ARG();
		} else {
			root_type_ids[root_type_cnt++] = info.btf_key_type_id;
			root_type_ids[root_type_cnt++] = info.btf_value_type_id;
		}
	} else if (is_prefix(src, "prog")) {
		struct bpf_prog_info info = {};
		__u32 len = sizeof(info);

		if (!REQ_ARGS(2)) {
			usage();
			return -1;
		}

		fd = prog_parse_fd(&argc, &argv);
		if (fd < 0)
			return -1;

		err = bpf_prog_get_info_by_fd(fd, &info, &len);
		if (err) {
			p_err("can't get prog info: %s", strerror(errno));
			goto done;
		}

		btf_id = info.btf_id;
	} else if (is_prefix(src, "id")) {
		char *endptr;

		btf_id = strtoul(*argv, &endptr, 0);
		if (*endptr) {
			p_err("can't parse %s as ID", *argv);
			return -1;
		}
		NEXT_ARG();
	} else if (is_prefix(src, "file")) {
		const char sysfs_prefix[] = "/sys/kernel/btf/";

		if (!base_btf &&
		    strncmp(*argv, sysfs_prefix, sizeof(sysfs_prefix) - 1) == 0 &&
		    strcmp(*argv, sysfs_vmlinux) != 0)
			base = get_vmlinux_btf_from_sysfs();

		btf = btf__parse_split(*argv, base ?: base_btf);
		if (!btf) {
			err = -errno;
			p_err("failed to load BTF from %s: %s",
			      *argv, strerror(errno));
			goto done;
		}
		NEXT_ARG();
	} else {
		err = -1;
		p_err("unrecognized BTF source specifier: '%s'", src);
		goto done;
	}

	have_id_filtering = !!root_type_cnt;

	while (argc) {
		if (is_prefix(*argv, "format")) {
			NEXT_ARG();
			if (argc < 1) {
				p_err("expecting value for 'format' option\n");
				err = -EINVAL;
				goto done;
			}
			if (strcmp(*argv, "c") == 0) {
				dump_c = true;
			} else if (strcmp(*argv, "raw") == 0) {
				dump_c = false;
			} else {
				p_err("unrecognized format specifier: '%s', possible values: raw, c",
				      *argv);
				err = -EINVAL;
				goto done;
			}
			NEXT_ARG();
		} else if (is_prefix(*argv, "root_id")) {
			__u32 root_id;
			char *end;

			if (have_id_filtering) {
				p_err("cannot use root_id with other type filtering");
				err = -EINVAL;
				goto done;
			} else if (root_type_cnt == MAX_ROOT_IDS) {
				p_err("only %d root_id are supported", MAX_ROOT_IDS);
				err = -E2BIG;
				goto done;
			}

			NEXT_ARG();
			root_id = strtoul(*argv, &end, 0);
			if (*end) {
				err = -1;
				p_err("can't parse %s as root ID", *argv);
				goto done;
			}
			for (i = 0; i < root_type_cnt; i++) {
				if (root_type_ids[i] == root_id) {
					err = -EINVAL;
<<<<<<< HEAD
					p_err("duplicate root_id %d supplied", root_id);
=======
					p_err("duplicate root_id %u supplied", root_id);
>>>>>>> e8a457b7
					goto done;
				}
			}
			root_type_ids[root_type_cnt++] = root_id;
			NEXT_ARG();
		} else if (is_prefix(*argv, "unsorted")) {
			sort_dump_c = false;
			NEXT_ARG();
		} else {
			p_err("unrecognized option: '%s'", *argv);
			err = -EINVAL;
			goto done;
		}
	}

	if (!btf) {
		if (!base_btf && btf_is_kernel_module(btf_id)) {
			p_info("Warning: valid base BTF was not specified with -B option, falling back to standard base BTF (%s)",
			       sysfs_vmlinux);
			base_btf = get_vmlinux_btf_from_sysfs();
		}

		btf = btf__load_from_kernel_by_id_split(btf_id, base_btf);
		if (!btf) {
			err = -errno;
			p_err("get btf by id (%u): %s", btf_id, strerror(errno));
			goto done;
		}
	}

	/* Invalid root IDs causes half emitted boilerplate and then unclean
	 * exit. It's an ugly user experience, so handle common error here.
	 */
	for (i = 0; i < root_type_cnt; i++) {
		if (root_type_ids[i] >= btf__type_cnt(btf)) {
			err = -EINVAL;
			p_err("invalid root ID: %u", root_type_ids[i]);
			goto done;
		}
	}

	if (dump_c) {
		if (json_output) {
			p_err("JSON output for C-syntax dump is not supported");
			err = -ENOTSUP;
			goto done;
		}
		err = dump_btf_c(btf, root_type_ids, root_type_cnt, sort_dump_c);
	} else {
		err = dump_btf_raw(btf, root_type_ids, root_type_cnt);
	}

done:
	close(fd);
	btf__free(btf);
	btf__free(base);
	return err;
}

static int btf_parse_fd(int *argc, char ***argv)
{
	unsigned int id;
	char *endptr;
	int fd;

	if (!is_prefix(*argv[0], "id")) {
		p_err("expected 'id', got: '%s'?", **argv);
		return -1;
	}
	NEXT_ARGP();

	id = strtoul(**argv, &endptr, 0);
	if (*endptr) {
		p_err("can't parse %s as ID", **argv);
		return -1;
	}
	NEXT_ARGP();

	fd = bpf_btf_get_fd_by_id(id);
	if (fd < 0)
		p_err("can't get BTF object by id (%u): %s",
		      id, strerror(errno));

	return fd;
}

static int
build_btf_type_table(struct hashmap *tab, enum bpf_obj_type type,
		     void *info, __u32 *len)
{
	static const char * const names[] = {
		[BPF_OBJ_UNKNOWN]	= "unknown",
		[BPF_OBJ_PROG]		= "prog",
		[BPF_OBJ_MAP]		= "map",
	};
	__u32 btf_id, id = 0;
	int err;
	int fd;

	while (true) {
		switch (type) {
		case BPF_OBJ_PROG:
			err = bpf_prog_get_next_id(id, &id);
			break;
		case BPF_OBJ_MAP:
			err = bpf_map_get_next_id(id, &id);
			break;
		default:
			err = -1;
			p_err("unexpected object type: %u", type);
			goto err_free;
		}
		if (err) {
			if (errno == ENOENT) {
				err = 0;
				break;
			}
			p_err("can't get next %s: %s%s", names[type],
			      strerror(errno),
			      errno == EINVAL ? " -- kernel too old?" : "");
			goto err_free;
		}

		switch (type) {
		case BPF_OBJ_PROG:
			fd = bpf_prog_get_fd_by_id(id);
			break;
		case BPF_OBJ_MAP:
			fd = bpf_map_get_fd_by_id(id);
			break;
		default:
			err = -1;
			p_err("unexpected object type: %u", type);
			goto err_free;
		}
		if (fd < 0) {
			if (errno == ENOENT)
				continue;
			p_err("can't get %s by id (%u): %s", names[type], id,
			      strerror(errno));
			err = -1;
			goto err_free;
		}

		memset(info, 0, *len);
		if (type == BPF_OBJ_PROG)
			err = bpf_prog_get_info_by_fd(fd, info, len);
		else
			err = bpf_map_get_info_by_fd(fd, info, len);
		close(fd);
		if (err) {
			p_err("can't get %s info: %s", names[type],
			      strerror(errno));
			goto err_free;
		}

		switch (type) {
		case BPF_OBJ_PROG:
			btf_id = ((struct bpf_prog_info *)info)->btf_id;
			break;
		case BPF_OBJ_MAP:
			btf_id = ((struct bpf_map_info *)info)->btf_id;
			break;
		default:
			err = -1;
			p_err("unexpected object type: %u", type);
			goto err_free;
		}
		if (!btf_id)
			continue;

		err = hashmap__append(tab, btf_id, id);
		if (err) {
			p_err("failed to append entry to hashmap for BTF ID %u, object ID %u: %s",
			      btf_id, id, strerror(-err));
			goto err_free;
		}
	}

	return 0;

err_free:
	hashmap__free(tab);
	return err;
}

static int
build_btf_tables(struct hashmap *btf_prog_table,
		 struct hashmap *btf_map_table)
{
	struct bpf_prog_info prog_info;
	__u32 prog_len = sizeof(prog_info);
	struct bpf_map_info map_info;
	__u32 map_len = sizeof(map_info);
	int err = 0;

	err = build_btf_type_table(btf_prog_table, BPF_OBJ_PROG, &prog_info,
				   &prog_len);
	if (err)
		return err;

	err = build_btf_type_table(btf_map_table, BPF_OBJ_MAP, &map_info,
				   &map_len);
	if (err) {
		hashmap__free(btf_prog_table);
		return err;
	}

	return 0;
}

static void
show_btf_plain(struct bpf_btf_info *info, int fd,
	       struct hashmap *btf_prog_table,
	       struct hashmap *btf_map_table)
{
	struct hashmap_entry *entry;
	const char *name = u64_to_ptr(info->name);
	int n;

	printf("%u: ", info->id);
	if (info->kernel_btf)
		printf("name [%s]  ", name);
	else if (name && name[0])
		printf("name %s  ", name);
	else
		printf("name <anon>  ");
	printf("size %uB", info->btf_size);

	n = 0;
	hashmap__for_each_key_entry(btf_prog_table, entry, info->id) {
		printf("%s%lu", n++ == 0 ? "  prog_ids " : ",", (unsigned long)entry->value);
	}

	n = 0;
	hashmap__for_each_key_entry(btf_map_table, entry, info->id) {
		printf("%s%lu", n++ == 0 ? "  map_ids " : ",", (unsigned long)entry->value);
	}

	emit_obj_refs_plain(refs_table, info->id, "\n\tpids ");

	printf("\n");
}

static void
show_btf_json(struct bpf_btf_info *info, int fd,
	      struct hashmap *btf_prog_table,
	      struct hashmap *btf_map_table)
{
	struct hashmap_entry *entry;
	const char *name = u64_to_ptr(info->name);

	jsonw_start_object(json_wtr);	/* btf object */
	jsonw_uint_field(json_wtr, "id", info->id);
	jsonw_uint_field(json_wtr, "size", info->btf_size);

	jsonw_name(json_wtr, "prog_ids");
	jsonw_start_array(json_wtr);	/* prog_ids */
	hashmap__for_each_key_entry(btf_prog_table, entry, info->id) {
		jsonw_uint(json_wtr, entry->value);
	}
	jsonw_end_array(json_wtr);	/* prog_ids */

	jsonw_name(json_wtr, "map_ids");
	jsonw_start_array(json_wtr);	/* map_ids */
	hashmap__for_each_key_entry(btf_map_table, entry, info->id) {
		jsonw_uint(json_wtr, entry->value);
	}
	jsonw_end_array(json_wtr);	/* map_ids */

	emit_obj_refs_json(refs_table, info->id, json_wtr); /* pids */

	jsonw_bool_field(json_wtr, "kernel", info->kernel_btf);

	if (name && name[0])
		jsonw_string_field(json_wtr, "name", name);

	jsonw_end_object(json_wtr);	/* btf object */
}

static int
show_btf(int fd, struct hashmap *btf_prog_table,
	 struct hashmap *btf_map_table)
{
	struct bpf_btf_info info;
	__u32 len = sizeof(info);
	char name[64];
	int err;

	memset(&info, 0, sizeof(info));
	err = bpf_btf_get_info_by_fd(fd, &info, &len);
	if (err) {
		p_err("can't get BTF object info: %s", strerror(errno));
		return -1;
	}
	/* if kernel support emitting BTF object name, pass name pointer */
	if (info.name_len) {
		memset(&info, 0, sizeof(info));
		info.name_len = sizeof(name);
		info.name = ptr_to_u64(name);
		len = sizeof(info);

		err = bpf_btf_get_info_by_fd(fd, &info, &len);
		if (err) {
			p_err("can't get BTF object info: %s", strerror(errno));
			return -1;
		}
	}

	if (json_output)
		show_btf_json(&info, fd, btf_prog_table, btf_map_table);
	else
		show_btf_plain(&info, fd, btf_prog_table, btf_map_table);

	return 0;
}

static int do_show(int argc, char **argv)
{
	struct hashmap *btf_prog_table;
	struct hashmap *btf_map_table;
	int err, fd = -1;
	__u32 id = 0;

	if (argc == 2) {
		fd = btf_parse_fd(&argc, &argv);
		if (fd < 0)
			return -1;
	}

	if (argc) {
		if (fd >= 0)
			close(fd);
		return BAD_ARG();
	}

	btf_prog_table = hashmap__new(hash_fn_for_key_as_id,
				      equal_fn_for_key_as_id, NULL);
	btf_map_table = hashmap__new(hash_fn_for_key_as_id,
				     equal_fn_for_key_as_id, NULL);
	if (IS_ERR(btf_prog_table) || IS_ERR(btf_map_table)) {
		hashmap__free(btf_prog_table);
		hashmap__free(btf_map_table);
		if (fd >= 0)
			close(fd);
		p_err("failed to create hashmap for object references");
		return -1;
	}
	err = build_btf_tables(btf_prog_table, btf_map_table);
	if (err) {
		if (fd >= 0)
			close(fd);
		return err;
	}
	build_obj_refs_table(&refs_table, BPF_OBJ_BTF);

	if (fd >= 0) {
		err = show_btf(fd, btf_prog_table, btf_map_table);
		close(fd);
		goto exit_free;
	}

	if (json_output)
		jsonw_start_array(json_wtr);	/* root array */

	while (true) {
		err = bpf_btf_get_next_id(id, &id);
		if (err) {
			if (errno == ENOENT) {
				err = 0;
				break;
			}
			p_err("can't get next BTF object: %s%s",
			      strerror(errno),
			      errno == EINVAL ? " -- kernel too old?" : "");
			err = -1;
			break;
		}

		fd = bpf_btf_get_fd_by_id(id);
		if (fd < 0) {
			if (errno == ENOENT)
				continue;
			p_err("can't get BTF object by id (%u): %s",
			      id, strerror(errno));
			err = -1;
			break;
		}

		err = show_btf(fd, btf_prog_table, btf_map_table);
		close(fd);
		if (err)
			break;
	}

	if (json_output)
		jsonw_end_array(json_wtr);	/* root array */

exit_free:
	hashmap__free(btf_prog_table);
	hashmap__free(btf_map_table);
	delete_obj_refs_table(refs_table);

	return err;
}

static int do_help(int argc, char **argv)
{
	if (json_output) {
		jsonw_null(json_wtr);
		return 0;
	}

	fprintf(stderr,
		"Usage: %1$s %2$s { show | list } [id BTF_ID]\n"
		"       %1$s %2$s dump BTF_SRC [format FORMAT] [root_id ROOT_ID]\n"
		"       %1$s %2$s help\n"
		"\n"
		"       BTF_SRC := { id BTF_ID | prog PROG | map MAP [{key | value | kv | all}] | file FILE }\n"
		"       FORMAT  := { raw | c [unsorted] }\n"
		"       " HELP_SPEC_MAP "\n"
		"       " HELP_SPEC_PROGRAM "\n"
		"       " HELP_SPEC_OPTIONS " |\n"
		"                    {-B|--base-btf} }\n"
		"",
		bin_name, "btf");

	return 0;
}

static const struct cmd cmds[] = {
	{ "show",	do_show },
	{ "list",	do_show },
	{ "help",	do_help },
	{ "dump",	do_dump },
	{ 0 }
};

int do_btf(int argc, char **argv)
{
	return cmd_select(cmds, argc, argv, do_help);
}<|MERGE_RESOLUTION|>--- conflicted
+++ resolved
@@ -1022,11 +1022,7 @@
 			for (i = 0; i < root_type_cnt; i++) {
 				if (root_type_ids[i] == root_id) {
 					err = -EINVAL;
-<<<<<<< HEAD
-					p_err("duplicate root_id %d supplied", root_id);
-=======
 					p_err("duplicate root_id %u supplied", root_id);
->>>>>>> e8a457b7
 					goto done;
 				}
 			}
