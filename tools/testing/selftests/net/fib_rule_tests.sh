--- conflicted
+++ resolved
@@ -310,8 +310,6 @@
 			"iif dscp no redirect to table"
 	fi
 
-<<<<<<< HEAD
-=======
 	ip rule help 2>&1 | grep -q "DSCP\[/MASK\]"
 	if [ $? -eq 0 ]; then
 		match="dscp 0x0f/0x0f"
@@ -331,7 +329,6 @@
 			"iif dscp masked no redirect to table"
 	fi
 
->>>>>>> e8a457b7
 	fib_check_iproute_support "flowlabel" "flowlabel"
 	if [ $? -eq 0 ]; then
 		match="flowlabel 0xfffff"
