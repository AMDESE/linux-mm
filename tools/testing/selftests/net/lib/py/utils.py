--- conflicted
+++ resolved
@@ -15,8 +15,6 @@
     def __init__(self, msg, cmd_obj):
         super().__init__(msg)
         self.cmd = cmd_obj
-<<<<<<< HEAD
-=======
 
 
 def fd_read_timeout(fd, timeout):
@@ -25,7 +23,6 @@
         return os.read(fd, 1024)
     else:
         raise TimeoutError("Timeout waiting for fd read")
->>>>>>> e8a457b7
 
 
 class cmd:
