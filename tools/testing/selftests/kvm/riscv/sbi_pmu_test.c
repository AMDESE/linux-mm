--- conflicted
+++ resolved
@@ -614,11 +614,8 @@
 	vcpu_init_vector_tables(vcpu);
 	/* Initialize guest timer frequency. */
 	timer_freq = vcpu_get_reg(vcpu, RISCV_TIMER_REG(frequency));
-<<<<<<< HEAD
-=======
 
 	/* Export the shared variables to the guest */
->>>>>>> e8a457b7
 	sync_global_to_guest(vm, timer_freq);
 	sync_global_to_guest(vm, vcpu_shared_irq_count);
 	sync_global_to_guest(vm, targs);
