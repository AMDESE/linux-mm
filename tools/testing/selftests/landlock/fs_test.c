--- conflicted
+++ resolved
@@ -41,10 +41,7 @@
 #define _ASM_GENERIC_FCNTL_H
 #include <linux/fcntl.h>
 
-<<<<<<< HEAD
-=======
 #include "audit.h"
->>>>>>> e8a457b7
 #include "common.h"
 
 #ifndef renameat2
