// SPDX-License-Identifier: GPL-2.0-only
/*
 * Landlock LSM - Ruleset management
 *
 * Copyright © 2016-2020 Mickaël Salaün <mic@digikod.net>
 * Copyright © 2018-2020 ANSSI
 */

#include <linux/bits.h>
#include <linux/bug.h>
#include <linux/cleanup.h>
#include <linux/compiler_types.h>
#include <linux/err.h>
#include <linux/errno.h>
#include <linux/kernel.h>
#include <linux/lockdep.h>
#include <linux/mutex.h>
#include <linux/overflow.h>
#include <linux/rbtree.h>
#include <linux/refcount.h>
#include <linux/slab.h>
#include <linux/spinlock.h>
#include <linux/workqueue.h>

#include "access.h"
<<<<<<< HEAD
=======
#include "audit.h"
#include "domain.h"
>>>>>>> e8a457b7
#include "limits.h"
#include "object.h"
#include "ruleset.h"

static struct landlock_ruleset *create_ruleset(const u32 num_layers)
{
	struct landlock_ruleset *new_ruleset;

	new_ruleset =
		kzalloc(struct_size(new_ruleset, access_masks, num_layers),
			GFP_KERNEL_ACCOUNT);
	if (!new_ruleset)
		return ERR_PTR(-ENOMEM);
	refcount_set(&new_ruleset->usage, 1);
	mutex_init(&new_ruleset->lock);
	new_ruleset->root_inode = RB_ROOT;

#if IS_ENABLED(CONFIG_INET)
	new_ruleset->root_net_port = RB_ROOT;
#endif /* IS_ENABLED(CONFIG_INET) */

	new_ruleset->num_layers = num_layers;
	/*
	 * hierarchy = NULL
	 * num_rules = 0
	 * access_masks[] = 0
	 */
	return new_ruleset;
}

struct landlock_ruleset *
landlock_create_ruleset(const access_mask_t fs_access_mask,
			const access_mask_t net_access_mask,
			const access_mask_t scope_mask)
{
	struct landlock_ruleset *new_ruleset;

	/* Informs about useless ruleset. */
	if (!fs_access_mask && !net_access_mask && !scope_mask)
		return ERR_PTR(-ENOMSG);
	new_ruleset = create_ruleset(1);
	if (IS_ERR(new_ruleset))
		return new_ruleset;
	if (fs_access_mask)
		landlock_add_fs_access_mask(new_ruleset, fs_access_mask, 0);
	if (net_access_mask)
		landlock_add_net_access_mask(new_ruleset, net_access_mask, 0);
	if (scope_mask)
		landlock_add_scope_mask(new_ruleset, scope_mask, 0);
	return new_ruleset;
}

static void build_check_rule(void)
{
	const struct landlock_rule rule = {
		.num_layers = ~0,
	};

	BUILD_BUG_ON(rule.num_layers < LANDLOCK_MAX_NUM_LAYERS);
}

static bool is_object_pointer(const enum landlock_key_type key_type)
{
	switch (key_type) {
	case LANDLOCK_KEY_INODE:
		return true;

#if IS_ENABLED(CONFIG_INET)
	case LANDLOCK_KEY_NET_PORT:
		return false;
#endif /* IS_ENABLED(CONFIG_INET) */

	default:
		WARN_ON_ONCE(1);
		return false;
	}
}

static struct landlock_rule *
create_rule(const struct landlock_id id,
	    const struct landlock_layer (*const layers)[], const u32 num_layers,
	    const struct landlock_layer *const new_layer)
{
	struct landlock_rule *new_rule;
	u32 new_num_layers;

	build_check_rule();
	if (new_layer) {
		/* Should already be checked by landlock_merge_ruleset(). */
		if (WARN_ON_ONCE(num_layers >= LANDLOCK_MAX_NUM_LAYERS))
			return ERR_PTR(-E2BIG);
		new_num_layers = num_layers + 1;
	} else {
		new_num_layers = num_layers;
	}
	new_rule = kzalloc(struct_size(new_rule, layers, new_num_layers),
			   GFP_KERNEL_ACCOUNT);
	if (!new_rule)
		return ERR_PTR(-ENOMEM);
	RB_CLEAR_NODE(&new_rule->node);
	if (is_object_pointer(id.type)) {
		/* This should have been caught by insert_rule(). */
		WARN_ON_ONCE(!id.key.object);
		landlock_get_object(id.key.object);
	}

	new_rule->key = id.key;
	new_rule->num_layers = new_num_layers;
	/* Copies the original layer stack. */
	memcpy(new_rule->layers, layers,
	       flex_array_size(new_rule, layers, num_layers));
	if (new_layer)
		/* Adds a copy of @new_layer on the layer stack. */
		new_rule->layers[new_rule->num_layers - 1] = *new_layer;
	return new_rule;
}

static struct rb_root *get_root(struct landlock_ruleset *const ruleset,
				const enum landlock_key_type key_type)
{
	switch (key_type) {
	case LANDLOCK_KEY_INODE:
		return &ruleset->root_inode;

#if IS_ENABLED(CONFIG_INET)
	case LANDLOCK_KEY_NET_PORT:
		return &ruleset->root_net_port;
#endif /* IS_ENABLED(CONFIG_INET) */

	default:
		WARN_ON_ONCE(1);
		return ERR_PTR(-EINVAL);
	}
}

static void free_rule(struct landlock_rule *const rule,
		      const enum landlock_key_type key_type)
{
	might_sleep();
	if (!rule)
		return;
	if (is_object_pointer(key_type))
		landlock_put_object(rule->key.object);
	kfree(rule);
}

static void build_check_ruleset(void)
{
	const struct landlock_ruleset ruleset = {
		.num_rules = ~0,
		.num_layers = ~0,
	};

	BUILD_BUG_ON(ruleset.num_rules < LANDLOCK_MAX_NUM_RULES);
	BUILD_BUG_ON(ruleset.num_layers < LANDLOCK_MAX_NUM_LAYERS);
}

/**
 * insert_rule - Create and insert a rule in a ruleset
 *
 * @ruleset: The ruleset to be updated.
 * @id: The ID to build the new rule with.  The underlying kernel object, if
 *      any, must be held by the caller.
 * @layers: One or multiple layers to be copied into the new rule.
 * @num_layers: The number of @layers entries.
 *
 * When user space requests to add a new rule to a ruleset, @layers only
 * contains one entry and this entry is not assigned to any level.  In this
 * case, the new rule will extend @ruleset, similarly to a boolean OR between
 * access rights.
 *
 * When merging a ruleset in a domain, or copying a domain, @layers will be
 * added to @ruleset as new constraints, similarly to a boolean AND between
 * access rights.
 */
static int insert_rule(struct landlock_ruleset *const ruleset,
		       const struct landlock_id id,
		       const struct landlock_layer (*const layers)[],
		       const size_t num_layers)
{
	struct rb_node **walker_node;
	struct rb_node *parent_node = NULL;
	struct landlock_rule *new_rule;
	struct rb_root *root;

	might_sleep();
	lockdep_assert_held(&ruleset->lock);
	if (WARN_ON_ONCE(!layers))
		return -ENOENT;

	if (is_object_pointer(id.type) && WARN_ON_ONCE(!id.key.object))
		return -ENOENT;

	root = get_root(ruleset, id.type);
	if (IS_ERR(root))
		return PTR_ERR(root);

	walker_node = &root->rb_node;
	while (*walker_node) {
		struct landlock_rule *const this =
			rb_entry(*walker_node, struct landlock_rule, node);

		if (this->key.data != id.key.data) {
			parent_node = *walker_node;
			if (this->key.data < id.key.data)
				walker_node = &((*walker_node)->rb_right);
			else
				walker_node = &((*walker_node)->rb_left);
			continue;
		}

		/* Only a single-level layer should match an existing rule. */
		if (WARN_ON_ONCE(num_layers != 1))
			return -EINVAL;

		/* If there is a matching rule, updates it. */
		if ((*layers)[0].level == 0) {
			/*
			 * Extends access rights when the request comes from
			 * landlock_add_rule(2), i.e. @ruleset is not a domain.
			 */
			if (WARN_ON_ONCE(this->num_layers != 1))
				return -EINVAL;
			if (WARN_ON_ONCE(this->layers[0].level != 0))
				return -EINVAL;
			this->layers[0].access |= (*layers)[0].access;
			return 0;
		}

		if (WARN_ON_ONCE(this->layers[0].level == 0))
			return -EINVAL;

		/*
		 * Intersects access rights when it is a merge between a
		 * ruleset and a domain.
		 */
		new_rule = create_rule(id, &this->layers, this->num_layers,
				       &(*layers)[0]);
		if (IS_ERR(new_rule))
			return PTR_ERR(new_rule);
		rb_replace_node(&this->node, &new_rule->node, root);
		free_rule(this, id.type);
		return 0;
	}

	/* There is no match for @id. */
	build_check_ruleset();
	if (ruleset->num_rules >= LANDLOCK_MAX_NUM_RULES)
		return -E2BIG;
	new_rule = create_rule(id, layers, num_layers, NULL);
	if (IS_ERR(new_rule))
		return PTR_ERR(new_rule);
	rb_link_node(&new_rule->node, parent_node, walker_node);
	rb_insert_color(&new_rule->node, root);
	ruleset->num_rules++;
	return 0;
}

static void build_check_layer(void)
{
	const struct landlock_layer layer = {
		.level = ~0,
		.access = ~0,
	};

	BUILD_BUG_ON(layer.level < LANDLOCK_MAX_NUM_LAYERS);
	BUILD_BUG_ON(layer.access < LANDLOCK_MASK_ACCESS_FS);
}

/* @ruleset must be locked by the caller. */
int landlock_insert_rule(struct landlock_ruleset *const ruleset,
			 const struct landlock_id id,
			 const access_mask_t access)
{
	struct landlock_layer layers[] = { {
		.access = access,
		/* When @level is zero, insert_rule() extends @ruleset. */
		.level = 0,
	} };

	build_check_layer();
	return insert_rule(ruleset, id, &layers, ARRAY_SIZE(layers));
}

static int merge_tree(struct landlock_ruleset *const dst,
		      struct landlock_ruleset *const src,
		      const enum landlock_key_type key_type)
{
	struct landlock_rule *walker_rule, *next_rule;
	struct rb_root *src_root;
	int err = 0;

	might_sleep();
	lockdep_assert_held(&dst->lock);
	lockdep_assert_held(&src->lock);

	src_root = get_root(src, key_type);
	if (IS_ERR(src_root))
		return PTR_ERR(src_root);

	/* Merges the @src tree. */
	rbtree_postorder_for_each_entry_safe(walker_rule, next_rule, src_root,
					     node) {
		struct landlock_layer layers[] = { {
			.level = dst->num_layers,
		} };
		const struct landlock_id id = {
			.key = walker_rule->key,
			.type = key_type,
		};

		if (WARN_ON_ONCE(walker_rule->num_layers != 1))
			return -EINVAL;

		if (WARN_ON_ONCE(walker_rule->layers[0].level != 0))
			return -EINVAL;

		layers[0].access = walker_rule->layers[0].access;

		err = insert_rule(dst, id, &layers, ARRAY_SIZE(layers));
		if (err)
			return err;
	}
	return err;
}

static int merge_ruleset(struct landlock_ruleset *const dst,
			 struct landlock_ruleset *const src)
{
	int err = 0;

	might_sleep();
	/* Should already be checked by landlock_merge_ruleset() */
	if (WARN_ON_ONCE(!src))
		return 0;
	/* Only merge into a domain. */
	if (WARN_ON_ONCE(!dst || !dst->hierarchy))
		return -EINVAL;

	/* Locks @dst first because we are its only owner. */
	mutex_lock(&dst->lock);
	mutex_lock_nested(&src->lock, SINGLE_DEPTH_NESTING);

	/* Stacks the new layer. */
	if (WARN_ON_ONCE(src->num_layers != 1 || dst->num_layers < 1)) {
		err = -EINVAL;
		goto out_unlock;
	}
	dst->access_masks[dst->num_layers - 1] =
		landlock_upgrade_handled_access_masks(src->access_masks[0]);

	/* Merges the @src inode tree. */
	err = merge_tree(dst, src, LANDLOCK_KEY_INODE);
	if (err)
		goto out_unlock;

#if IS_ENABLED(CONFIG_INET)
	/* Merges the @src network port tree. */
	err = merge_tree(dst, src, LANDLOCK_KEY_NET_PORT);
	if (err)
		goto out_unlock;
#endif /* IS_ENABLED(CONFIG_INET) */

out_unlock:
	mutex_unlock(&src->lock);
	mutex_unlock(&dst->lock);
	return err;
}

static int inherit_tree(struct landlock_ruleset *const parent,
			struct landlock_ruleset *const child,
			const enum landlock_key_type key_type)
{
	struct landlock_rule *walker_rule, *next_rule;
	struct rb_root *parent_root;
	int err = 0;

	might_sleep();
	lockdep_assert_held(&parent->lock);
	lockdep_assert_held(&child->lock);

	parent_root = get_root(parent, key_type);
	if (IS_ERR(parent_root))
		return PTR_ERR(parent_root);

	/* Copies the @parent inode or network tree. */
	rbtree_postorder_for_each_entry_safe(walker_rule, next_rule,
					     parent_root, node) {
		const struct landlock_id id = {
			.key = walker_rule->key,
			.type = key_type,
		};

		err = insert_rule(child, id, &walker_rule->layers,
				  walker_rule->num_layers);
		if (err)
			return err;
	}
	return err;
}

static int inherit_ruleset(struct landlock_ruleset *const parent,
			   struct landlock_ruleset *const child)
{
	int err = 0;

	might_sleep();
	if (!parent)
		return 0;

	/* Locks @child first because we are its only owner. */
	mutex_lock(&child->lock);
	mutex_lock_nested(&parent->lock, SINGLE_DEPTH_NESTING);

	/* Copies the @parent inode tree. */
	err = inherit_tree(parent, child, LANDLOCK_KEY_INODE);
	if (err)
		goto out_unlock;

#if IS_ENABLED(CONFIG_INET)
	/* Copies the @parent network port tree. */
	err = inherit_tree(parent, child, LANDLOCK_KEY_NET_PORT);
	if (err)
		goto out_unlock;
#endif /* IS_ENABLED(CONFIG_INET) */

	if (WARN_ON_ONCE(child->num_layers <= parent->num_layers)) {
		err = -EINVAL;
		goto out_unlock;
	}
	/* Copies the parent layer stack and leaves a space for the new layer. */
	memcpy(child->access_masks, parent->access_masks,
	       flex_array_size(parent, access_masks, parent->num_layers));

	if (WARN_ON_ONCE(!parent->hierarchy)) {
		err = -EINVAL;
		goto out_unlock;
	}
	landlock_get_hierarchy(parent->hierarchy);
	child->hierarchy->parent = parent->hierarchy;

out_unlock:
	mutex_unlock(&parent->lock);
	mutex_unlock(&child->lock);
	return err;
}

static void free_ruleset(struct landlock_ruleset *const ruleset)
{
	struct landlock_rule *freeme, *next;

	might_sleep();
	rbtree_postorder_for_each_entry_safe(freeme, next, &ruleset->root_inode,
					     node)
		free_rule(freeme, LANDLOCK_KEY_INODE);

#if IS_ENABLED(CONFIG_INET)
	rbtree_postorder_for_each_entry_safe(freeme, next,
					     &ruleset->root_net_port, node)
		free_rule(freeme, LANDLOCK_KEY_NET_PORT);
#endif /* IS_ENABLED(CONFIG_INET) */

	landlock_put_hierarchy(ruleset->hierarchy);
	kfree(ruleset);
}

void landlock_put_ruleset(struct landlock_ruleset *const ruleset)
{
	might_sleep();
	if (ruleset && refcount_dec_and_test(&ruleset->usage))
		free_ruleset(ruleset);
}

static void free_ruleset_work(struct work_struct *const work)
{
	struct landlock_ruleset *ruleset;

	ruleset = container_of(work, struct landlock_ruleset, work_free);
	free_ruleset(ruleset);
}

/* Only called by hook_cred_free(). */
void landlock_put_ruleset_deferred(struct landlock_ruleset *const ruleset)
{
	if (ruleset && refcount_dec_and_test(&ruleset->usage)) {
		INIT_WORK(&ruleset->work_free, free_ruleset_work);
		schedule_work(&ruleset->work_free);
	}
}

/**
 * landlock_merge_ruleset - Merge a ruleset with a domain
 *
 * @parent: Parent domain.
 * @ruleset: New ruleset to be merged.
 *
 * The current task is requesting to be restricted.  The subjective credentials
 * must not be in an overridden state. cf. landlock_init_hierarchy_log().
 *
 * Returns the intersection of @parent and @ruleset, or returns @parent if
 * @ruleset is empty, or returns a duplicate of @ruleset if @parent is empty.
 */
struct landlock_ruleset *
landlock_merge_ruleset(struct landlock_ruleset *const parent,
		       struct landlock_ruleset *const ruleset)
{
	struct landlock_ruleset *new_dom __free(landlock_put_ruleset) = NULL;
	u32 num_layers;
	int err;

	might_sleep();
	if (WARN_ON_ONCE(!ruleset || parent == ruleset))
		return ERR_PTR(-EINVAL);

	if (parent) {
		if (parent->num_layers >= LANDLOCK_MAX_NUM_LAYERS)
			return ERR_PTR(-E2BIG);
		num_layers = parent->num_layers + 1;
	} else {
		num_layers = 1;
	}

	/* Creates a new domain... */
	new_dom = create_ruleset(num_layers);
	if (IS_ERR(new_dom))
		return new_dom;

	new_dom->hierarchy =
		kzalloc(sizeof(*new_dom->hierarchy), GFP_KERNEL_ACCOUNT);
	if (!new_dom->hierarchy)
		return ERR_PTR(-ENOMEM);

	refcount_set(&new_dom->hierarchy->usage, 1);

	/* ...as a child of @parent... */
	err = inherit_ruleset(parent, new_dom);
	if (err)
		return ERR_PTR(err);

	/* ...and including @ruleset. */
	err = merge_ruleset(new_dom, ruleset);
	if (err)
		return ERR_PTR(err);
<<<<<<< HEAD
=======

	err = landlock_init_hierarchy_log(new_dom->hierarchy);
	if (err)
		return ERR_PTR(err);
>>>>>>> e8a457b7

	return no_free_ptr(new_dom);
}

/*
 * The returned access has the same lifetime as @ruleset.
 */
const struct landlock_rule *
landlock_find_rule(const struct landlock_ruleset *const ruleset,
		   const struct landlock_id id)
{
	const struct rb_root *root;
	const struct rb_node *node;

	root = get_root((struct landlock_ruleset *)ruleset, id.type);
	if (IS_ERR(root))
		return NULL;
	node = root->rb_node;

	while (node) {
		struct landlock_rule *this =
			rb_entry(node, struct landlock_rule, node);

		if (this->key.data == id.key.data)
			return this;
		if (this->key.data < id.key.data)
			node = node->rb_right;
		else
			node = node->rb_left;
	}
	return NULL;
}

/*
 * @layer_masks is read and may be updated according to the access request and
 * the matching rule.
 * @masks_array_size must be equal to ARRAY_SIZE(*layer_masks).
 *
 * Returns true if the request is allowed (i.e. relevant layer masks for the
 * request are empty).
 */
bool landlock_unmask_layers(const struct landlock_rule *const rule,
			    const access_mask_t access_request,
			    layer_mask_t (*const layer_masks)[],
			    const size_t masks_array_size)
{
	size_t layer_level;

	if (!access_request || !layer_masks)
		return true;
	if (!rule)
		return false;

	/*
	 * An access is granted if, for each policy layer, at least one rule
	 * encountered on the pathwalk grants the requested access,
	 * regardless of its position in the layer stack.  We must then check
	 * the remaining layers for each inode, from the first added layer to
	 * the last one.  When there is multiple requested accesses, for each
	 * policy layer, the full set of requested accesses may not be granted
	 * by only one rule, but by the union (binary OR) of multiple rules.
	 * E.g. /a/b <execute> + /a <read> => /a/b <execute + read>
	 */
	for (layer_level = 0; layer_level < rule->num_layers; layer_level++) {
		const struct landlock_layer *const layer =
			&rule->layers[layer_level];
		const layer_mask_t layer_bit = BIT_ULL(layer->level - 1);
		const unsigned long access_req = access_request;
		unsigned long access_bit;
		bool is_empty;

		/*
		 * Records in @layer_masks which layer grants access to each
		 * requested access.
		 */
		is_empty = true;
		for_each_set_bit(access_bit, &access_req, masks_array_size) {
			if (layer->access & BIT_ULL(access_bit))
				(*layer_masks)[access_bit] &= ~layer_bit;
			is_empty = is_empty && !(*layer_masks)[access_bit];
		}
		if (is_empty)
			return true;
	}
	return false;
}

typedef access_mask_t
get_access_mask_t(const struct landlock_ruleset *const ruleset,
		  const u16 layer_level);

/**
 * landlock_init_layer_masks - Initialize layer masks from an access request
 *
 * Populates @layer_masks such that for each access right in @access_request,
 * the bits for all the layers are set where this access right is handled.
 *
 * @domain: The domain that defines the current restrictions.
 * @access_request: The requested access rights to check.
 * @layer_masks: It must contain %LANDLOCK_NUM_ACCESS_FS or
 * %LANDLOCK_NUM_ACCESS_NET elements according to @key_type.
 * @key_type: The key type to switch between access masks of different types.
 *
 * Returns: An access mask where each access right bit is set which is handled
 * in any of the active layers in @domain.
 */
access_mask_t
landlock_init_layer_masks(const struct landlock_ruleset *const domain,
			  const access_mask_t access_request,
			  layer_mask_t (*const layer_masks)[],
			  const enum landlock_key_type key_type)
{
	access_mask_t handled_accesses = 0;
	size_t layer_level, num_access;
	get_access_mask_t *get_access_mask;

	switch (key_type) {
	case LANDLOCK_KEY_INODE:
		get_access_mask = landlock_get_fs_access_mask;
		num_access = LANDLOCK_NUM_ACCESS_FS;
		break;

#if IS_ENABLED(CONFIG_INET)
	case LANDLOCK_KEY_NET_PORT:
		get_access_mask = landlock_get_net_access_mask;
		num_access = LANDLOCK_NUM_ACCESS_NET;
		break;
#endif /* IS_ENABLED(CONFIG_INET) */

	default:
		WARN_ON_ONCE(1);
		return 0;
	}

	memset(layer_masks, 0,
	       array_size(sizeof((*layer_masks)[0]), num_access));

	/* An empty access request can happen because of O_WRONLY | O_RDWR. */
	if (!access_request)
		return 0;

	/* Saves all handled accesses per layer. */
	for (layer_level = 0; layer_level < domain->num_layers; layer_level++) {
		const unsigned long access_req = access_request;
		const access_mask_t access_mask =
			get_access_mask(domain, layer_level);
		unsigned long access_bit;

		for_each_set_bit(access_bit, &access_req, num_access) {
			if (BIT_ULL(access_bit) & access_mask) {
				(*layer_masks)[access_bit] |=
					BIT_ULL(layer_level);
				handled_accesses |= BIT_ULL(access_bit);
			}
		}
	}
	return handled_accesses;
}<|MERGE_RESOLUTION|>--- conflicted
+++ resolved
@@ -23,11 +23,8 @@
 #include <linux/workqueue.h>
 
 #include "access.h"
-<<<<<<< HEAD
-=======
 #include "audit.h"
 #include "domain.h"
->>>>>>> e8a457b7
 #include "limits.h"
 #include "object.h"
 #include "ruleset.h"
@@ -571,13 +568,10 @@
 	err = merge_ruleset(new_dom, ruleset);
 	if (err)
 		return ERR_PTR(err);
-<<<<<<< HEAD
-=======
 
 	err = landlock_init_hierarchy_log(new_dom->hierarchy);
 	if (err)
 		return ERR_PTR(err);
->>>>>>> e8a457b7
 
 	return no_free_ptr(new_dom);
 }
