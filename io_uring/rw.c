// SPDX-License-Identifier: GPL-2.0
#include <linux/kernel.h>
#include <linux/errno.h>
#include <linux/fs.h>
#include <linux/file.h>
#include <linux/blk-mq.h>
#include <linux/mm.h>
#include <linux/slab.h>
#include <linux/fsnotify.h>
#include <linux/poll.h>
#include <linux/nospec.h>
#include <linux/compat.h>
#include <linux/io_uring/cmd.h>
#include <linux/indirect_call_wrapper.h>

#include <uapi/linux/io_uring.h>

#include "io_uring.h"
#include "opdef.h"
#include "kbuf.h"
#include "alloc_cache.h"
#include "rsrc.h"
#include "poll.h"
#include "rw.h"

struct io_rw {
	/* NOTE: kiocb has the file as the first member, so don't do it here */
	struct kiocb			kiocb;
	u64				addr;
	u32				len;
	rwf_t				flags;
};

static bool io_file_supports_nowait(struct io_kiocb *req, __poll_t mask)
{
	/* If FMODE_NOWAIT is set for a file, we're golden */
	if (req->flags & REQ_F_SUPPORT_NOWAIT)
		return true;
	/* No FMODE_NOWAIT, if we can poll, check the status */
	if (io_file_can_poll(req)) {
		struct poll_table_struct pt = { ._key = mask };

		return vfs_poll(req->file, &pt) & mask;
	}
	/* No FMODE_NOWAIT support, and file isn't pollable. Tough luck. */
	return false;
}

#ifdef CONFIG_COMPAT
static int io_iov_compat_buffer_select_prep(struct io_rw *rw)
{
	struct compat_iovec __user *uiov;
	compat_ssize_t clen;

	uiov = u64_to_user_ptr(rw->addr);
	if (!access_ok(uiov, sizeof(*uiov)))
		return -EFAULT;
	if (__get_user(clen, &uiov->iov_len))
		return -EFAULT;
	if (clen < 0)
		return -EINVAL;

	rw->len = clen;
	return 0;
}
#endif

static int io_iov_buffer_select_prep(struct io_kiocb *req)
{
	struct iovec __user *uiov;
	struct iovec iov;
	struct io_rw *rw = io_kiocb_to_cmd(req, struct io_rw);

	if (rw->len != 1)
		return -EINVAL;

#ifdef CONFIG_COMPAT
	if (req->ctx->compat)
		return io_iov_compat_buffer_select_prep(rw);
#endif

	uiov = u64_to_user_ptr(rw->addr);
	if (copy_from_user(&iov, uiov, sizeof(*uiov)))
		return -EFAULT;
	rw->len = iov.iov_len;
	return 0;
}

static int __io_import_iovec(int ddir, struct io_kiocb *req,
			     struct io_async_rw *io,
			     unsigned int issue_flags)
{
	const struct io_issue_def *def = &io_issue_defs[req->opcode];
	struct io_rw *rw = io_kiocb_to_cmd(req, struct io_rw);
	struct iovec *iov;
	void __user *buf;
	int nr_segs, ret;
	size_t sqe_len;

	buf = u64_to_user_ptr(rw->addr);
	sqe_len = rw->len;

	if (!def->vectored || req->flags & REQ_F_BUFFER_SELECT) {
		if (io_do_buffer_select(req)) {
			buf = io_buffer_select(req, &sqe_len, issue_flags);
			if (!buf)
				return -ENOBUFS;
			rw->addr = (unsigned long) buf;
			rw->len = sqe_len;
		}

		return import_ubuf(ddir, buf, sqe_len, &io->iter);
	}

	if (io->free_iovec) {
		nr_segs = io->free_iov_nr;
		iov = io->free_iovec;
	} else {
		iov = &io->fast_iov;
		nr_segs = 1;
	}
	ret = __import_iovec(ddir, buf, sqe_len, nr_segs, &iov, &io->iter,
				req->ctx->compat);
	if (unlikely(ret < 0))
		return ret;
	if (iov) {
		req->flags |= REQ_F_NEED_CLEANUP;
		io->free_iov_nr = io->iter.nr_segs;
		kfree(io->free_iovec);
		io->free_iovec = iov;
	}
	return 0;
}

static inline int io_import_iovec(int rw, struct io_kiocb *req,
				  struct io_async_rw *io,
				  unsigned int issue_flags)
{
	int ret;

	ret = __io_import_iovec(rw, req, io, issue_flags);
	if (unlikely(ret < 0))
		return ret;

	iov_iter_save_state(&io->iter, &io->iter_state);
	return 0;
}

static void io_rw_iovec_free(struct io_async_rw *rw)
{
	if (rw->free_iovec) {
		kfree(rw->free_iovec);
		rw->free_iov_nr = 0;
		rw->free_iovec = NULL;
	}
}

static void io_rw_recycle(struct io_kiocb *req, unsigned int issue_flags)
{
	struct io_async_rw *rw = req->async_data;
	struct iovec *iov;

	if (unlikely(issue_flags & IO_URING_F_UNLOCKED)) {
		io_rw_iovec_free(rw);
		return;
	}
	iov = rw->free_iovec;
	if (io_alloc_cache_put(&req->ctx->rw_cache, rw)) {
		if (iov)
			kasan_mempool_poison_object(iov);
		req->async_data = NULL;
		req->flags &= ~REQ_F_ASYNC_DATA;
	}
}

static void io_req_rw_cleanup(struct io_kiocb *req, unsigned int issue_flags)
{
	/*
	 * Disable quick recycling for anything that's gone through io-wq.
	 * In theory, this should be fine to cleanup. However, some read or
	 * write iter handling touches the iovec AFTER having called into the
	 * handler, eg to reexpand or revert. This means we can have:
	 *
	 * task			io-wq
	 *   issue
	 *     punt to io-wq
	 *			issue
	 *			  blkdev_write_iter()
	 *			    ->ki_complete()
	 *			      io_complete_rw()
	 *			        queue tw complete
	 *  run tw
	 *    req_rw_cleanup
	 *			iov_iter_count() <- look at iov_iter again
	 *
	 * which can lead to a UAF. This is only possible for io-wq offload
	 * as the cleanup can run in parallel. As io-wq is not the fast path,
	 * just leave cleanup to the end.
	 *
	 * This is really a bug in the core code that does this, any issue
	 * path should assume that a successful (or -EIOCBQUEUED) return can
	 * mean that the underlying data can be gone at any time. But that
	 * should be fixed seperately, and then this check could be killed.
	 */
	if (!(req->flags & REQ_F_REFCOUNT)) {
		req->flags &= ~REQ_F_NEED_CLEANUP;
		io_rw_recycle(req, issue_flags);
	}
}

static int io_rw_alloc_async(struct io_kiocb *req)
{
	struct io_ring_ctx *ctx = req->ctx;
	struct io_async_rw *rw;

	rw = io_alloc_cache_get(&ctx->rw_cache);
	if (rw) {
		if (rw->free_iovec) {
			kasan_mempool_unpoison_object(rw->free_iovec,
				rw->free_iov_nr * sizeof(struct iovec));
			req->flags |= REQ_F_NEED_CLEANUP;
		}
		req->flags |= REQ_F_ASYNC_DATA;
		req->async_data = rw;
		goto done;
	}

	if (!io_alloc_async_data(req)) {
		rw = req->async_data;
		rw->free_iovec = NULL;
		rw->free_iov_nr = 0;
done:
		rw->bytes_done = 0;
		return 0;
	}

	return -ENOMEM;
}

static int io_prep_rw_setup(struct io_kiocb *req, int ddir, bool do_import)
{
	struct io_async_rw *rw;
	int ret;

	if (io_rw_alloc_async(req))
		return -ENOMEM;

	if (!do_import || io_do_buffer_select(req))
		return 0;

	rw = req->async_data;
	ret = io_import_iovec(ddir, req, rw, 0);
	if (unlikely(ret < 0))
		return ret;

	iov_iter_save_state(&rw->iter, &rw->iter_state);
	return 0;
}

static int io_prep_rw(struct io_kiocb *req, const struct io_uring_sqe *sqe,
		      int ddir, bool do_import)
{
	struct io_rw *rw = io_kiocb_to_cmd(req, struct io_rw);
	unsigned ioprio;
	int ret;

	rw->kiocb.ki_pos = READ_ONCE(sqe->off);
	/* used for fixed read/write too - just read unconditionally */
	req->buf_index = READ_ONCE(sqe->buf_index);

	ioprio = READ_ONCE(sqe->ioprio);
	if (ioprio) {
		ret = ioprio_check_cap(ioprio);
		if (ret)
			return ret;

		rw->kiocb.ki_ioprio = ioprio;
	} else {
		rw->kiocb.ki_ioprio = get_current_ioprio();
	}
	rw->kiocb.dio_complete = NULL;

	rw->addr = READ_ONCE(sqe->addr);
	rw->len = READ_ONCE(sqe->len);
	rw->flags = READ_ONCE(sqe->rw_flags);
	return io_prep_rw_setup(req, ddir, do_import);
}

int io_prep_read(struct io_kiocb *req, const struct io_uring_sqe *sqe)
{
	return io_prep_rw(req, sqe, ITER_DEST, true);
}

int io_prep_write(struct io_kiocb *req, const struct io_uring_sqe *sqe)
{
	return io_prep_rw(req, sqe, ITER_SOURCE, true);
}

static int io_prep_rwv(struct io_kiocb *req, const struct io_uring_sqe *sqe,
		       int ddir)
{
	const bool do_import = !(req->flags & REQ_F_BUFFER_SELECT);
	int ret;

	ret = io_prep_rw(req, sqe, ddir, do_import);
	if (unlikely(ret))
		return ret;
	if (do_import)
		return 0;

	/*
	 * Have to do this validation here, as this is in io_read() rw->len
	 * might have chanaged due to buffer selection
	 */
	return io_iov_buffer_select_prep(req);
}

int io_prep_readv(struct io_kiocb *req, const struct io_uring_sqe *sqe)
{
	return io_prep_rwv(req, sqe, ITER_DEST);
}

int io_prep_writev(struct io_kiocb *req, const struct io_uring_sqe *sqe)
{
	return io_prep_rwv(req, sqe, ITER_SOURCE);
}

static int io_prep_rw_fixed(struct io_kiocb *req, const struct io_uring_sqe *sqe,
			    int ddir)
{
	struct io_rw *rw = io_kiocb_to_cmd(req, struct io_rw);
	struct io_ring_ctx *ctx = req->ctx;
	struct io_async_rw *io;
	u16 index;
	int ret;

	ret = io_prep_rw(req, sqe, ddir, false);
	if (unlikely(ret))
		return ret;

	if (unlikely(req->buf_index >= ctx->nr_user_bufs))
		return -EFAULT;
	index = array_index_nospec(req->buf_index, ctx->nr_user_bufs);
	req->imu = ctx->user_bufs[index];
	io_req_set_rsrc_node(req, ctx, 0);

	io = req->async_data;
	ret = io_import_fixed(ddir, &io->iter, req->imu, rw->addr, rw->len);
	iov_iter_save_state(&io->iter, &io->iter_state);
	return ret;
}

int io_prep_read_fixed(struct io_kiocb *req, const struct io_uring_sqe *sqe)
{
	return io_prep_rw_fixed(req, sqe, ITER_DEST);
}

int io_prep_write_fixed(struct io_kiocb *req, const struct io_uring_sqe *sqe)
{
	return io_prep_rw_fixed(req, sqe, ITER_SOURCE);
}

/*
 * Multishot read is prepared just like a normal read/write request, only
 * difference is that we set the MULTISHOT flag.
 */
int io_read_mshot_prep(struct io_kiocb *req, const struct io_uring_sqe *sqe)
{
	struct io_rw *rw = io_kiocb_to_cmd(req, struct io_rw);
	int ret;

	/* must be used with provided buffers */
	if (!(req->flags & REQ_F_BUFFER_SELECT))
		return -EINVAL;

	ret = io_prep_rw(req, sqe, ITER_DEST, false);
	if (unlikely(ret))
		return ret;

	if (rw->addr || rw->len)
		return -EINVAL;

	req->flags |= REQ_F_APOLL_MULTISHOT;
	return 0;
}

void io_readv_writev_cleanup(struct io_kiocb *req)
{
	io_rw_iovec_free(req->async_data);
}

static inline loff_t *io_kiocb_update_pos(struct io_kiocb *req)
{
	struct io_rw *rw = io_kiocb_to_cmd(req, struct io_rw);

	if (rw->kiocb.ki_pos != -1)
		return &rw->kiocb.ki_pos;

	if (!(req->file->f_mode & FMODE_STREAM)) {
		req->flags |= REQ_F_CUR_POS;
		rw->kiocb.ki_pos = req->file->f_pos;
		return &rw->kiocb.ki_pos;
	}

	rw->kiocb.ki_pos = 0;
	return NULL;
}

#ifdef CONFIG_BLOCK
static void io_resubmit_prep(struct io_kiocb *req)
{
	struct io_async_rw *io = req->async_data;

	iov_iter_restore(&io->iter, &io->iter_state);
}

static bool io_rw_should_reissue(struct io_kiocb *req)
{
	umode_t mode = file_inode(req->file)->i_mode;
	struct io_ring_ctx *ctx = req->ctx;

	if (!S_ISBLK(mode) && !S_ISREG(mode))
		return false;
	if ((req->flags & REQ_F_NOWAIT) || (io_wq_current_is_worker() &&
	    !(ctx->flags & IORING_SETUP_IOPOLL)))
		return false;
	/*
	 * If ref is dying, we might be running poll reap from the exit work.
	 * Don't attempt to reissue from that path, just let it fail with
	 * -EAGAIN.
	 */
	if (percpu_ref_is_dying(&ctx->refs))
		return false;
	/*
	 * Play it safe and assume not safe to re-import and reissue if we're
	 * not in the original thread group (or in task context).
	 */
	if (!same_thread_group(req->task, current) || !in_task())
		return false;
	return true;
}
#else
static void io_resubmit_prep(struct io_kiocb *req)
{
}
static bool io_rw_should_reissue(struct io_kiocb *req)
{
	return false;
}
#endif

static void io_req_end_write(struct io_kiocb *req)
{
	if (req->flags & REQ_F_ISREG) {
		struct io_rw *rw = io_kiocb_to_cmd(req, struct io_rw);

		kiocb_end_write(&rw->kiocb);
	}
}

/*
 * Trigger the notifications after having done some IO, and finish the write
 * accounting, if any.
 */
static void io_req_io_end(struct io_kiocb *req)
{
	struct io_rw *rw = io_kiocb_to_cmd(req, struct io_rw);

	if (rw->kiocb.ki_flags & IOCB_WRITE) {
		io_req_end_write(req);
		fsnotify_modify(req->file);
	} else {
		fsnotify_access(req->file);
	}
}

static bool __io_complete_rw_common(struct io_kiocb *req, long res)
{
	if (unlikely(res != req->cqe.res)) {
		if (res == -EAGAIN && io_rw_should_reissue(req)) {
			/*
			 * Reissue will start accounting again, finish the
			 * current cycle.
			 */
			io_req_io_end(req);
			req->flags |= REQ_F_REISSUE | REQ_F_BL_NO_RECYCLE;
			return true;
		}
		req_set_fail(req);
		req->cqe.res = res;
	}
	return false;
}

static inline int io_fixup_rw_res(struct io_kiocb *req, long res)
{
	struct io_async_rw *io = req->async_data;

	/* add previously done IO, if any */
	if (req_has_async_data(req) && io->bytes_done > 0) {
		if (res < 0)
			res = io->bytes_done;
		else
			res += io->bytes_done;
	}
	return res;
}

void io_req_rw_complete(struct io_kiocb *req, struct io_tw_state *ts)
{
	struct io_rw *rw = io_kiocb_to_cmd(req, struct io_rw);
	struct kiocb *kiocb = &rw->kiocb;

	if ((kiocb->ki_flags & IOCB_DIO_CALLER_COMP) && kiocb->dio_complete) {
		long res = kiocb->dio_complete(rw->kiocb.private);

		io_req_set_res(req, io_fixup_rw_res(req, res), 0);
	}

	io_req_io_end(req);

	if (req->flags & (REQ_F_BUFFER_SELECTED|REQ_F_BUFFER_RING))
		req->cqe.flags |= io_put_kbuf(req, req->cqe.res, 0);

	io_req_rw_cleanup(req, 0);
	io_req_task_complete(req, ts);
}

static void io_complete_rw(struct kiocb *kiocb, long res)
{
	struct io_rw *rw = container_of(kiocb, struct io_rw, kiocb);
	struct io_kiocb *req = cmd_to_io_kiocb(rw);

	if (!kiocb->dio_complete || !(kiocb->ki_flags & IOCB_DIO_CALLER_COMP)) {
		if (__io_complete_rw_common(req, res))
			return;
		io_req_set_res(req, io_fixup_rw_res(req, res), 0);
	}
	req->io_task_work.func = io_req_rw_complete;
	__io_req_task_work_add(req, IOU_F_TWQ_LAZY_WAKE);
}

static void io_complete_rw_iopoll(struct kiocb *kiocb, long res)
{
	struct io_rw *rw = container_of(kiocb, struct io_rw, kiocb);
	struct io_kiocb *req = cmd_to_io_kiocb(rw);

	if (kiocb->ki_flags & IOCB_WRITE)
		io_req_end_write(req);
	if (unlikely(res != req->cqe.res)) {
		if (res == -EAGAIN && io_rw_should_reissue(req)) {
			req->flags |= REQ_F_REISSUE | REQ_F_BL_NO_RECYCLE;
			return;
		}
		req->cqe.res = res;
	}

	/* order with io_iopoll_complete() checking ->iopoll_completed */
	smp_store_release(&req->iopoll_completed, 1);
}

static inline void io_rw_done(struct kiocb *kiocb, ssize_t ret)
{
	/* IO was queued async, completion will happen later */
	if (ret == -EIOCBQUEUED)
		return;

	/* transform internal restart error codes */
	if (unlikely(ret < 0)) {
		switch (ret) {
		case -ERESTARTSYS:
		case -ERESTARTNOINTR:
		case -ERESTARTNOHAND:
		case -ERESTART_RESTARTBLOCK:
			/*
			 * We can't just restart the syscall, since previously
			 * submitted sqes may already be in progress. Just fail
			 * this IO with EINTR.
			 */
			ret = -EINTR;
			break;
		}
	}

	INDIRECT_CALL_2(kiocb->ki_complete, io_complete_rw_iopoll,
			io_complete_rw, kiocb, ret);
}

static int kiocb_done(struct io_kiocb *req, ssize_t ret,
		       unsigned int issue_flags)
{
	struct io_rw *rw = io_kiocb_to_cmd(req, struct io_rw);
	unsigned final_ret = io_fixup_rw_res(req, ret);

	if (ret >= 0 && req->flags & REQ_F_CUR_POS)
		req->file->f_pos = rw->kiocb.ki_pos;
	if (ret >= 0 && (rw->kiocb.ki_complete == io_complete_rw)) {
		if (!__io_complete_rw_common(req, ret)) {
			/*
			 * Safe to call io_end from here as we're inline
			 * from the submission path.
			 */
			io_req_io_end(req);
			io_req_set_res(req, final_ret,
				       io_put_kbuf(req, ret, issue_flags));
			io_req_rw_cleanup(req, issue_flags);
			return IOU_OK;
		}
	} else {
		io_rw_done(&rw->kiocb, ret);
	}

	if (req->flags & REQ_F_REISSUE) {
		req->flags &= ~REQ_F_REISSUE;
		io_resubmit_prep(req);
		return -EAGAIN;
	}
	return IOU_ISSUE_SKIP_COMPLETE;
}

static inline loff_t *io_kiocb_ppos(struct kiocb *kiocb)
{
	return (kiocb->ki_filp->f_mode & FMODE_STREAM) ? NULL : &kiocb->ki_pos;
}

/*
 * For files that don't have ->read_iter() and ->write_iter(), handle them
 * by looping over ->read() or ->write() manually.
 */
static ssize_t loop_rw_iter(int ddir, struct io_rw *rw, struct iov_iter *iter)
{
	struct kiocb *kiocb = &rw->kiocb;
	struct file *file = kiocb->ki_filp;
	ssize_t ret = 0;
	loff_t *ppos;

	/*
	 * Don't support polled IO through this interface, and we can't
	 * support non-blocking either. For the latter, this just causes
	 * the kiocb to be handled from an async context.
	 */
	if (kiocb->ki_flags & IOCB_HIPRI)
		return -EOPNOTSUPP;
	if ((kiocb->ki_flags & IOCB_NOWAIT) &&
	    !(kiocb->ki_filp->f_flags & O_NONBLOCK))
		return -EAGAIN;

	ppos = io_kiocb_ppos(kiocb);

	while (iov_iter_count(iter)) {
		void __user *addr;
		size_t len;
		ssize_t nr;

		if (iter_is_ubuf(iter)) {
			addr = iter->ubuf + iter->iov_offset;
			len = iov_iter_count(iter);
		} else if (!iov_iter_is_bvec(iter)) {
			addr = iter_iov_addr(iter);
			len = iter_iov_len(iter);
		} else {
			addr = u64_to_user_ptr(rw->addr);
			len = rw->len;
		}

		if (ddir == READ)
			nr = file->f_op->read(file, addr, len, ppos);
		else
			nr = file->f_op->write(file, addr, len, ppos);

		if (nr < 0) {
			if (!ret)
				ret = nr;
			break;
		}
		ret += nr;
		if (!iov_iter_is_bvec(iter)) {
			iov_iter_advance(iter, nr);
		} else {
			rw->addr += nr;
			rw->len -= nr;
			if (!rw->len)
				break;
		}
		if (nr != len)
			break;
	}

	return ret;
}

/*
 * This is our waitqueue callback handler, registered through __folio_lock_async()
 * when we initially tried to do the IO with the iocb armed our waitqueue.
 * This gets called when the page is unlocked, and we generally expect that to
 * happen when the page IO is completed and the page is now uptodate. This will
 * queue a task_work based retry of the operation, attempting to copy the data
 * again. If the latter fails because the page was NOT uptodate, then we will
 * do a thread based blocking retry of the operation. That's the unexpected
 * slow path.
 */
static int io_async_buf_func(struct wait_queue_entry *wait, unsigned mode,
			     int sync, void *arg)
{
	struct wait_page_queue *wpq;
	struct io_kiocb *req = wait->private;
	struct io_rw *rw = io_kiocb_to_cmd(req, struct io_rw);
	struct wait_page_key *key = arg;

	wpq = container_of(wait, struct wait_page_queue, wait);

	if (!wake_page_match(wpq, key))
		return 0;

	rw->kiocb.ki_flags &= ~IOCB_WAITQ;
	list_del_init(&wait->entry);
	io_req_task_queue(req);
	return 1;
}

/*
 * This controls whether a given IO request should be armed for async page
 * based retry. If we return false here, the request is handed to the async
 * worker threads for retry. If we're doing buffered reads on a regular file,
 * we prepare a private wait_page_queue entry and retry the operation. This
 * will either succeed because the page is now uptodate and unlocked, or it
 * will register a callback when the page is unlocked at IO completion. Through
 * that callback, io_uring uses task_work to setup a retry of the operation.
 * That retry will attempt the buffered read again. The retry will generally
 * succeed, or in rare cases where it fails, we then fall back to using the
 * async worker threads for a blocking retry.
 */
static bool io_rw_should_retry(struct io_kiocb *req)
{
	struct io_async_rw *io = req->async_data;
	struct wait_page_queue *wait = &io->wpq;
	struct io_rw *rw = io_kiocb_to_cmd(req, struct io_rw);
	struct kiocb *kiocb = &rw->kiocb;

	/* never retry for NOWAIT, we just complete with -EAGAIN */
	if (req->flags & REQ_F_NOWAIT)
		return false;

	/* Only for buffered IO */
	if (kiocb->ki_flags & (IOCB_DIRECT | IOCB_HIPRI))
		return false;

	/*
	 * just use poll if we can, and don't attempt if the fs doesn't
	 * support callback based unlocks
	 */
	if (io_file_can_poll(req) ||
	    !(req->file->f_op->fop_flags & FOP_BUFFER_RASYNC))
		return false;

	wait->wait.func = io_async_buf_func;
	wait->wait.private = req;
	wait->wait.flags = 0;
	INIT_LIST_HEAD(&wait->wait.entry);
	kiocb->ki_flags |= IOCB_WAITQ;
	kiocb->ki_flags &= ~IOCB_NOWAIT;
	kiocb->ki_waitq = wait;
	return true;
}

static inline int io_iter_do_read(struct io_rw *rw, struct iov_iter *iter)
{
	struct file *file = rw->kiocb.ki_filp;

	if (likely(file->f_op->read_iter))
		return file->f_op->read_iter(&rw->kiocb, iter);
	else if (file->f_op->read)
		return loop_rw_iter(READ, rw, iter);
	else
		return -EINVAL;
}

static bool need_complete_io(struct io_kiocb *req)
{
	return req->flags & REQ_F_ISREG ||
		S_ISBLK(file_inode(req->file)->i_mode);
}

static int io_rw_init_file(struct io_kiocb *req, fmode_t mode, int rw_type)
{
	struct io_rw *rw = io_kiocb_to_cmd(req, struct io_rw);
	struct kiocb *kiocb = &rw->kiocb;
	struct io_ring_ctx *ctx = req->ctx;
	struct file *file = req->file;
	int ret;

	if (unlikely(!(file->f_mode & mode)))
		return -EBADF;

	if (!(req->flags & REQ_F_FIXED_FILE))
		req->flags |= io_file_get_flags(file);

	kiocb->ki_flags = file->f_iocb_flags;
	ret = kiocb_set_rw_flags(kiocb, rw->flags, rw_type);
	if (unlikely(ret))
		return ret;
	kiocb->ki_flags |= IOCB_ALLOC_CACHE;

	/*
	 * If the file is marked O_NONBLOCK, still allow retry for it if it
	 * supports async. Otherwise it's impossible to use O_NONBLOCK files
	 * reliably. If not, or it IOCB_NOWAIT is set, don't retry.
	 */
	if (kiocb->ki_flags & IOCB_NOWAIT ||
<<<<<<< HEAD
	    ((file->f_flags & O_NONBLOCK && (req->flags & REQ_F_SUPPORT_NOWAIT))))
=======
	    ((file->f_flags & O_NONBLOCK && !(req->flags & REQ_F_SUPPORT_NOWAIT))))
>>>>>>> 8ee0f23e
		req->flags |= REQ_F_NOWAIT;

	if (ctx->flags & IORING_SETUP_IOPOLL) {
		if (!(kiocb->ki_flags & IOCB_DIRECT) || !file->f_op->iopoll)
			return -EOPNOTSUPP;

		kiocb->private = NULL;
		kiocb->ki_flags |= IOCB_HIPRI;
		kiocb->ki_complete = io_complete_rw_iopoll;
		req->iopoll_completed = 0;
	} else {
		if (kiocb->ki_flags & IOCB_HIPRI)
			return -EINVAL;
		kiocb->ki_complete = io_complete_rw;
	}

	return 0;
}

static int __io_read(struct io_kiocb *req, unsigned int issue_flags)
{
	bool force_nonblock = issue_flags & IO_URING_F_NONBLOCK;
	struct io_rw *rw = io_kiocb_to_cmd(req, struct io_rw);
	struct io_async_rw *io = req->async_data;
	struct kiocb *kiocb = &rw->kiocb;
	ssize_t ret;
	loff_t *ppos;

	if (io_do_buffer_select(req)) {
		ret = io_import_iovec(ITER_DEST, req, io, issue_flags);
		if (unlikely(ret < 0))
			return ret;
	}
	ret = io_rw_init_file(req, FMODE_READ, READ);
	if (unlikely(ret))
		return ret;
	req->cqe.res = iov_iter_count(&io->iter);

	if (force_nonblock) {
		/* If the file doesn't support async, just async punt */
		if (unlikely(!io_file_supports_nowait(req, EPOLLIN)))
			return -EAGAIN;
		kiocb->ki_flags |= IOCB_NOWAIT;
	} else {
		/* Ensure we clear previously set non-block flag */
		kiocb->ki_flags &= ~IOCB_NOWAIT;
	}

	ppos = io_kiocb_update_pos(req);

	ret = rw_verify_area(READ, req->file, ppos, req->cqe.res);
	if (unlikely(ret))
		return ret;

	ret = io_iter_do_read(rw, &io->iter);

	/*
	 * Some file systems like to return -EOPNOTSUPP for an IOCB_NOWAIT
	 * issue, even though they should be returning -EAGAIN. To be safe,
	 * retry from blocking context for either.
	 */
	if (ret == -EOPNOTSUPP && force_nonblock)
		ret = -EAGAIN;

	if (ret == -EAGAIN || (req->flags & REQ_F_REISSUE)) {
		req->flags &= ~REQ_F_REISSUE;
		/* If we can poll, just do that. */
		if (io_file_can_poll(req))
			return -EAGAIN;
		/* IOPOLL retry should happen for io-wq threads */
		if (!force_nonblock && !(req->ctx->flags & IORING_SETUP_IOPOLL))
			goto done;
		/* no retry on NONBLOCK nor RWF_NOWAIT */
		if (req->flags & REQ_F_NOWAIT)
			goto done;
		ret = 0;
	} else if (ret == -EIOCBQUEUED) {
		return IOU_ISSUE_SKIP_COMPLETE;
	} else if (ret == req->cqe.res || ret <= 0 || !force_nonblock ||
		   (req->flags & REQ_F_NOWAIT) || !need_complete_io(req)) {
		/* read all, failed, already did sync or don't want to retry */
		goto done;
	}

	/*
	 * Don't depend on the iter state matching what was consumed, or being
	 * untouched in case of error. Restore it and we'll advance it
	 * manually if we need to.
	 */
	iov_iter_restore(&io->iter, &io->iter_state);

	do {
		/*
		 * We end up here because of a partial read, either from
		 * above or inside this loop. Advance the iter by the bytes
		 * that were consumed.
		 */
		iov_iter_advance(&io->iter, ret);
		if (!iov_iter_count(&io->iter))
			break;
		io->bytes_done += ret;
		iov_iter_save_state(&io->iter, &io->iter_state);

		/* if we can retry, do so with the callbacks armed */
		if (!io_rw_should_retry(req)) {
			kiocb->ki_flags &= ~IOCB_WAITQ;
			return -EAGAIN;
		}

		req->cqe.res = iov_iter_count(&io->iter);
		/*
		 * Now retry read with the IOCB_WAITQ parts set in the iocb. If
		 * we get -EIOCBQUEUED, then we'll get a notification when the
		 * desired page gets unlocked. We can also get a partial read
		 * here, and if we do, then just retry at the new offset.
		 */
		ret = io_iter_do_read(rw, &io->iter);
		if (ret == -EIOCBQUEUED)
			return IOU_ISSUE_SKIP_COMPLETE;
		/* we got some bytes, but not all. retry. */
		kiocb->ki_flags &= ~IOCB_WAITQ;
		iov_iter_restore(&io->iter, &io->iter_state);
	} while (ret > 0);
done:
	/* it's faster to check here then delegate to kfree */
	return ret;
}

int io_read(struct io_kiocb *req, unsigned int issue_flags)
{
	int ret;

	ret = __io_read(req, issue_flags);
	if (ret >= 0)
		return kiocb_done(req, ret, issue_flags);

	return ret;
}

int io_read_mshot(struct io_kiocb *req, unsigned int issue_flags)
{
	struct io_rw *rw = io_kiocb_to_cmd(req, struct io_rw);
	unsigned int cflags = 0;
	int ret;

	/*
	 * Multishot MUST be used on a pollable file
	 */
	if (!io_file_can_poll(req))
		return -EBADFD;

	ret = __io_read(req, issue_flags);

	/*
	 * If we get -EAGAIN, recycle our buffer and just let normal poll
	 * handling arm it.
	 */
	if (ret == -EAGAIN) {
		/*
		 * Reset rw->len to 0 again to avoid clamping future mshot
		 * reads, in case the buffer size varies.
		 */
		if (io_kbuf_recycle(req, issue_flags))
			rw->len = 0;
		if (issue_flags & IO_URING_F_MULTISHOT)
			return IOU_ISSUE_SKIP_COMPLETE;
		return -EAGAIN;
	} else if (ret <= 0) {
		io_kbuf_recycle(req, issue_flags);
		if (ret < 0)
			req_set_fail(req);
	} else {
		/*
		 * Any successful return value will keep the multishot read
		 * armed, if it's still set. Put our buffer and post a CQE. If
		 * we fail to post a CQE, or multishot is no longer set, then
		 * jump to the termination path. This request is then done.
		 */
		cflags = io_put_kbuf(req, ret, issue_flags);
		rw->len = 0; /* similarly to above, reset len to 0 */

		if (io_req_post_cqe(req, ret, cflags | IORING_CQE_F_MORE)) {
			if (issue_flags & IO_URING_F_MULTISHOT) {
				/*
				 * Force retry, as we might have more data to
				 * be read and otherwise it won't get retried
				 * until (if ever) another poll is triggered.
				 */
				io_poll_multishot_retry(req);
				return IOU_ISSUE_SKIP_COMPLETE;
			}
			return -EAGAIN;
		}
	}

	/*
	 * Either an error, or we've hit overflow posting the CQE. For any
	 * multishot request, hitting overflow will terminate it.
	 */
	io_req_set_res(req, ret, cflags);
	io_req_rw_cleanup(req, issue_flags);
	if (issue_flags & IO_URING_F_MULTISHOT)
		return IOU_STOP_MULTISHOT;
	return IOU_OK;
}

int io_write(struct io_kiocb *req, unsigned int issue_flags)
{
	bool force_nonblock = issue_flags & IO_URING_F_NONBLOCK;
	struct io_rw *rw = io_kiocb_to_cmd(req, struct io_rw);
	struct io_async_rw *io = req->async_data;
	struct kiocb *kiocb = &rw->kiocb;
	ssize_t ret, ret2;
	loff_t *ppos;

	ret = io_rw_init_file(req, FMODE_WRITE, WRITE);
	if (unlikely(ret))
		return ret;
	req->cqe.res = iov_iter_count(&io->iter);

	if (force_nonblock) {
		/* If the file doesn't support async, just async punt */
		if (unlikely(!io_file_supports_nowait(req, EPOLLOUT)))
			goto ret_eagain;

		/* Check if we can support NOWAIT. */
		if (!(kiocb->ki_flags & IOCB_DIRECT) &&
		    !(req->file->f_op->fop_flags & FOP_BUFFER_WASYNC) &&
		    (req->flags & REQ_F_ISREG))
			goto ret_eagain;

		kiocb->ki_flags |= IOCB_NOWAIT;
	} else {
		/* Ensure we clear previously set non-block flag */
		kiocb->ki_flags &= ~IOCB_NOWAIT;
	}

	ppos = io_kiocb_update_pos(req);

	ret = rw_verify_area(WRITE, req->file, ppos, req->cqe.res);
	if (unlikely(ret))
		return ret;

	if (req->flags & REQ_F_ISREG)
		kiocb_start_write(kiocb);
	kiocb->ki_flags |= IOCB_WRITE;

	if (likely(req->file->f_op->write_iter))
		ret2 = req->file->f_op->write_iter(kiocb, &io->iter);
	else if (req->file->f_op->write)
		ret2 = loop_rw_iter(WRITE, rw, &io->iter);
	else
		ret2 = -EINVAL;

	if (req->flags & REQ_F_REISSUE) {
		req->flags &= ~REQ_F_REISSUE;
		ret2 = -EAGAIN;
	}

	/*
	 * Raw bdev writes will return -EOPNOTSUPP for IOCB_NOWAIT. Just
	 * retry them without IOCB_NOWAIT.
	 */
	if (ret2 == -EOPNOTSUPP && (kiocb->ki_flags & IOCB_NOWAIT))
		ret2 = -EAGAIN;
	/* no retry on NONBLOCK nor RWF_NOWAIT */
	if (ret2 == -EAGAIN && (req->flags & REQ_F_NOWAIT))
		goto done;
	if (!force_nonblock || ret2 != -EAGAIN) {
		/* IOPOLL retry should happen for io-wq threads */
		if (ret2 == -EAGAIN && (req->ctx->flags & IORING_SETUP_IOPOLL))
			goto ret_eagain;

		if (ret2 != req->cqe.res && ret2 >= 0 && need_complete_io(req)) {
			trace_io_uring_short_write(req->ctx, kiocb->ki_pos - ret2,
						req->cqe.res, ret2);

			/* This is a partial write. The file pos has already been
			 * updated, setup the async struct to complete the request
			 * in the worker. Also update bytes_done to account for
			 * the bytes already written.
			 */
			iov_iter_save_state(&io->iter, &io->iter_state);
			io->bytes_done += ret2;

			if (kiocb->ki_flags & IOCB_WRITE)
				io_req_end_write(req);
			return -EAGAIN;
		}
done:
		return kiocb_done(req, ret2, issue_flags);
	} else {
ret_eagain:
		iov_iter_restore(&io->iter, &io->iter_state);
		if (kiocb->ki_flags & IOCB_WRITE)
			io_req_end_write(req);
		return -EAGAIN;
	}
}

void io_rw_fail(struct io_kiocb *req)
{
	int res;

	res = io_fixup_rw_res(req, req->cqe.res);
	io_req_set_res(req, res, req->cqe.flags);
}

int io_do_iopoll(struct io_ring_ctx *ctx, bool force_nonspin)
{
	struct io_wq_work_node *pos, *start, *prev;
	unsigned int poll_flags = 0;
	DEFINE_IO_COMP_BATCH(iob);
	int nr_events = 0;

	/*
	 * Only spin for completions if we don't have multiple devices hanging
	 * off our complete list.
	 */
	if (ctx->poll_multi_queue || force_nonspin)
		poll_flags |= BLK_POLL_ONESHOT;

	wq_list_for_each(pos, start, &ctx->iopoll_list) {
		struct io_kiocb *req = container_of(pos, struct io_kiocb, comp_list);
		struct file *file = req->file;
		int ret;

		/*
		 * Move completed and retryable entries to our local lists.
		 * If we find a request that requires polling, break out
		 * and complete those lists first, if we have entries there.
		 */
		if (READ_ONCE(req->iopoll_completed))
			break;

		if (req->opcode == IORING_OP_URING_CMD) {
			struct io_uring_cmd *ioucmd;

			ioucmd = io_kiocb_to_cmd(req, struct io_uring_cmd);
			ret = file->f_op->uring_cmd_iopoll(ioucmd, &iob,
								poll_flags);
		} else {
			struct io_rw *rw = io_kiocb_to_cmd(req, struct io_rw);

			ret = file->f_op->iopoll(&rw->kiocb, &iob, poll_flags);
		}
		if (unlikely(ret < 0))
			return ret;
		else if (ret)
			poll_flags |= BLK_POLL_ONESHOT;

		/* iopoll may have completed current req */
		if (!rq_list_empty(iob.req_list) ||
		    READ_ONCE(req->iopoll_completed))
			break;
	}

	if (!rq_list_empty(iob.req_list))
		iob.complete(&iob);
	else if (!pos)
		return 0;

	prev = start;
	wq_list_for_each_resume(pos, prev) {
		struct io_kiocb *req = container_of(pos, struct io_kiocb, comp_list);

		/* order with io_complete_rw_iopoll(), e.g. ->result updates */
		if (!smp_load_acquire(&req->iopoll_completed))
			break;
		nr_events++;
		req->cqe.flags = io_put_kbuf(req, req->cqe.res, 0);
		if (req->opcode != IORING_OP_URING_CMD)
			io_req_rw_cleanup(req, 0);
	}
	if (unlikely(!nr_events))
		return 0;

	pos = start ? start->next : ctx->iopoll_list.first;
	wq_list_cut(&ctx->iopoll_list, prev, start);

	if (WARN_ON_ONCE(!wq_list_empty(&ctx->submit_state.compl_reqs)))
		return 0;
	ctx->submit_state.compl_reqs.first = pos;
	__io_submit_flush_completions(ctx);
	return nr_events;
}

void io_rw_cache_free(const void *entry)
{
	struct io_async_rw *rw = (struct io_async_rw *) entry;

	if (rw->free_iovec) {
		kasan_mempool_unpoison_object(rw->free_iovec,
				rw->free_iov_nr * sizeof(struct iovec));
		io_rw_iovec_free(rw);
	}
	kfree(rw);
}<|MERGE_RESOLUTION|>--- conflicted
+++ resolved
@@ -807,11 +807,7 @@
 	 * reliably. If not, or it IOCB_NOWAIT is set, don't retry.
 	 */
 	if (kiocb->ki_flags & IOCB_NOWAIT ||
-<<<<<<< HEAD
-	    ((file->f_flags & O_NONBLOCK && (req->flags & REQ_F_SUPPORT_NOWAIT))))
-=======
 	    ((file->f_flags & O_NONBLOCK && !(req->flags & REQ_F_SUPPORT_NOWAIT))))
->>>>>>> 8ee0f23e
 		req->flags |= REQ_F_NOWAIT;
 
 	if (ctx->flags & IORING_SETUP_IOPOLL) {
