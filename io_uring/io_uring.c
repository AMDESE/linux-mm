// SPDX-License-Identifier: GPL-2.0
/*
 * Shared application/kernel submission and completion ring pairs, for
 * supporting fast/efficient IO.
 *
 * A note on the read/write ordering memory barriers that are matched between
 * the application and kernel side.
 *
 * After the application reads the CQ ring tail, it must use an
 * appropriate smp_rmb() to pair with the smp_wmb() the kernel uses
 * before writing the tail (using smp_load_acquire to read the tail will
 * do). It also needs a smp_mb() before updating CQ head (ordering the
 * entry load(s) with the head store), pairing with an implicit barrier
 * through a control-dependency in io_get_cqe (smp_store_release to
 * store head will do). Failure to do so could lead to reading invalid
 * CQ entries.
 *
 * Likewise, the application must use an appropriate smp_wmb() before
 * writing the SQ tail (ordering SQ entry stores with the tail store),
 * which pairs with smp_load_acquire in io_get_sqring (smp_store_release
 * to store the tail will do). And it needs a barrier ordering the SQ
 * head load before writing new SQ entries (smp_load_acquire to read
 * head will do).
 *
 * When using the SQ poll thread (IORING_SETUP_SQPOLL), the application
 * needs to check the SQ flags for IORING_SQ_NEED_WAKEUP *after*
 * updating the SQ tail; a full memory barrier smp_mb() is needed
 * between.
 *
 * Also see the examples in the liburing library:
 *
 *	git://git.kernel.dk/liburing
 *
 * io_uring also uses READ/WRITE_ONCE() for _any_ store or load that happens
 * from data shared between the kernel and application. This is done both
 * for ordering purposes, but also to ensure that once a value is loaded from
 * data that the application could potentially modify, it remains stable.
 *
 * Copyright (C) 2018-2019 Jens Axboe
 * Copyright (c) 2018-2019 Christoph Hellwig
 */
#include <linux/kernel.h>
#include <linux/init.h>
#include <linux/errno.h>
#include <linux/syscalls.h>
#include <net/compat.h>
#include <linux/refcount.h>
#include <linux/uio.h>
#include <linux/bits.h>

#include <linux/sched/signal.h>
#include <linux/fs.h>
#include <linux/file.h>
#include <linux/mm.h>
#include <linux/mman.h>
#include <linux/percpu.h>
#include <linux/slab.h>
#include <linux/bvec.h>
#include <linux/net.h>
#include <net/sock.h>
#include <linux/anon_inodes.h>
#include <linux/sched/mm.h>
#include <linux/uaccess.h>
#include <linux/nospec.h>
#include <linux/fsnotify.h>
#include <linux/fadvise.h>
#include <linux/task_work.h>
#include <linux/io_uring.h>
#include <linux/io_uring/cmd.h>
#include <linux/audit.h>
#include <linux/security.h>
#include <linux/jump_label.h>
#include <asm/shmparam.h>

#define CREATE_TRACE_POINTS
#include <trace/events/io_uring.h>

#include <uapi/linux/io_uring.h>

#include "io-wq.h"

#include "io_uring.h"
#include "opdef.h"
#include "refs.h"
#include "tctx.h"
#include "register.h"
#include "sqpoll.h"
#include "fdinfo.h"
#include "kbuf.h"
#include "rsrc.h"
#include "cancel.h"
#include "net.h"
#include "notif.h"
#include "waitid.h"
#include "futex.h"
#include "napi.h"
#include "uring_cmd.h"
#include "msg_ring.h"
#include "memmap.h"
#include "zcrx.h"

#include "timeout.h"
#include "poll.h"
#include "rw.h"
#include "alloc_cache.h"
#include "eventfd.h"

#define SQE_COMMON_FLAGS (IOSQE_FIXED_FILE | IOSQE_IO_LINK | \
			  IOSQE_IO_HARDLINK | IOSQE_ASYNC)

#define SQE_VALID_FLAGS	(SQE_COMMON_FLAGS | IOSQE_BUFFER_SELECT | \
			IOSQE_IO_DRAIN | IOSQE_CQE_SKIP_SUCCESS)

#define IO_REQ_LINK_FLAGS (REQ_F_LINK | REQ_F_HARDLINK)

#define IO_REQ_CLEAN_FLAGS (REQ_F_BUFFER_SELECTED | REQ_F_NEED_CLEANUP | \
				REQ_F_POLLED | REQ_F_INFLIGHT | REQ_F_CREDS | \
				REQ_F_ASYNC_DATA)

#define IO_REQ_CLEAN_SLOW_FLAGS (REQ_F_REFCOUNT | IO_REQ_LINK_FLAGS | \
				 REQ_F_REISSUE | IO_REQ_CLEAN_FLAGS)

#define IO_TCTX_REFS_CACHE_NR	(1U << 10)

#define IO_COMPL_BATCH			32
#define IO_REQ_ALLOC_BATCH		8
#define IO_LOCAL_TW_DEFAULT_MAX		20

struct io_defer_entry {
	struct list_head	list;
	struct io_kiocb		*req;
	u32			seq;
};

/* requests with any of those set should undergo io_disarm_next() */
#define IO_DISARM_MASK (REQ_F_ARM_LTIMEOUT | REQ_F_LINK_TIMEOUT | REQ_F_FAIL)

/*
 * No waiters. It's larger than any valid value of the tw counter
 * so that tests against ->cq_wait_nr would fail and skip wake_up().
 */
#define IO_CQ_WAKE_INIT		(-1U)
/* Forced wake up if there is a waiter regardless of ->cq_wait_nr */
#define IO_CQ_WAKE_FORCE	(IO_CQ_WAKE_INIT >> 1)

static bool io_uring_try_cancel_requests(struct io_ring_ctx *ctx,
					 struct io_uring_task *tctx,
					 bool cancel_all,
					 bool is_sqpoll_thread);

static void io_queue_sqe(struct io_kiocb *req);

static __read_mostly DEFINE_STATIC_KEY_FALSE(io_key_has_sqarray);

struct kmem_cache *req_cachep;
static struct workqueue_struct *iou_wq __ro_after_init;

static int __read_mostly sysctl_io_uring_disabled;
static int __read_mostly sysctl_io_uring_group = -1;

#ifdef CONFIG_SYSCTL
static const struct ctl_table kernel_io_uring_disabled_table[] = {
	{
		.procname	= "io_uring_disabled",
		.data		= &sysctl_io_uring_disabled,
		.maxlen		= sizeof(sysctl_io_uring_disabled),
		.mode		= 0644,
		.proc_handler	= proc_dointvec_minmax,
		.extra1		= SYSCTL_ZERO,
		.extra2		= SYSCTL_TWO,
	},
	{
		.procname	= "io_uring_group",
		.data		= &sysctl_io_uring_group,
		.maxlen		= sizeof(gid_t),
		.mode		= 0644,
		.proc_handler	= proc_dointvec,
	},
};
#endif

static inline unsigned int __io_cqring_events(struct io_ring_ctx *ctx)
{
	return ctx->cached_cq_tail - READ_ONCE(ctx->rings->cq.head);
}

static inline unsigned int __io_cqring_events_user(struct io_ring_ctx *ctx)
{
	return READ_ONCE(ctx->rings->cq.tail) - READ_ONCE(ctx->rings->cq.head);
}

static bool io_match_linked(struct io_kiocb *head)
{
	struct io_kiocb *req;

	io_for_each_link(req, head) {
		if (req->flags & REQ_F_INFLIGHT)
			return true;
	}
	return false;
}

/*
 * As io_match_task() but protected against racing with linked timeouts.
 * User must not hold timeout_lock.
 */
bool io_match_task_safe(struct io_kiocb *head, struct io_uring_task *tctx,
			bool cancel_all)
{
	bool matched;

	if (tctx && head->tctx != tctx)
		return false;
	if (cancel_all)
		return true;

	if (head->flags & REQ_F_LINK_TIMEOUT) {
		struct io_ring_ctx *ctx = head->ctx;

		/* protect against races with linked timeouts */
		raw_spin_lock_irq(&ctx->timeout_lock);
		matched = io_match_linked(head);
		raw_spin_unlock_irq(&ctx->timeout_lock);
	} else {
		matched = io_match_linked(head);
	}
	return matched;
}

static inline void req_fail_link_node(struct io_kiocb *req, int res)
{
	req_set_fail(req);
	io_req_set_res(req, res, 0);
}

static inline void io_req_add_to_cache(struct io_kiocb *req, struct io_ring_ctx *ctx)
{
	wq_stack_add_head(&req->comp_list, &ctx->submit_state.free_list);
}

static __cold void io_ring_ctx_ref_free(struct percpu_ref *ref)
{
	struct io_ring_ctx *ctx = container_of(ref, struct io_ring_ctx, refs);

	complete(&ctx->ref_comp);
}

static __cold void io_fallback_req_func(struct work_struct *work)
{
	struct io_ring_ctx *ctx = container_of(work, struct io_ring_ctx,
						fallback_work.work);
	struct llist_node *node = llist_del_all(&ctx->fallback_llist);
	struct io_kiocb *req, *tmp;
	struct io_tw_state ts = {};

	percpu_ref_get(&ctx->refs);
	mutex_lock(&ctx->uring_lock);
	llist_for_each_entry_safe(req, tmp, node, io_task_work.node)
		req->io_task_work.func(req, ts);
	io_submit_flush_completions(ctx);
	mutex_unlock(&ctx->uring_lock);
	percpu_ref_put(&ctx->refs);
}

static int io_alloc_hash_table(struct io_hash_table *table, unsigned bits)
{
	unsigned int hash_buckets;
	int i;

	do {
		hash_buckets = 1U << bits;
		table->hbs = kvmalloc_array(hash_buckets, sizeof(table->hbs[0]),
						GFP_KERNEL_ACCOUNT);
		if (table->hbs)
			break;
		if (bits == 1)
			return -ENOMEM;
		bits--;
	} while (1);

	table->hash_bits = bits;
	for (i = 0; i < hash_buckets; i++)
		INIT_HLIST_HEAD(&table->hbs[i].list);
	return 0;
}

static void io_free_alloc_caches(struct io_ring_ctx *ctx)
{
	io_alloc_cache_free(&ctx->apoll_cache, kfree);
	io_alloc_cache_free(&ctx->netmsg_cache, io_netmsg_cache_free);
	io_alloc_cache_free(&ctx->rw_cache, io_rw_cache_free);
	io_alloc_cache_free(&ctx->cmd_cache, io_cmd_cache_free);
	io_alloc_cache_free(&ctx->msg_cache, kfree);
	io_futex_cache_free(ctx);
	io_rsrc_cache_free(ctx);
}

static __cold struct io_ring_ctx *io_ring_ctx_alloc(struct io_uring_params *p)
{
	struct io_ring_ctx *ctx;
	int hash_bits;
	bool ret;

	ctx = kzalloc(sizeof(*ctx), GFP_KERNEL);
	if (!ctx)
		return NULL;

	xa_init(&ctx->io_bl_xa);

	/*
	 * Use 5 bits less than the max cq entries, that should give us around
	 * 32 entries per hash list if totally full and uniformly spread, but
	 * don't keep too many buckets to not overconsume memory.
	 */
	hash_bits = ilog2(p->cq_entries) - 5;
	hash_bits = clamp(hash_bits, 1, 8);
	if (io_alloc_hash_table(&ctx->cancel_table, hash_bits))
		goto err;
	if (percpu_ref_init(&ctx->refs, io_ring_ctx_ref_free,
			    0, GFP_KERNEL))
		goto err;

	ctx->flags = p->flags;
	ctx->hybrid_poll_time = LLONG_MAX;
	atomic_set(&ctx->cq_wait_nr, IO_CQ_WAKE_INIT);
	init_waitqueue_head(&ctx->sqo_sq_wait);
	INIT_LIST_HEAD(&ctx->sqd_list);
	INIT_LIST_HEAD(&ctx->cq_overflow_list);
	ret = io_alloc_cache_init(&ctx->apoll_cache, IO_POLL_ALLOC_CACHE_MAX,
			    sizeof(struct async_poll), 0);
	ret |= io_alloc_cache_init(&ctx->netmsg_cache, IO_ALLOC_CACHE_MAX,
			    sizeof(struct io_async_msghdr),
			    offsetof(struct io_async_msghdr, clear));
	ret |= io_alloc_cache_init(&ctx->rw_cache, IO_ALLOC_CACHE_MAX,
			    sizeof(struct io_async_rw),
			    offsetof(struct io_async_rw, clear));
<<<<<<< HEAD
	ret |= io_alloc_cache_init(&ctx->uring_cache, IO_ALLOC_CACHE_MAX,
			    sizeof(struct io_uring_cmd_data), 0);
=======
	ret |= io_alloc_cache_init(&ctx->cmd_cache, IO_ALLOC_CACHE_MAX,
			    sizeof(struct io_async_cmd),
			    sizeof(struct io_async_cmd));
>>>>>>> e8a457b7
	spin_lock_init(&ctx->msg_lock);
	ret |= io_alloc_cache_init(&ctx->msg_cache, IO_ALLOC_CACHE_MAX,
			    sizeof(struct io_kiocb), 0);
	ret |= io_futex_cache_init(ctx);
	ret |= io_rsrc_cache_init(ctx);
	if (ret)
		goto free_ref;
	init_completion(&ctx->ref_comp);
	xa_init_flags(&ctx->personalities, XA_FLAGS_ALLOC1);
	mutex_init(&ctx->uring_lock);
	init_waitqueue_head(&ctx->cq_wait);
	init_waitqueue_head(&ctx->poll_wq);
	spin_lock_init(&ctx->completion_lock);
	raw_spin_lock_init(&ctx->timeout_lock);
	INIT_WQ_LIST(&ctx->iopoll_list);
	INIT_LIST_HEAD(&ctx->defer_list);
	INIT_LIST_HEAD(&ctx->timeout_list);
	INIT_LIST_HEAD(&ctx->ltimeout_list);
	init_llist_head(&ctx->work_llist);
	INIT_LIST_HEAD(&ctx->tctx_list);
	ctx->submit_state.free_list.next = NULL;
	INIT_HLIST_HEAD(&ctx->waitid_list);
#ifdef CONFIG_FUTEX
	INIT_HLIST_HEAD(&ctx->futex_list);
#endif
	INIT_DELAYED_WORK(&ctx->fallback_work, io_fallback_req_func);
	INIT_WQ_LIST(&ctx->submit_state.compl_reqs);
	INIT_HLIST_HEAD(&ctx->cancelable_uring_cmd);
	io_napi_init(ctx);
	mutex_init(&ctx->mmap_lock);

	return ctx;

free_ref:
	percpu_ref_exit(&ctx->refs);
err:
	io_free_alloc_caches(ctx);
	kvfree(ctx->cancel_table.hbs);
	xa_destroy(&ctx->io_bl_xa);
	kfree(ctx);
	return NULL;
}

static void io_account_cq_overflow(struct io_ring_ctx *ctx)
{
	struct io_rings *r = ctx->rings;

	WRITE_ONCE(r->cq_overflow, READ_ONCE(r->cq_overflow) + 1);
	ctx->cq_extra--;
}

static bool req_need_defer(struct io_kiocb *req, u32 seq)
{
	if (unlikely(req->flags & REQ_F_IO_DRAIN)) {
		struct io_ring_ctx *ctx = req->ctx;

		return seq + READ_ONCE(ctx->cq_extra) != ctx->cached_cq_tail;
	}

	return false;
}

static void io_clean_op(struct io_kiocb *req)
{
	if (unlikely(req->flags & REQ_F_BUFFER_SELECTED))
		io_kbuf_drop_legacy(req);

	if (req->flags & REQ_F_NEED_CLEANUP) {
		const struct io_cold_def *def = &io_cold_defs[req->opcode];

		if (def->cleanup)
			def->cleanup(req);
	}
	if ((req->flags & REQ_F_POLLED) && req->apoll) {
		kfree(req->apoll->double_poll);
		kfree(req->apoll);
		req->apoll = NULL;
	}
	if (req->flags & REQ_F_INFLIGHT)
		atomic_dec(&req->tctx->inflight_tracked);
	if (req->flags & REQ_F_CREDS)
		put_cred(req->creds);
	if (req->flags & REQ_F_ASYNC_DATA) {
		kfree(req->async_data);
		req->async_data = NULL;
	}
	req->flags &= ~IO_REQ_CLEAN_FLAGS;
}

static inline void io_req_track_inflight(struct io_kiocb *req)
{
	if (!(req->flags & REQ_F_INFLIGHT)) {
		req->flags |= REQ_F_INFLIGHT;
		atomic_inc(&req->tctx->inflight_tracked);
	}
}

static struct io_kiocb *__io_prep_linked_timeout(struct io_kiocb *req)
{
	if (WARN_ON_ONCE(!req->link))
		return NULL;

	req->flags &= ~REQ_F_ARM_LTIMEOUT;
	req->flags |= REQ_F_LINK_TIMEOUT;

	/* linked timeouts should have two refs once prep'ed */
	io_req_set_refcount(req);
	__io_req_set_refcount(req->link, 2);
	return req->link;
}

static inline struct io_kiocb *io_prep_linked_timeout(struct io_kiocb *req)
{
	if (likely(!(req->flags & REQ_F_ARM_LTIMEOUT)))
		return NULL;
	return __io_prep_linked_timeout(req);
}

static noinline void __io_arm_ltimeout(struct io_kiocb *req)
{
	io_queue_linked_timeout(__io_prep_linked_timeout(req));
}

static inline void io_arm_ltimeout(struct io_kiocb *req)
{
	if (unlikely(req->flags & REQ_F_ARM_LTIMEOUT))
		__io_arm_ltimeout(req);
}

static void io_prep_async_work(struct io_kiocb *req)
{
	const struct io_issue_def *def = &io_issue_defs[req->opcode];
	struct io_ring_ctx *ctx = req->ctx;

	if (!(req->flags & REQ_F_CREDS)) {
		req->flags |= REQ_F_CREDS;
		req->creds = get_current_cred();
	}

	req->work.list.next = NULL;
	atomic_set(&req->work.flags, 0);
	if (req->flags & REQ_F_FORCE_ASYNC)
		atomic_or(IO_WQ_WORK_CONCURRENT, &req->work.flags);

	if (req->file && !(req->flags & REQ_F_FIXED_FILE))
		req->flags |= io_file_get_flags(req->file);

	if (req->file && (req->flags & REQ_F_ISREG)) {
		bool should_hash = def->hash_reg_file;

		/* don't serialize this request if the fs doesn't need it */
		if (should_hash && (req->file->f_flags & O_DIRECT) &&
		    (req->file->f_op->fop_flags & FOP_DIO_PARALLEL_WRITE))
			should_hash = false;
		if (should_hash || (ctx->flags & IORING_SETUP_IOPOLL))
			io_wq_hash_work(&req->work, file_inode(req->file));
	} else if (!req->file || !S_ISBLK(file_inode(req->file)->i_mode)) {
		if (def->unbound_nonreg_file)
			atomic_or(IO_WQ_WORK_UNBOUND, &req->work.flags);
	}
}

static void io_prep_async_link(struct io_kiocb *req)
{
	struct io_kiocb *cur;

	if (req->flags & REQ_F_LINK_TIMEOUT) {
		struct io_ring_ctx *ctx = req->ctx;

		raw_spin_lock_irq(&ctx->timeout_lock);
		io_for_each_link(cur, req)
			io_prep_async_work(cur);
		raw_spin_unlock_irq(&ctx->timeout_lock);
	} else {
		io_for_each_link(cur, req)
			io_prep_async_work(cur);
	}
}

static void io_queue_iowq(struct io_kiocb *req)
{
	struct io_kiocb *link = io_prep_linked_timeout(req);
	struct io_uring_task *tctx = req->tctx;

	BUG_ON(!tctx);

	if ((current->flags & PF_KTHREAD) || !tctx->io_wq) {
		io_req_task_queue_fail(req, -ECANCELED);
		return;
	}

	/* init ->work of the whole link before punting */
	io_prep_async_link(req);

	/*
	 * Not expected to happen, but if we do have a bug where this _can_
	 * happen, catch it here and ensure the request is marked as
	 * canceled. That will make io-wq go through the usual work cancel
	 * procedure rather than attempt to run this request (or create a new
	 * worker for it).
	 */
	if (WARN_ON_ONCE(!same_thread_group(tctx->task, current)))
		atomic_or(IO_WQ_WORK_CANCEL, &req->work.flags);

	trace_io_uring_queue_async_work(req, io_wq_is_hashed(&req->work));
	io_wq_enqueue(tctx->io_wq, &req->work);
	if (link)
		io_queue_linked_timeout(link);
}

static void io_req_queue_iowq_tw(struct io_kiocb *req, io_tw_token_t tw)
{
	io_queue_iowq(req);
}

void io_req_queue_iowq(struct io_kiocb *req)
{
	req->io_task_work.func = io_req_queue_iowq_tw;
	io_req_task_work_add(req);
}

static __cold noinline void io_queue_deferred(struct io_ring_ctx *ctx)
{
	spin_lock(&ctx->completion_lock);
	while (!list_empty(&ctx->defer_list)) {
		struct io_defer_entry *de = list_first_entry(&ctx->defer_list,
						struct io_defer_entry, list);

		if (req_need_defer(de->req, de->seq))
			break;
		list_del_init(&de->list);
		io_req_task_queue(de->req);
		kfree(de);
	}
	spin_unlock(&ctx->completion_lock);
}

void __io_commit_cqring_flush(struct io_ring_ctx *ctx)
{
	if (ctx->poll_activated)
		io_poll_wq_wake(ctx);
	if (ctx->off_timeout_used)
		io_flush_timeouts(ctx);
	if (ctx->drain_active)
		io_queue_deferred(ctx);
	if (ctx->has_evfd)
		io_eventfd_flush_signal(ctx);
}

static inline void __io_cq_lock(struct io_ring_ctx *ctx)
{
	if (!ctx->lockless_cq)
		spin_lock(&ctx->completion_lock);
}

static inline void io_cq_lock(struct io_ring_ctx *ctx)
	__acquires(ctx->completion_lock)
{
	spin_lock(&ctx->completion_lock);
}

static inline void __io_cq_unlock_post(struct io_ring_ctx *ctx)
{
	io_commit_cqring(ctx);
	if (!ctx->task_complete) {
		if (!ctx->lockless_cq)
			spin_unlock(&ctx->completion_lock);
		/* IOPOLL rings only need to wake up if it's also SQPOLL */
		if (!ctx->syscall_iopoll)
			io_cqring_wake(ctx);
	}
	io_commit_cqring_flush(ctx);
}

static void io_cq_unlock_post(struct io_ring_ctx *ctx)
	__releases(ctx->completion_lock)
{
	io_commit_cqring(ctx);
	spin_unlock(&ctx->completion_lock);
	io_cqring_wake(ctx);
	io_commit_cqring_flush(ctx);
}

static void __io_cqring_overflow_flush(struct io_ring_ctx *ctx, bool dying)
{
	size_t cqe_size = sizeof(struct io_uring_cqe);

	lockdep_assert_held(&ctx->uring_lock);

	/* don't abort if we're dying, entries must get freed */
	if (!dying && __io_cqring_events(ctx) == ctx->cq_entries)
		return;

	if (ctx->flags & IORING_SETUP_CQE32)
		cqe_size <<= 1;

	io_cq_lock(ctx);
	while (!list_empty(&ctx->cq_overflow_list)) {
		struct io_uring_cqe *cqe;
		struct io_overflow_cqe *ocqe;

		ocqe = list_first_entry(&ctx->cq_overflow_list,
					struct io_overflow_cqe, list);

		if (!dying) {
			if (!io_get_cqe_overflow(ctx, &cqe, true))
				break;
			memcpy(cqe, &ocqe->cqe, cqe_size);
		}
		list_del(&ocqe->list);
		kfree(ocqe);

		/*
		 * For silly syzbot cases that deliberately overflow by huge
		 * amounts, check if we need to resched and drop and
		 * reacquire the locks if so. Nothing real would ever hit this.
		 * Ideally we'd have a non-posting unlock for this, but hard
		 * to care for a non-real case.
		 */
		if (need_resched()) {
			io_cq_unlock_post(ctx);
			mutex_unlock(&ctx->uring_lock);
			cond_resched();
			mutex_lock(&ctx->uring_lock);
			io_cq_lock(ctx);
		}
	}

	if (list_empty(&ctx->cq_overflow_list)) {
		clear_bit(IO_CHECK_CQ_OVERFLOW_BIT, &ctx->check_cq);
		atomic_andnot(IORING_SQ_CQ_OVERFLOW, &ctx->rings->sq_flags);
	}
	io_cq_unlock_post(ctx);
}

static void io_cqring_overflow_kill(struct io_ring_ctx *ctx)
{
	if (ctx->rings)
		__io_cqring_overflow_flush(ctx, true);
}

static void io_cqring_do_overflow_flush(struct io_ring_ctx *ctx)
{
	mutex_lock(&ctx->uring_lock);
	__io_cqring_overflow_flush(ctx, false);
	mutex_unlock(&ctx->uring_lock);
}

/* must to be called somewhat shortly after putting a request */
static inline void io_put_task(struct io_kiocb *req)
{
	struct io_uring_task *tctx = req->tctx;

	if (likely(tctx->task == current)) {
		tctx->cached_refs++;
	} else {
		percpu_counter_sub(&tctx->inflight, 1);
		if (unlikely(atomic_read(&tctx->in_cancel)))
			wake_up(&tctx->wait);
		put_task_struct(tctx->task);
	}
}

void io_task_refs_refill(struct io_uring_task *tctx)
{
	unsigned int refill = -tctx->cached_refs + IO_TCTX_REFS_CACHE_NR;

	percpu_counter_add(&tctx->inflight, refill);
	refcount_add(refill, &current->usage);
	tctx->cached_refs += refill;
}

static __cold void io_uring_drop_tctx_refs(struct task_struct *task)
{
	struct io_uring_task *tctx = task->io_uring;
	unsigned int refs = tctx->cached_refs;

	if (refs) {
		tctx->cached_refs = 0;
		percpu_counter_sub(&tctx->inflight, refs);
		put_task_struct_many(task, refs);
	}
}

static bool io_cqring_event_overflow(struct io_ring_ctx *ctx, u64 user_data,
				     s32 res, u32 cflags, u64 extra1, u64 extra2)
{
	struct io_overflow_cqe *ocqe;
	size_t ocq_size = sizeof(struct io_overflow_cqe);
	bool is_cqe32 = (ctx->flags & IORING_SETUP_CQE32);

	lockdep_assert_held(&ctx->completion_lock);

	if (is_cqe32)
		ocq_size += sizeof(struct io_uring_cqe);

	ocqe = kmalloc(ocq_size, GFP_ATOMIC | __GFP_ACCOUNT);
	trace_io_uring_cqe_overflow(ctx, user_data, res, cflags, ocqe);
	if (!ocqe) {
		/*
		 * If we're in ring overflow flush mode, or in task cancel mode,
		 * or cannot allocate an overflow entry, then we need to drop it
		 * on the floor.
		 */
		io_account_cq_overflow(ctx);
		set_bit(IO_CHECK_CQ_DROPPED_BIT, &ctx->check_cq);
		return false;
	}
	if (list_empty(&ctx->cq_overflow_list)) {
		set_bit(IO_CHECK_CQ_OVERFLOW_BIT, &ctx->check_cq);
		atomic_or(IORING_SQ_CQ_OVERFLOW, &ctx->rings->sq_flags);

	}
	ocqe->cqe.user_data = user_data;
	ocqe->cqe.res = res;
	ocqe->cqe.flags = cflags;
	if (is_cqe32) {
		ocqe->cqe.big_cqe[0] = extra1;
		ocqe->cqe.big_cqe[1] = extra2;
	}
	list_add_tail(&ocqe->list, &ctx->cq_overflow_list);
	return true;
}

static void io_req_cqe_overflow(struct io_kiocb *req)
{
	io_cqring_event_overflow(req->ctx, req->cqe.user_data,
				req->cqe.res, req->cqe.flags,
				req->big_cqe.extra1, req->big_cqe.extra2);
	memset(&req->big_cqe, 0, sizeof(req->big_cqe));
}

/*
 * writes to the cq entry need to come after reading head; the
 * control dependency is enough as we're using WRITE_ONCE to
 * fill the cq entry
 */
bool io_cqe_cache_refill(struct io_ring_ctx *ctx, bool overflow)
{
	struct io_rings *rings = ctx->rings;
	unsigned int off = ctx->cached_cq_tail & (ctx->cq_entries - 1);
	unsigned int free, queued, len;

	/*
	 * Posting into the CQ when there are pending overflowed CQEs may break
	 * ordering guarantees, which will affect links, F_MORE users and more.
	 * Force overflow the completion.
	 */
	if (!overflow && (ctx->check_cq & BIT(IO_CHECK_CQ_OVERFLOW_BIT)))
		return false;

	/* userspace may cheat modifying the tail, be safe and do min */
	queued = min(__io_cqring_events(ctx), ctx->cq_entries);
	free = ctx->cq_entries - queued;
	/* we need a contiguous range, limit based on the current array offset */
	len = min(free, ctx->cq_entries - off);
	if (!len)
		return false;

	if (ctx->flags & IORING_SETUP_CQE32) {
		off <<= 1;
		len <<= 1;
	}

	ctx->cqe_cached = &rings->cqes[off];
	ctx->cqe_sentinel = ctx->cqe_cached + len;
	return true;
}

static bool io_fill_cqe_aux(struct io_ring_ctx *ctx, u64 user_data, s32 res,
			      u32 cflags)
{
	struct io_uring_cqe *cqe;

	ctx->cq_extra++;

	/*
	 * If we can't get a cq entry, userspace overflowed the
	 * submission (by quite a lot). Increment the overflow count in
	 * the ring.
	 */
	if (likely(io_get_cqe(ctx, &cqe))) {
		WRITE_ONCE(cqe->user_data, user_data);
		WRITE_ONCE(cqe->res, res);
		WRITE_ONCE(cqe->flags, cflags);

		if (ctx->flags & IORING_SETUP_CQE32) {
			WRITE_ONCE(cqe->big_cqe[0], 0);
			WRITE_ONCE(cqe->big_cqe[1], 0);
		}

		trace_io_uring_complete(ctx, NULL, cqe);
		return true;
	}
	return false;
}

bool io_post_aux_cqe(struct io_ring_ctx *ctx, u64 user_data, s32 res, u32 cflags)
{
	bool filled;

	io_cq_lock(ctx);
	filled = io_fill_cqe_aux(ctx, user_data, res, cflags);
	if (!filled)
		filled = io_cqring_event_overflow(ctx, user_data, res, cflags, 0, 0);
	io_cq_unlock_post(ctx);
	return filled;
}

/*
 * Must be called from inline task_work so we now a flush will happen later,
 * and obviously with ctx->uring_lock held (tw always has that).
 */
void io_add_aux_cqe(struct io_ring_ctx *ctx, u64 user_data, s32 res, u32 cflags)
{
	if (!io_fill_cqe_aux(ctx, user_data, res, cflags)) {
		spin_lock(&ctx->completion_lock);
		io_cqring_event_overflow(ctx, user_data, res, cflags, 0, 0);
		spin_unlock(&ctx->completion_lock);
	}
	ctx->submit_state.cq_flush = true;
}

/*
 * A helper for multishot requests posting additional CQEs.
 * Should only be used from a task_work including IO_URING_F_MULTISHOT.
 */
bool io_req_post_cqe(struct io_kiocb *req, s32 res, u32 cflags)
{
	struct io_ring_ctx *ctx = req->ctx;
	bool posted;

	lockdep_assert(!io_wq_current_is_worker());
	lockdep_assert_held(&ctx->uring_lock);

	__io_cq_lock(ctx);
	posted = io_fill_cqe_aux(ctx, req->cqe.user_data, res, cflags);
	ctx->submit_state.cq_flush = true;
	__io_cq_unlock_post(ctx);
	return posted;
}

static void io_req_complete_post(struct io_kiocb *req, unsigned issue_flags)
{
	struct io_ring_ctx *ctx = req->ctx;
	bool completed = true;

	/*
	 * All execution paths but io-wq use the deferred completions by
	 * passing IO_URING_F_COMPLETE_DEFER and thus should not end up here.
	 */
	if (WARN_ON_ONCE(!(issue_flags & IO_URING_F_IOWQ)))
		return;

	/*
	 * Handle special CQ sync cases via task_work. DEFER_TASKRUN requires
	 * the submitter task context, IOPOLL protects with uring_lock.
	 */
	if (ctx->lockless_cq || (req->flags & REQ_F_REISSUE)) {
defer_complete:
		req->io_task_work.func = io_req_task_complete;
		io_req_task_work_add(req);
		return;
	}

	io_cq_lock(ctx);
	if (!(req->flags & REQ_F_CQE_SKIP))
		completed = io_fill_cqe_req(ctx, req);
	io_cq_unlock_post(ctx);

	if (!completed)
		goto defer_complete;

	/*
	 * We don't free the request here because we know it's called from
	 * io-wq only, which holds a reference, so it cannot be the last put.
	 */
	req_ref_put(req);
}

void io_req_defer_failed(struct io_kiocb *req, s32 res)
	__must_hold(&ctx->uring_lock)
{
	const struct io_cold_def *def = &io_cold_defs[req->opcode];

	lockdep_assert_held(&req->ctx->uring_lock);

	req_set_fail(req);
	io_req_set_res(req, res, io_put_kbuf(req, res, IO_URING_F_UNLOCKED));
	if (def->fail)
		def->fail(req);
	io_req_complete_defer(req);
}

/*
 * Don't initialise the fields below on every allocation, but do that in
 * advance and keep them valid across allocations.
 */
static void io_preinit_req(struct io_kiocb *req, struct io_ring_ctx *ctx)
{
	req->ctx = ctx;
	req->buf_node = NULL;
	req->file_node = NULL;
	req->link = NULL;
	req->async_data = NULL;
	/* not necessary, but safer to zero */
	memset(&req->cqe, 0, sizeof(req->cqe));
	memset(&req->big_cqe, 0, sizeof(req->big_cqe));
}

/*
 * A request might get retired back into the request caches even before opcode
 * handlers and io_issue_sqe() are done with it, e.g. inline completion path.
 * Because of that, io_alloc_req() should be called only under ->uring_lock
 * and with extra caution to not get a request that is still worked on.
 */
__cold bool __io_alloc_req_refill(struct io_ring_ctx *ctx)
	__must_hold(&ctx->uring_lock)
{
	gfp_t gfp = GFP_KERNEL | __GFP_NOWARN;
	void *reqs[IO_REQ_ALLOC_BATCH];
	int ret;

	ret = kmem_cache_alloc_bulk(req_cachep, gfp, ARRAY_SIZE(reqs), reqs);

	/*
	 * Bulk alloc is all-or-nothing. If we fail to get a batch,
	 * retry single alloc to be on the safe side.
	 */
	if (unlikely(ret <= 0)) {
		reqs[0] = kmem_cache_alloc(req_cachep, gfp);
		if (!reqs[0])
			return false;
		ret = 1;
	}

	percpu_ref_get_many(&ctx->refs, ret);
	while (ret--) {
		struct io_kiocb *req = reqs[ret];

		io_preinit_req(req, ctx);
		io_req_add_to_cache(req, ctx);
	}
	return true;
}

__cold void io_free_req(struct io_kiocb *req)
{
	/* refs were already put, restore them for io_req_task_complete() */
	req->flags &= ~REQ_F_REFCOUNT;
	/* we only want to free it, don't post CQEs */
	req->flags |= REQ_F_CQE_SKIP;
	req->io_task_work.func = io_req_task_complete;
	io_req_task_work_add(req);
}

static void __io_req_find_next_prep(struct io_kiocb *req)
{
	struct io_ring_ctx *ctx = req->ctx;

	spin_lock(&ctx->completion_lock);
	io_disarm_next(req);
	spin_unlock(&ctx->completion_lock);
}

static inline struct io_kiocb *io_req_find_next(struct io_kiocb *req)
{
	struct io_kiocb *nxt;

	/*
	 * If LINK is set, we have dependent requests in this chain. If we
	 * didn't fail this request, queue the first one up, moving any other
	 * dependencies to the next request. In case of failure, fail the rest
	 * of the chain.
	 */
	if (unlikely(req->flags & IO_DISARM_MASK))
		__io_req_find_next_prep(req);
	nxt = req->link;
	req->link = NULL;
	return nxt;
}

static void ctx_flush_and_put(struct io_ring_ctx *ctx, io_tw_token_t tw)
{
	if (!ctx)
		return;
	if (ctx->flags & IORING_SETUP_TASKRUN_FLAG)
		atomic_andnot(IORING_SQ_TASKRUN, &ctx->rings->sq_flags);

	io_submit_flush_completions(ctx);
	mutex_unlock(&ctx->uring_lock);
	percpu_ref_put(&ctx->refs);
}

/*
 * Run queued task_work, returning the number of entries processed in *count.
 * If more entries than max_entries are available, stop processing once this
 * is reached and return the rest of the list.
 */
struct llist_node *io_handle_tw_list(struct llist_node *node,
				     unsigned int *count,
				     unsigned int max_entries)
{
	struct io_ring_ctx *ctx = NULL;
	struct io_tw_state ts = { };

	do {
		struct llist_node *next = node->next;
		struct io_kiocb *req = container_of(node, struct io_kiocb,
						    io_task_work.node);

		if (req->ctx != ctx) {
			ctx_flush_and_put(ctx, ts);
			ctx = req->ctx;
			mutex_lock(&ctx->uring_lock);
			percpu_ref_get(&ctx->refs);
		}
		INDIRECT_CALL_2(req->io_task_work.func,
				io_poll_task_func, io_req_rw_complete,
				req, ts);
		node = next;
		(*count)++;
		if (unlikely(need_resched())) {
			ctx_flush_and_put(ctx, ts);
			ctx = NULL;
			cond_resched();
		}
	} while (node && *count < max_entries);

	ctx_flush_and_put(ctx, ts);
	return node;
}

static __cold void __io_fallback_tw(struct llist_node *node, bool sync)
{
	struct io_ring_ctx *last_ctx = NULL;
	struct io_kiocb *req;

	while (node) {
		req = container_of(node, struct io_kiocb, io_task_work.node);
		node = node->next;
		if (sync && last_ctx != req->ctx) {
			if (last_ctx) {
				flush_delayed_work(&last_ctx->fallback_work);
				percpu_ref_put(&last_ctx->refs);
			}
			last_ctx = req->ctx;
			percpu_ref_get(&last_ctx->refs);
		}
		if (llist_add(&req->io_task_work.node,
			      &req->ctx->fallback_llist))
			schedule_delayed_work(&req->ctx->fallback_work, 1);
	}

	if (last_ctx) {
		flush_delayed_work(&last_ctx->fallback_work);
		percpu_ref_put(&last_ctx->refs);
	}
}

static void io_fallback_tw(struct io_uring_task *tctx, bool sync)
{
	struct llist_node *node = llist_del_all(&tctx->task_list);

	__io_fallback_tw(node, sync);
}

struct llist_node *tctx_task_work_run(struct io_uring_task *tctx,
				      unsigned int max_entries,
				      unsigned int *count)
{
	struct llist_node *node;

	if (unlikely(current->flags & PF_EXITING)) {
		io_fallback_tw(tctx, true);
		return NULL;
	}

	node = llist_del_all(&tctx->task_list);
	if (node) {
		node = llist_reverse_order(node);
		node = io_handle_tw_list(node, count, max_entries);
	}

	/* relaxed read is enough as only the task itself sets ->in_cancel */
	if (unlikely(atomic_read(&tctx->in_cancel)))
		io_uring_drop_tctx_refs(current);

	trace_io_uring_task_work_run(tctx, *count);
	return node;
}

void tctx_task_work(struct callback_head *cb)
{
	struct io_uring_task *tctx;
	struct llist_node *ret;
	unsigned int count = 0;

	tctx = container_of(cb, struct io_uring_task, task_work);
	ret = tctx_task_work_run(tctx, UINT_MAX, &count);
	/* can't happen */
	WARN_ON_ONCE(ret);
}

static inline void io_req_local_work_add(struct io_kiocb *req,
					 struct io_ring_ctx *ctx,
					 unsigned flags)
{
	unsigned nr_wait, nr_tw, nr_tw_prev;
	struct llist_node *head;

	/* See comment above IO_CQ_WAKE_INIT */
	BUILD_BUG_ON(IO_CQ_WAKE_FORCE <= IORING_MAX_CQ_ENTRIES);

	/*
	 * We don't know how many reuqests is there in the link and whether
	 * they can even be queued lazily, fall back to non-lazy.
	 */
	if (req->flags & IO_REQ_LINK_FLAGS)
		flags &= ~IOU_F_TWQ_LAZY_WAKE;

	guard(rcu)();

	head = READ_ONCE(ctx->work_llist.first);
	do {
		nr_tw_prev = 0;
		if (head) {
			struct io_kiocb *first_req = container_of(head,
							struct io_kiocb,
							io_task_work.node);
			/*
			 * Might be executed at any moment, rely on
			 * SLAB_TYPESAFE_BY_RCU to keep it alive.
			 */
			nr_tw_prev = READ_ONCE(first_req->nr_tw);
		}

		/*
		 * Theoretically, it can overflow, but that's fine as one of
		 * previous adds should've tried to wake the task.
		 */
		nr_tw = nr_tw_prev + 1;
		if (!(flags & IOU_F_TWQ_LAZY_WAKE))
			nr_tw = IO_CQ_WAKE_FORCE;

		req->nr_tw = nr_tw;
		req->io_task_work.node.next = head;
	} while (!try_cmpxchg(&ctx->work_llist.first, &head,
			      &req->io_task_work.node));

	/*
	 * cmpxchg implies a full barrier, which pairs with the barrier
	 * in set_current_state() on the io_cqring_wait() side. It's used
	 * to ensure that either we see updated ->cq_wait_nr, or waiters
	 * going to sleep will observe the work added to the list, which
	 * is similar to the wait/wawke task state sync.
	 */

	if (!head) {
		if (ctx->flags & IORING_SETUP_TASKRUN_FLAG)
			atomic_or(IORING_SQ_TASKRUN, &ctx->rings->sq_flags);
		if (ctx->has_evfd)
			io_eventfd_signal(ctx);
	}

	nr_wait = atomic_read(&ctx->cq_wait_nr);
	/* not enough or no one is waiting */
	if (nr_tw < nr_wait)
		return;
	/* the previous add has already woken it up */
	if (nr_tw_prev >= nr_wait)
		return;
	wake_up_state(ctx->submitter_task, TASK_INTERRUPTIBLE);
}

static void io_req_normal_work_add(struct io_kiocb *req)
{
	struct io_uring_task *tctx = req->tctx;
	struct io_ring_ctx *ctx = req->ctx;

	/* task_work already pending, we're done */
	if (!llist_add(&req->io_task_work.node, &tctx->task_list))
		return;

	if (ctx->flags & IORING_SETUP_TASKRUN_FLAG)
		atomic_or(IORING_SQ_TASKRUN, &ctx->rings->sq_flags);

	/* SQPOLL doesn't need the task_work added, it'll run it itself */
	if (ctx->flags & IORING_SETUP_SQPOLL) {
		__set_notify_signal(tctx->task);
		return;
	}

	if (likely(!task_work_add(tctx->task, &tctx->task_work, ctx->notify_method)))
		return;

	io_fallback_tw(tctx, false);
}

void __io_req_task_work_add(struct io_kiocb *req, unsigned flags)
{
	if (req->ctx->flags & IORING_SETUP_DEFER_TASKRUN)
		io_req_local_work_add(req, req->ctx, flags);
	else
		io_req_normal_work_add(req);
}

void io_req_task_work_add_remote(struct io_kiocb *req, struct io_ring_ctx *ctx,
				 unsigned flags)
{
	if (WARN_ON_ONCE(!(ctx->flags & IORING_SETUP_DEFER_TASKRUN)))
		return;
	io_req_local_work_add(req, ctx, flags);
}

static void __cold io_move_task_work_from_local(struct io_ring_ctx *ctx)
{
	struct llist_node *node = llist_del_all(&ctx->work_llist);

	__io_fallback_tw(node, false);
	node = llist_del_all(&ctx->retry_llist);
	__io_fallback_tw(node, false);
}

static bool io_run_local_work_continue(struct io_ring_ctx *ctx, int events,
				       int min_events)
{
	if (!io_local_work_pending(ctx))
		return false;
	if (events < min_events)
		return true;
	if (ctx->flags & IORING_SETUP_TASKRUN_FLAG)
		atomic_or(IORING_SQ_TASKRUN, &ctx->rings->sq_flags);
	return false;
}

static int __io_run_local_work_loop(struct llist_node **node,
				    io_tw_token_t tw,
				    int events)
{
	int ret = 0;

	while (*node) {
		struct llist_node *next = (*node)->next;
		struct io_kiocb *req = container_of(*node, struct io_kiocb,
						    io_task_work.node);
		INDIRECT_CALL_2(req->io_task_work.func,
				io_poll_task_func, io_req_rw_complete,
				req, tw);
		*node = next;
		if (++ret >= events)
			break;
	}

	return ret;
}

static int __io_run_local_work(struct io_ring_ctx *ctx, io_tw_token_t tw,
			       int min_events, int max_events)
{
	struct llist_node *node;
	unsigned int loops = 0;
	int ret = 0;

	if (WARN_ON_ONCE(ctx->submitter_task != current))
		return -EEXIST;
	if (ctx->flags & IORING_SETUP_TASKRUN_FLAG)
		atomic_andnot(IORING_SQ_TASKRUN, &ctx->rings->sq_flags);
again:
	min_events -= ret;
	ret = __io_run_local_work_loop(&ctx->retry_llist.first, tw, max_events);
	if (ctx->retry_llist.first)
		goto retry_done;

	/*
	 * llists are in reverse order, flip it back the right way before
	 * running the pending items.
	 */
	node = llist_reverse_order(llist_del_all(&ctx->work_llist));
	ret += __io_run_local_work_loop(&node, tw, max_events - ret);
	ctx->retry_llist.first = node;
	loops++;

	if (io_run_local_work_continue(ctx, ret, min_events))
		goto again;
retry_done:
	io_submit_flush_completions(ctx);
	if (io_run_local_work_continue(ctx, ret, min_events))
		goto again;

	trace_io_uring_local_work_run(ctx, ret, loops);
	return ret;
}

static inline int io_run_local_work_locked(struct io_ring_ctx *ctx,
					   int min_events)
{
	struct io_tw_state ts = {};

	if (!io_local_work_pending(ctx))
		return 0;
	return __io_run_local_work(ctx, ts, min_events,
					max(IO_LOCAL_TW_DEFAULT_MAX, min_events));
}

static int io_run_local_work(struct io_ring_ctx *ctx, int min_events,
			     int max_events)
{
	struct io_tw_state ts = {};
	int ret;

	mutex_lock(&ctx->uring_lock);
	ret = __io_run_local_work(ctx, ts, min_events, max_events);
	mutex_unlock(&ctx->uring_lock);
	return ret;
}

static void io_req_task_cancel(struct io_kiocb *req, io_tw_token_t tw)
{
	io_tw_lock(req->ctx, tw);
	io_req_defer_failed(req, req->cqe.res);
}

void io_req_task_submit(struct io_kiocb *req, io_tw_token_t tw)
{
	io_tw_lock(req->ctx, tw);
	if (unlikely(io_should_terminate_tw()))
		io_req_defer_failed(req, -EFAULT);
	else if (req->flags & REQ_F_FORCE_ASYNC)
		io_queue_iowq(req);
	else
		io_queue_sqe(req);
}

void io_req_task_queue_fail(struct io_kiocb *req, int ret)
{
	io_req_set_res(req, ret, 0);
	req->io_task_work.func = io_req_task_cancel;
	io_req_task_work_add(req);
}

void io_req_task_queue(struct io_kiocb *req)
{
	req->io_task_work.func = io_req_task_submit;
	io_req_task_work_add(req);
}

void io_queue_next(struct io_kiocb *req)
{
	struct io_kiocb *nxt = io_req_find_next(req);

	if (nxt)
		io_req_task_queue(nxt);
}

static void io_free_batch_list(struct io_ring_ctx *ctx,
			       struct io_wq_work_node *node)
	__must_hold(&ctx->uring_lock)
{
	do {
		struct io_kiocb *req = container_of(node, struct io_kiocb,
						    comp_list);

		if (unlikely(req->flags & IO_REQ_CLEAN_SLOW_FLAGS)) {
			if (req->flags & REQ_F_REISSUE) {
				node = req->comp_list.next;
				req->flags &= ~REQ_F_REISSUE;
				io_queue_iowq(req);
				continue;
			}
			if (req->flags & REQ_F_REFCOUNT) {
				node = req->comp_list.next;
				if (!req_ref_put_and_test(req))
					continue;
			}
			if ((req->flags & REQ_F_POLLED) && req->apoll) {
				struct async_poll *apoll = req->apoll;

				if (apoll->double_poll)
					kfree(apoll->double_poll);
				io_cache_free(&ctx->apoll_cache, apoll);
				req->flags &= ~REQ_F_POLLED;
			}
			if (req->flags & IO_REQ_LINK_FLAGS)
				io_queue_next(req);
			if (unlikely(req->flags & IO_REQ_CLEAN_FLAGS))
				io_clean_op(req);
		}
		io_put_file(req);
		io_req_put_rsrc_nodes(req);
		io_put_task(req);

		node = req->comp_list.next;
		io_req_add_to_cache(req, ctx);
	} while (node);
}

void __io_submit_flush_completions(struct io_ring_ctx *ctx)
	__must_hold(&ctx->uring_lock)
{
	struct io_submit_state *state = &ctx->submit_state;
	struct io_wq_work_node *node;

	__io_cq_lock(ctx);
	__wq_list_for_each(node, &state->compl_reqs) {
		struct io_kiocb *req = container_of(node, struct io_kiocb,
					    comp_list);

		/*
		 * Requests marked with REQUEUE should not post a CQE, they
		 * will go through the io-wq retry machinery and post one
		 * later.
		 */
		if (!(req->flags & (REQ_F_CQE_SKIP | REQ_F_REISSUE)) &&
		    unlikely(!io_fill_cqe_req(ctx, req))) {
			if (ctx->lockless_cq) {
				spin_lock(&ctx->completion_lock);
				io_req_cqe_overflow(req);
				spin_unlock(&ctx->completion_lock);
			} else {
				io_req_cqe_overflow(req);
			}
		}
	}
	__io_cq_unlock_post(ctx);

	if (!wq_list_empty(&state->compl_reqs)) {
		io_free_batch_list(ctx, state->compl_reqs.first);
		INIT_WQ_LIST(&state->compl_reqs);
	}
	ctx->submit_state.cq_flush = false;
}

static unsigned io_cqring_events(struct io_ring_ctx *ctx)
{
	/* See comment at the top of this file */
	smp_rmb();
	return __io_cqring_events(ctx);
}

/*
 * We can't just wait for polled events to come to us, we have to actively
 * find and complete them.
 */
static __cold void io_iopoll_try_reap_events(struct io_ring_ctx *ctx)
{
	if (!(ctx->flags & IORING_SETUP_IOPOLL))
		return;

	mutex_lock(&ctx->uring_lock);
	while (!wq_list_empty(&ctx->iopoll_list)) {
		/* let it sleep and repeat later if can't complete a request */
		if (io_do_iopoll(ctx, true) == 0)
			break;
		/*
		 * Ensure we allow local-to-the-cpu processing to take place,
		 * in this case we need to ensure that we reap all events.
		 * Also let task_work, etc. to progress by releasing the mutex
		 */
		if (need_resched()) {
			mutex_unlock(&ctx->uring_lock);
			cond_resched();
			mutex_lock(&ctx->uring_lock);
		}
	}
	mutex_unlock(&ctx->uring_lock);
}

static int io_iopoll_check(struct io_ring_ctx *ctx, unsigned int min_events)
{
	unsigned int nr_events = 0;
	unsigned long check_cq;

	min_events = min(min_events, ctx->cq_entries);

	lockdep_assert_held(&ctx->uring_lock);

	if (!io_allowed_run_tw(ctx))
		return -EEXIST;

	check_cq = READ_ONCE(ctx->check_cq);
	if (unlikely(check_cq)) {
		if (check_cq & BIT(IO_CHECK_CQ_OVERFLOW_BIT))
			__io_cqring_overflow_flush(ctx, false);
		/*
		 * Similarly do not spin if we have not informed the user of any
		 * dropped CQE.
		 */
		if (check_cq & BIT(IO_CHECK_CQ_DROPPED_BIT))
			return -EBADR;
	}
	/*
	 * Don't enter poll loop if we already have events pending.
	 * If we do, we can potentially be spinning for commands that
	 * already triggered a CQE (eg in error).
	 */
	if (io_cqring_events(ctx))
		return 0;

	do {
		int ret = 0;

		/*
		 * If a submit got punted to a workqueue, we can have the
		 * application entering polling for a command before it gets
		 * issued. That app will hold the uring_lock for the duration
		 * of the poll right here, so we need to take a breather every
		 * now and then to ensure that the issue has a chance to add
		 * the poll to the issued list. Otherwise we can spin here
		 * forever, while the workqueue is stuck trying to acquire the
		 * very same mutex.
		 */
		if (wq_list_empty(&ctx->iopoll_list) ||
		    io_task_work_pending(ctx)) {
			u32 tail = ctx->cached_cq_tail;

			(void) io_run_local_work_locked(ctx, min_events);

			if (task_work_pending(current) ||
			    wq_list_empty(&ctx->iopoll_list)) {
				mutex_unlock(&ctx->uring_lock);
				io_run_task_work();
				mutex_lock(&ctx->uring_lock);
			}
			/* some requests don't go through iopoll_list */
			if (tail != ctx->cached_cq_tail ||
			    wq_list_empty(&ctx->iopoll_list))
				break;
		}
		ret = io_do_iopoll(ctx, !min_events);
		if (unlikely(ret < 0))
			return ret;

		if (task_sigpending(current))
			return -EINTR;
		if (need_resched())
			break;

		nr_events += ret;
	} while (nr_events < min_events);

	return 0;
}

void io_req_task_complete(struct io_kiocb *req, io_tw_token_t tw)
{
	io_req_complete_defer(req);
}

/*
 * After the iocb has been issued, it's safe to be found on the poll list.
 * Adding the kiocb to the list AFTER submission ensures that we don't
 * find it from a io_do_iopoll() thread before the issuer is done
 * accessing the kiocb cookie.
 */
static void io_iopoll_req_issued(struct io_kiocb *req, unsigned int issue_flags)
{
	struct io_ring_ctx *ctx = req->ctx;
	const bool needs_lock = issue_flags & IO_URING_F_UNLOCKED;

	/* workqueue context doesn't hold uring_lock, grab it now */
	if (unlikely(needs_lock))
		mutex_lock(&ctx->uring_lock);

	/*
	 * Track whether we have multiple files in our lists. This will impact
	 * how we do polling eventually, not spinning if we're on potentially
	 * different devices.
	 */
	if (wq_list_empty(&ctx->iopoll_list)) {
		ctx->poll_multi_queue = false;
	} else if (!ctx->poll_multi_queue) {
		struct io_kiocb *list_req;

		list_req = container_of(ctx->iopoll_list.first, struct io_kiocb,
					comp_list);
		if (list_req->file != req->file)
			ctx->poll_multi_queue = true;
	}

	/*
	 * For fast devices, IO may have already completed. If it has, add
	 * it to the front so we find it first.
	 */
	if (READ_ONCE(req->iopoll_completed))
		wq_list_add_head(&req->comp_list, &ctx->iopoll_list);
	else
		wq_list_add_tail(&req->comp_list, &ctx->iopoll_list);

	if (unlikely(needs_lock)) {
		/*
		 * If IORING_SETUP_SQPOLL is enabled, sqes are either handle
		 * in sq thread task context or in io worker task context. If
		 * current task context is sq thread, we don't need to check
		 * whether should wake up sq thread.
		 */
		if ((ctx->flags & IORING_SETUP_SQPOLL) &&
		    wq_has_sleeper(&ctx->sq_data->wait))
			wake_up(&ctx->sq_data->wait);

		mutex_unlock(&ctx->uring_lock);
	}
}

io_req_flags_t io_file_get_flags(struct file *file)
{
	io_req_flags_t res = 0;

	if (S_ISREG(file_inode(file)->i_mode))
		res |= REQ_F_ISREG;
	if ((file->f_flags & O_NONBLOCK) || (file->f_mode & FMODE_NOWAIT))
		res |= REQ_F_SUPPORT_NOWAIT;
	return res;
}

static u32 io_get_sequence(struct io_kiocb *req)
{
	u32 seq = req->ctx->cached_sq_head;
	struct io_kiocb *cur;

	/* need original cached_sq_head, but it was increased for each req */
	io_for_each_link(cur, req)
		seq--;
	return seq;
}

static __cold void io_drain_req(struct io_kiocb *req)
	__must_hold(&ctx->uring_lock)
{
	struct io_ring_ctx *ctx = req->ctx;
	struct io_defer_entry *de;
	int ret;
	u32 seq = io_get_sequence(req);

	/* Still need defer if there is pending req in defer list. */
	spin_lock(&ctx->completion_lock);
	if (!req_need_defer(req, seq) && list_empty_careful(&ctx->defer_list)) {
		spin_unlock(&ctx->completion_lock);
queue:
		ctx->drain_active = false;
		io_req_task_queue(req);
		return;
	}
	spin_unlock(&ctx->completion_lock);

	io_prep_async_link(req);
	de = kmalloc(sizeof(*de), GFP_KERNEL);
	if (!de) {
		ret = -ENOMEM;
		io_req_defer_failed(req, ret);
		return;
	}

	spin_lock(&ctx->completion_lock);
	if (!req_need_defer(req, seq) && list_empty(&ctx->defer_list)) {
		spin_unlock(&ctx->completion_lock);
		kfree(de);
		goto queue;
	}

	trace_io_uring_defer(req);
	de->req = req;
	de->seq = seq;
	list_add_tail(&de->list, &ctx->defer_list);
	spin_unlock(&ctx->completion_lock);
}

static bool io_assign_file(struct io_kiocb *req, const struct io_issue_def *def,
			   unsigned int issue_flags)
{
	if (req->file || !def->needs_file)
		return true;

	if (req->flags & REQ_F_FIXED_FILE)
		req->file = io_file_get_fixed(req, req->cqe.fd, issue_flags);
	else
		req->file = io_file_get_normal(req, req->cqe.fd);

	return !!req->file;
}

static inline int __io_issue_sqe(struct io_kiocb *req,
				 unsigned int issue_flags,
				 const struct io_issue_def *def)
{
	const struct cred *creds = NULL;
	int ret;

	if (unlikely((req->flags & REQ_F_CREDS) && req->creds != current_cred()))
		creds = override_creds(req->creds);

	if (!def->audit_skip)
		audit_uring_entry(req->opcode);

	ret = def->issue(req, issue_flags);

	if (!def->audit_skip)
		audit_uring_exit(!ret, ret);

	if (creds)
		revert_creds(creds);

	return ret;
}

static int io_issue_sqe(struct io_kiocb *req, unsigned int issue_flags)
{
	const struct io_issue_def *def = &io_issue_defs[req->opcode];
	int ret;

	if (unlikely(!io_assign_file(req, def, issue_flags)))
		return -EBADF;

	ret = __io_issue_sqe(req, issue_flags, def);

	if (ret == IOU_OK) {
		if (issue_flags & IO_URING_F_COMPLETE_DEFER)
			io_req_complete_defer(req);
		else
			io_req_complete_post(req, issue_flags);

		return 0;
	}

	if (ret == IOU_ISSUE_SKIP_COMPLETE) {
		ret = 0;
		io_arm_ltimeout(req);

		/* If the op doesn't have a file, we're not polling for it */
		if ((req->ctx->flags & IORING_SETUP_IOPOLL) && def->iopoll_queue)
			io_iopoll_req_issued(req, issue_flags);
	}
	return ret;
}

int io_poll_issue(struct io_kiocb *req, io_tw_token_t tw)
{
	const unsigned int issue_flags = IO_URING_F_NONBLOCK |
					 IO_URING_F_MULTISHOT |
					 IO_URING_F_COMPLETE_DEFER;
	int ret;

	io_tw_lock(req->ctx, tw);

	WARN_ON_ONCE(!req->file);
	if (WARN_ON_ONCE(req->ctx->flags & IORING_SETUP_IOPOLL))
		return -EFAULT;

	ret = __io_issue_sqe(req, issue_flags, &io_issue_defs[req->opcode]);

	WARN_ON_ONCE(ret == IOU_ISSUE_SKIP_COMPLETE);
	return ret;
}

struct io_wq_work *io_wq_free_work(struct io_wq_work *work)
{
	struct io_kiocb *req = container_of(work, struct io_kiocb, work);
	struct io_kiocb *nxt = NULL;

	if (req_ref_put_and_test(req)) {
		if (req->flags & IO_REQ_LINK_FLAGS)
			nxt = io_req_find_next(req);
		io_free_req(req);
	}
	return nxt ? &nxt->work : NULL;
}

void io_wq_submit_work(struct io_wq_work *work)
{
	struct io_kiocb *req = container_of(work, struct io_kiocb, work);
	const struct io_issue_def *def = &io_issue_defs[req->opcode];
	unsigned int issue_flags = IO_URING_F_UNLOCKED | IO_URING_F_IOWQ;
	bool needs_poll = false;
	int ret = 0, err = -ECANCELED;

	/* one will be dropped by ->io_wq_free_work() after returning to io-wq */
	if (!(req->flags & REQ_F_REFCOUNT))
		__io_req_set_refcount(req, 2);
	else
		req_ref_get(req);

	io_arm_ltimeout(req);

	/* either cancelled or io-wq is dying, so don't touch tctx->iowq */
	if (atomic_read(&work->flags) & IO_WQ_WORK_CANCEL) {
fail:
		io_req_task_queue_fail(req, err);
		return;
	}
	if (!io_assign_file(req, def, issue_flags)) {
		err = -EBADF;
		atomic_or(IO_WQ_WORK_CANCEL, &work->flags);
		goto fail;
	}

	/*
	 * If DEFER_TASKRUN is set, it's only allowed to post CQEs from the
	 * submitter task context. Final request completions are handed to the
	 * right context, however this is not the case of auxiliary CQEs,
	 * which is the main mean of operation for multishot requests.
	 * Don't allow any multishot execution from io-wq. It's more restrictive
	 * than necessary and also cleaner.
	 */
	if (req->flags & (REQ_F_MULTISHOT|REQ_F_APOLL_MULTISHOT)) {
		err = -EBADFD;
		if (!io_file_can_poll(req))
			goto fail;
		if (req->file->f_flags & O_NONBLOCK ||
		    req->file->f_mode & FMODE_NOWAIT) {
			err = -ECANCELED;
			if (io_arm_poll_handler(req, issue_flags) != IO_APOLL_OK)
				goto fail;
			return;
		} else {
			req->flags &= ~(REQ_F_APOLL_MULTISHOT|REQ_F_MULTISHOT);
		}
	}

	if (req->flags & REQ_F_FORCE_ASYNC) {
		bool opcode_poll = def->pollin || def->pollout;

		if (opcode_poll && io_file_can_poll(req)) {
			needs_poll = true;
			issue_flags |= IO_URING_F_NONBLOCK;
		}
	}

	do {
		ret = io_issue_sqe(req, issue_flags);
		if (ret != -EAGAIN)
			break;

		/*
		 * If REQ_F_NOWAIT is set, then don't wait or retry with
		 * poll. -EAGAIN is final for that case.
		 */
		if (req->flags & REQ_F_NOWAIT)
			break;

		/*
		 * We can get EAGAIN for iopolled IO even though we're
		 * forcing a sync submission from here, since we can't
		 * wait for request slots on the block side.
		 */
		if (!needs_poll) {
			if (!(req->ctx->flags & IORING_SETUP_IOPOLL))
				break;
			if (io_wq_worker_stopped())
				break;
			cond_resched();
			continue;
		}

		if (io_arm_poll_handler(req, issue_flags) == IO_APOLL_OK)
			return;
		/* aborted or ready, in either case retry blocking */
		needs_poll = false;
		issue_flags &= ~IO_URING_F_NONBLOCK;
	} while (1);

	/* avoid locking problems by failing it from a clean context */
	if (ret)
		io_req_task_queue_fail(req, ret);
}

inline struct file *io_file_get_fixed(struct io_kiocb *req, int fd,
				      unsigned int issue_flags)
{
	struct io_ring_ctx *ctx = req->ctx;
	struct io_rsrc_node *node;
	struct file *file = NULL;

	io_ring_submit_lock(ctx, issue_flags);
	node = io_rsrc_node_lookup(&ctx->file_table.data, fd);
	if (node) {
		io_req_assign_rsrc_node(&req->file_node, node);
		req->flags |= io_slot_flags(node);
		file = io_slot_file(node);
	}
	io_ring_submit_unlock(ctx, issue_flags);
	return file;
}

struct file *io_file_get_normal(struct io_kiocb *req, int fd)
{
	struct file *file = fget(fd);

	trace_io_uring_file_get(req, fd);

	/* we don't allow fixed io_uring files */
	if (file && io_is_uring_fops(file))
		io_req_track_inflight(req);
	return file;
}

static void io_queue_async(struct io_kiocb *req, int ret)
	__must_hold(&req->ctx->uring_lock)
{
	struct io_kiocb *linked_timeout;

	if (ret != -EAGAIN || (req->flags & REQ_F_NOWAIT)) {
		io_req_defer_failed(req, ret);
		return;
	}

	linked_timeout = io_prep_linked_timeout(req);

	switch (io_arm_poll_handler(req, 0)) {
	case IO_APOLL_READY:
		io_kbuf_recycle(req, 0);
		io_req_task_queue(req);
		break;
	case IO_APOLL_ABORTED:
		io_kbuf_recycle(req, 0);
		io_queue_iowq(req);
		break;
	case IO_APOLL_OK:
		break;
	}

	if (linked_timeout)
		io_queue_linked_timeout(linked_timeout);
}

static inline void io_queue_sqe(struct io_kiocb *req)
	__must_hold(&req->ctx->uring_lock)
{
	int ret;

	ret = io_issue_sqe(req, IO_URING_F_NONBLOCK|IO_URING_F_COMPLETE_DEFER);

	/*
	 * We async punt it if the file wasn't marked NOWAIT, or if the file
	 * doesn't support non-blocking read/write attempts
	 */
	if (unlikely(ret))
		io_queue_async(req, ret);
}

static void io_queue_sqe_fallback(struct io_kiocb *req)
	__must_hold(&req->ctx->uring_lock)
{
	if (unlikely(req->flags & REQ_F_FAIL)) {
		/*
		 * We don't submit, fail them all, for that replace hardlinks
		 * with normal links. Extra REQ_F_LINK is tolerated.
		 */
		req->flags &= ~REQ_F_HARDLINK;
		req->flags |= REQ_F_LINK;
		io_req_defer_failed(req, req->cqe.res);
	} else {
		if (unlikely(req->ctx->drain_active))
			io_drain_req(req);
		else
			io_queue_iowq(req);
	}
}

/*
 * Check SQE restrictions (opcode and flags).
 *
 * Returns 'true' if SQE is allowed, 'false' otherwise.
 */
static inline bool io_check_restriction(struct io_ring_ctx *ctx,
					struct io_kiocb *req,
					unsigned int sqe_flags)
{
	if (!test_bit(req->opcode, ctx->restrictions.sqe_op))
		return false;

	if ((sqe_flags & ctx->restrictions.sqe_flags_required) !=
	    ctx->restrictions.sqe_flags_required)
		return false;

	if (sqe_flags & ~(ctx->restrictions.sqe_flags_allowed |
			  ctx->restrictions.sqe_flags_required))
		return false;

	return true;
}

static void io_init_drain(struct io_ring_ctx *ctx)
{
	struct io_kiocb *head = ctx->submit_state.link.head;

	ctx->drain_active = true;
	if (head) {
		/*
		 * If we need to drain a request in the middle of a link, drain
		 * the head request and the next request/link after the current
		 * link. Considering sequential execution of links,
		 * REQ_F_IO_DRAIN will be maintained for every request of our
		 * link.
		 */
		head->flags |= REQ_F_IO_DRAIN | REQ_F_FORCE_ASYNC;
		ctx->drain_next = true;
	}
}

static __cold int io_init_fail_req(struct io_kiocb *req, int err)
{
	/* ensure per-opcode data is cleared if we fail before prep */
	memset(&req->cmd.data, 0, sizeof(req->cmd.data));
	return err;
}

static int io_init_req(struct io_ring_ctx *ctx, struct io_kiocb *req,
		       const struct io_uring_sqe *sqe)
	__must_hold(&ctx->uring_lock)
{
	const struct io_issue_def *def;
	unsigned int sqe_flags;
	int personality;
	u8 opcode;

	/* req is partially pre-initialised, see io_preinit_req() */
	req->opcode = opcode = READ_ONCE(sqe->opcode);
	/* same numerical values with corresponding REQ_F_*, safe to copy */
	sqe_flags = READ_ONCE(sqe->flags);
	req->flags = (__force io_req_flags_t) sqe_flags;
	req->cqe.user_data = READ_ONCE(sqe->user_data);
	req->file = NULL;
	req->tctx = current->io_uring;
	req->cancel_seq_set = false;

	if (unlikely(opcode >= IORING_OP_LAST)) {
		req->opcode = 0;
		return io_init_fail_req(req, -EINVAL);
	}
	opcode = array_index_nospec(opcode, IORING_OP_LAST);

	def = &io_issue_defs[opcode];
	if (unlikely(sqe_flags & ~SQE_COMMON_FLAGS)) {
		/* enforce forwards compatibility on users */
		if (sqe_flags & ~SQE_VALID_FLAGS)
			return io_init_fail_req(req, -EINVAL);
		if (sqe_flags & IOSQE_BUFFER_SELECT) {
			if (!def->buffer_select)
				return io_init_fail_req(req, -EOPNOTSUPP);
			req->buf_index = READ_ONCE(sqe->buf_group);
		}
		if (sqe_flags & IOSQE_CQE_SKIP_SUCCESS)
			ctx->drain_disabled = true;
		if (sqe_flags & IOSQE_IO_DRAIN) {
			if (ctx->drain_disabled)
				return io_init_fail_req(req, -EOPNOTSUPP);
			io_init_drain(ctx);
		}
	}
	if (unlikely(ctx->restricted || ctx->drain_active || ctx->drain_next)) {
		if (ctx->restricted && !io_check_restriction(ctx, req, sqe_flags))
			return io_init_fail_req(req, -EACCES);
		/* knock it to the slow queue path, will be drained there */
		if (ctx->drain_active)
			req->flags |= REQ_F_FORCE_ASYNC;
		/* if there is no link, we're at "next" request and need to drain */
		if (unlikely(ctx->drain_next) && !ctx->submit_state.link.head) {
			ctx->drain_next = false;
			ctx->drain_active = true;
			req->flags |= REQ_F_IO_DRAIN | REQ_F_FORCE_ASYNC;
		}
	}

	if (!def->ioprio && sqe->ioprio)
		return io_init_fail_req(req, -EINVAL);
	if (!def->iopoll && (ctx->flags & IORING_SETUP_IOPOLL))
		return io_init_fail_req(req, -EINVAL);

	if (def->needs_file) {
		struct io_submit_state *state = &ctx->submit_state;

		req->cqe.fd = READ_ONCE(sqe->fd);

		/*
		 * Plug now if we have more than 2 IO left after this, and the
		 * target is potentially a read/write to block based storage.
		 */
		if (state->need_plug && def->plug) {
			state->plug_started = true;
			state->need_plug = false;
			blk_start_plug_nr_ios(&state->plug, state->submit_nr);
		}
	}

	personality = READ_ONCE(sqe->personality);
	if (personality) {
		int ret;

		req->creds = xa_load(&ctx->personalities, personality);
		if (!req->creds)
			return io_init_fail_req(req, -EINVAL);
		get_cred(req->creds);
		ret = security_uring_override_creds(req->creds);
		if (ret) {
			put_cred(req->creds);
			return io_init_fail_req(req, ret);
		}
		req->flags |= REQ_F_CREDS;
	}

	return def->prep(req, sqe);
}

static __cold int io_submit_fail_init(const struct io_uring_sqe *sqe,
				      struct io_kiocb *req, int ret)
{
	struct io_ring_ctx *ctx = req->ctx;
	struct io_submit_link *link = &ctx->submit_state.link;
	struct io_kiocb *head = link->head;

	trace_io_uring_req_failed(sqe, req, ret);

	/*
	 * Avoid breaking links in the middle as it renders links with SQPOLL
	 * unusable. Instead of failing eagerly, continue assembling the link if
	 * applicable and mark the head with REQ_F_FAIL. The link flushing code
	 * should find the flag and handle the rest.
	 */
	req_fail_link_node(req, ret);
	if (head && !(head->flags & REQ_F_FAIL))
		req_fail_link_node(head, -ECANCELED);

	if (!(req->flags & IO_REQ_LINK_FLAGS)) {
		if (head) {
			link->last->link = req;
			link->head = NULL;
			req = head;
		}
		io_queue_sqe_fallback(req);
		return ret;
	}

	if (head)
		link->last->link = req;
	else
		link->head = req;
	link->last = req;
	return 0;
}

static inline int io_submit_sqe(struct io_ring_ctx *ctx, struct io_kiocb *req,
			 const struct io_uring_sqe *sqe)
	__must_hold(&ctx->uring_lock)
{
	struct io_submit_link *link = &ctx->submit_state.link;
	int ret;

	ret = io_init_req(ctx, req, sqe);
	if (unlikely(ret))
		return io_submit_fail_init(sqe, req, ret);

	trace_io_uring_submit_req(req);

	/*
	 * If we already have a head request, queue this one for async
	 * submittal once the head completes. If we don't have a head but
	 * IOSQE_IO_LINK is set in the sqe, start a new head. This one will be
	 * submitted sync once the chain is complete. If none of those
	 * conditions are true (normal request), then just queue it.
	 */
	if (unlikely(link->head)) {
		trace_io_uring_link(req, link->last);
		link->last->link = req;
		link->last = req;

		if (req->flags & IO_REQ_LINK_FLAGS)
			return 0;
		/* last request of the link, flush it */
		req = link->head;
		link->head = NULL;
		if (req->flags & (REQ_F_FORCE_ASYNC | REQ_F_FAIL))
			goto fallback;

	} else if (unlikely(req->flags & (IO_REQ_LINK_FLAGS |
					  REQ_F_FORCE_ASYNC | REQ_F_FAIL))) {
		if (req->flags & IO_REQ_LINK_FLAGS) {
			link->head = req;
			link->last = req;
		} else {
fallback:
			io_queue_sqe_fallback(req);
		}
		return 0;
	}

	io_queue_sqe(req);
	return 0;
}

/*
 * Batched submission is done, ensure local IO is flushed out.
 */
static void io_submit_state_end(struct io_ring_ctx *ctx)
{
	struct io_submit_state *state = &ctx->submit_state;

	if (unlikely(state->link.head))
		io_queue_sqe_fallback(state->link.head);
	/* flush only after queuing links as they can generate completions */
	io_submit_flush_completions(ctx);
	if (state->plug_started)
		blk_finish_plug(&state->plug);
}

/*
 * Start submission side cache.
 */
static void io_submit_state_start(struct io_submit_state *state,
				  unsigned int max_ios)
{
	state->plug_started = false;
	state->need_plug = max_ios > 2;
	state->submit_nr = max_ios;
	/* set only head, no need to init link_last in advance */
	state->link.head = NULL;
}

static void io_commit_sqring(struct io_ring_ctx *ctx)
{
	struct io_rings *rings = ctx->rings;

	/*
	 * Ensure any loads from the SQEs are done at this point,
	 * since once we write the new head, the application could
	 * write new data to them.
	 */
	smp_store_release(&rings->sq.head, ctx->cached_sq_head);
}

/*
 * Fetch an sqe, if one is available. Note this returns a pointer to memory
 * that is mapped by userspace. This means that care needs to be taken to
 * ensure that reads are stable, as we cannot rely on userspace always
 * being a good citizen. If members of the sqe are validated and then later
 * used, it's important that those reads are done through READ_ONCE() to
 * prevent a re-load down the line.
 */
static bool io_get_sqe(struct io_ring_ctx *ctx, const struct io_uring_sqe **sqe)
{
	unsigned mask = ctx->sq_entries - 1;
	unsigned head = ctx->cached_sq_head++ & mask;

	if (static_branch_unlikely(&io_key_has_sqarray) &&
	    (!(ctx->flags & IORING_SETUP_NO_SQARRAY))) {
		head = READ_ONCE(ctx->sq_array[head]);
		if (unlikely(head >= ctx->sq_entries)) {
			/* drop invalid entries */
			spin_lock(&ctx->completion_lock);
			ctx->cq_extra--;
			spin_unlock(&ctx->completion_lock);
			WRITE_ONCE(ctx->rings->sq_dropped,
				   READ_ONCE(ctx->rings->sq_dropped) + 1);
			return false;
		}
		head = array_index_nospec(head, ctx->sq_entries);
	}

	/*
	 * The cached sq head (or cq tail) serves two purposes:
	 *
	 * 1) allows us to batch the cost of updating the user visible
	 *    head updates.
	 * 2) allows the kernel side to track the head on its own, even
	 *    though the application is the one updating it.
	 */

	/* double index for 128-byte SQEs, twice as long */
	if (ctx->flags & IORING_SETUP_SQE128)
		head <<= 1;
	*sqe = &ctx->sq_sqes[head];
	return true;
}

int io_submit_sqes(struct io_ring_ctx *ctx, unsigned int nr)
	__must_hold(&ctx->uring_lock)
{
	unsigned int entries = io_sqring_entries(ctx);
	unsigned int left;
	int ret;

	if (unlikely(!entries))
		return 0;
	/* make sure SQ entry isn't read before tail */
	ret = left = min(nr, entries);
	io_get_task_refs(left);
	io_submit_state_start(&ctx->submit_state, left);

	do {
		const struct io_uring_sqe *sqe;
		struct io_kiocb *req;

		if (unlikely(!io_alloc_req(ctx, &req)))
			break;
		if (unlikely(!io_get_sqe(ctx, &sqe))) {
			io_req_add_to_cache(req, ctx);
			break;
		}

		/*
		 * Continue submitting even for sqe failure if the
		 * ring was setup with IORING_SETUP_SUBMIT_ALL
		 */
		if (unlikely(io_submit_sqe(ctx, req, sqe)) &&
		    !(ctx->flags & IORING_SETUP_SUBMIT_ALL)) {
			left--;
			break;
		}
	} while (--left);

	if (unlikely(left)) {
		ret -= left;
		/* try again if it submitted nothing and can't allocate a req */
		if (!ret && io_req_cache_empty(ctx))
			ret = -EAGAIN;
		current->io_uring->cached_refs += left;
	}

	io_submit_state_end(ctx);
	 /* Commit SQ ring head once we've consumed and submitted all SQEs */
	io_commit_sqring(ctx);
	return ret;
}

static int io_wake_function(struct wait_queue_entry *curr, unsigned int mode,
			    int wake_flags, void *key)
{
	struct io_wait_queue *iowq = container_of(curr, struct io_wait_queue, wq);

	/*
	 * Cannot safely flush overflowed CQEs from here, ensure we wake up
	 * the task, and the next invocation will do it.
	 */
	if (io_should_wake(iowq) || io_has_work(iowq->ctx))
		return autoremove_wake_function(curr, mode, wake_flags, key);
	return -1;
}

int io_run_task_work_sig(struct io_ring_ctx *ctx)
{
	if (io_local_work_pending(ctx)) {
		__set_current_state(TASK_RUNNING);
		if (io_run_local_work(ctx, INT_MAX, IO_LOCAL_TW_DEFAULT_MAX) > 0)
			return 0;
	}
	if (io_run_task_work() > 0)
		return 0;
	if (task_sigpending(current))
		return -EINTR;
	return 0;
}

static bool current_pending_io(void)
{
	struct io_uring_task *tctx = current->io_uring;

	if (!tctx)
		return false;
	return percpu_counter_read_positive(&tctx->inflight);
}

static enum hrtimer_restart io_cqring_timer_wakeup(struct hrtimer *timer)
{
	struct io_wait_queue *iowq = container_of(timer, struct io_wait_queue, t);

	WRITE_ONCE(iowq->hit_timeout, 1);
	iowq->min_timeout = 0;
	wake_up_process(iowq->wq.private);
	return HRTIMER_NORESTART;
}

/*
 * Doing min_timeout portion. If we saw any timeouts, events, or have work,
 * wake up. If not, and we have a normal timeout, switch to that and keep
 * sleeping.
 */
static enum hrtimer_restart io_cqring_min_timer_wakeup(struct hrtimer *timer)
{
	struct io_wait_queue *iowq = container_of(timer, struct io_wait_queue, t);
	struct io_ring_ctx *ctx = iowq->ctx;

	/* no general timeout, or shorter (or equal), we are done */
	if (iowq->timeout == KTIME_MAX ||
	    ktime_compare(iowq->min_timeout, iowq->timeout) >= 0)
		goto out_wake;
	/* work we may need to run, wake function will see if we need to wake */
	if (io_has_work(ctx))
		goto out_wake;
	/* got events since we started waiting, min timeout is done */
	if (iowq->cq_min_tail != READ_ONCE(ctx->rings->cq.tail))
		goto out_wake;
	/* if we have any events and min timeout expired, we're done */
	if (io_cqring_events(ctx))
		goto out_wake;

	/*
	 * If using deferred task_work running and application is waiting on
	 * more than one request, ensure we reset it now where we are switching
	 * to normal sleeps. Any request completion post min_wait should wake
	 * the task and return.
	 */
	if (ctx->flags & IORING_SETUP_DEFER_TASKRUN) {
		atomic_set(&ctx->cq_wait_nr, 1);
		smp_mb();
		if (!llist_empty(&ctx->work_llist))
			goto out_wake;
	}

	hrtimer_update_function(&iowq->t, io_cqring_timer_wakeup);
	hrtimer_set_expires(timer, iowq->timeout);
	return HRTIMER_RESTART;
out_wake:
	return io_cqring_timer_wakeup(timer);
}

static int io_cqring_schedule_timeout(struct io_wait_queue *iowq,
				      clockid_t clock_id, ktime_t start_time)
{
	ktime_t timeout;

	if (iowq->min_timeout) {
		timeout = ktime_add_ns(iowq->min_timeout, start_time);
		hrtimer_setup_on_stack(&iowq->t, io_cqring_min_timer_wakeup, clock_id,
				       HRTIMER_MODE_ABS);
	} else {
		timeout = iowq->timeout;
		hrtimer_setup_on_stack(&iowq->t, io_cqring_timer_wakeup, clock_id,
				       HRTIMER_MODE_ABS);
	}

	hrtimer_set_expires_range_ns(&iowq->t, timeout, 0);
	hrtimer_start_expires(&iowq->t, HRTIMER_MODE_ABS);

	if (!READ_ONCE(iowq->hit_timeout))
		schedule();

	hrtimer_cancel(&iowq->t);
	destroy_hrtimer_on_stack(&iowq->t);
	__set_current_state(TASK_RUNNING);

	return READ_ONCE(iowq->hit_timeout) ? -ETIME : 0;
}

struct ext_arg {
	size_t argsz;
	struct timespec64 ts;
	const sigset_t __user *sig;
	ktime_t min_time;
	bool ts_set;
	bool iowait;
};

static int __io_cqring_wait_schedule(struct io_ring_ctx *ctx,
				     struct io_wait_queue *iowq,
				     struct ext_arg *ext_arg,
				     ktime_t start_time)
{
	int ret = 0;

	/*
	 * Mark us as being in io_wait if we have pending requests, so cpufreq
	 * can take into account that the task is waiting for IO - turns out
	 * to be important for low QD IO.
	 */
	if (ext_arg->iowait && current_pending_io())
		current->in_iowait = 1;
	if (iowq->timeout != KTIME_MAX || iowq->min_timeout)
		ret = io_cqring_schedule_timeout(iowq, ctx->clockid, start_time);
	else
		schedule();
	current->in_iowait = 0;
	return ret;
}

/* If this returns > 0, the caller should retry */
static inline int io_cqring_wait_schedule(struct io_ring_ctx *ctx,
					  struct io_wait_queue *iowq,
					  struct ext_arg *ext_arg,
					  ktime_t start_time)
{
	if (unlikely(READ_ONCE(ctx->check_cq)))
		return 1;
	if (unlikely(io_local_work_pending(ctx)))
		return 1;
	if (unlikely(task_work_pending(current)))
		return 1;
	if (unlikely(task_sigpending(current)))
		return -EINTR;
	if (unlikely(io_should_wake(iowq)))
		return 0;

	return __io_cqring_wait_schedule(ctx, iowq, ext_arg, start_time);
}

/*
 * Wait until events become available, if we don't already have some. The
 * application must reap them itself, as they reside on the shared cq ring.
 */
static int io_cqring_wait(struct io_ring_ctx *ctx, int min_events, u32 flags,
			  struct ext_arg *ext_arg)
{
	struct io_wait_queue iowq;
	struct io_rings *rings = ctx->rings;
	ktime_t start_time;
	int ret;

	min_events = min_t(int, min_events, ctx->cq_entries);

	if (!io_allowed_run_tw(ctx))
		return -EEXIST;
	if (io_local_work_pending(ctx))
		io_run_local_work(ctx, min_events,
				  max(IO_LOCAL_TW_DEFAULT_MAX, min_events));
	io_run_task_work();

	if (unlikely(test_bit(IO_CHECK_CQ_OVERFLOW_BIT, &ctx->check_cq)))
		io_cqring_do_overflow_flush(ctx);
	if (__io_cqring_events_user(ctx) >= min_events)
		return 0;

	init_waitqueue_func_entry(&iowq.wq, io_wake_function);
	iowq.wq.private = current;
	INIT_LIST_HEAD(&iowq.wq.entry);
	iowq.ctx = ctx;
	iowq.cq_tail = READ_ONCE(ctx->rings->cq.head) + min_events;
	iowq.cq_min_tail = READ_ONCE(ctx->rings->cq.tail);
	iowq.nr_timeouts = atomic_read(&ctx->cq_timeouts);
	iowq.hit_timeout = 0;
	iowq.min_timeout = ext_arg->min_time;
	iowq.timeout = KTIME_MAX;
	start_time = io_get_time(ctx);

	if (ext_arg->ts_set) {
		iowq.timeout = timespec64_to_ktime(ext_arg->ts);
		if (!(flags & IORING_ENTER_ABS_TIMER))
			iowq.timeout = ktime_add(iowq.timeout, start_time);
	}

	if (ext_arg->sig) {
#ifdef CONFIG_COMPAT
		if (in_compat_syscall())
			ret = set_compat_user_sigmask((const compat_sigset_t __user *)ext_arg->sig,
						      ext_arg->argsz);
		else
#endif
			ret = set_user_sigmask(ext_arg->sig, ext_arg->argsz);

		if (ret)
			return ret;
	}

	io_napi_busy_loop(ctx, &iowq);

	trace_io_uring_cqring_wait(ctx, min_events);
	do {
		unsigned long check_cq;
		int nr_wait;

		/* if min timeout has been hit, don't reset wait count */
		if (!iowq.hit_timeout)
			nr_wait = (int) iowq.cq_tail -
					READ_ONCE(ctx->rings->cq.tail);
		else
			nr_wait = 1;

		if (ctx->flags & IORING_SETUP_DEFER_TASKRUN) {
			atomic_set(&ctx->cq_wait_nr, nr_wait);
			set_current_state(TASK_INTERRUPTIBLE);
		} else {
			prepare_to_wait_exclusive(&ctx->cq_wait, &iowq.wq,
							TASK_INTERRUPTIBLE);
		}

		ret = io_cqring_wait_schedule(ctx, &iowq, ext_arg, start_time);
		__set_current_state(TASK_RUNNING);
		atomic_set(&ctx->cq_wait_nr, IO_CQ_WAKE_INIT);

		/*
		 * Run task_work after scheduling and before io_should_wake().
		 * If we got woken because of task_work being processed, run it
		 * now rather than let the caller do another wait loop.
		 */
		if (io_local_work_pending(ctx))
			io_run_local_work(ctx, nr_wait, nr_wait);
		io_run_task_work();

		/*
		 * Non-local task_work will be run on exit to userspace, but
		 * if we're using DEFER_TASKRUN, then we could have waited
		 * with a timeout for a number of requests. If the timeout
		 * hits, we could have some requests ready to process. Ensure
		 * this break is _after_ we have run task_work, to avoid
		 * deferring running potentially pending requests until the
		 * next time we wait for events.
		 */
		if (ret < 0)
			break;

		check_cq = READ_ONCE(ctx->check_cq);
		if (unlikely(check_cq)) {
			/* let the caller flush overflows, retry */
			if (check_cq & BIT(IO_CHECK_CQ_OVERFLOW_BIT))
				io_cqring_do_overflow_flush(ctx);
			if (check_cq & BIT(IO_CHECK_CQ_DROPPED_BIT)) {
				ret = -EBADR;
				break;
			}
		}

		if (io_should_wake(&iowq)) {
			ret = 0;
			break;
		}
		cond_resched();
	} while (1);

	if (!(ctx->flags & IORING_SETUP_DEFER_TASKRUN))
		finish_wait(&ctx->cq_wait, &iowq.wq);
	restore_saved_sigmask_unless(ret == -EINTR);

	return READ_ONCE(rings->cq.head) == READ_ONCE(rings->cq.tail) ? ret : 0;
}

static void io_rings_free(struct io_ring_ctx *ctx)
{
	io_free_region(ctx, &ctx->sq_region);
	io_free_region(ctx, &ctx->ring_region);
	ctx->rings = NULL;
	ctx->sq_sqes = NULL;
}

unsigned long rings_size(unsigned int flags, unsigned int sq_entries,
			 unsigned int cq_entries, size_t *sq_offset)
{
	struct io_rings *rings;
	size_t off, sq_array_size;

	off = struct_size(rings, cqes, cq_entries);
	if (off == SIZE_MAX)
		return SIZE_MAX;
	if (flags & IORING_SETUP_CQE32) {
		if (check_shl_overflow(off, 1, &off))
			return SIZE_MAX;
	}

#ifdef CONFIG_SMP
	off = ALIGN(off, SMP_CACHE_BYTES);
	if (off == 0)
		return SIZE_MAX;
#endif

	if (flags & IORING_SETUP_NO_SQARRAY) {
		*sq_offset = SIZE_MAX;
		return off;
	}

	*sq_offset = off;

	sq_array_size = array_size(sizeof(u32), sq_entries);
	if (sq_array_size == SIZE_MAX)
		return SIZE_MAX;

	if (check_add_overflow(off, sq_array_size, &off))
		return SIZE_MAX;

	return off;
}

static void io_req_caches_free(struct io_ring_ctx *ctx)
{
	struct io_kiocb *req;
	int nr = 0;

	mutex_lock(&ctx->uring_lock);

	while (!io_req_cache_empty(ctx)) {
		req = io_extract_req(ctx);
		kmem_cache_free(req_cachep, req);
		nr++;
	}
	if (nr)
		percpu_ref_put_many(&ctx->refs, nr);
	mutex_unlock(&ctx->uring_lock);
}

static __cold void io_ring_ctx_free(struct io_ring_ctx *ctx)
{
	io_sq_thread_finish(ctx);

	mutex_lock(&ctx->uring_lock);
	io_sqe_buffers_unregister(ctx);
	io_sqe_files_unregister(ctx);
	io_unregister_zcrx_ifqs(ctx);
	io_cqring_overflow_kill(ctx);
	io_eventfd_unregister(ctx);
	io_free_alloc_caches(ctx);
	io_destroy_buffers(ctx);
	io_free_region(ctx, &ctx->param_region);
	mutex_unlock(&ctx->uring_lock);
	if (ctx->sq_creds)
		put_cred(ctx->sq_creds);
	if (ctx->submitter_task)
		put_task_struct(ctx->submitter_task);

	WARN_ON_ONCE(!list_empty(&ctx->ltimeout_list));

	if (ctx->mm_account) {
		mmdrop(ctx->mm_account);
		ctx->mm_account = NULL;
	}
	io_rings_free(ctx);

	if (!(ctx->flags & IORING_SETUP_NO_SQARRAY))
		static_branch_dec(&io_key_has_sqarray);

	percpu_ref_exit(&ctx->refs);
	free_uid(ctx->user);
	io_req_caches_free(ctx);
	if (ctx->hash_map)
		io_wq_put_hash(ctx->hash_map);
	io_napi_free(ctx);
	kvfree(ctx->cancel_table.hbs);
	xa_destroy(&ctx->io_bl_xa);
	kfree(ctx);
}

static __cold void io_activate_pollwq_cb(struct callback_head *cb)
{
	struct io_ring_ctx *ctx = container_of(cb, struct io_ring_ctx,
					       poll_wq_task_work);

	mutex_lock(&ctx->uring_lock);
	ctx->poll_activated = true;
	mutex_unlock(&ctx->uring_lock);

	/*
	 * Wake ups for some events between start of polling and activation
	 * might've been lost due to loose synchronisation.
	 */
	wake_up_all(&ctx->poll_wq);
	percpu_ref_put(&ctx->refs);
}

__cold void io_activate_pollwq(struct io_ring_ctx *ctx)
{
	spin_lock(&ctx->completion_lock);
	/* already activated or in progress */
	if (ctx->poll_activated || ctx->poll_wq_task_work.func)
		goto out;
	if (WARN_ON_ONCE(!ctx->task_complete))
		goto out;
	if (!ctx->submitter_task)
		goto out;
	/*
	 * with ->submitter_task only the submitter task completes requests, we
	 * only need to sync with it, which is done by injecting a tw
	 */
	init_task_work(&ctx->poll_wq_task_work, io_activate_pollwq_cb);
	percpu_ref_get(&ctx->refs);
	if (task_work_add(ctx->submitter_task, &ctx->poll_wq_task_work, TWA_SIGNAL))
		percpu_ref_put(&ctx->refs);
out:
	spin_unlock(&ctx->completion_lock);
}

static __poll_t io_uring_poll(struct file *file, poll_table *wait)
{
	struct io_ring_ctx *ctx = file->private_data;
	__poll_t mask = 0;

	if (unlikely(!ctx->poll_activated))
		io_activate_pollwq(ctx);
	/*
	 * provides mb() which pairs with barrier from wq_has_sleeper
	 * call in io_commit_cqring
	 */
	poll_wait(file, &ctx->poll_wq, wait);

	if (!io_sqring_full(ctx))
		mask |= EPOLLOUT | EPOLLWRNORM;

	/*
	 * Don't flush cqring overflow list here, just do a simple check.
	 * Otherwise there could possible be ABBA deadlock:
	 *      CPU0                    CPU1
	 *      ----                    ----
	 * lock(&ctx->uring_lock);
	 *                              lock(&ep->mtx);
	 *                              lock(&ctx->uring_lock);
	 * lock(&ep->mtx);
	 *
	 * Users may get EPOLLIN meanwhile seeing nothing in cqring, this
	 * pushes them to do the flush.
	 */

	if (__io_cqring_events_user(ctx) || io_has_work(ctx))
		mask |= EPOLLIN | EPOLLRDNORM;

	return mask;
}

struct io_tctx_exit {
	struct callback_head		task_work;
	struct completion		completion;
	struct io_ring_ctx		*ctx;
};

static __cold void io_tctx_exit_cb(struct callback_head *cb)
{
	struct io_uring_task *tctx = current->io_uring;
	struct io_tctx_exit *work;

	work = container_of(cb, struct io_tctx_exit, task_work);
	/*
	 * When @in_cancel, we're in cancellation and it's racy to remove the
	 * node. It'll be removed by the end of cancellation, just ignore it.
	 * tctx can be NULL if the queueing of this task_work raced with
	 * work cancelation off the exec path.
	 */
	if (tctx && !atomic_read(&tctx->in_cancel))
		io_uring_del_tctx_node((unsigned long)work->ctx);
	complete(&work->completion);
}

static __cold bool io_cancel_ctx_cb(struct io_wq_work *work, void *data)
{
	struct io_kiocb *req = container_of(work, struct io_kiocb, work);

	return req->ctx == data;
}

static __cold void io_ring_exit_work(struct work_struct *work)
{
	struct io_ring_ctx *ctx = container_of(work, struct io_ring_ctx, exit_work);
	unsigned long timeout = jiffies + HZ * 60 * 5;
	unsigned long interval = HZ / 20;
	struct io_tctx_exit exit;
	struct io_tctx_node *node;
	int ret;

	/*
	 * If we're doing polled IO and end up having requests being
	 * submitted async (out-of-line), then completions can come in while
	 * we're waiting for refs to drop. We need to reap these manually,
	 * as nobody else will be looking for them.
	 */
	do {
		if (test_bit(IO_CHECK_CQ_OVERFLOW_BIT, &ctx->check_cq)) {
			mutex_lock(&ctx->uring_lock);
			io_cqring_overflow_kill(ctx);
			mutex_unlock(&ctx->uring_lock);
		}
		if (ctx->ifq) {
			mutex_lock(&ctx->uring_lock);
			io_shutdown_zcrx_ifqs(ctx);
			mutex_unlock(&ctx->uring_lock);
		}

		if (ctx->flags & IORING_SETUP_DEFER_TASKRUN)
			io_move_task_work_from_local(ctx);

		/* The SQPOLL thread never reaches this path */
		while (io_uring_try_cancel_requests(ctx, NULL, true, false))
			cond_resched();

		if (ctx->sq_data) {
			struct io_sq_data *sqd = ctx->sq_data;
			struct task_struct *tsk;

			io_sq_thread_park(sqd);
			tsk = sqd->thread;
			if (tsk && tsk->io_uring && tsk->io_uring->io_wq)
				io_wq_cancel_cb(tsk->io_uring->io_wq,
						io_cancel_ctx_cb, ctx, true);
			io_sq_thread_unpark(sqd);
		}

		io_req_caches_free(ctx);

		if (WARN_ON_ONCE(time_after(jiffies, timeout))) {
			/* there is little hope left, don't run it too often */
			interval = HZ * 60;
		}
		/*
		 * This is really an uninterruptible wait, as it has to be
		 * complete. But it's also run from a kworker, which doesn't
		 * take signals, so it's fine to make it interruptible. This
		 * avoids scenarios where we knowingly can wait much longer
		 * on completions, for example if someone does a SIGSTOP on
		 * a task that needs to finish task_work to make this loop
		 * complete. That's a synthetic situation that should not
		 * cause a stuck task backtrace, and hence a potential panic
		 * on stuck tasks if that is enabled.
		 */
	} while (!wait_for_completion_interruptible_timeout(&ctx->ref_comp, interval));

	init_completion(&exit.completion);
	init_task_work(&exit.task_work, io_tctx_exit_cb);
	exit.ctx = ctx;

	mutex_lock(&ctx->uring_lock);
	while (!list_empty(&ctx->tctx_list)) {
		WARN_ON_ONCE(time_after(jiffies, timeout));

		node = list_first_entry(&ctx->tctx_list, struct io_tctx_node,
					ctx_node);
		/* don't spin on a single task if cancellation failed */
		list_rotate_left(&ctx->tctx_list);
		ret = task_work_add(node->task, &exit.task_work, TWA_SIGNAL);
		if (WARN_ON_ONCE(ret))
			continue;

		mutex_unlock(&ctx->uring_lock);
		/*
		 * See comment above for
		 * wait_for_completion_interruptible_timeout() on why this
		 * wait is marked as interruptible.
		 */
		wait_for_completion_interruptible(&exit.completion);
		mutex_lock(&ctx->uring_lock);
	}
	mutex_unlock(&ctx->uring_lock);
	spin_lock(&ctx->completion_lock);
	spin_unlock(&ctx->completion_lock);

	/* pairs with RCU read section in io_req_local_work_add() */
	if (ctx->flags & IORING_SETUP_DEFER_TASKRUN)
		synchronize_rcu();

	io_ring_ctx_free(ctx);
}

static __cold void io_ring_ctx_wait_and_kill(struct io_ring_ctx *ctx)
{
	unsigned long index;
	struct creds *creds;

	mutex_lock(&ctx->uring_lock);
	percpu_ref_kill(&ctx->refs);
	xa_for_each(&ctx->personalities, index, creds)
		io_unregister_personality(ctx, index);
	mutex_unlock(&ctx->uring_lock);

	flush_delayed_work(&ctx->fallback_work);

	INIT_WORK(&ctx->exit_work, io_ring_exit_work);
	/*
	 * Use system_unbound_wq to avoid spawning tons of event kworkers
	 * if we're exiting a ton of rings at the same time. It just adds
	 * noise and overhead, there's no discernable change in runtime
	 * over using system_wq.
	 */
	queue_work(iou_wq, &ctx->exit_work);
}

static int io_uring_release(struct inode *inode, struct file *file)
{
	struct io_ring_ctx *ctx = file->private_data;

	file->private_data = NULL;
	io_ring_ctx_wait_and_kill(ctx);
	return 0;
}

struct io_task_cancel {
	struct io_uring_task *tctx;
	bool all;
};

static bool io_cancel_task_cb(struct io_wq_work *work, void *data)
{
	struct io_kiocb *req = container_of(work, struct io_kiocb, work);
	struct io_task_cancel *cancel = data;

	return io_match_task_safe(req, cancel->tctx, cancel->all);
}

static __cold bool io_cancel_defer_files(struct io_ring_ctx *ctx,
					 struct io_uring_task *tctx,
					 bool cancel_all)
{
	struct io_defer_entry *de;
	LIST_HEAD(list);

	spin_lock(&ctx->completion_lock);
	list_for_each_entry_reverse(de, &ctx->defer_list, list) {
		if (io_match_task_safe(de->req, tctx, cancel_all)) {
			list_cut_position(&list, &ctx->defer_list, &de->list);
			break;
		}
	}
	spin_unlock(&ctx->completion_lock);
	if (list_empty(&list))
		return false;

	while (!list_empty(&list)) {
		de = list_first_entry(&list, struct io_defer_entry, list);
		list_del_init(&de->list);
		io_req_task_queue_fail(de->req, -ECANCELED);
		kfree(de);
	}
	return true;
}

static __cold bool io_uring_try_cancel_iowq(struct io_ring_ctx *ctx)
{
	struct io_tctx_node *node;
	enum io_wq_cancel cret;
	bool ret = false;

	mutex_lock(&ctx->uring_lock);
	list_for_each_entry(node, &ctx->tctx_list, ctx_node) {
		struct io_uring_task *tctx = node->task->io_uring;

		/*
		 * io_wq will stay alive while we hold uring_lock, because it's
		 * killed after ctx nodes, which requires to take the lock.
		 */
		if (!tctx || !tctx->io_wq)
			continue;
		cret = io_wq_cancel_cb(tctx->io_wq, io_cancel_ctx_cb, ctx, true);
		ret |= (cret != IO_WQ_CANCEL_NOTFOUND);
	}
	mutex_unlock(&ctx->uring_lock);

	return ret;
}

static __cold bool io_uring_try_cancel_requests(struct io_ring_ctx *ctx,
						struct io_uring_task *tctx,
						bool cancel_all,
						bool is_sqpoll_thread)
{
	struct io_task_cancel cancel = { .tctx = tctx, .all = cancel_all, };
	enum io_wq_cancel cret;
	bool ret = false;

	/* set it so io_req_local_work_add() would wake us up */
	if (ctx->flags & IORING_SETUP_DEFER_TASKRUN) {
		atomic_set(&ctx->cq_wait_nr, 1);
		smp_mb();
	}

	/* failed during ring init, it couldn't have issued any requests */
	if (!ctx->rings)
		return false;

	if (!tctx) {
		ret |= io_uring_try_cancel_iowq(ctx);
	} else if (tctx->io_wq) {
		/*
		 * Cancels requests of all rings, not only @ctx, but
		 * it's fine as the task is in exit/exec.
		 */
		cret = io_wq_cancel_cb(tctx->io_wq, io_cancel_task_cb,
				       &cancel, true);
		ret |= (cret != IO_WQ_CANCEL_NOTFOUND);
	}

	/* SQPOLL thread does its own polling */
	if ((!(ctx->flags & IORING_SETUP_SQPOLL) && cancel_all) ||
	    is_sqpoll_thread) {
		while (!wq_list_empty(&ctx->iopoll_list)) {
			io_iopoll_try_reap_events(ctx);
			ret = true;
			cond_resched();
		}
	}

	if ((ctx->flags & IORING_SETUP_DEFER_TASKRUN) &&
	    io_allowed_defer_tw_run(ctx))
		ret |= io_run_local_work(ctx, INT_MAX, INT_MAX) > 0;
	ret |= io_cancel_defer_files(ctx, tctx, cancel_all);
	mutex_lock(&ctx->uring_lock);
	ret |= io_poll_remove_all(ctx, tctx, cancel_all);
	ret |= io_waitid_remove_all(ctx, tctx, cancel_all);
	ret |= io_futex_remove_all(ctx, tctx, cancel_all);
	ret |= io_uring_try_cancel_uring_cmd(ctx, tctx, cancel_all);
	mutex_unlock(&ctx->uring_lock);
	ret |= io_kill_timeouts(ctx, tctx, cancel_all);
	if (tctx)
		ret |= io_run_task_work() > 0;
	else
		ret |= flush_delayed_work(&ctx->fallback_work);
	return ret;
}

static s64 tctx_inflight(struct io_uring_task *tctx, bool tracked)
{
	if (tracked)
		return atomic_read(&tctx->inflight_tracked);
	return percpu_counter_sum(&tctx->inflight);
}

/*
 * Find any io_uring ctx that this task has registered or done IO on, and cancel
 * requests. @sqd should be not-null IFF it's an SQPOLL thread cancellation.
 */
__cold void io_uring_cancel_generic(bool cancel_all, struct io_sq_data *sqd)
{
	struct io_uring_task *tctx = current->io_uring;
	struct io_ring_ctx *ctx;
	struct io_tctx_node *node;
	unsigned long index;
	s64 inflight;
	DEFINE_WAIT(wait);

	WARN_ON_ONCE(sqd && sqd->thread != current);

	if (!current->io_uring)
		return;
	if (tctx->io_wq)
		io_wq_exit_start(tctx->io_wq);

	atomic_inc(&tctx->in_cancel);
	do {
		bool loop = false;

		io_uring_drop_tctx_refs(current);
		if (!tctx_inflight(tctx, !cancel_all))
			break;

		/* read completions before cancelations */
		inflight = tctx_inflight(tctx, false);
		if (!inflight)
			break;

		if (!sqd) {
			xa_for_each(&tctx->xa, index, node) {
				/* sqpoll task will cancel all its requests */
				if (node->ctx->sq_data)
					continue;
				loop |= io_uring_try_cancel_requests(node->ctx,
							current->io_uring,
							cancel_all,
							false);
			}
		} else {
			list_for_each_entry(ctx, &sqd->ctx_list, sqd_list)
				loop |= io_uring_try_cancel_requests(ctx,
								     current->io_uring,
								     cancel_all,
								     true);
		}

		if (loop) {
			cond_resched();
			continue;
		}

		prepare_to_wait(&tctx->wait, &wait, TASK_INTERRUPTIBLE);
		io_run_task_work();
		io_uring_drop_tctx_refs(current);
		xa_for_each(&tctx->xa, index, node) {
			if (io_local_work_pending(node->ctx)) {
				WARN_ON_ONCE(node->ctx->submitter_task &&
					     node->ctx->submitter_task != current);
				goto end_wait;
			}
		}
		/*
		 * If we've seen completions, retry without waiting. This
		 * avoids a race where a completion comes in before we did
		 * prepare_to_wait().
		 */
		if (inflight == tctx_inflight(tctx, !cancel_all))
			schedule();
end_wait:
		finish_wait(&tctx->wait, &wait);
	} while (1);

	io_uring_clean_tctx(tctx);
	if (cancel_all) {
		/*
		 * We shouldn't run task_works after cancel, so just leave
		 * ->in_cancel set for normal exit.
		 */
		atomic_dec(&tctx->in_cancel);
		/* for exec all current's requests should be gone, kill tctx */
		__io_uring_free(current);
	}
}

void __io_uring_cancel(bool cancel_all)
{
	io_uring_unreg_ringfd();
	io_uring_cancel_generic(cancel_all, NULL);
}

static struct io_uring_reg_wait *io_get_ext_arg_reg(struct io_ring_ctx *ctx,
			const struct io_uring_getevents_arg __user *uarg)
{
	unsigned long size = sizeof(struct io_uring_reg_wait);
	unsigned long offset = (uintptr_t)uarg;
	unsigned long end;

	if (unlikely(offset % sizeof(long)))
		return ERR_PTR(-EFAULT);

	/* also protects from NULL ->cq_wait_arg as the size would be 0 */
	if (unlikely(check_add_overflow(offset, size, &end) ||
		     end > ctx->cq_wait_size))
		return ERR_PTR(-EFAULT);

	offset = array_index_nospec(offset, ctx->cq_wait_size - size);
	return ctx->cq_wait_arg + offset;
}

static int io_validate_ext_arg(struct io_ring_ctx *ctx, unsigned flags,
			       const void __user *argp, size_t argsz)
{
	struct io_uring_getevents_arg arg;

	if (!(flags & IORING_ENTER_EXT_ARG))
		return 0;
	if (flags & IORING_ENTER_EXT_ARG_REG)
		return -EINVAL;
	if (argsz != sizeof(arg))
		return -EINVAL;
	if (copy_from_user(&arg, argp, sizeof(arg)))
		return -EFAULT;
	return 0;
}

static int io_get_ext_arg(struct io_ring_ctx *ctx, unsigned flags,
			  const void __user *argp, struct ext_arg *ext_arg)
{
	const struct io_uring_getevents_arg __user *uarg = argp;
	struct io_uring_getevents_arg arg;

	ext_arg->iowait = !(flags & IORING_ENTER_NO_IOWAIT);

	/*
	 * If EXT_ARG isn't set, then we have no timespec and the argp pointer
	 * is just a pointer to the sigset_t.
	 */
	if (!(flags & IORING_ENTER_EXT_ARG)) {
		ext_arg->sig = (const sigset_t __user *) argp;
		return 0;
	}

	if (flags & IORING_ENTER_EXT_ARG_REG) {
		struct io_uring_reg_wait *w;

		if (ext_arg->argsz != sizeof(struct io_uring_reg_wait))
			return -EINVAL;
		w = io_get_ext_arg_reg(ctx, argp);
		if (IS_ERR(w))
			return PTR_ERR(w);

		if (w->flags & ~IORING_REG_WAIT_TS)
			return -EINVAL;
		ext_arg->min_time = READ_ONCE(w->min_wait_usec) * NSEC_PER_USEC;
		ext_arg->sig = u64_to_user_ptr(READ_ONCE(w->sigmask));
		ext_arg->argsz = READ_ONCE(w->sigmask_sz);
		if (w->flags & IORING_REG_WAIT_TS) {
			ext_arg->ts.tv_sec = READ_ONCE(w->ts.tv_sec);
			ext_arg->ts.tv_nsec = READ_ONCE(w->ts.tv_nsec);
			ext_arg->ts_set = true;
		}
		return 0;
	}

	/*
	 * EXT_ARG is set - ensure we agree on the size of it and copy in our
	 * timespec and sigset_t pointers if good.
	 */
	if (ext_arg->argsz != sizeof(arg))
		return -EINVAL;
#ifdef CONFIG_64BIT
	if (!user_access_begin(uarg, sizeof(*uarg)))
		return -EFAULT;
	unsafe_get_user(arg.sigmask, &uarg->sigmask, uaccess_end);
	unsafe_get_user(arg.sigmask_sz, &uarg->sigmask_sz, uaccess_end);
	unsafe_get_user(arg.min_wait_usec, &uarg->min_wait_usec, uaccess_end);
	unsafe_get_user(arg.ts, &uarg->ts, uaccess_end);
	user_access_end();
#else
	if (copy_from_user(&arg, uarg, sizeof(arg)))
		return -EFAULT;
#endif
	ext_arg->min_time = arg.min_wait_usec * NSEC_PER_USEC;
	ext_arg->sig = u64_to_user_ptr(arg.sigmask);
	ext_arg->argsz = arg.sigmask_sz;
	if (arg.ts) {
		if (get_timespec64(&ext_arg->ts, u64_to_user_ptr(arg.ts)))
			return -EFAULT;
		ext_arg->ts_set = true;
	}
	return 0;
#ifdef CONFIG_64BIT
uaccess_end:
	user_access_end();
	return -EFAULT;
#endif
}

SYSCALL_DEFINE6(io_uring_enter, unsigned int, fd, u32, to_submit,
		u32, min_complete, u32, flags, const void __user *, argp,
		size_t, argsz)
{
	struct io_ring_ctx *ctx;
	struct file *file;
	long ret;

	if (unlikely(flags & ~(IORING_ENTER_GETEVENTS | IORING_ENTER_SQ_WAKEUP |
			       IORING_ENTER_SQ_WAIT | IORING_ENTER_EXT_ARG |
			       IORING_ENTER_REGISTERED_RING |
			       IORING_ENTER_ABS_TIMER |
			       IORING_ENTER_EXT_ARG_REG |
			       IORING_ENTER_NO_IOWAIT)))
		return -EINVAL;

	/*
	 * Ring fd has been registered via IORING_REGISTER_RING_FDS, we
	 * need only dereference our task private array to find it.
	 */
	if (flags & IORING_ENTER_REGISTERED_RING) {
		struct io_uring_task *tctx = current->io_uring;

		if (unlikely(!tctx || fd >= IO_RINGFD_REG_MAX))
			return -EINVAL;
		fd = array_index_nospec(fd, IO_RINGFD_REG_MAX);
		file = tctx->registered_rings[fd];
		if (unlikely(!file))
			return -EBADF;
	} else {
		file = fget(fd);
		if (unlikely(!file))
			return -EBADF;
		ret = -EOPNOTSUPP;
		if (unlikely(!io_is_uring_fops(file)))
			goto out;
	}

	ctx = file->private_data;
	ret = -EBADFD;
	if (unlikely(ctx->flags & IORING_SETUP_R_DISABLED))
		goto out;

	/*
	 * For SQ polling, the thread will do all submissions and completions.
	 * Just return the requested submit count, and wake the thread if
	 * we were asked to.
	 */
	ret = 0;
	if (ctx->flags & IORING_SETUP_SQPOLL) {
		if (unlikely(ctx->sq_data->thread == NULL)) {
			ret = -EOWNERDEAD;
			goto out;
		}
		if (flags & IORING_ENTER_SQ_WAKEUP)
			wake_up(&ctx->sq_data->wait);
		if (flags & IORING_ENTER_SQ_WAIT)
			io_sqpoll_wait_sq(ctx);

		ret = to_submit;
	} else if (to_submit) {
		ret = io_uring_add_tctx_node(ctx);
		if (unlikely(ret))
			goto out;

		mutex_lock(&ctx->uring_lock);
		ret = io_submit_sqes(ctx, to_submit);
		if (ret != to_submit) {
			mutex_unlock(&ctx->uring_lock);
			goto out;
		}
		if (flags & IORING_ENTER_GETEVENTS) {
			if (ctx->syscall_iopoll)
				goto iopoll_locked;
			/*
			 * Ignore errors, we'll soon call io_cqring_wait() and
			 * it should handle ownership problems if any.
			 */
			if (ctx->flags & IORING_SETUP_DEFER_TASKRUN)
				(void)io_run_local_work_locked(ctx, min_complete);
		}
		mutex_unlock(&ctx->uring_lock);
	}

	if (flags & IORING_ENTER_GETEVENTS) {
		int ret2;

		if (ctx->syscall_iopoll) {
			/*
			 * We disallow the app entering submit/complete with
			 * polling, but we still need to lock the ring to
			 * prevent racing with polled issue that got punted to
			 * a workqueue.
			 */
			mutex_lock(&ctx->uring_lock);
iopoll_locked:
			ret2 = io_validate_ext_arg(ctx, flags, argp, argsz);
			if (likely(!ret2))
				ret2 = io_iopoll_check(ctx, min_complete);
			mutex_unlock(&ctx->uring_lock);
		} else {
			struct ext_arg ext_arg = { .argsz = argsz };

			ret2 = io_get_ext_arg(ctx, flags, argp, &ext_arg);
			if (likely(!ret2))
				ret2 = io_cqring_wait(ctx, min_complete, flags,
						      &ext_arg);
		}

		if (!ret) {
			ret = ret2;

			/*
			 * EBADR indicates that one or more CQE were dropped.
			 * Once the user has been informed we can clear the bit
			 * as they are obviously ok with those drops.
			 */
			if (unlikely(ret2 == -EBADR))
				clear_bit(IO_CHECK_CQ_DROPPED_BIT,
					  &ctx->check_cq);
		}
	}
out:
	if (!(flags & IORING_ENTER_REGISTERED_RING))
		fput(file);
	return ret;
}

static const struct file_operations io_uring_fops = {
	.release	= io_uring_release,
	.mmap		= io_uring_mmap,
	.get_unmapped_area = io_uring_get_unmapped_area,
#ifndef CONFIG_MMU
	.mmap_capabilities = io_uring_nommu_mmap_capabilities,
#endif
	.poll		= io_uring_poll,
#ifdef CONFIG_PROC_FS
	.show_fdinfo	= io_uring_show_fdinfo,
#endif
};

bool io_is_uring_fops(struct file *file)
{
	return file->f_op == &io_uring_fops;
}

static __cold int io_allocate_scq_urings(struct io_ring_ctx *ctx,
					 struct io_uring_params *p)
{
	struct io_uring_region_desc rd;
	struct io_rings *rings;
	size_t size, sq_array_offset;
	int ret;

	/* make sure these are sane, as we already accounted them */
	ctx->sq_entries = p->sq_entries;
	ctx->cq_entries = p->cq_entries;

	size = rings_size(ctx->flags, p->sq_entries, p->cq_entries,
			  &sq_array_offset);
	if (size == SIZE_MAX)
		return -EOVERFLOW;

	memset(&rd, 0, sizeof(rd));
	rd.size = PAGE_ALIGN(size);
	if (ctx->flags & IORING_SETUP_NO_MMAP) {
		rd.user_addr = p->cq_off.user_addr;
		rd.flags |= IORING_MEM_REGION_TYPE_USER;
	}
	ret = io_create_region(ctx, &ctx->ring_region, &rd, IORING_OFF_CQ_RING);
	if (ret)
		return ret;
	ctx->rings = rings = io_region_get_ptr(&ctx->ring_region);

	if (!(ctx->flags & IORING_SETUP_NO_SQARRAY))
		ctx->sq_array = (u32 *)((char *)rings + sq_array_offset);
	rings->sq_ring_mask = p->sq_entries - 1;
	rings->cq_ring_mask = p->cq_entries - 1;
	rings->sq_ring_entries = p->sq_entries;
	rings->cq_ring_entries = p->cq_entries;

	if (p->flags & IORING_SETUP_SQE128)
		size = array_size(2 * sizeof(struct io_uring_sqe), p->sq_entries);
	else
		size = array_size(sizeof(struct io_uring_sqe), p->sq_entries);
	if (size == SIZE_MAX) {
		io_rings_free(ctx);
		return -EOVERFLOW;
	}

	memset(&rd, 0, sizeof(rd));
	rd.size = PAGE_ALIGN(size);
	if (ctx->flags & IORING_SETUP_NO_MMAP) {
		rd.user_addr = p->sq_off.user_addr;
		rd.flags |= IORING_MEM_REGION_TYPE_USER;
	}
	ret = io_create_region(ctx, &ctx->sq_region, &rd, IORING_OFF_SQES);
	if (ret) {
		io_rings_free(ctx);
		return ret;
	}
	ctx->sq_sqes = io_region_get_ptr(&ctx->sq_region);
	return 0;
}

static int io_uring_install_fd(struct file *file)
{
	int fd;

	fd = get_unused_fd_flags(O_RDWR | O_CLOEXEC);
	if (fd < 0)
		return fd;
	fd_install(fd, file);
	return fd;
}

/*
 * Allocate an anonymous fd, this is what constitutes the application
 * visible backing of an io_uring instance. The application mmaps this
 * fd to gain access to the SQ/CQ ring details.
 */
static struct file *io_uring_get_file(struct io_ring_ctx *ctx)
{
	/* Create a new inode so that the LSM can block the creation.  */
	return anon_inode_create_getfile("[io_uring]", &io_uring_fops, ctx,
					 O_RDWR | O_CLOEXEC, NULL);
}

static int io_uring_sanitise_params(struct io_uring_params *p)
{
	unsigned flags = p->flags;

	/* There is no way to mmap rings without a real fd */
	if ((flags & IORING_SETUP_REGISTERED_FD_ONLY) &&
	    !(flags & IORING_SETUP_NO_MMAP))
		return -EINVAL;

	if (flags & IORING_SETUP_SQPOLL) {
		/* IPI related flags don't make sense with SQPOLL */
		if (flags & (IORING_SETUP_COOP_TASKRUN |
			     IORING_SETUP_TASKRUN_FLAG |
			     IORING_SETUP_DEFER_TASKRUN))
			return -EINVAL;
	}

	if (flags & IORING_SETUP_TASKRUN_FLAG) {
		if (!(flags & (IORING_SETUP_COOP_TASKRUN |
			       IORING_SETUP_DEFER_TASKRUN)))
			return -EINVAL;
	}

	/* HYBRID_IOPOLL only valid with IOPOLL */
	if ((flags & IORING_SETUP_HYBRID_IOPOLL) && !(flags & IORING_SETUP_IOPOLL))
		return -EINVAL;

	/*
	 * For DEFER_TASKRUN we require the completion task to be the same as
	 * the submission task. This implies that there is only one submitter.
	 */
	if ((flags & IORING_SETUP_DEFER_TASKRUN) &&
	    !(flags & IORING_SETUP_SINGLE_ISSUER))
		return -EINVAL;

	return 0;
}

int io_uring_fill_params(unsigned entries, struct io_uring_params *p)
{
	if (!entries)
		return -EINVAL;
	if (entries > IORING_MAX_ENTRIES) {
		if (!(p->flags & IORING_SETUP_CLAMP))
			return -EINVAL;
		entries = IORING_MAX_ENTRIES;
	}

	/*
	 * Use twice as many entries for the CQ ring. It's possible for the
	 * application to drive a higher depth than the size of the SQ ring,
	 * since the sqes are only used at submission time. This allows for
	 * some flexibility in overcommitting a bit. If the application has
	 * set IORING_SETUP_CQSIZE, it will have passed in the desired number
	 * of CQ ring entries manually.
	 */
	p->sq_entries = roundup_pow_of_two(entries);
	if (p->flags & IORING_SETUP_CQSIZE) {
		/*
		 * If IORING_SETUP_CQSIZE is set, we do the same roundup
		 * to a power-of-two, if it isn't already. We do NOT impose
		 * any cq vs sq ring sizing.
		 */
		if (!p->cq_entries)
			return -EINVAL;
		if (p->cq_entries > IORING_MAX_CQ_ENTRIES) {
			if (!(p->flags & IORING_SETUP_CLAMP))
				return -EINVAL;
			p->cq_entries = IORING_MAX_CQ_ENTRIES;
		}
		p->cq_entries = roundup_pow_of_two(p->cq_entries);
		if (p->cq_entries < p->sq_entries)
			return -EINVAL;
	} else {
		p->cq_entries = 2 * p->sq_entries;
	}

	p->sq_off.head = offsetof(struct io_rings, sq.head);
	p->sq_off.tail = offsetof(struct io_rings, sq.tail);
	p->sq_off.ring_mask = offsetof(struct io_rings, sq_ring_mask);
	p->sq_off.ring_entries = offsetof(struct io_rings, sq_ring_entries);
	p->sq_off.flags = offsetof(struct io_rings, sq_flags);
	p->sq_off.dropped = offsetof(struct io_rings, sq_dropped);
	p->sq_off.resv1 = 0;
	if (!(p->flags & IORING_SETUP_NO_MMAP))
		p->sq_off.user_addr = 0;

	p->cq_off.head = offsetof(struct io_rings, cq.head);
	p->cq_off.tail = offsetof(struct io_rings, cq.tail);
	p->cq_off.ring_mask = offsetof(struct io_rings, cq_ring_mask);
	p->cq_off.ring_entries = offsetof(struct io_rings, cq_ring_entries);
	p->cq_off.overflow = offsetof(struct io_rings, cq_overflow);
	p->cq_off.cqes = offsetof(struct io_rings, cqes);
	p->cq_off.flags = offsetof(struct io_rings, cq_flags);
	p->cq_off.resv1 = 0;
	if (!(p->flags & IORING_SETUP_NO_MMAP))
		p->cq_off.user_addr = 0;

	return 0;
}

static __cold int io_uring_create(unsigned entries, struct io_uring_params *p,
				  struct io_uring_params __user *params)
{
	struct io_ring_ctx *ctx;
	struct io_uring_task *tctx;
	struct file *file;
	int ret;

	ret = io_uring_sanitise_params(p);
	if (ret)
		return ret;

	ret = io_uring_fill_params(entries, p);
	if (unlikely(ret))
		return ret;

	ctx = io_ring_ctx_alloc(p);
	if (!ctx)
		return -ENOMEM;

	ctx->clockid = CLOCK_MONOTONIC;
	ctx->clock_offset = 0;

	if (!(ctx->flags & IORING_SETUP_NO_SQARRAY))
		static_branch_inc(&io_key_has_sqarray);

	if ((ctx->flags & IORING_SETUP_DEFER_TASKRUN) &&
	    !(ctx->flags & IORING_SETUP_IOPOLL) &&
	    !(ctx->flags & IORING_SETUP_SQPOLL))
		ctx->task_complete = true;

	if (ctx->task_complete || (ctx->flags & IORING_SETUP_IOPOLL))
		ctx->lockless_cq = true;

	/*
	 * lazy poll_wq activation relies on ->task_complete for synchronisation
	 * purposes, see io_activate_pollwq()
	 */
	if (!ctx->task_complete)
		ctx->poll_activated = true;

	/*
	 * When SETUP_IOPOLL and SETUP_SQPOLL are both enabled, user
	 * space applications don't need to do io completion events
	 * polling again, they can rely on io_sq_thread to do polling
	 * work, which can reduce cpu usage and uring_lock contention.
	 */
	if (ctx->flags & IORING_SETUP_IOPOLL &&
	    !(ctx->flags & IORING_SETUP_SQPOLL))
		ctx->syscall_iopoll = 1;

	ctx->compat = in_compat_syscall();
	if (!ns_capable_noaudit(&init_user_ns, CAP_IPC_LOCK))
		ctx->user = get_uid(current_user());

	/*
	 * For SQPOLL, we just need a wakeup, always. For !SQPOLL, if
	 * COOP_TASKRUN is set, then IPIs are never needed by the app.
	 */
	if (ctx->flags & (IORING_SETUP_SQPOLL|IORING_SETUP_COOP_TASKRUN))
		ctx->notify_method = TWA_SIGNAL_NO_IPI;
	else
		ctx->notify_method = TWA_SIGNAL;

	/*
	 * This is just grabbed for accounting purposes. When a process exits,
	 * the mm is exited and dropped before the files, hence we need to hang
	 * on to this mm purely for the purposes of being able to unaccount
	 * memory (locked/pinned vm). It's not used for anything else.
	 */
	mmgrab(current->mm);
	ctx->mm_account = current->mm;

	ret = io_allocate_scq_urings(ctx, p);
	if (ret)
		goto err;

	if (!(p->flags & IORING_SETUP_NO_SQARRAY))
		p->sq_off.array = (char *)ctx->sq_array - (char *)ctx->rings;

	ret = io_sq_offload_create(ctx, p);
	if (ret)
		goto err;

	p->features = IORING_FEAT_SINGLE_MMAP | IORING_FEAT_NODROP |
			IORING_FEAT_SUBMIT_STABLE | IORING_FEAT_RW_CUR_POS |
			IORING_FEAT_CUR_PERSONALITY | IORING_FEAT_FAST_POLL |
			IORING_FEAT_POLL_32BITS | IORING_FEAT_SQPOLL_NONFIXED |
			IORING_FEAT_EXT_ARG | IORING_FEAT_NATIVE_WORKERS |
			IORING_FEAT_RSRC_TAGS | IORING_FEAT_CQE_SKIP |
			IORING_FEAT_LINKED_FILE | IORING_FEAT_REG_REG_RING |
			IORING_FEAT_RECVSEND_BUNDLE | IORING_FEAT_MIN_TIMEOUT |
			IORING_FEAT_RW_ATTR | IORING_FEAT_NO_IOWAIT;

	if (copy_to_user(params, p, sizeof(*p))) {
		ret = -EFAULT;
		goto err;
	}

	if (ctx->flags & IORING_SETUP_SINGLE_ISSUER
	    && !(ctx->flags & IORING_SETUP_R_DISABLED))
		WRITE_ONCE(ctx->submitter_task, get_task_struct(current));

	file = io_uring_get_file(ctx);
	if (IS_ERR(file)) {
		ret = PTR_ERR(file);
		goto err;
	}

	ret = __io_uring_add_tctx_node(ctx);
	if (ret)
		goto err_fput;
	tctx = current->io_uring;

	/*
	 * Install ring fd as the very last thing, so we don't risk someone
	 * having closed it before we finish setup
	 */
	if (p->flags & IORING_SETUP_REGISTERED_FD_ONLY)
		ret = io_ring_add_registered_file(tctx, file, 0, IO_RINGFD_REG_MAX);
	else
		ret = io_uring_install_fd(file);
	if (ret < 0)
		goto err_fput;

	trace_io_uring_create(ret, ctx, p->sq_entries, p->cq_entries, p->flags);
	return ret;
err:
	io_ring_ctx_wait_and_kill(ctx);
	return ret;
err_fput:
	fput(file);
	return ret;
}

/*
 * Sets up an aio uring context, and returns the fd. Applications asks for a
 * ring size, we return the actual sq/cq ring sizes (among other things) in the
 * params structure passed in.
 */
static long io_uring_setup(u32 entries, struct io_uring_params __user *params)
{
	struct io_uring_params p;
	int i;

	if (copy_from_user(&p, params, sizeof(p)))
		return -EFAULT;
	for (i = 0; i < ARRAY_SIZE(p.resv); i++) {
		if (p.resv[i])
			return -EINVAL;
	}

	if (p.flags & ~(IORING_SETUP_IOPOLL | IORING_SETUP_SQPOLL |
			IORING_SETUP_SQ_AFF | IORING_SETUP_CQSIZE |
			IORING_SETUP_CLAMP | IORING_SETUP_ATTACH_WQ |
			IORING_SETUP_R_DISABLED | IORING_SETUP_SUBMIT_ALL |
			IORING_SETUP_COOP_TASKRUN | IORING_SETUP_TASKRUN_FLAG |
			IORING_SETUP_SQE128 | IORING_SETUP_CQE32 |
			IORING_SETUP_SINGLE_ISSUER | IORING_SETUP_DEFER_TASKRUN |
			IORING_SETUP_NO_MMAP | IORING_SETUP_REGISTERED_FD_ONLY |
			IORING_SETUP_NO_SQARRAY | IORING_SETUP_HYBRID_IOPOLL))
		return -EINVAL;

	return io_uring_create(entries, &p, params);
}

static inline int io_uring_allowed(void)
{
	int disabled = READ_ONCE(sysctl_io_uring_disabled);
	kgid_t io_uring_group;

	if (disabled == 2)
		return -EPERM;

	if (disabled == 0 || capable(CAP_SYS_ADMIN))
		goto allowed_lsm;

	io_uring_group = make_kgid(&init_user_ns, sysctl_io_uring_group);
	if (!gid_valid(io_uring_group))
		return -EPERM;

	if (!in_group_p(io_uring_group))
		return -EPERM;

allowed_lsm:
	return security_uring_allowed();
}

SYSCALL_DEFINE2(io_uring_setup, u32, entries,
		struct io_uring_params __user *, params)
{
	int ret;

	ret = io_uring_allowed();
	if (ret)
		return ret;

	return io_uring_setup(entries, params);
}

static int __init io_uring_init(void)
{
	struct kmem_cache_args kmem_args = {
		.useroffset = offsetof(struct io_kiocb, cmd.data),
		.usersize = sizeof_field(struct io_kiocb, cmd.data),
		.freeptr_offset = offsetof(struct io_kiocb, work),
		.use_freeptr_offset = true,
	};

#define __BUILD_BUG_VERIFY_OFFSET_SIZE(stype, eoffset, esize, ename) do { \
	BUILD_BUG_ON(offsetof(stype, ename) != eoffset); \
	BUILD_BUG_ON(sizeof_field(stype, ename) != esize); \
} while (0)

#define BUILD_BUG_SQE_ELEM(eoffset, etype, ename) \
	__BUILD_BUG_VERIFY_OFFSET_SIZE(struct io_uring_sqe, eoffset, sizeof(etype), ename)
#define BUILD_BUG_SQE_ELEM_SIZE(eoffset, esize, ename) \
	__BUILD_BUG_VERIFY_OFFSET_SIZE(struct io_uring_sqe, eoffset, esize, ename)
	BUILD_BUG_ON(sizeof(struct io_uring_sqe) != 64);
	BUILD_BUG_SQE_ELEM(0,  __u8,   opcode);
	BUILD_BUG_SQE_ELEM(1,  __u8,   flags);
	BUILD_BUG_SQE_ELEM(2,  __u16,  ioprio);
	BUILD_BUG_SQE_ELEM(4,  __s32,  fd);
	BUILD_BUG_SQE_ELEM(8,  __u64,  off);
	BUILD_BUG_SQE_ELEM(8,  __u64,  addr2);
	BUILD_BUG_SQE_ELEM(8,  __u32,  cmd_op);
	BUILD_BUG_SQE_ELEM(12, __u32, __pad1);
	BUILD_BUG_SQE_ELEM(16, __u64,  addr);
	BUILD_BUG_SQE_ELEM(16, __u64,  splice_off_in);
	BUILD_BUG_SQE_ELEM(24, __u32,  len);
	BUILD_BUG_SQE_ELEM(28,     __kernel_rwf_t, rw_flags);
	BUILD_BUG_SQE_ELEM(28, /* compat */   int, rw_flags);
	BUILD_BUG_SQE_ELEM(28, /* compat */ __u32, rw_flags);
	BUILD_BUG_SQE_ELEM(28, __u32,  fsync_flags);
	BUILD_BUG_SQE_ELEM(28, /* compat */ __u16,  poll_events);
	BUILD_BUG_SQE_ELEM(28, __u32,  poll32_events);
	BUILD_BUG_SQE_ELEM(28, __u32,  sync_range_flags);
	BUILD_BUG_SQE_ELEM(28, __u32,  msg_flags);
	BUILD_BUG_SQE_ELEM(28, __u32,  timeout_flags);
	BUILD_BUG_SQE_ELEM(28, __u32,  accept_flags);
	BUILD_BUG_SQE_ELEM(28, __u32,  cancel_flags);
	BUILD_BUG_SQE_ELEM(28, __u32,  open_flags);
	BUILD_BUG_SQE_ELEM(28, __u32,  statx_flags);
	BUILD_BUG_SQE_ELEM(28, __u32,  fadvise_advice);
	BUILD_BUG_SQE_ELEM(28, __u32,  splice_flags);
	BUILD_BUG_SQE_ELEM(28, __u32,  rename_flags);
	BUILD_BUG_SQE_ELEM(28, __u32,  unlink_flags);
	BUILD_BUG_SQE_ELEM(28, __u32,  hardlink_flags);
	BUILD_BUG_SQE_ELEM(28, __u32,  xattr_flags);
	BUILD_BUG_SQE_ELEM(28, __u32,  msg_ring_flags);
	BUILD_BUG_SQE_ELEM(32, __u64,  user_data);
	BUILD_BUG_SQE_ELEM(40, __u16,  buf_index);
	BUILD_BUG_SQE_ELEM(40, __u16,  buf_group);
	BUILD_BUG_SQE_ELEM(42, __u16,  personality);
	BUILD_BUG_SQE_ELEM(44, __s32,  splice_fd_in);
	BUILD_BUG_SQE_ELEM(44, __u32,  file_index);
	BUILD_BUG_SQE_ELEM(44, __u16,  addr_len);
	BUILD_BUG_SQE_ELEM(46, __u16,  __pad3[0]);
	BUILD_BUG_SQE_ELEM(48, __u64,  addr3);
	BUILD_BUG_SQE_ELEM_SIZE(48, 0, cmd);
	BUILD_BUG_SQE_ELEM(48, __u64, attr_ptr);
	BUILD_BUG_SQE_ELEM(56, __u64, attr_type_mask);
	BUILD_BUG_SQE_ELEM(56, __u64,  __pad2);

	BUILD_BUG_ON(sizeof(struct io_uring_files_update) !=
		     sizeof(struct io_uring_rsrc_update));
	BUILD_BUG_ON(sizeof(struct io_uring_rsrc_update) >
		     sizeof(struct io_uring_rsrc_update2));

	/* ->buf_index is u16 */
	BUILD_BUG_ON(offsetof(struct io_uring_buf_ring, bufs) != 0);
	BUILD_BUG_ON(offsetof(struct io_uring_buf, resv) !=
		     offsetof(struct io_uring_buf_ring, tail));

	/* should fit into one byte */
	BUILD_BUG_ON(SQE_VALID_FLAGS >= (1 << 8));
	BUILD_BUG_ON(SQE_COMMON_FLAGS >= (1 << 8));
	BUILD_BUG_ON((SQE_VALID_FLAGS | SQE_COMMON_FLAGS) != SQE_VALID_FLAGS);

	BUILD_BUG_ON(__REQ_F_LAST_BIT > 8 * sizeof_field(struct io_kiocb, flags));

	BUILD_BUG_ON(sizeof(atomic_t) != sizeof(u32));

	/* top 8bits are for internal use */
	BUILD_BUG_ON((IORING_URING_CMD_MASK & 0xff000000) != 0);

	io_uring_optable_init();

	/* imu->dir is u8 */
	BUILD_BUG_ON((IO_IMU_DEST | IO_IMU_SOURCE) > U8_MAX);

	/*
	 * Allow user copy in the per-command field, which starts after the
	 * file in io_kiocb and until the opcode field. The openat2 handling
	 * requires copying in user memory into the io_kiocb object in that
	 * range, and HARDENED_USERCOPY will complain if we haven't
	 * correctly annotated this range.
	 */
	req_cachep = kmem_cache_create("io_kiocb", sizeof(struct io_kiocb), &kmem_args,
				SLAB_HWCACHE_ALIGN | SLAB_PANIC | SLAB_ACCOUNT |
				SLAB_TYPESAFE_BY_RCU);

	iou_wq = alloc_workqueue("iou_exit", WQ_UNBOUND, 64);
	BUG_ON(!iou_wq);

#ifdef CONFIG_SYSCTL
	register_sysctl_init("kernel", kernel_io_uring_disabled_table);
#endif

	return 0;
};
__initcall(io_uring_init);<|MERGE_RESOLUTION|>--- conflicted
+++ resolved
@@ -334,14 +334,9 @@
 	ret |= io_alloc_cache_init(&ctx->rw_cache, IO_ALLOC_CACHE_MAX,
 			    sizeof(struct io_async_rw),
 			    offsetof(struct io_async_rw, clear));
-<<<<<<< HEAD
-	ret |= io_alloc_cache_init(&ctx->uring_cache, IO_ALLOC_CACHE_MAX,
-			    sizeof(struct io_uring_cmd_data), 0);
-=======
 	ret |= io_alloc_cache_init(&ctx->cmd_cache, IO_ALLOC_CACHE_MAX,
 			    sizeof(struct io_async_cmd),
 			    sizeof(struct io_async_cmd));
->>>>>>> e8a457b7
 	spin_lock_init(&ctx->msg_lock);
 	ret |= io_alloc_cache_init(&ctx->msg_cache, IO_ALLOC_CACHE_MAX,
 			    sizeof(struct io_kiocb), 0);
