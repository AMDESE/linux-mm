--- conflicted
+++ resolved
@@ -8,8 +8,6 @@
 #endif
 
 #ifdef CONFIG_IRQ_TIME_ACCOUNTING
-
-DEFINE_STATIC_KEY_FALSE(sched_clock_irqtime);
 
 /*
  * There are no locks covering percpu hardirq/softirq time.
@@ -24,19 +22,16 @@
  */
 DEFINE_PER_CPU(struct irqtime, cpu_irqtime);
 
-<<<<<<< HEAD
-=======
 int sched_clock_irqtime;
 
->>>>>>> e8a457b7
 void enable_sched_clock_irqtime(void)
 {
-	static_branch_enable(&sched_clock_irqtime);
+	sched_clock_irqtime = 1;
 }
 
 void disable_sched_clock_irqtime(void)
 {
-	static_branch_disable(&sched_clock_irqtime);
+	sched_clock_irqtime = 0;
 }
 
 static void irqtime_account_delta(struct irqtime *irqtime, u64 delta,
