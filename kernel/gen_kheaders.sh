--- conflicted
+++ resolved
@@ -82,12 +82,6 @@
 find $cpio_dir -type f -print0 |
 	xargs -0 -P8 -n1 perl -pi -e 'BEGIN {undef $/;}; s/\/\*((?!SPDX).)*?\*\///smg;'
 
-<<<<<<< HEAD
-# Create archive and try to normalize metadata for reproducibility
-tar "${KBUILD_BUILD_TIMESTAMP:+--mtime=$KBUILD_BUILD_TIMESTAMP}" \
-    --owner=0 --group=0 --sort=name --numeric-owner \
-    -Jcf $tarfile -C $cpio_dir/ . > /dev/null
-=======
 # Create archive and try to normalize metadata for reproducibility.
 # For compatibility with older versions of tar, files are fed to tar
 # pre-sorted, as --sort=name might not be available.
@@ -95,7 +89,6 @@
     tar "${KBUILD_BUILD_TIMESTAMP:+--mtime=$KBUILD_BUILD_TIMESTAMP}" \
     --owner=0 --group=0 --numeric-owner --no-recursion \
     -Jcf $tarfile -C $cpio_dir/ -T - > /dev/null
->>>>>>> b08baef0
 
 echo $headers_md5 > kernel/kheaders.md5
 echo "$this_file_md5" >> kernel/kheaders.md5
