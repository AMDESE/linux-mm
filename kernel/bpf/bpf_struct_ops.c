--- conflicted
+++ resolved
@@ -321,8 +321,6 @@
 	return !strcmp(btf_name_by_offset(btf, t->name_off), "module");
 }
 
-<<<<<<< HEAD
-=======
 int bpf_struct_ops_supported(const struct bpf_struct_ops *st_ops, u32 moff)
 {
 	void *func_ptr = *(void **)(st_ops->cfi_stubs + moff);
@@ -330,7 +328,6 @@
 	return func_ptr ? 0 : -ENOTSUPP;
 }
 
->>>>>>> e8a457b7
 int bpf_struct_ops_desc_init(struct bpf_struct_ops_desc *st_ops_desc,
 			     struct btf *btf,
 			     struct bpf_verifier_log *log)
