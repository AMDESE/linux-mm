--- conflicted
+++ resolved
@@ -10591,13 +10591,9 @@
 };
 
 struct mlx5_ifc_pcam_enhanced_features_bits {
-<<<<<<< HEAD
-	u8         reserved_at_0[0x1d];
-=======
 	u8         reserved_at_0[0x10];
 	u8         ppcnt_recovery_counters[0x1];
 	u8         reserved_at_11[0xc];
->>>>>>> e8a457b7
 	u8         fec_200G_per_lane_in_pplm[0x1];
 	u8         reserved_at_1e[0x2a];
 	u8         fec_100G_per_lane_in_pplm[0x1];
