/* SPDX-License-Identifier: GPL-2.0 */
#ifndef _LINUX_MM_H
#define _LINUX_MM_H

#include <linux/errno.h>
#include <linux/mmdebug.h>
#include <linux/gfp.h>
#include <linux/pgalloc_tag.h>
#include <linux/bug.h>
#include <linux/list.h>
#include <linux/mmzone.h>
#include <linux/rbtree.h>
#include <linux/atomic.h>
#include <linux/debug_locks.h>
#include <linux/mm_types.h>
#include <linux/mmap_lock.h>
#include <linux/range.h>
#include <linux/pfn.h>
#include <linux/percpu-refcount.h>
#include <linux/bit_spinlock.h>
#include <linux/shrinker.h>
#include <linux/resource.h>
#include <linux/page_ext.h>
#include <linux/err.h>
#include <linux/page-flags.h>
#include <linux/page_ref.h>
#include <linux/overflow.h>
#include <linux/sizes.h>
#include <linux/sched.h>
#include <linux/pgtable.h>
#include <linux/kasan.h>
#include <linux/memremap.h>
#include <linux/slab.h>
#include <linux/cacheinfo.h>
#include <linux/rcuwait.h>

struct mempolicy;
struct anon_vma;
struct anon_vma_chain;
struct user_struct;
struct pt_regs;
struct folio_batch;

void arch_mm_preinit(void);
void mm_core_init(void);
void init_mm_internals(void);

extern atomic_long_t _totalram_pages;
static inline unsigned long totalram_pages(void)
{
	return (unsigned long)atomic_long_read(&_totalram_pages);
}

static inline void totalram_pages_inc(void)
{
	atomic_long_inc(&_totalram_pages);
}

static inline void totalram_pages_dec(void)
{
	atomic_long_dec(&_totalram_pages);
}

static inline void totalram_pages_add(long count)
{
	atomic_long_add(count, &_totalram_pages);
}

extern void * high_memory;

#ifdef CONFIG_SYSCTL
extern int sysctl_legacy_va_layout;
#else
#define sysctl_legacy_va_layout 0
#endif

#ifdef CONFIG_HAVE_ARCH_MMAP_RND_BITS
extern const int mmap_rnd_bits_min;
extern int mmap_rnd_bits_max __ro_after_init;
extern int mmap_rnd_bits __read_mostly;
#endif
#ifdef CONFIG_HAVE_ARCH_MMAP_RND_COMPAT_BITS
extern const int mmap_rnd_compat_bits_min;
extern const int mmap_rnd_compat_bits_max;
extern int mmap_rnd_compat_bits __read_mostly;
#endif

#ifndef DIRECT_MAP_PHYSMEM_END
# ifdef MAX_PHYSMEM_BITS
# define DIRECT_MAP_PHYSMEM_END	((1ULL << MAX_PHYSMEM_BITS) - 1)
# else
# define DIRECT_MAP_PHYSMEM_END	(((phys_addr_t)-1)&~(1ULL<<63))
# endif
#endif

#include <asm/page.h>
#include <asm/processor.h>

#ifndef __pa_symbol
#define __pa_symbol(x)  __pa(RELOC_HIDE((unsigned long)(x), 0))
#endif

#ifndef page_to_virt
#define page_to_virt(x)	__va(PFN_PHYS(page_to_pfn(x)))
#endif

#ifndef lm_alias
#define lm_alias(x)	__va(__pa_symbol(x))
#endif

/*
 * To prevent common memory management code establishing
 * a zero page mapping on a read fault.
 * This macro should be defined within <asm/pgtable.h>.
 * s390 does this to prevent multiplexing of hardware bits
 * related to the physical page in case of virtualization.
 */
#ifndef mm_forbids_zeropage
#define mm_forbids_zeropage(X)	(0)
#endif

/*
 * On some architectures it is expensive to call memset() for small sizes.
 * If an architecture decides to implement their own version of
 * mm_zero_struct_page they should wrap the defines below in a #ifndef and
 * define their own version of this macro in <asm/pgtable.h>
 */
#if BITS_PER_LONG == 64
/* This function must be updated when the size of struct page grows above 96
 * or reduces below 56. The idea that compiler optimizes out switch()
 * statement, and only leaves move/store instructions. Also the compiler can
 * combine write statements if they are both assignments and can be reordered,
 * this can result in several of the writes here being dropped.
 */
#define	mm_zero_struct_page(pp) __mm_zero_struct_page(pp)
static inline void __mm_zero_struct_page(struct page *page)
{
	unsigned long *_pp = (void *)page;

	 /* Check that struct page is either 56, 64, 72, 80, 88 or 96 bytes */
	BUILD_BUG_ON(sizeof(struct page) & 7);
	BUILD_BUG_ON(sizeof(struct page) < 56);
	BUILD_BUG_ON(sizeof(struct page) > 96);

	switch (sizeof(struct page)) {
	case 96:
		_pp[11] = 0;
		fallthrough;
	case 88:
		_pp[10] = 0;
		fallthrough;
	case 80:
		_pp[9] = 0;
		fallthrough;
	case 72:
		_pp[8] = 0;
		fallthrough;
	case 64:
		_pp[7] = 0;
		fallthrough;
	case 56:
		_pp[6] = 0;
		_pp[5] = 0;
		_pp[4] = 0;
		_pp[3] = 0;
		_pp[2] = 0;
		_pp[1] = 0;
		_pp[0] = 0;
	}
}
#else
#define mm_zero_struct_page(pp)  ((void)memset((pp), 0, sizeof(struct page)))
#endif

/*
 * Default maximum number of active map areas, this limits the number of vmas
 * per mm struct. Users can overwrite this number by sysctl but there is a
 * problem.
 *
 * When a program's coredump is generated as ELF format, a section is created
 * per a vma. In ELF, the number of sections is represented in unsigned short.
 * This means the number of sections should be smaller than 65535 at coredump.
 * Because the kernel adds some informative sections to a image of program at
 * generating coredump, we need some margin. The number of extra sections is
 * 1-3 now and depends on arch. We use "5" as safe margin, here.
 *
 * ELF extended numbering allows more than 65535 sections, so 16-bit bound is
 * not a hard limit any more. Although some userspace tools can be surprised by
 * that.
 */
#define MAPCOUNT_ELF_CORE_MARGIN	(5)
#define DEFAULT_MAX_MAP_COUNT	(USHRT_MAX - MAPCOUNT_ELF_CORE_MARGIN)

extern int sysctl_max_map_count;

extern unsigned long sysctl_user_reserve_kbytes;
extern unsigned long sysctl_admin_reserve_kbytes;

#if defined(CONFIG_SPARSEMEM) && !defined(CONFIG_SPARSEMEM_VMEMMAP)
#define nth_page(page,n) pfn_to_page(page_to_pfn((page)) + (n))
#define folio_page_idx(folio, p)	(page_to_pfn(p) - folio_pfn(folio))
#else
#define nth_page(page,n) ((page) + (n))
#define folio_page_idx(folio, p)	((p) - &(folio)->page)
#endif

/* to align the pointer to the (next) page boundary */
#define PAGE_ALIGN(addr) ALIGN(addr, PAGE_SIZE)

/* to align the pointer to the (prev) page boundary */
#define PAGE_ALIGN_DOWN(addr) ALIGN_DOWN(addr, PAGE_SIZE)

/* test whether an address (unsigned long or pointer) is aligned to PAGE_SIZE */
#define PAGE_ALIGNED(addr)	IS_ALIGNED((unsigned long)(addr), PAGE_SIZE)

static inline struct folio *lru_to_folio(struct list_head *head)
{
	return list_entry((head)->prev, struct folio, lru);
}

void setup_initial_init_mm(void *start_code, void *end_code,
			   void *end_data, void *brk);

/*
 * Linux kernel virtual memory manager primitives.
 * The idea being to have a "virtual" mm in the same way
 * we have a virtual fs - giving a cleaner interface to the
 * mm details, and allowing different kinds of memory mappings
 * (from shared memory to executable loading to arbitrary
 * mmap() functions).
 */

struct vm_area_struct *vm_area_alloc(struct mm_struct *);
struct vm_area_struct *vm_area_dup(struct vm_area_struct *);
void vm_area_free(struct vm_area_struct *);

#ifndef CONFIG_MMU
extern struct rb_root nommu_region_tree;
extern struct rw_semaphore nommu_region_sem;

extern unsigned int kobjsize(const void *objp);
#endif

/*
 * vm_flags in vm_area_struct, see mm_types.h.
 * When changing, update also include/trace/events/mmflags.h
 */
#define VM_NONE		0x00000000

#define VM_READ		0x00000001	/* currently active flags */
#define VM_WRITE	0x00000002
#define VM_EXEC		0x00000004
#define VM_SHARED	0x00000008

/* mprotect() hardcodes VM_MAYREAD >> 4 == VM_READ, and so for r/w/x bits. */
#define VM_MAYREAD	0x00000010	/* limits for mprotect() etc */
#define VM_MAYWRITE	0x00000020
#define VM_MAYEXEC	0x00000040
#define VM_MAYSHARE	0x00000080

#define VM_GROWSDOWN	0x00000100	/* general info on the segment */
#ifdef CONFIG_MMU
#define VM_UFFD_MISSING	0x00000200	/* missing pages tracking */
#else /* CONFIG_MMU */
#define VM_MAYOVERLAY	0x00000200	/* nommu: R/O MAP_PRIVATE mapping that might overlay a file mapping */
#define VM_UFFD_MISSING	0
#endif /* CONFIG_MMU */
#define VM_PFNMAP	0x00000400	/* Page-ranges managed without "struct page", just pure PFN */
#define VM_UFFD_WP	0x00001000	/* wrprotect pages tracking */

#define VM_LOCKED	0x00002000
#define VM_IO           0x00004000	/* Memory mapped I/O or similar */

					/* Used by sys_madvise() */
#define VM_SEQ_READ	0x00008000	/* App will access data sequentially */
#define VM_RAND_READ	0x00010000	/* App will not benefit from clustered reads */

#define VM_DONTCOPY	0x00020000      /* Do not copy this vma on fork */
#define VM_DONTEXPAND	0x00040000	/* Cannot expand with mremap() */
#define VM_LOCKONFAULT	0x00080000	/* Lock the pages covered when they are faulted in */
#define VM_ACCOUNT	0x00100000	/* Is a VM accounted object */
#define VM_NORESERVE	0x00200000	/* should the VM suppress accounting */
#define VM_HUGETLB	0x00400000	/* Huge TLB Page VM */
#define VM_SYNC		0x00800000	/* Synchronous page faults */
#define VM_ARCH_1	0x01000000	/* Architecture-specific flag */
#define VM_WIPEONFORK	0x02000000	/* Wipe VMA contents in child. */
#define VM_DONTDUMP	0x04000000	/* Do not include in the core dump */

#ifdef CONFIG_MEM_SOFT_DIRTY
# define VM_SOFTDIRTY	0x08000000	/* Not soft dirty clean area */
#else
# define VM_SOFTDIRTY	0
#endif

#define VM_MIXEDMAP	0x10000000	/* Can contain "struct page" and pure PFN pages */
#define VM_HUGEPAGE	0x20000000	/* MADV_HUGEPAGE marked this vma */
#define VM_NOHUGEPAGE	0x40000000	/* MADV_NOHUGEPAGE marked this vma */
#define VM_MERGEABLE	0x80000000	/* KSM may merge identical pages */

#ifdef CONFIG_ARCH_USES_HIGH_VMA_FLAGS
#define VM_HIGH_ARCH_BIT_0	32	/* bit only usable on 64-bit architectures */
#define VM_HIGH_ARCH_BIT_1	33	/* bit only usable on 64-bit architectures */
#define VM_HIGH_ARCH_BIT_2	34	/* bit only usable on 64-bit architectures */
#define VM_HIGH_ARCH_BIT_3	35	/* bit only usable on 64-bit architectures */
#define VM_HIGH_ARCH_BIT_4	36	/* bit only usable on 64-bit architectures */
#define VM_HIGH_ARCH_BIT_5	37	/* bit only usable on 64-bit architectures */
#define VM_HIGH_ARCH_BIT_6	38	/* bit only usable on 64-bit architectures */
#define VM_HIGH_ARCH_0	BIT(VM_HIGH_ARCH_BIT_0)
#define VM_HIGH_ARCH_1	BIT(VM_HIGH_ARCH_BIT_1)
#define VM_HIGH_ARCH_2	BIT(VM_HIGH_ARCH_BIT_2)
#define VM_HIGH_ARCH_3	BIT(VM_HIGH_ARCH_BIT_3)
#define VM_HIGH_ARCH_4	BIT(VM_HIGH_ARCH_BIT_4)
#define VM_HIGH_ARCH_5	BIT(VM_HIGH_ARCH_BIT_5)
#define VM_HIGH_ARCH_6	BIT(VM_HIGH_ARCH_BIT_6)
#endif /* CONFIG_ARCH_USES_HIGH_VMA_FLAGS */

#ifdef CONFIG_ARCH_HAS_PKEYS
# define VM_PKEY_SHIFT VM_HIGH_ARCH_BIT_0
# define VM_PKEY_BIT0  VM_HIGH_ARCH_0
# define VM_PKEY_BIT1  VM_HIGH_ARCH_1
# define VM_PKEY_BIT2  VM_HIGH_ARCH_2
#if CONFIG_ARCH_PKEY_BITS > 3
# define VM_PKEY_BIT3  VM_HIGH_ARCH_3
#else
# define VM_PKEY_BIT3  0
#endif
#if CONFIG_ARCH_PKEY_BITS > 4
# define VM_PKEY_BIT4  VM_HIGH_ARCH_4
#else
# define VM_PKEY_BIT4  0
#endif
#endif /* CONFIG_ARCH_HAS_PKEYS */

#ifdef CONFIG_X86_USER_SHADOW_STACK
/*
 * VM_SHADOW_STACK should not be set with VM_SHARED because of lack of
 * support core mm.
 *
 * These VMAs will get a single end guard page. This helps userspace protect
 * itself from attacks. A single page is enough for current shadow stack archs
 * (x86). See the comments near alloc_shstk() in arch/x86/kernel/shstk.c
 * for more details on the guard size.
 */
# define VM_SHADOW_STACK	VM_HIGH_ARCH_5
#endif

#if defined(CONFIG_ARM64_GCS)
/*
 * arm64's Guarded Control Stack implements similar functionality and
 * has similar constraints to shadow stacks.
 */
# define VM_SHADOW_STACK	VM_HIGH_ARCH_6
#endif

#ifndef VM_SHADOW_STACK
# define VM_SHADOW_STACK	VM_NONE
#endif

#if defined(CONFIG_X86)
# define VM_PAT		VM_ARCH_1	/* PAT reserves whole VMA at once (x86) */
#elif defined(CONFIG_PPC64)
# define VM_SAO		VM_ARCH_1	/* Strong Access Ordering (powerpc) */
#elif defined(CONFIG_PARISC)
# define VM_GROWSUP	VM_ARCH_1
#elif defined(CONFIG_SPARC64)
# define VM_SPARC_ADI	VM_ARCH_1	/* Uses ADI tag for access control */
# define VM_ARCH_CLEAR	VM_SPARC_ADI
#elif defined(CONFIG_ARM64)
# define VM_ARM64_BTI	VM_ARCH_1	/* BTI guarded page, a.k.a. GP bit */
# define VM_ARCH_CLEAR	VM_ARM64_BTI
#elif !defined(CONFIG_MMU)
# define VM_MAPPED_COPY	VM_ARCH_1	/* T if mapped copy of data (nommu mmap) */
#endif

#if defined(CONFIG_ARM64_MTE)
# define VM_MTE		VM_HIGH_ARCH_4	/* Use Tagged memory for access control */
# define VM_MTE_ALLOWED	VM_HIGH_ARCH_5	/* Tagged memory permitted */
#else
# define VM_MTE		VM_NONE
# define VM_MTE_ALLOWED	VM_NONE
#endif

#ifndef VM_GROWSUP
# define VM_GROWSUP	VM_NONE
#endif

#ifdef CONFIG_HAVE_ARCH_USERFAULTFD_MINOR
# define VM_UFFD_MINOR_BIT	38
# define VM_UFFD_MINOR		BIT(VM_UFFD_MINOR_BIT)	/* UFFD minor faults */
#else /* !CONFIG_HAVE_ARCH_USERFAULTFD_MINOR */
# define VM_UFFD_MINOR		VM_NONE
#endif /* CONFIG_HAVE_ARCH_USERFAULTFD_MINOR */

/*
 * This flag is used to connect VFIO to arch specific KVM code. It
 * indicates that the memory under this VMA is safe for use with any
 * non-cachable memory type inside KVM. Some VFIO devices, on some
 * platforms, are thought to be unsafe and can cause machine crashes
 * if KVM does not lock down the memory type.
 */
#ifdef CONFIG_64BIT
#define VM_ALLOW_ANY_UNCACHED_BIT	39
#define VM_ALLOW_ANY_UNCACHED		BIT(VM_ALLOW_ANY_UNCACHED_BIT)
#else
#define VM_ALLOW_ANY_UNCACHED		VM_NONE
#endif

#ifdef CONFIG_64BIT
#define VM_DROPPABLE_BIT	40
#define VM_DROPPABLE		BIT(VM_DROPPABLE_BIT)
#elif defined(CONFIG_PPC32)
#define VM_DROPPABLE		VM_ARCH_1
#else
#define VM_DROPPABLE		VM_NONE
#endif

#ifdef CONFIG_64BIT
/* VM is sealed, in vm_flags */
#define VM_SEALED	_BITUL(63)
#endif

/* Bits set in the VMA until the stack is in its final location */
#define VM_STACK_INCOMPLETE_SETUP (VM_RAND_READ | VM_SEQ_READ | VM_STACK_EARLY)

#define TASK_EXEC ((current->personality & READ_IMPLIES_EXEC) ? VM_EXEC : 0)

/* Common data flag combinations */
#define VM_DATA_FLAGS_TSK_EXEC	(VM_READ | VM_WRITE | TASK_EXEC | \
				 VM_MAYREAD | VM_MAYWRITE | VM_MAYEXEC)
#define VM_DATA_FLAGS_NON_EXEC	(VM_READ | VM_WRITE | VM_MAYREAD | \
				 VM_MAYWRITE | VM_MAYEXEC)
#define VM_DATA_FLAGS_EXEC	(VM_READ | VM_WRITE | VM_EXEC | \
				 VM_MAYREAD | VM_MAYWRITE | VM_MAYEXEC)

#ifndef VM_DATA_DEFAULT_FLAGS		/* arch can override this */
#define VM_DATA_DEFAULT_FLAGS  VM_DATA_FLAGS_EXEC
#endif

#ifndef VM_STACK_DEFAULT_FLAGS		/* arch can override this */
#define VM_STACK_DEFAULT_FLAGS VM_DATA_DEFAULT_FLAGS
#endif

#define VM_STARTGAP_FLAGS (VM_GROWSDOWN | VM_SHADOW_STACK)

#ifdef CONFIG_STACK_GROWSUP
#define VM_STACK	VM_GROWSUP
#define VM_STACK_EARLY	VM_GROWSDOWN
#else
#define VM_STACK	VM_GROWSDOWN
#define VM_STACK_EARLY	0
#endif

#define VM_STACK_FLAGS	(VM_STACK | VM_STACK_DEFAULT_FLAGS | VM_ACCOUNT)

/* VMA basic access permission flags */
#define VM_ACCESS_FLAGS (VM_READ | VM_WRITE | VM_EXEC)


/*
 * Special vmas that are non-mergable, non-mlock()able.
 */
#define VM_SPECIAL (VM_IO | VM_DONTEXPAND | VM_PFNMAP | VM_MIXEDMAP)

/* This mask prevents VMA from being scanned with khugepaged */
#define VM_NO_KHUGEPAGED (VM_SPECIAL | VM_HUGETLB)

/* This mask defines which mm->def_flags a process can inherit its parent */
#define VM_INIT_DEF_MASK	VM_NOHUGEPAGE

/* This mask represents all the VMA flag bits used by mlock */
#define VM_LOCKED_MASK	(VM_LOCKED | VM_LOCKONFAULT)

/* Arch-specific flags to clear when updating VM flags on protection change */
#ifndef VM_ARCH_CLEAR
# define VM_ARCH_CLEAR	VM_NONE
#endif
#define VM_FLAGS_CLEAR	(ARCH_VM_PKEY_FLAGS | VM_ARCH_CLEAR)

/*
 * mapping from the currently active vm_flags protection bits (the
 * low four bits) to a page protection mask..
 */

/*
 * The default fault flags that should be used by most of the
 * arch-specific page fault handlers.
 */
#define FAULT_FLAG_DEFAULT  (FAULT_FLAG_ALLOW_RETRY | \
			     FAULT_FLAG_KILLABLE | \
			     FAULT_FLAG_INTERRUPTIBLE)

/**
 * fault_flag_allow_retry_first - check ALLOW_RETRY the first time
 * @flags: Fault flags.
 *
 * This is mostly used for places where we want to try to avoid taking
 * the mmap_lock for too long a time when waiting for another condition
 * to change, in which case we can try to be polite to release the
 * mmap_lock in the first round to avoid potential starvation of other
 * processes that would also want the mmap_lock.
 *
 * Return: true if the page fault allows retry and this is the first
 * attempt of the fault handling; false otherwise.
 */
static inline bool fault_flag_allow_retry_first(enum fault_flag flags)
{
	return (flags & FAULT_FLAG_ALLOW_RETRY) &&
	    (!(flags & FAULT_FLAG_TRIED));
}

#define FAULT_FLAG_TRACE \
	{ FAULT_FLAG_WRITE,		"WRITE" }, \
	{ FAULT_FLAG_MKWRITE,		"MKWRITE" }, \
	{ FAULT_FLAG_ALLOW_RETRY,	"ALLOW_RETRY" }, \
	{ FAULT_FLAG_RETRY_NOWAIT,	"RETRY_NOWAIT" }, \
	{ FAULT_FLAG_KILLABLE,		"KILLABLE" }, \
	{ FAULT_FLAG_TRIED,		"TRIED" }, \
	{ FAULT_FLAG_USER,		"USER" }, \
	{ FAULT_FLAG_REMOTE,		"REMOTE" }, \
	{ FAULT_FLAG_INSTRUCTION,	"INSTRUCTION" }, \
	{ FAULT_FLAG_INTERRUPTIBLE,	"INTERRUPTIBLE" }, \
	{ FAULT_FLAG_VMA_LOCK,		"VMA_LOCK" }

/*
 * vm_fault is filled by the pagefault handler and passed to the vma's
 * ->fault function. The vma's ->fault is responsible for returning a bitmask
 * of VM_FAULT_xxx flags that give details about how the fault was handled.
 *
 * MM layer fills up gfp_mask for page allocations but fault handler might
 * alter it if its implementation requires a different allocation context.
 *
 * pgoff should be used in favour of virtual_address, if possible.
 */
struct vm_fault {
	const struct {
		struct vm_area_struct *vma;	/* Target VMA */
		gfp_t gfp_mask;			/* gfp mask to be used for allocations */
		pgoff_t pgoff;			/* Logical page offset based on vma */
		unsigned long address;		/* Faulting virtual address - masked */
		unsigned long real_address;	/* Faulting virtual address - unmasked */
	};
	enum fault_flag flags;		/* FAULT_FLAG_xxx flags
					 * XXX: should really be 'const' */
	pmd_t *pmd;			/* Pointer to pmd entry matching
					 * the 'address' */
	pud_t *pud;			/* Pointer to pud entry matching
					 * the 'address'
					 */
	union {
		pte_t orig_pte;		/* Value of PTE at the time of fault */
		pmd_t orig_pmd;		/* Value of PMD at the time of fault,
					 * used by PMD fault only.
					 */
	};

	struct page *cow_page;		/* Page handler may use for COW fault */
	struct page *page;		/* ->fault handlers should return a
					 * page here, unless VM_FAULT_NOPAGE
					 * is set (which is also implied by
					 * VM_FAULT_ERROR).
					 */
	/* These three entries are valid only while holding ptl lock */
	pte_t *pte;			/* Pointer to pte entry matching
					 * the 'address'. NULL if the page
					 * table hasn't been allocated.
					 */
	spinlock_t *ptl;		/* Page table lock.
					 * Protects pte page table if 'pte'
					 * is not NULL, otherwise pmd.
					 */
	pgtable_t prealloc_pte;		/* Pre-allocated pte page table.
					 * vm_ops->map_pages() sets up a page
					 * table from atomic context.
					 * do_fault_around() pre-allocates
					 * page table to avoid allocation from
					 * atomic context.
					 */
};

/*
 * These are the virtual MM functions - opening of an area, closing and
 * unmapping it (needed to keep files on disk up-to-date etc), pointer
 * to the functions called when a no-page or a wp-page exception occurs.
 */
struct vm_operations_struct {
	void (*open)(struct vm_area_struct * area);
	/**
	 * @close: Called when the VMA is being removed from the MM.
	 * Context: User context.  May sleep.  Caller holds mmap_lock.
	 */
	void (*close)(struct vm_area_struct * area);
	/* Called any time before splitting to check if it's allowed */
	int (*may_split)(struct vm_area_struct *area, unsigned long addr);
	int (*mremap)(struct vm_area_struct *area);
	/*
	 * Called by mprotect() to make driver-specific permission
	 * checks before mprotect() is finalised.   The VMA must not
	 * be modified.  Returns 0 if mprotect() can proceed.
	 */
	int (*mprotect)(struct vm_area_struct *vma, unsigned long start,
			unsigned long end, unsigned long newflags);
	vm_fault_t (*fault)(struct vm_fault *vmf);
	vm_fault_t (*huge_fault)(struct vm_fault *vmf, unsigned int order);
	vm_fault_t (*map_pages)(struct vm_fault *vmf,
			pgoff_t start_pgoff, pgoff_t end_pgoff);
	unsigned long (*pagesize)(struct vm_area_struct * area);

	/* notification that a previously read-only page is about to become
	 * writable, if an error is returned it will cause a SIGBUS */
	vm_fault_t (*page_mkwrite)(struct vm_fault *vmf);

	/* same as page_mkwrite when using VM_PFNMAP|VM_MIXEDMAP */
	vm_fault_t (*pfn_mkwrite)(struct vm_fault *vmf);

	/* called by access_process_vm when get_user_pages() fails, typically
	 * for use by special VMAs. See also generic_access_phys() for a generic
	 * implementation useful for any iomem mapping.
	 */
	int (*access)(struct vm_area_struct *vma, unsigned long addr,
		      void *buf, int len, int write);

	/* Called by the /proc/PID/maps code to ask the vma whether it
	 * has a special name.  Returning non-NULL will also cause this
	 * vma to be dumped unconditionally. */
	const char *(*name)(struct vm_area_struct *vma);

#ifdef CONFIG_NUMA
	/*
	 * set_policy() op must add a reference to any non-NULL @new mempolicy
	 * to hold the policy upon return.  Caller should pass NULL @new to
	 * remove a policy and fall back to surrounding context--i.e. do not
	 * install a MPOL_DEFAULT policy, nor the task or system default
	 * mempolicy.
	 */
	int (*set_policy)(struct vm_area_struct *vma, struct mempolicy *new);

	/*
	 * get_policy() op must add reference [mpol_get()] to any policy at
	 * (vma,addr) marked as MPOL_SHARED.  The shared policy infrastructure
	 * in mm/mempolicy.c will do this automatically.
	 * get_policy() must NOT add a ref if the policy at (vma,addr) is not
	 * marked as MPOL_SHARED. vma policies are protected by the mmap_lock.
	 * If no [shared/vma] mempolicy exists at the addr, get_policy() op
	 * must return NULL--i.e., do not "fallback" to task or system default
	 * policy.
	 */
	struct mempolicy *(*get_policy)(struct vm_area_struct *vma,
					unsigned long addr, pgoff_t *ilx);
#endif
	/*
	 * Called by vm_normal_page() for special PTEs to find the
	 * page for @addr.  This is useful if the default behavior
	 * (using pte_page()) would not find the correct page.
	 */
	struct page *(*find_special_page)(struct vm_area_struct *vma,
					  unsigned long addr);
};

#ifdef CONFIG_NUMA_BALANCING
static inline void vma_numab_state_init(struct vm_area_struct *vma)
{
	vma->numab_state = NULL;
}
static inline void vma_numab_state_free(struct vm_area_struct *vma)
{
	kfree(vma->numab_state);
}
#else
static inline void vma_numab_state_init(struct vm_area_struct *vma) {}
static inline void vma_numab_state_free(struct vm_area_struct *vma) {}
#endif /* CONFIG_NUMA_BALANCING */

#ifdef CONFIG_PER_VMA_LOCK
static inline void vma_lock_init(struct vm_area_struct *vma, bool reset_refcnt)
{
#ifdef CONFIG_DEBUG_LOCK_ALLOC
	static struct lock_class_key lockdep_key;

	lockdep_init_map(&vma->vmlock_dep_map, "vm_lock", &lockdep_key, 0);
#endif
	if (reset_refcnt)
		refcount_set(&vma->vm_refcnt, 0);
	vma->vm_lock_seq = UINT_MAX;
}

static inline bool is_vma_writer_only(int refcnt)
{
	/*
	 * With a writer and no readers, refcnt is VMA_LOCK_OFFSET if the vma
	 * is detached and (VMA_LOCK_OFFSET + 1) if it is attached. Waiting on
	 * a detached vma happens only in vma_mark_detached() and is a rare
	 * case, therefore most of the time there will be no unnecessary wakeup.
	 */
	return refcnt & VMA_LOCK_OFFSET && refcnt <= VMA_LOCK_OFFSET + 1;
}

static inline void vma_refcount_put(struct vm_area_struct *vma)
{
	/* Use a copy of vm_mm in case vma is freed after we drop vm_refcnt */
	struct mm_struct *mm = vma->vm_mm;
	int oldcnt;

	rwsem_release(&vma->vmlock_dep_map, _RET_IP_);
	if (!__refcount_dec_and_test(&vma->vm_refcnt, &oldcnt)) {

		if (is_vma_writer_only(oldcnt - 1))
			rcuwait_wake_up(&mm->vma_writer_wait);
	}
}

/*
 * Try to read-lock a vma. The function is allowed to occasionally yield false
 * locked result to avoid performance overhead, in which case we fall back to
 * using mmap_lock. The function should never yield false unlocked result.
 * False locked result is possible if mm_lock_seq overflows or if vma gets
 * reused and attached to a different mm before we lock it.
 * Returns the vma on success, NULL on failure to lock and EAGAIN if vma got
 * detached.
 */
static inline struct vm_area_struct *vma_start_read(struct mm_struct *mm,
						    struct vm_area_struct *vma)
{
	int oldcnt;

	/*
	 * Check before locking. A race might cause false locked result.
	 * We can use READ_ONCE() for the mm_lock_seq here, and don't need
	 * ACQUIRE semantics, because this is just a lockless check whose result
	 * we don't rely on for anything - the mm_lock_seq read against which we
	 * need ordering is below.
	 */
	if (READ_ONCE(vma->vm_lock_seq) == READ_ONCE(mm->mm_lock_seq.sequence))
		return NULL;

	/*
	 * If VMA_LOCK_OFFSET is set, __refcount_inc_not_zero_limited_acquire()
	 * will fail because VMA_REF_LIMIT is less than VMA_LOCK_OFFSET.
	 * Acquire fence is required here to avoid reordering against later
	 * vm_lock_seq check and checks inside lock_vma_under_rcu().
	 */
	if (unlikely(!__refcount_inc_not_zero_limited_acquire(&vma->vm_refcnt, &oldcnt,
							      VMA_REF_LIMIT))) {
		/* return EAGAIN if vma got detached from under us */
		return oldcnt ? NULL : ERR_PTR(-EAGAIN);
	}

	rwsem_acquire_read(&vma->vmlock_dep_map, 0, 1, _RET_IP_);
	/*
	 * Overflow of vm_lock_seq/mm_lock_seq might produce false locked result.
	 * False unlocked result is impossible because we modify and check
	 * vma->vm_lock_seq under vma->vm_refcnt protection and mm->mm_lock_seq
	 * modification invalidates all existing locks.
	 *
	 * We must use ACQUIRE semantics for the mm_lock_seq so that if we are
	 * racing with vma_end_write_all(), we only start reading from the VMA
	 * after it has been unlocked.
	 * This pairs with RELEASE semantics in vma_end_write_all().
	 */
	if (unlikely(vma->vm_lock_seq == raw_read_seqcount(&mm->mm_lock_seq))) {
		vma_refcount_put(vma);
		return NULL;
	}

	return vma;
}

/*
 * Use only while holding mmap read lock which guarantees that locking will not
 * fail (nobody can concurrently write-lock the vma). vma_start_read() should
 * not be used in such cases because it might fail due to mm_lock_seq overflow.
 * This functionality is used to obtain vma read lock and drop the mmap read lock.
 */
static inline bool vma_start_read_locked_nested(struct vm_area_struct *vma, int subclass)
{
	int oldcnt;

	mmap_assert_locked(vma->vm_mm);
	if (unlikely(!__refcount_inc_not_zero_limited_acquire(&vma->vm_refcnt, &oldcnt,
							      VMA_REF_LIMIT)))
		return false;

	rwsem_acquire_read(&vma->vmlock_dep_map, 0, 1, _RET_IP_);
	return true;
}

/*
 * Use only while holding mmap read lock which guarantees that locking will not
 * fail (nobody can concurrently write-lock the vma). vma_start_read() should
 * not be used in such cases because it might fail due to mm_lock_seq overflow.
 * This functionality is used to obtain vma read lock and drop the mmap read lock.
 */
static inline bool vma_start_read_locked(struct vm_area_struct *vma)
{
	return vma_start_read_locked_nested(vma, 0);
}

static inline void vma_end_read(struct vm_area_struct *vma)
{
	vma_refcount_put(vma);
}

/* WARNING! Can only be used if mmap_lock is expected to be write-locked */
static bool __is_vma_write_locked(struct vm_area_struct *vma, unsigned int *mm_lock_seq)
{
	mmap_assert_write_locked(vma->vm_mm);

	/*
	 * current task is holding mmap_write_lock, both vma->vm_lock_seq and
	 * mm->mm_lock_seq can't be concurrently modified.
	 */
	*mm_lock_seq = vma->vm_mm->mm_lock_seq.sequence;
	return (vma->vm_lock_seq == *mm_lock_seq);
}

void __vma_start_write(struct vm_area_struct *vma, unsigned int mm_lock_seq);

/*
 * Begin writing to a VMA.
 * Exclude concurrent readers under the per-VMA lock until the currently
 * write-locked mmap_lock is dropped or downgraded.
 */
static inline void vma_start_write(struct vm_area_struct *vma)
{
	unsigned int mm_lock_seq;

	if (__is_vma_write_locked(vma, &mm_lock_seq))
		return;

	__vma_start_write(vma, mm_lock_seq);
}

static inline void vma_assert_write_locked(struct vm_area_struct *vma)
{
	unsigned int mm_lock_seq;

	VM_BUG_ON_VMA(!__is_vma_write_locked(vma, &mm_lock_seq), vma);
}

static inline void vma_assert_locked(struct vm_area_struct *vma)
{
	unsigned int mm_lock_seq;

	VM_BUG_ON_VMA(refcount_read(&vma->vm_refcnt) <= 1 &&
		      !__is_vma_write_locked(vma, &mm_lock_seq), vma);
}

/*
 * WARNING: to avoid racing with vma_mark_attached()/vma_mark_detached(), these
 * assertions should be made either under mmap_write_lock or when the object
 * has been isolated under mmap_write_lock, ensuring no competing writers.
 */
static inline void vma_assert_attached(struct vm_area_struct *vma)
{
	WARN_ON_ONCE(!refcount_read(&vma->vm_refcnt));
}

static inline void vma_assert_detached(struct vm_area_struct *vma)
{
	WARN_ON_ONCE(refcount_read(&vma->vm_refcnt));
}

static inline void vma_mark_attached(struct vm_area_struct *vma)
{
	vma_assert_write_locked(vma);
	vma_assert_detached(vma);
	refcount_set_release(&vma->vm_refcnt, 1);
}

void vma_mark_detached(struct vm_area_struct *vma);

static inline void release_fault_lock(struct vm_fault *vmf)
{
	if (vmf->flags & FAULT_FLAG_VMA_LOCK)
		vma_end_read(vmf->vma);
	else
		mmap_read_unlock(vmf->vma->vm_mm);
}

static inline void assert_fault_locked(struct vm_fault *vmf)
{
	if (vmf->flags & FAULT_FLAG_VMA_LOCK)
		vma_assert_locked(vmf->vma);
	else
		mmap_assert_locked(vmf->vma->vm_mm);
}

struct vm_area_struct *lock_vma_under_rcu(struct mm_struct *mm,
					  unsigned long address);

#else /* CONFIG_PER_VMA_LOCK */

static inline void vma_lock_init(struct vm_area_struct *vma, bool reset_refcnt) {}
static inline struct vm_area_struct *vma_start_read(struct mm_struct *mm,
						    struct vm_area_struct *vma)
		{ return NULL; }
static inline void vma_end_read(struct vm_area_struct *vma) {}
static inline void vma_start_write(struct vm_area_struct *vma) {}
static inline void vma_assert_write_locked(struct vm_area_struct *vma)
		{ mmap_assert_write_locked(vma->vm_mm); }
static inline void vma_assert_attached(struct vm_area_struct *vma) {}
static inline void vma_assert_detached(struct vm_area_struct *vma) {}
static inline void vma_mark_attached(struct vm_area_struct *vma) {}
static inline void vma_mark_detached(struct vm_area_struct *vma) {}

static inline struct vm_area_struct *lock_vma_under_rcu(struct mm_struct *mm,
		unsigned long address)
{
	return NULL;
}

static inline void vma_assert_locked(struct vm_area_struct *vma)
{
	mmap_assert_locked(vma->vm_mm);
}

static inline void release_fault_lock(struct vm_fault *vmf)
{
	mmap_read_unlock(vmf->vma->vm_mm);
}

static inline void assert_fault_locked(struct vm_fault *vmf)
{
	mmap_assert_locked(vmf->vma->vm_mm);
}

#endif /* CONFIG_PER_VMA_LOCK */

extern const struct vm_operations_struct vma_dummy_vm_ops;

static inline void vma_init(struct vm_area_struct *vma, struct mm_struct *mm)
{
	memset(vma, 0, sizeof(*vma));
	vma->vm_mm = mm;
	vma->vm_ops = &vma_dummy_vm_ops;
	INIT_LIST_HEAD(&vma->anon_vma_chain);
	vma_lock_init(vma, false);
}

/* Use when VMA is not part of the VMA tree and needs no locking */
static inline void vm_flags_init(struct vm_area_struct *vma,
				 vm_flags_t flags)
{
	ACCESS_PRIVATE(vma, __vm_flags) = flags;
}

/*
 * Use when VMA is part of the VMA tree and modifications need coordination
 * Note: vm_flags_reset and vm_flags_reset_once do not lock the vma and
 * it should be locked explicitly beforehand.
 */
static inline void vm_flags_reset(struct vm_area_struct *vma,
				  vm_flags_t flags)
{
	vma_assert_write_locked(vma);
	vm_flags_init(vma, flags);
}

static inline void vm_flags_reset_once(struct vm_area_struct *vma,
				       vm_flags_t flags)
{
	vma_assert_write_locked(vma);
	WRITE_ONCE(ACCESS_PRIVATE(vma, __vm_flags), flags);
}

static inline void vm_flags_set(struct vm_area_struct *vma,
				vm_flags_t flags)
{
	vma_start_write(vma);
	ACCESS_PRIVATE(vma, __vm_flags) |= flags;
}

static inline void vm_flags_clear(struct vm_area_struct *vma,
				  vm_flags_t flags)
{
	vma_start_write(vma);
	ACCESS_PRIVATE(vma, __vm_flags) &= ~flags;
}

/*
 * Use only if VMA is not part of the VMA tree or has no other users and
 * therefore needs no locking.
 */
static inline void __vm_flags_mod(struct vm_area_struct *vma,
				  vm_flags_t set, vm_flags_t clear)
{
	vm_flags_init(vma, (vma->vm_flags | set) & ~clear);
}

/*
 * Use only when the order of set/clear operations is unimportant, otherwise
 * use vm_flags_{set|clear} explicitly.
 */
static inline void vm_flags_mod(struct vm_area_struct *vma,
				vm_flags_t set, vm_flags_t clear)
{
	vma_start_write(vma);
	__vm_flags_mod(vma, set, clear);
}

static inline void vma_set_anonymous(struct vm_area_struct *vma)
{
	vma->vm_ops = NULL;
}

static inline bool vma_is_anonymous(struct vm_area_struct *vma)
{
	return !vma->vm_ops;
}

/*
 * Indicate if the VMA is a heap for the given task; for
 * /proc/PID/maps that is the heap of the main task.
 */
static inline bool vma_is_initial_heap(const struct vm_area_struct *vma)
{
	return vma->vm_start < vma->vm_mm->brk &&
		vma->vm_end > vma->vm_mm->start_brk;
}

/*
 * Indicate if the VMA is a stack for the given task; for
 * /proc/PID/maps that is the stack of the main task.
 */
static inline bool vma_is_initial_stack(const struct vm_area_struct *vma)
{
	/*
	 * We make no effort to guess what a given thread considers to be
	 * its "stack".  It's not even well-defined for programs written
	 * languages like Go.
	 */
	return vma->vm_start <= vma->vm_mm->start_stack &&
		vma->vm_end >= vma->vm_mm->start_stack;
}

static inline bool vma_is_temporary_stack(struct vm_area_struct *vma)
{
	int maybe_stack = vma->vm_flags & (VM_GROWSDOWN | VM_GROWSUP);

	if (!maybe_stack)
		return false;

	if ((vma->vm_flags & VM_STACK_INCOMPLETE_SETUP) ==
						VM_STACK_INCOMPLETE_SETUP)
		return true;

	return false;
}

static inline bool vma_is_foreign(struct vm_area_struct *vma)
{
	if (!current->mm)
		return true;

	if (current->mm != vma->vm_mm)
		return true;

	return false;
}

static inline bool vma_is_accessible(struct vm_area_struct *vma)
{
	return vma->vm_flags & VM_ACCESS_FLAGS;
}

static inline bool is_shared_maywrite(vm_flags_t vm_flags)
{
	return (vm_flags & (VM_SHARED | VM_MAYWRITE)) ==
		(VM_SHARED | VM_MAYWRITE);
}

static inline bool vma_is_shared_maywrite(struct vm_area_struct *vma)
{
	return is_shared_maywrite(vma->vm_flags);
}

static inline
struct vm_area_struct *vma_find(struct vma_iterator *vmi, unsigned long max)
{
	return mas_find(&vmi->mas, max - 1);
}

static inline struct vm_area_struct *vma_next(struct vma_iterator *vmi)
{
	/*
	 * Uses mas_find() to get the first VMA when the iterator starts.
	 * Calling mas_next() could skip the first entry.
	 */
	return mas_find(&vmi->mas, ULONG_MAX);
}

static inline
struct vm_area_struct *vma_iter_next_range(struct vma_iterator *vmi)
{
	return mas_next_range(&vmi->mas, ULONG_MAX);
}


static inline struct vm_area_struct *vma_prev(struct vma_iterator *vmi)
{
	return mas_prev(&vmi->mas, 0);
}

static inline int vma_iter_clear_gfp(struct vma_iterator *vmi,
			unsigned long start, unsigned long end, gfp_t gfp)
{
	__mas_set_range(&vmi->mas, start, end - 1);
	mas_store_gfp(&vmi->mas, NULL, gfp);
	if (unlikely(mas_is_err(&vmi->mas)))
		return -ENOMEM;

	return 0;
}

/* Free any unused preallocations */
static inline void vma_iter_free(struct vma_iterator *vmi)
{
	mas_destroy(&vmi->mas);
}

static inline int vma_iter_bulk_store(struct vma_iterator *vmi,
				      struct vm_area_struct *vma)
{
	vmi->mas.index = vma->vm_start;
	vmi->mas.last = vma->vm_end - 1;
	mas_store(&vmi->mas, vma);
	if (unlikely(mas_is_err(&vmi->mas)))
		return -ENOMEM;

	vma_mark_attached(vma);
	return 0;
}

static inline void vma_iter_invalidate(struct vma_iterator *vmi)
{
	mas_pause(&vmi->mas);
}

static inline void vma_iter_set(struct vma_iterator *vmi, unsigned long addr)
{
	mas_set(&vmi->mas, addr);
}

#define for_each_vma(__vmi, __vma)					\
	while (((__vma) = vma_next(&(__vmi))) != NULL)

/* The MM code likes to work with exclusive end addresses */
#define for_each_vma_range(__vmi, __vma, __end)				\
	while (((__vma) = vma_find(&(__vmi), (__end))) != NULL)

#ifdef CONFIG_SHMEM
/*
 * The vma_is_shmem is not inline because it is used only by slow
 * paths in userfault.
 */
bool vma_is_shmem(struct vm_area_struct *vma);
bool vma_is_anon_shmem(struct vm_area_struct *vma);
#else
static inline bool vma_is_shmem(struct vm_area_struct *vma) { return false; }
static inline bool vma_is_anon_shmem(struct vm_area_struct *vma) { return false; }
#endif

int vma_is_stack_for_current(struct vm_area_struct *vma);

/* flush_tlb_range() takes a vma, not a mm, and can care about flags */
#define TLB_FLUSH_VMA(mm,flags) { .vm_mm = (mm), .vm_flags = (flags) }

struct mmu_gather;
struct inode;

extern void prep_compound_page(struct page *page, unsigned int order);

static inline unsigned int folio_large_order(const struct folio *folio)
{
	return folio->_flags_1 & 0xff;
}

#ifdef NR_PAGES_IN_LARGE_FOLIO
static inline long folio_large_nr_pages(const struct folio *folio)
{
	return folio->_nr_pages;
}
#else
static inline long folio_large_nr_pages(const struct folio *folio)
{
	return 1L << folio_large_order(folio);
}
#endif

/*
 * compound_order() can be called without holding a reference, which means
 * that niceties like page_folio() don't work.  These callers should be
 * prepared to handle wild return values.  For example, PG_head may be
 * set before the order is initialised, or this may be a tail page.
 * See compaction.c for some good examples.
 */
static inline unsigned int compound_order(struct page *page)
{
	struct folio *folio = (struct folio *)page;

	if (!test_bit(PG_head, &folio->flags))
		return 0;
	return folio_large_order(folio);
}

/**
 * folio_order - The allocation order of a folio.
 * @folio: The folio.
 *
 * A folio is composed of 2^order pages.  See get_order() for the definition
 * of order.
 *
 * Return: The order of the folio.
 */
static inline unsigned int folio_order(const struct folio *folio)
{
	if (!folio_test_large(folio))
		return 0;
	return folio_large_order(folio);
}

#include <linux/huge_mm.h>

/*
 * Methods to modify the page usage count.
 *
 * What counts for a page usage:
 * - cache mapping   (page->mapping)
 * - private data    (page->private)
 * - page mapped in a task's page tables, each mapping
 *   is counted separately
 *
 * Also, many kernel routines increase the page count before a critical
 * routine so they can be sure the page doesn't go away from under them.
 */

/*
 * Drop a ref, return true if the refcount fell to zero (the page has no users)
 */
static inline int put_page_testzero(struct page *page)
{
	VM_BUG_ON_PAGE(page_ref_count(page) == 0, page);
	return page_ref_dec_and_test(page);
}

static inline int folio_put_testzero(struct folio *folio)
{
	return put_page_testzero(&folio->page);
}

/*
 * Try to grab a ref unless the page has a refcount of zero, return false if
 * that is the case.
 * This can be called when MMU is off so it must not access
 * any of the virtual mappings.
 */
static inline bool get_page_unless_zero(struct page *page)
{
	return page_ref_add_unless(page, 1, 0);
}

static inline struct folio *folio_get_nontail_page(struct page *page)
{
	if (unlikely(!get_page_unless_zero(page)))
		return NULL;
	return (struct folio *)page;
}

extern int page_is_ram(unsigned long pfn);

enum {
	REGION_INTERSECTS,
	REGION_DISJOINT,
	REGION_MIXED,
};

int region_intersects(resource_size_t offset, size_t size, unsigned long flags,
		      unsigned long desc);

/* Support for virtually mapped pages */
struct page *vmalloc_to_page(const void *addr);
unsigned long vmalloc_to_pfn(const void *addr);

/*
 * Determine if an address is within the vmalloc range
 *
 * On nommu, vmalloc/vfree wrap through kmalloc/kfree directly, so there
 * is no special casing required.
 */
#ifdef CONFIG_MMU
extern bool is_vmalloc_addr(const void *x);
extern int is_vmalloc_or_module_addr(const void *x);
#else
static inline bool is_vmalloc_addr(const void *x)
{
	return false;
}
static inline int is_vmalloc_or_module_addr(const void *x)
{
	return 0;
}
#endif

/*
 * How many times the entire folio is mapped as a single unit (eg by a
 * PMD or PUD entry).  This is probably not what you want, except for
 * debugging purposes or implementation of other core folio_*() primitives.
 */
static inline int folio_entire_mapcount(const struct folio *folio)
{
	VM_BUG_ON_FOLIO(!folio_test_large(folio), folio);
	if (!IS_ENABLED(CONFIG_64BIT) && unlikely(folio_large_order(folio) == 1))
		return 0;
	return atomic_read(&folio->_entire_mapcount) + 1;
}

static inline int folio_large_mapcount(const struct folio *folio)
{
	VM_WARN_ON_FOLIO(!folio_test_large(folio), folio);
	return atomic_read(&folio->_large_mapcount) + 1;
}

/**
 * folio_mapcount() - Number of mappings of this folio.
 * @folio: The folio.
 *
 * The folio mapcount corresponds to the number of present user page table
 * entries that reference any part of a folio. Each such present user page
 * table entry must be paired with exactly on folio reference.
 *
 * For ordindary folios, each user page table entry (PTE/PMD/PUD/...) counts
 * exactly once.
 *
 * For hugetlb folios, each abstracted "hugetlb" user page table entry that
 * references the entire folio counts exactly once, even when such special
 * page table entries are comprised of multiple ordinary page table entries.
 *
 * Will report 0 for pages which cannot be mapped into userspace, such as
 * slab, page tables and similar.
 *
 * Return: The number of times this folio is mapped.
 */
static inline int folio_mapcount(const struct folio *folio)
{
	int mapcount;

	if (likely(!folio_test_large(folio))) {
		mapcount = atomic_read(&folio->_mapcount) + 1;
		if (page_mapcount_is_type(mapcount))
			mapcount = 0;
		return mapcount;
	}
	return folio_large_mapcount(folio);
}

/**
 * folio_mapped - Is this folio mapped into userspace?
 * @folio: The folio.
 *
 * Return: True if any page in this folio is referenced by user page tables.
 */
static inline bool folio_mapped(const struct folio *folio)
{
	return folio_mapcount(folio) >= 1;
}

/*
 * Return true if this page is mapped into pagetables.
 * For compound page it returns true if any sub-page of compound page is mapped,
 * even if this particular sub-page is not itself mapped by any PTE or PMD.
 */
static inline bool page_mapped(const struct page *page)
{
	return folio_mapped(page_folio(page));
}

static inline struct page *virt_to_head_page(const void *x)
{
	struct page *page = virt_to_page(x);

	return compound_head(page);
}

static inline struct folio *virt_to_folio(const void *x)
{
	struct page *page = virt_to_page(x);

	return page_folio(page);
}

void __folio_put(struct folio *folio);

void split_page(struct page *page, unsigned int order);
void folio_copy(struct folio *dst, struct folio *src);
int folio_mc_copy(struct folio *dst, struct folio *src);

unsigned long nr_free_buffer_pages(void);

/* Returns the number of bytes in this potentially compound page. */
static inline unsigned long page_size(struct page *page)
{
	return PAGE_SIZE << compound_order(page);
}

/* Returns the number of bits needed for the number of bytes in a page */
static inline unsigned int page_shift(struct page *page)
{
	return PAGE_SHIFT + compound_order(page);
}

/**
 * thp_order - Order of a transparent huge page.
 * @page: Head page of a transparent huge page.
 */
static inline unsigned int thp_order(struct page *page)
{
	VM_BUG_ON_PGFLAGS(PageTail(page), page);
	return compound_order(page);
}

/**
 * thp_size - Size of a transparent huge page.
 * @page: Head page of a transparent huge page.
 *
 * Return: Number of bytes in this page.
 */
static inline unsigned long thp_size(struct page *page)
{
	return PAGE_SIZE << thp_order(page);
}

#ifdef CONFIG_MMU
/*
 * Do pte_mkwrite, but only if the vma says VM_WRITE.  We do this when
 * servicing faults for write access.  In the normal case, do always want
 * pte_mkwrite.  But get_user_pages can cause write faults for mappings
 * that do not have writing enabled, when used by access_process_vm.
 */
static inline pte_t maybe_mkwrite(pte_t pte, struct vm_area_struct *vma)
{
	if (likely(vma->vm_flags & VM_WRITE))
		pte = pte_mkwrite(pte, vma);
	return pte;
}

vm_fault_t do_set_pmd(struct vm_fault *vmf, struct page *page);
void set_pte_range(struct vm_fault *vmf, struct folio *folio,
		struct page *page, unsigned int nr, unsigned long addr);

vm_fault_t finish_fault(struct vm_fault *vmf);
#endif

/*
 * Multiple processes may "see" the same page. E.g. for untouched
 * mappings of /dev/null, all processes see the same page full of
 * zeroes, and text pages of executables and shared libraries have
 * only one copy in memory, at most, normally.
 *
 * For the non-reserved pages, page_count(page) denotes a reference count.
 *   page_count() == 0 means the page is free. page->lru is then used for
 *   freelist management in the buddy allocator.
 *   page_count() > 0  means the page has been allocated.
 *
 * Pages are allocated by the slab allocator in order to provide memory
 * to kmalloc and kmem_cache_alloc. In this case, the management of the
 * page, and the fields in 'struct page' are the responsibility of mm/slab.c
 * unless a particular usage is carefully commented. (the responsibility of
 * freeing the kmalloc memory is the caller's, of course).
 *
 * A page may be used by anyone else who does a __get_free_page().
 * In this case, page_count still tracks the references, and should only
 * be used through the normal accessor functions. The top bits of page->flags
 * and page->virtual store page management information, but all other fields
 * are unused and could be used privately, carefully. The management of this
 * page is the responsibility of the one who allocated it, and those who have
 * subsequently been given references to it.
 *
 * The other pages (we may call them "pagecache pages") are completely
 * managed by the Linux memory manager: I/O, buffers, swapping etc.
 * The following discussion applies only to them.
 *
 * A pagecache page contains an opaque `private' member, which belongs to the
 * page's address_space. Usually, this is the address of a circular list of
 * the page's disk buffers. PG_private must be set to tell the VM to call
 * into the filesystem to release these pages.
 *
 * A page may belong to an inode's memory mapping. In this case, page->mapping
 * is the pointer to the inode, and page->index is the file offset of the page,
 * in units of PAGE_SIZE.
 *
 * If pagecache pages are not associated with an inode, they are said to be
 * anonymous pages. These may become associated with the swapcache, and in that
 * case PG_swapcache is set, and page->private is an offset into the swapcache.
 *
 * In either case (swapcache or inode backed), the pagecache itself holds one
 * reference to the page. Setting PG_private should also increment the
 * refcount. The each user mapping also has a reference to the page.
 *
 * The pagecache pages are stored in a per-mapping radix tree, which is
 * rooted at mapping->i_pages, and indexed by offset.
 * Where 2.4 and early 2.6 kernels kept dirty/clean pages in per-address_space
 * lists, we instead now tag pages as dirty/writeback in the radix tree.
 *
 * All pagecache pages may be subject to I/O:
 * - inode pages may need to be read from disk,
 * - inode pages which have been modified and are MAP_SHARED may need
 *   to be written back to the inode on disk,
 * - anonymous pages (including MAP_PRIVATE file mappings) which have been
 *   modified may need to be swapped out to swap space and (later) to be read
 *   back into memory.
 */

/* 127: arbitrary random number, small enough to assemble well */
#define folio_ref_zero_or_close_to_overflow(folio) \
	((unsigned int) folio_ref_count(folio) + 127u <= 127u)

/**
 * folio_get - Increment the reference count on a folio.
 * @folio: The folio.
 *
 * Context: May be called in any context, as long as you know that
 * you have a refcount on the folio.  If you do not already have one,
 * folio_try_get() may be the right interface for you to use.
 */
static inline void folio_get(struct folio *folio)
{
	VM_BUG_ON_FOLIO(folio_ref_zero_or_close_to_overflow(folio), folio);
	folio_ref_inc(folio);
}

static inline void get_page(struct page *page)
{
	struct folio *folio = page_folio(page);
	if (WARN_ON_ONCE(folio_test_slab(folio)))
		return;
	folio_get(folio);
}

static inline __must_check bool try_get_page(struct page *page)
{
	page = compound_head(page);
	if (WARN_ON_ONCE(page_ref_count(page) <= 0))
		return false;
	page_ref_inc(page);
	return true;
}

/**
 * folio_put - Decrement the reference count on a folio.
 * @folio: The folio.
 *
 * If the folio's reference count reaches zero, the memory will be
 * released back to the page allocator and may be used by another
 * allocation immediately.  Do not access the memory or the struct folio
 * after calling folio_put() unless you can be sure that it wasn't the
 * last reference.
 *
 * Context: May be called in process or interrupt context, but not in NMI
 * context.  May be called while holding a spinlock.
 */
static inline void folio_put(struct folio *folio)
{
	if (folio_put_testzero(folio))
		__folio_put(folio);
}

/**
 * folio_put_refs - Reduce the reference count on a folio.
 * @folio: The folio.
 * @refs: The amount to subtract from the folio's reference count.
 *
 * If the folio's reference count reaches zero, the memory will be
 * released back to the page allocator and may be used by another
 * allocation immediately.  Do not access the memory or the struct folio
 * after calling folio_put_refs() unless you can be sure that these weren't
 * the last references.
 *
 * Context: May be called in process or interrupt context, but not in NMI
 * context.  May be called while holding a spinlock.
 */
static inline void folio_put_refs(struct folio *folio, int refs)
{
	if (folio_ref_sub_and_test(folio, refs))
		__folio_put(folio);
}

void folios_put_refs(struct folio_batch *folios, unsigned int *refs);

/*
 * union release_pages_arg - an array of pages or folios
 *
 * release_pages() releases a simple array of multiple pages, and
 * accepts various different forms of said page array: either
 * a regular old boring array of pages, an array of folios, or
 * an array of encoded page pointers.
 *
 * The transparent union syntax for this kind of "any of these
 * argument types" is all kinds of ugly, so look away.
 */
typedef union {
	struct page **pages;
	struct folio **folios;
	struct encoded_page **encoded_pages;
} release_pages_arg __attribute__ ((__transparent_union__));

void release_pages(release_pages_arg, int nr);

/**
 * folios_put - Decrement the reference count on an array of folios.
 * @folios: The folios.
 *
 * Like folio_put(), but for a batch of folios.  This is more efficient
 * than writing the loop yourself as it will optimise the locks which need
 * to be taken if the folios are freed.  The folios batch is returned
 * empty and ready to be reused for another batch; there is no need to
 * reinitialise it.
 *
 * Context: May be called in process or interrupt context, but not in NMI
 * context.  May be called while holding a spinlock.
 */
static inline void folios_put(struct folio_batch *folios)
{
	folios_put_refs(folios, NULL);
}

static inline void put_page(struct page *page)
{
	struct folio *folio = page_folio(page);

	if (folio_test_slab(folio))
<<<<<<< HEAD
		return;

	/*
	 * For some devmap managed pages we need to catch refcount transition
	 * from 2 to 1:
	 */
	if (put_devmap_managed_folio_refs(folio, 1))
=======
>>>>>>> 75caec0c
		return;

	folio_put(folio);
}

/*
 * GUP_PIN_COUNTING_BIAS, and the associated functions that use it, overload
 * the page's refcount so that two separate items are tracked: the original page
 * reference count, and also a new count of how many pin_user_pages() calls were
 * made against the page. ("gup-pinned" is another term for the latter).
 *
 * With this scheme, pin_user_pages() becomes special: such pages are marked as
 * distinct from normal pages. As such, the unpin_user_page() call (and its
 * variants) must be used in order to release gup-pinned pages.
 *
 * Choice of value:
 *
 * By making GUP_PIN_COUNTING_BIAS a power of two, debugging of page reference
 * counts with respect to pin_user_pages() and unpin_user_page() becomes
 * simpler, due to the fact that adding an even power of two to the page
 * refcount has the effect of using only the upper N bits, for the code that
 * counts up using the bias value. This means that the lower bits are left for
 * the exclusive use of the original code that increments and decrements by one
 * (or at least, by much smaller values than the bias value).
 *
 * Of course, once the lower bits overflow into the upper bits (and this is
 * OK, because subtraction recovers the original values), then visual inspection
 * no longer suffices to directly view the separate counts. However, for normal
 * applications that don't have huge page reference counts, this won't be an
 * issue.
 *
 * Locking: the lockless algorithm described in folio_try_get_rcu()
 * provides safe operation for get_user_pages(), folio_mkclean() and
 * other calls that race to set up page table entries.
 */
#define GUP_PIN_COUNTING_BIAS (1U << 10)

void unpin_user_page(struct page *page);
void unpin_folio(struct folio *folio);
void unpin_user_pages_dirty_lock(struct page **pages, unsigned long npages,
				 bool make_dirty);
void unpin_user_page_range_dirty_lock(struct page *page, unsigned long npages,
				      bool make_dirty);
void unpin_user_pages(struct page **pages, unsigned long npages);
void unpin_user_folio(struct folio *folio, unsigned long npages);
void unpin_folios(struct folio **folios, unsigned long nfolios);

static inline bool is_cow_mapping(vm_flags_t flags)
{
	return (flags & (VM_SHARED | VM_MAYWRITE)) == VM_MAYWRITE;
}

#ifndef CONFIG_MMU
static inline bool is_nommu_shared_mapping(vm_flags_t flags)
{
	/*
	 * NOMMU shared mappings are ordinary MAP_SHARED mappings and selected
	 * R/O MAP_PRIVATE file mappings that are an effective R/O overlay of
	 * a file mapping. R/O MAP_PRIVATE mappings might still modify
	 * underlying memory if ptrace is active, so this is only possible if
	 * ptrace does not apply. Note that there is no mprotect() to upgrade
	 * write permissions later.
	 */
	return flags & (VM_MAYSHARE | VM_MAYOVERLAY);
}
#endif

#if defined(CONFIG_SPARSEMEM) && !defined(CONFIG_SPARSEMEM_VMEMMAP)
#define SECTION_IN_PAGE_FLAGS
#endif

/*
 * The identification function is mainly used by the buddy allocator for
 * determining if two pages could be buddies. We are not really identifying
 * the zone since we could be using the section number id if we do not have
 * node id available in page flags.
 * We only guarantee that it will return the same value for two combinable
 * pages in a zone.
 */
static inline int page_zone_id(struct page *page)
{
	return (page->flags >> ZONEID_PGSHIFT) & ZONEID_MASK;
}

#ifdef NODE_NOT_IN_PAGE_FLAGS
int page_to_nid(const struct page *page);
#else
static inline int page_to_nid(const struct page *page)
{
	return (PF_POISONED_CHECK(page)->flags >> NODES_PGSHIFT) & NODES_MASK;
}
#endif

static inline int folio_nid(const struct folio *folio)
{
	return page_to_nid(&folio->page);
}

#ifdef CONFIG_NUMA_BALANCING
/* page access time bits needs to hold at least 4 seconds */
#define PAGE_ACCESS_TIME_MIN_BITS	12
#if LAST_CPUPID_SHIFT < PAGE_ACCESS_TIME_MIN_BITS
#define PAGE_ACCESS_TIME_BUCKETS				\
	(PAGE_ACCESS_TIME_MIN_BITS - LAST_CPUPID_SHIFT)
#else
#define PAGE_ACCESS_TIME_BUCKETS	0
#endif

#define PAGE_ACCESS_TIME_MASK				\
	(LAST_CPUPID_MASK << PAGE_ACCESS_TIME_BUCKETS)

static inline int cpu_pid_to_cpupid(int cpu, int pid)
{
	return ((cpu & LAST__CPU_MASK) << LAST__PID_SHIFT) | (pid & LAST__PID_MASK);
}

static inline int cpupid_to_pid(int cpupid)
{
	return cpupid & LAST__PID_MASK;
}

static inline int cpupid_to_cpu(int cpupid)
{
	return (cpupid >> LAST__PID_SHIFT) & LAST__CPU_MASK;
}

static inline int cpupid_to_nid(int cpupid)
{
	return cpu_to_node(cpupid_to_cpu(cpupid));
}

static inline bool cpupid_pid_unset(int cpupid)
{
	return cpupid_to_pid(cpupid) == (-1 & LAST__PID_MASK);
}

static inline bool cpupid_cpu_unset(int cpupid)
{
	return cpupid_to_cpu(cpupid) == (-1 & LAST__CPU_MASK);
}

static inline bool __cpupid_match_pid(pid_t task_pid, int cpupid)
{
	return (task_pid & LAST__PID_MASK) == cpupid_to_pid(cpupid);
}

#define cpupid_match_pid(task, cpupid) __cpupid_match_pid(task->pid, cpupid)
#ifdef LAST_CPUPID_NOT_IN_PAGE_FLAGS
static inline int folio_xchg_last_cpupid(struct folio *folio, int cpupid)
{
	return xchg(&folio->_last_cpupid, cpupid & LAST_CPUPID_MASK);
}

static inline int folio_last_cpupid(struct folio *folio)
{
	return folio->_last_cpupid;
}
static inline void page_cpupid_reset_last(struct page *page)
{
	page->_last_cpupid = -1 & LAST_CPUPID_MASK;
}
#else
static inline int folio_last_cpupid(struct folio *folio)
{
	return (folio->flags >> LAST_CPUPID_PGSHIFT) & LAST_CPUPID_MASK;
}

int folio_xchg_last_cpupid(struct folio *folio, int cpupid);

static inline void page_cpupid_reset_last(struct page *page)
{
	page->flags |= LAST_CPUPID_MASK << LAST_CPUPID_PGSHIFT;
}
#endif /* LAST_CPUPID_NOT_IN_PAGE_FLAGS */

static inline int folio_xchg_access_time(struct folio *folio, int time)
{
	int last_time;

	last_time = folio_xchg_last_cpupid(folio,
					   time >> PAGE_ACCESS_TIME_BUCKETS);
	return last_time << PAGE_ACCESS_TIME_BUCKETS;
}

static inline void vma_set_access_pid_bit(struct vm_area_struct *vma)
{
	unsigned int pid_bit;

	pid_bit = hash_32(current->pid, ilog2(BITS_PER_LONG));
	if (vma->numab_state && !test_bit(pid_bit, &vma->numab_state->pids_active[1])) {
		__set_bit(pid_bit, &vma->numab_state->pids_active[1]);
	}
}

bool folio_use_access_time(struct folio *folio);
#else /* !CONFIG_NUMA_BALANCING */
static inline int folio_xchg_last_cpupid(struct folio *folio, int cpupid)
{
	return folio_nid(folio); /* XXX */
}

static inline int folio_xchg_access_time(struct folio *folio, int time)
{
	return 0;
}

static inline int folio_last_cpupid(struct folio *folio)
{
	return folio_nid(folio); /* XXX */
}

static inline int cpupid_to_nid(int cpupid)
{
	return -1;
}

static inline int cpupid_to_pid(int cpupid)
{
	return -1;
}

static inline int cpupid_to_cpu(int cpupid)
{
	return -1;
}

static inline int cpu_pid_to_cpupid(int nid, int pid)
{
	return -1;
}

static inline bool cpupid_pid_unset(int cpupid)
{
	return true;
}

static inline void page_cpupid_reset_last(struct page *page)
{
}

static inline bool cpupid_match_pid(struct task_struct *task, int cpupid)
{
	return false;
}

static inline void vma_set_access_pid_bit(struct vm_area_struct *vma)
{
}
static inline bool folio_use_access_time(struct folio *folio)
{
	return false;
}
#endif /* CONFIG_NUMA_BALANCING */

#if defined(CONFIG_KASAN_SW_TAGS) || defined(CONFIG_KASAN_HW_TAGS)

/*
 * KASAN per-page tags are stored xor'ed with 0xff. This allows to avoid
 * setting tags for all pages to native kernel tag value 0xff, as the default
 * value 0x00 maps to 0xff.
 */

static inline u8 page_kasan_tag(const struct page *page)
{
	u8 tag = KASAN_TAG_KERNEL;

	if (kasan_enabled()) {
		tag = (page->flags >> KASAN_TAG_PGSHIFT) & KASAN_TAG_MASK;
		tag ^= 0xff;
	}

	return tag;
}

static inline void page_kasan_tag_set(struct page *page, u8 tag)
{
	unsigned long old_flags, flags;

	if (!kasan_enabled())
		return;

	tag ^= 0xff;
	old_flags = READ_ONCE(page->flags);
	do {
		flags = old_flags;
		flags &= ~(KASAN_TAG_MASK << KASAN_TAG_PGSHIFT);
		flags |= (tag & KASAN_TAG_MASK) << KASAN_TAG_PGSHIFT;
	} while (unlikely(!try_cmpxchg(&page->flags, &old_flags, flags)));
}

static inline void page_kasan_tag_reset(struct page *page)
{
	if (kasan_enabled())
		page_kasan_tag_set(page, KASAN_TAG_KERNEL);
}

#else /* CONFIG_KASAN_SW_TAGS || CONFIG_KASAN_HW_TAGS */

static inline u8 page_kasan_tag(const struct page *page)
{
	return 0xff;
}

static inline void page_kasan_tag_set(struct page *page, u8 tag) { }
static inline void page_kasan_tag_reset(struct page *page) { }

#endif /* CONFIG_KASAN_SW_TAGS || CONFIG_KASAN_HW_TAGS */

static inline struct zone *page_zone(const struct page *page)
{
	return &NODE_DATA(page_to_nid(page))->node_zones[page_zonenum(page)];
}

static inline pg_data_t *page_pgdat(const struct page *page)
{
	return NODE_DATA(page_to_nid(page));
}

static inline struct zone *folio_zone(const struct folio *folio)
{
	return page_zone(&folio->page);
}

static inline pg_data_t *folio_pgdat(const struct folio *folio)
{
	return page_pgdat(&folio->page);
}

#ifdef SECTION_IN_PAGE_FLAGS
static inline void set_page_section(struct page *page, unsigned long section)
{
	page->flags &= ~(SECTIONS_MASK << SECTIONS_PGSHIFT);
	page->flags |= (section & SECTIONS_MASK) << SECTIONS_PGSHIFT;
}

static inline unsigned long page_to_section(const struct page *page)
{
	return (page->flags >> SECTIONS_PGSHIFT) & SECTIONS_MASK;
}
#endif

/**
 * folio_pfn - Return the Page Frame Number of a folio.
 * @folio: The folio.
 *
 * A folio may contain multiple pages.  The pages have consecutive
 * Page Frame Numbers.
 *
 * Return: The Page Frame Number of the first page in the folio.
 */
static inline unsigned long folio_pfn(const struct folio *folio)
{
	return page_to_pfn(&folio->page);
}

static inline struct folio *pfn_folio(unsigned long pfn)
{
	return page_folio(pfn_to_page(pfn));
}

static inline bool folio_has_pincount(const struct folio *folio)
{
	if (IS_ENABLED(CONFIG_64BIT))
		return folio_test_large(folio);
	return folio_order(folio) > 1;
}

/**
 * folio_maybe_dma_pinned - Report if a folio may be pinned for DMA.
 * @folio: The folio.
 *
 * This function checks if a folio has been pinned via a call to
 * a function in the pin_user_pages() family.
 *
 * For small folios, the return value is partially fuzzy: false is not fuzzy,
 * because it means "definitely not pinned for DMA", but true means "probably
 * pinned for DMA, but possibly a false positive due to having at least
 * GUP_PIN_COUNTING_BIAS worth of normal folio references".
 *
 * False positives are OK, because: a) it's unlikely for a folio to
 * get that many refcounts, and b) all the callers of this routine are
 * expected to be able to deal gracefully with a false positive.
 *
 * For most large folios, the result will be exactly correct. That's because
 * we have more tracking data available: the _pincount field is used
 * instead of the GUP_PIN_COUNTING_BIAS scheme.
 *
 * For more information, please see Documentation/core-api/pin_user_pages.rst.
 *
 * Return: True, if it is likely that the folio has been "dma-pinned".
 * False, if the folio is definitely not dma-pinned.
 */
static inline bool folio_maybe_dma_pinned(struct folio *folio)
{
	if (folio_has_pincount(folio))
		return atomic_read(&folio->_pincount) > 0;

	/*
	 * folio_ref_count() is signed. If that refcount overflows, then
	 * folio_ref_count() returns a negative value, and callers will avoid
	 * further incrementing the refcount.
	 *
	 * Here, for that overflow case, use the sign bit to count a little
	 * bit higher via unsigned math, and thus still get an accurate result.
	 */
	return ((unsigned int)folio_ref_count(folio)) >=
		GUP_PIN_COUNTING_BIAS;
}

/*
 * This should most likely only be called during fork() to see whether we
 * should break the cow immediately for an anon page on the src mm.
 *
 * The caller has to hold the PT lock and the vma->vm_mm->->write_protect_seq.
 */
static inline bool folio_needs_cow_for_dma(struct vm_area_struct *vma,
					  struct folio *folio)
{
	VM_BUG_ON(!(raw_read_seqcount(&vma->vm_mm->write_protect_seq) & 1));

	if (!test_bit(MMF_HAS_PINNED, &vma->vm_mm->flags))
		return false;

	return folio_maybe_dma_pinned(folio);
}

/**
 * is_zero_page - Query if a page is a zero page
 * @page: The page to query
 *
 * This returns true if @page is one of the permanent zero pages.
 */
static inline bool is_zero_page(const struct page *page)
{
	return is_zero_pfn(page_to_pfn(page));
}

/**
 * is_zero_folio - Query if a folio is a zero page
 * @folio: The folio to query
 *
 * This returns true if @folio is one of the permanent zero pages.
 */
static inline bool is_zero_folio(const struct folio *folio)
{
	return is_zero_page(&folio->page);
}

/* MIGRATE_CMA and ZONE_MOVABLE do not allow pin folios */
#ifdef CONFIG_MIGRATION
static inline bool folio_is_longterm_pinnable(struct folio *folio)
{
#ifdef CONFIG_CMA
	int mt = folio_migratetype(folio);

	if (mt == MIGRATE_CMA || mt == MIGRATE_ISOLATE)
		return false;
#endif
	/* The zero page can be "pinned" but gets special handling. */
	if (is_zero_folio(folio))
		return true;

	/* Coherent device memory must always allow eviction. */
	if (folio_is_device_coherent(folio))
		return false;

	/*
	 * Filesystems can only tolerate transient delays to truncate and
	 * hole-punch operations
	 */
	if (folio_is_fsdax(folio))
		return false;

	/* Otherwise, non-movable zone folios can be pinned. */
	return !folio_is_zone_movable(folio);

}
#else
static inline bool folio_is_longterm_pinnable(struct folio *folio)
{
	return true;
}
#endif

static inline void set_page_zone(struct page *page, enum zone_type zone)
{
	page->flags &= ~(ZONES_MASK << ZONES_PGSHIFT);
	page->flags |= (zone & ZONES_MASK) << ZONES_PGSHIFT;
}

static inline void set_page_node(struct page *page, unsigned long node)
{
	page->flags &= ~(NODES_MASK << NODES_PGSHIFT);
	page->flags |= (node & NODES_MASK) << NODES_PGSHIFT;
}

static inline void set_page_links(struct page *page, enum zone_type zone,
	unsigned long node, unsigned long pfn)
{
	set_page_zone(page, zone);
	set_page_node(page, node);
#ifdef SECTION_IN_PAGE_FLAGS
	set_page_section(page, pfn_to_section_nr(pfn));
#endif
}

/**
 * folio_nr_pages - The number of pages in the folio.
 * @folio: The folio.
 *
 * Return: A positive power of two.
 */
static inline long folio_nr_pages(const struct folio *folio)
{
	if (!folio_test_large(folio))
		return 1;
	return folio_large_nr_pages(folio);
}

/* Only hugetlbfs can allocate folios larger than MAX_ORDER */
#ifdef CONFIG_ARCH_HAS_GIGANTIC_PAGE
#define MAX_FOLIO_NR_PAGES	(1UL << PUD_ORDER)
#else
#define MAX_FOLIO_NR_PAGES	MAX_ORDER_NR_PAGES
#endif

/*
 * compound_nr() returns the number of pages in this potentially compound
 * page.  compound_nr() can be called on a tail page, and is defined to
 * return 1 in that case.
 */
static inline long compound_nr(struct page *page)
{
	struct folio *folio = (struct folio *)page;

	if (!test_bit(PG_head, &folio->flags))
		return 1;
	return folio_large_nr_pages(folio);
}

/**
 * thp_nr_pages - The number of regular pages in this huge page.
 * @page: The head page of a huge page.
 */
static inline long thp_nr_pages(struct page *page)
{
	return folio_nr_pages((struct folio *)page);
}

/**
 * folio_next - Move to the next physical folio.
 * @folio: The folio we're currently operating on.
 *
 * If you have physically contiguous memory which may span more than
 * one folio (eg a &struct bio_vec), use this function to move from one
 * folio to the next.  Do not use it if the memory is only virtually
 * contiguous as the folios are almost certainly not adjacent to each
 * other.  This is the folio equivalent to writing ``page++``.
 *
 * Context: We assume that the folios are refcounted and/or locked at a
 * higher level and do not adjust the reference counts.
 * Return: The next struct folio.
 */
static inline struct folio *folio_next(struct folio *folio)
{
	return (struct folio *)folio_page(folio, folio_nr_pages(folio));
}

/**
 * folio_shift - The size of the memory described by this folio.
 * @folio: The folio.
 *
 * A folio represents a number of bytes which is a power-of-two in size.
 * This function tells you which power-of-two the folio is.  See also
 * folio_size() and folio_order().
 *
 * Context: The caller should have a reference on the folio to prevent
 * it from being split.  It is not necessary for the folio to be locked.
 * Return: The base-2 logarithm of the size of this folio.
 */
static inline unsigned int folio_shift(const struct folio *folio)
{
	return PAGE_SHIFT + folio_order(folio);
}

/**
 * folio_size - The number of bytes in a folio.
 * @folio: The folio.
 *
 * Context: The caller should have a reference on the folio to prevent
 * it from being split.  It is not necessary for the folio to be locked.
 * Return: The number of bytes in this folio.
 */
static inline size_t folio_size(const struct folio *folio)
{
	return PAGE_SIZE << folio_order(folio);
}

/**
 * folio_maybe_mapped_shared - Whether the folio is mapped into the page
 *			       tables of more than one MM
 * @folio: The folio.
 *
 * This function checks if the folio maybe currently mapped into more than one
 * MM ("maybe mapped shared"), or if the folio is certainly mapped into a single
 * MM ("mapped exclusively").
 *
 * For KSM folios, this function also returns "mapped shared" when a folio is
 * mapped multiple times into the same MM, because the individual page mappings
 * are independent.
 *
 * For small anonymous folios and anonymous hugetlb folios, the return
 * value will be exactly correct: non-KSM folios can only be mapped at most once
 * into an MM, and they cannot be partially mapped. KSM folios are
 * considered shared even if mapped multiple times into the same MM.
 *
 * For other folios, the result can be fuzzy:
 *    #. For partially-mappable large folios (THP), the return value can wrongly
 *       indicate "mapped shared" (false positive) if a folio was mapped by
 *       more than two MMs at one point in time.
 *    #. For pagecache folios (including hugetlb), the return value can wrongly
 *       indicate "mapped shared" (false positive) when two VMAs in the same MM
 *       cover the same file range.
 *
 * Further, this function only considers current page table mappings that
 * are tracked using the folio mapcount(s).
 *
 * This function does not consider:
 *    #. If the folio might get mapped in the (near) future (e.g., swapcache,
 *       pagecache, temporary unmapping for migration).
 *    #. If the folio is mapped differently (VM_PFNMAP).
 *    #. If hugetlb page table sharing applies. Callers might want to check
 *       hugetlb_pmd_shared().
 *
 * Return: Whether the folio is estimated to be mapped into more than one MM.
 */
static inline bool folio_maybe_mapped_shared(struct folio *folio)
{
	int mapcount = folio_mapcount(folio);

	/* Only partially-mappable folios require more care. */
	if (!folio_test_large(folio) || unlikely(folio_test_hugetlb(folio)))
		return mapcount > 1;

	/*
	 * vm_insert_page() without CONFIG_TRANSPARENT_HUGEPAGE ...
	 * simply assume "mapped shared", nobody should really care
	 * about this for arbitrary kernel allocations.
	 */
	if (!IS_ENABLED(CONFIG_MM_ID))
		return true;

	/*
	 * A single mapping implies "mapped exclusively", even if the
	 * folio flag says something different: it's easier to handle this
	 * case here instead of on the RMAP hot path.
	 */
	if (mapcount <= 1)
		return false;
	return folio_test_large_maybe_mapped_shared(folio);
}

#ifndef HAVE_ARCH_MAKE_FOLIO_ACCESSIBLE
static inline int arch_make_folio_accessible(struct folio *folio)
{
	return 0;
}
#endif

/*
 * Some inline functions in vmstat.h depend on page_zone()
 */
#include <linux/vmstat.h>

#if defined(CONFIG_HIGHMEM) && !defined(WANT_PAGE_VIRTUAL)
#define HASHED_PAGE_VIRTUAL
#endif

#if defined(WANT_PAGE_VIRTUAL)
static inline void *page_address(const struct page *page)
{
	return page->virtual;
}
static inline void set_page_address(struct page *page, void *address)
{
	page->virtual = address;
}
#define page_address_init()  do { } while(0)
#endif

#if defined(HASHED_PAGE_VIRTUAL)
void *page_address(const struct page *page);
void set_page_address(struct page *page, void *virtual);
void page_address_init(void);
#endif

static __always_inline void *lowmem_page_address(const struct page *page)
{
	return page_to_virt(page);
}

#if !defined(HASHED_PAGE_VIRTUAL) && !defined(WANT_PAGE_VIRTUAL)
#define page_address(page) lowmem_page_address(page)
#define set_page_address(page, address)  do { } while(0)
#define page_address_init()  do { } while(0)
#endif

static inline void *folio_address(const struct folio *folio)
{
	return page_address(&folio->page);
}

/*
 * Return true only if the page has been allocated with
 * ALLOC_NO_WATERMARKS and the low watermark was not
 * met implying that the system is under some pressure.
 */
static inline bool page_is_pfmemalloc(const struct page *page)
{
	/*
	 * lru.next has bit 1 set if the page is allocated from the
	 * pfmemalloc reserves.  Callers may simply overwrite it if
	 * they do not need to preserve that information.
	 */
	return (uintptr_t)page->lru.next & BIT(1);
}

/*
 * Return true only if the folio has been allocated with
 * ALLOC_NO_WATERMARKS and the low watermark was not
 * met implying that the system is under some pressure.
 */
static inline bool folio_is_pfmemalloc(const struct folio *folio)
{
	/*
	 * lru.next has bit 1 set if the page is allocated from the
	 * pfmemalloc reserves.  Callers may simply overwrite it if
	 * they do not need to preserve that information.
	 */
	return (uintptr_t)folio->lru.next & BIT(1);
}

/*
 * Only to be called by the page allocator on a freshly allocated
 * page.
 */
static inline void set_page_pfmemalloc(struct page *page)
{
	page->lru.next = (void *)BIT(1);
}

static inline void clear_page_pfmemalloc(struct page *page)
{
	page->lru.next = NULL;
}

/*
 * Can be called by the pagefault handler when it gets a VM_FAULT_OOM.
 */
extern void pagefault_out_of_memory(void);

#define offset_in_page(p)	((unsigned long)(p) & ~PAGE_MASK)
#define offset_in_thp(page, p)	((unsigned long)(p) & (thp_size(page) - 1))
#define offset_in_folio(folio, p) ((unsigned long)(p) & (folio_size(folio) - 1))

/*
 * Parameter block passed down to zap_pte_range in exceptional cases.
 */
struct zap_details {
	struct folio *single_folio;	/* Locked folio to be unmapped */
	bool even_cows;			/* Zap COWed private pages too? */
	bool reclaim_pt;		/* Need reclaim page tables? */
	zap_flags_t zap_flags;		/* Extra flags for zapping */
};

/*
 * Whether to drop the pte markers, for example, the uffd-wp information for
 * file-backed memory.  This should only be specified when we will completely
 * drop the page in the mm, either by truncation or unmapping of the vma.  By
 * default, the flag is not set.
 */
#define  ZAP_FLAG_DROP_MARKER        ((__force zap_flags_t) BIT(0))
/* Set in unmap_vmas() to indicate a final unmap call.  Only used by hugetlb */
#define  ZAP_FLAG_UNMAP              ((__force zap_flags_t) BIT(1))

#ifdef CONFIG_SCHED_MM_CID
void sched_mm_cid_before_execve(struct task_struct *t);
void sched_mm_cid_after_execve(struct task_struct *t);
void sched_mm_cid_fork(struct task_struct *t);
void sched_mm_cid_exit_signals(struct task_struct *t);
static inline int task_mm_cid(struct task_struct *t)
{
	return t->mm_cid;
}
#else
static inline void sched_mm_cid_before_execve(struct task_struct *t) { }
static inline void sched_mm_cid_after_execve(struct task_struct *t) { }
static inline void sched_mm_cid_fork(struct task_struct *t) { }
static inline void sched_mm_cid_exit_signals(struct task_struct *t) { }
static inline int task_mm_cid(struct task_struct *t)
{
	/*
	 * Use the processor id as a fall-back when the mm cid feature is
	 * disabled. This provides functional per-cpu data structure accesses
	 * in user-space, althrough it won't provide the memory usage benefits.
	 */
	return raw_smp_processor_id();
}
#endif

#ifdef CONFIG_MMU
extern bool can_do_mlock(void);
#else
static inline bool can_do_mlock(void) { return false; }
#endif
extern int user_shm_lock(size_t, struct ucounts *);
extern void user_shm_unlock(size_t, struct ucounts *);

struct folio *vm_normal_folio(struct vm_area_struct *vma, unsigned long addr,
			     pte_t pte);
struct page *vm_normal_page(struct vm_area_struct *vma, unsigned long addr,
			     pte_t pte);
struct folio *vm_normal_folio_pmd(struct vm_area_struct *vma,
				  unsigned long addr, pmd_t pmd);
struct page *vm_normal_page_pmd(struct vm_area_struct *vma, unsigned long addr,
				pmd_t pmd);

void zap_vma_ptes(struct vm_area_struct *vma, unsigned long address,
		  unsigned long size);
void zap_page_range_single(struct vm_area_struct *vma, unsigned long address,
			   unsigned long size, struct zap_details *details);
static inline void zap_vma_pages(struct vm_area_struct *vma)
{
	zap_page_range_single(vma, vma->vm_start,
			      vma->vm_end - vma->vm_start, NULL);
}
void unmap_vmas(struct mmu_gather *tlb, struct ma_state *mas,
		struct vm_area_struct *start_vma, unsigned long start,
		unsigned long end, unsigned long tree_end, bool mm_wr_locked);

struct mmu_notifier_range;

void free_pgd_range(struct mmu_gather *tlb, unsigned long addr,
		unsigned long end, unsigned long floor, unsigned long ceiling);
int
copy_page_range(struct vm_area_struct *dst_vma, struct vm_area_struct *src_vma);
int generic_access_phys(struct vm_area_struct *vma, unsigned long addr,
			void *buf, int len, int write);

struct follow_pfnmap_args {
	/**
	 * Inputs:
	 * @vma: Pointer to @vm_area_struct struct
	 * @address: the virtual address to walk
	 */
	struct vm_area_struct *vma;
	unsigned long address;
	/**
	 * Internals:
	 *
	 * The caller shouldn't touch any of these.
	 */
	spinlock_t *lock;
	pte_t *ptep;
	/**
	 * Outputs:
	 *
	 * @pfn: the PFN of the address
	 * @addr_mask: address mask covering pfn
	 * @pgprot: the pgprot_t of the mapping
	 * @writable: whether the mapping is writable
	 * @special: whether the mapping is a special mapping (real PFN maps)
	 */
	unsigned long pfn;
	unsigned long addr_mask;
	pgprot_t pgprot;
	bool writable;
	bool special;
};
int follow_pfnmap_start(struct follow_pfnmap_args *args);
void follow_pfnmap_end(struct follow_pfnmap_args *args);

extern void truncate_pagecache(struct inode *inode, loff_t new);
extern void truncate_setsize(struct inode *inode, loff_t newsize);
void pagecache_isize_extended(struct inode *inode, loff_t from, loff_t to);
void truncate_pagecache_range(struct inode *inode, loff_t offset, loff_t end);
int generic_error_remove_folio(struct address_space *mapping,
		struct folio *folio);

struct vm_area_struct *lock_mm_and_find_vma(struct mm_struct *mm,
		unsigned long address, struct pt_regs *regs);

#ifdef CONFIG_MMU
extern vm_fault_t handle_mm_fault(struct vm_area_struct *vma,
				  unsigned long address, unsigned int flags,
				  struct pt_regs *regs);
extern int fixup_user_fault(struct mm_struct *mm,
			    unsigned long address, unsigned int fault_flags,
			    bool *unlocked);
void unmap_mapping_pages(struct address_space *mapping,
		pgoff_t start, pgoff_t nr, bool even_cows);
void unmap_mapping_range(struct address_space *mapping,
		loff_t const holebegin, loff_t const holelen, int even_cows);
#else
static inline vm_fault_t handle_mm_fault(struct vm_area_struct *vma,
					 unsigned long address, unsigned int flags,
					 struct pt_regs *regs)
{
	/* should never happen if there's no MMU */
	BUG();
	return VM_FAULT_SIGBUS;
}
static inline int fixup_user_fault(struct mm_struct *mm, unsigned long address,
		unsigned int fault_flags, bool *unlocked)
{
	/* should never happen if there's no MMU */
	BUG();
	return -EFAULT;
}
static inline void unmap_mapping_pages(struct address_space *mapping,
		pgoff_t start, pgoff_t nr, bool even_cows) { }
static inline void unmap_mapping_range(struct address_space *mapping,
		loff_t const holebegin, loff_t const holelen, int even_cows) { }
#endif

static inline void unmap_shared_mapping_range(struct address_space *mapping,
		loff_t const holebegin, loff_t const holelen)
{
	unmap_mapping_range(mapping, holebegin, holelen, 0);
}

static inline struct vm_area_struct *vma_lookup(struct mm_struct *mm,
						unsigned long addr);

extern int access_process_vm(struct task_struct *tsk, unsigned long addr,
		void *buf, int len, unsigned int gup_flags);
extern int access_remote_vm(struct mm_struct *mm, unsigned long addr,
		void *buf, int len, unsigned int gup_flags);

#ifdef CONFIG_BPF_SYSCALL
extern int copy_remote_vm_str(struct task_struct *tsk, unsigned long addr,
			      void *buf, int len, unsigned int gup_flags);
#endif

long get_user_pages_remote(struct mm_struct *mm,
			   unsigned long start, unsigned long nr_pages,
			   unsigned int gup_flags, struct page **pages,
			   int *locked);
long pin_user_pages_remote(struct mm_struct *mm,
			   unsigned long start, unsigned long nr_pages,
			   unsigned int gup_flags, struct page **pages,
			   int *locked);

/*
 * Retrieves a single page alongside its VMA. Does not support FOLL_NOWAIT.
 */
static inline struct page *get_user_page_vma_remote(struct mm_struct *mm,
						    unsigned long addr,
						    int gup_flags,
						    struct vm_area_struct **vmap)
{
	struct page *page;
	struct vm_area_struct *vma;
	int got;

	if (WARN_ON_ONCE(unlikely(gup_flags & FOLL_NOWAIT)))
		return ERR_PTR(-EINVAL);

	got = get_user_pages_remote(mm, addr, 1, gup_flags, &page, NULL);

	if (got < 0)
		return ERR_PTR(got);

	vma = vma_lookup(mm, addr);
	if (WARN_ON_ONCE(!vma)) {
		put_page(page);
		return ERR_PTR(-EINVAL);
	}

	*vmap = vma;
	return page;
}

long get_user_pages(unsigned long start, unsigned long nr_pages,
		    unsigned int gup_flags, struct page **pages);
long pin_user_pages(unsigned long start, unsigned long nr_pages,
		    unsigned int gup_flags, struct page **pages);
long get_user_pages_unlocked(unsigned long start, unsigned long nr_pages,
		    struct page **pages, unsigned int gup_flags);
long pin_user_pages_unlocked(unsigned long start, unsigned long nr_pages,
		    struct page **pages, unsigned int gup_flags);
long memfd_pin_folios(struct file *memfd, loff_t start, loff_t end,
		      struct folio **folios, unsigned int max_folios,
		      pgoff_t *offset);
int folio_add_pins(struct folio *folio, unsigned int pins);

int get_user_pages_fast(unsigned long start, int nr_pages,
			unsigned int gup_flags, struct page **pages);
int pin_user_pages_fast(unsigned long start, int nr_pages,
			unsigned int gup_flags, struct page **pages);
void folio_add_pin(struct folio *folio);

int account_locked_vm(struct mm_struct *mm, unsigned long pages, bool inc);
int __account_locked_vm(struct mm_struct *mm, unsigned long pages, bool inc,
			struct task_struct *task, bool bypass_rlim);

struct kvec;
struct page *get_dump_page(unsigned long addr, int *locked);

bool folio_mark_dirty(struct folio *folio);
bool folio_mark_dirty_lock(struct folio *folio);
bool set_page_dirty(struct page *page);
int set_page_dirty_lock(struct page *page);

int get_cmdline(struct task_struct *task, char *buffer, int buflen);

/*
 * Flags used by change_protection().  For now we make it a bitmap so
 * that we can pass in multiple flags just like parameters.  However
 * for now all the callers are only use one of the flags at the same
 * time.
 */
/*
 * Whether we should manually check if we can map individual PTEs writable,
 * because something (e.g., COW, uffd-wp) blocks that from happening for all
 * PTEs automatically in a writable mapping.
 */
#define  MM_CP_TRY_CHANGE_WRITABLE	   (1UL << 0)
/* Whether this protection change is for NUMA hints */
#define  MM_CP_PROT_NUMA                   (1UL << 1)
/* Whether this change is for write protecting */
#define  MM_CP_UFFD_WP                     (1UL << 2) /* do wp */
#define  MM_CP_UFFD_WP_RESOLVE             (1UL << 3) /* Resolve wp */
#define  MM_CP_UFFD_WP_ALL                 (MM_CP_UFFD_WP | \
					    MM_CP_UFFD_WP_RESOLVE)

bool can_change_pte_writable(struct vm_area_struct *vma, unsigned long addr,
			     pte_t pte);
extern long change_protection(struct mmu_gather *tlb,
			      struct vm_area_struct *vma, unsigned long start,
			      unsigned long end, unsigned long cp_flags);
extern int mprotect_fixup(struct vma_iterator *vmi, struct mmu_gather *tlb,
	  struct vm_area_struct *vma, struct vm_area_struct **pprev,
	  unsigned long start, unsigned long end, unsigned long newflags);

/*
 * doesn't attempt to fault and will return short.
 */
int get_user_pages_fast_only(unsigned long start, int nr_pages,
			     unsigned int gup_flags, struct page **pages);

static inline bool get_user_page_fast_only(unsigned long addr,
			unsigned int gup_flags, struct page **pagep)
{
	return get_user_pages_fast_only(addr, 1, gup_flags, pagep) == 1;
}
/*
 * per-process(per-mm_struct) statistics.
 */
static inline unsigned long get_mm_counter(struct mm_struct *mm, int member)
{
	return percpu_counter_read_positive(&mm->rss_stat[member]);
}

void mm_trace_rss_stat(struct mm_struct *mm, int member);

static inline void add_mm_counter(struct mm_struct *mm, int member, long value)
{
	percpu_counter_add(&mm->rss_stat[member], value);

	mm_trace_rss_stat(mm, member);
}

static inline void inc_mm_counter(struct mm_struct *mm, int member)
{
	percpu_counter_inc(&mm->rss_stat[member]);

	mm_trace_rss_stat(mm, member);
}

static inline void dec_mm_counter(struct mm_struct *mm, int member)
{
	percpu_counter_dec(&mm->rss_stat[member]);

	mm_trace_rss_stat(mm, member);
}

/* Optimized variant when folio is already known not to be anon */
static inline int mm_counter_file(struct folio *folio)
{
	if (folio_test_swapbacked(folio))
		return MM_SHMEMPAGES;
	return MM_FILEPAGES;
}

static inline int mm_counter(struct folio *folio)
{
	if (folio_test_anon(folio))
		return MM_ANONPAGES;
	return mm_counter_file(folio);
}

static inline unsigned long get_mm_rss(struct mm_struct *mm)
{
	return get_mm_counter(mm, MM_FILEPAGES) +
		get_mm_counter(mm, MM_ANONPAGES) +
		get_mm_counter(mm, MM_SHMEMPAGES);
}

static inline unsigned long get_mm_hiwater_rss(struct mm_struct *mm)
{
	return max(mm->hiwater_rss, get_mm_rss(mm));
}

static inline unsigned long get_mm_hiwater_vm(struct mm_struct *mm)
{
	return max(mm->hiwater_vm, mm->total_vm);
}

static inline void update_hiwater_rss(struct mm_struct *mm)
{
	unsigned long _rss = get_mm_rss(mm);

	if ((mm)->hiwater_rss < _rss)
		(mm)->hiwater_rss = _rss;
}

static inline void update_hiwater_vm(struct mm_struct *mm)
{
	if (mm->hiwater_vm < mm->total_vm)
		mm->hiwater_vm = mm->total_vm;
}

static inline void reset_mm_hiwater_rss(struct mm_struct *mm)
{
	mm->hiwater_rss = get_mm_rss(mm);
}

static inline void setmax_mm_hiwater_rss(unsigned long *maxrss,
					 struct mm_struct *mm)
{
	unsigned long hiwater_rss = get_mm_hiwater_rss(mm);

	if (*maxrss < hiwater_rss)
		*maxrss = hiwater_rss;
}

#ifndef CONFIG_ARCH_HAS_PTE_SPECIAL
static inline int pte_special(pte_t pte)
{
	return 0;
}

static inline pte_t pte_mkspecial(pte_t pte)
{
	return pte;
}
#endif

#ifndef CONFIG_ARCH_SUPPORTS_PMD_PFNMAP
static inline bool pmd_special(pmd_t pmd)
{
	return false;
}

static inline pmd_t pmd_mkspecial(pmd_t pmd)
{
	return pmd;
}
#endif	/* CONFIG_ARCH_SUPPORTS_PMD_PFNMAP */

#ifndef CONFIG_ARCH_SUPPORTS_PUD_PFNMAP
static inline bool pud_special(pud_t pud)
{
	return false;
}

static inline pud_t pud_mkspecial(pud_t pud)
{
	return pud;
}
#endif	/* CONFIG_ARCH_SUPPORTS_PUD_PFNMAP */

#ifndef CONFIG_ARCH_HAS_PTE_DEVMAP
static inline int pte_devmap(pte_t pte)
{
	return 0;
}
#endif

extern pte_t *__get_locked_pte(struct mm_struct *mm, unsigned long addr,
			       spinlock_t **ptl);
static inline pte_t *get_locked_pte(struct mm_struct *mm, unsigned long addr,
				    spinlock_t **ptl)
{
	pte_t *ptep;
	__cond_lock(*ptl, ptep = __get_locked_pte(mm, addr, ptl));
	return ptep;
}

#ifdef __PAGETABLE_P4D_FOLDED
static inline int __p4d_alloc(struct mm_struct *mm, pgd_t *pgd,
						unsigned long address)
{
	return 0;
}
#else
int __p4d_alloc(struct mm_struct *mm, pgd_t *pgd, unsigned long address);
#endif

#if defined(__PAGETABLE_PUD_FOLDED) || !defined(CONFIG_MMU)
static inline int __pud_alloc(struct mm_struct *mm, p4d_t *p4d,
						unsigned long address)
{
	return 0;
}
static inline void mm_inc_nr_puds(struct mm_struct *mm) {}
static inline void mm_dec_nr_puds(struct mm_struct *mm) {}

#else
int __pud_alloc(struct mm_struct *mm, p4d_t *p4d, unsigned long address);

static inline void mm_inc_nr_puds(struct mm_struct *mm)
{
	if (mm_pud_folded(mm))
		return;
	atomic_long_add(PTRS_PER_PUD * sizeof(pud_t), &mm->pgtables_bytes);
}

static inline void mm_dec_nr_puds(struct mm_struct *mm)
{
	if (mm_pud_folded(mm))
		return;
	atomic_long_sub(PTRS_PER_PUD * sizeof(pud_t), &mm->pgtables_bytes);
}
#endif

#if defined(__PAGETABLE_PMD_FOLDED) || !defined(CONFIG_MMU)
static inline int __pmd_alloc(struct mm_struct *mm, pud_t *pud,
						unsigned long address)
{
	return 0;
}

static inline void mm_inc_nr_pmds(struct mm_struct *mm) {}
static inline void mm_dec_nr_pmds(struct mm_struct *mm) {}

#else
int __pmd_alloc(struct mm_struct *mm, pud_t *pud, unsigned long address);

static inline void mm_inc_nr_pmds(struct mm_struct *mm)
{
	if (mm_pmd_folded(mm))
		return;
	atomic_long_add(PTRS_PER_PMD * sizeof(pmd_t), &mm->pgtables_bytes);
}

static inline void mm_dec_nr_pmds(struct mm_struct *mm)
{
	if (mm_pmd_folded(mm))
		return;
	atomic_long_sub(PTRS_PER_PMD * sizeof(pmd_t), &mm->pgtables_bytes);
}
#endif

#ifdef CONFIG_MMU
static inline void mm_pgtables_bytes_init(struct mm_struct *mm)
{
	atomic_long_set(&mm->pgtables_bytes, 0);
}

static inline unsigned long mm_pgtables_bytes(const struct mm_struct *mm)
{
	return atomic_long_read(&mm->pgtables_bytes);
}

static inline void mm_inc_nr_ptes(struct mm_struct *mm)
{
	atomic_long_add(PTRS_PER_PTE * sizeof(pte_t), &mm->pgtables_bytes);
}

static inline void mm_dec_nr_ptes(struct mm_struct *mm)
{
	atomic_long_sub(PTRS_PER_PTE * sizeof(pte_t), &mm->pgtables_bytes);
}
#else

static inline void mm_pgtables_bytes_init(struct mm_struct *mm) {}
static inline unsigned long mm_pgtables_bytes(const struct mm_struct *mm)
{
	return 0;
}

static inline void mm_inc_nr_ptes(struct mm_struct *mm) {}
static inline void mm_dec_nr_ptes(struct mm_struct *mm) {}
#endif

int __pte_alloc(struct mm_struct *mm, pmd_t *pmd);
int __pte_alloc_kernel(pmd_t *pmd);

#if defined(CONFIG_MMU)

static inline p4d_t *p4d_alloc(struct mm_struct *mm, pgd_t *pgd,
		unsigned long address)
{
	return (unlikely(pgd_none(*pgd)) && __p4d_alloc(mm, pgd, address)) ?
		NULL : p4d_offset(pgd, address);
}

static inline pud_t *pud_alloc(struct mm_struct *mm, p4d_t *p4d,
		unsigned long address)
{
	return (unlikely(p4d_none(*p4d)) && __pud_alloc(mm, p4d, address)) ?
		NULL : pud_offset(p4d, address);
}

static inline pmd_t *pmd_alloc(struct mm_struct *mm, pud_t *pud, unsigned long address)
{
	return (unlikely(pud_none(*pud)) && __pmd_alloc(mm, pud, address))?
		NULL: pmd_offset(pud, address);
}
#endif /* CONFIG_MMU */

static inline struct ptdesc *virt_to_ptdesc(const void *x)
{
	return page_ptdesc(virt_to_page(x));
}

static inline void *ptdesc_to_virt(const struct ptdesc *pt)
{
	return page_to_virt(ptdesc_page(pt));
}

static inline void *ptdesc_address(const struct ptdesc *pt)
{
	return folio_address(ptdesc_folio(pt));
}

static inline bool pagetable_is_reserved(struct ptdesc *pt)
{
	return folio_test_reserved(ptdesc_folio(pt));
}

/**
 * pagetable_alloc - Allocate pagetables
 * @gfp:    GFP flags
 * @order:  desired pagetable order
 *
 * pagetable_alloc allocates memory for page tables as well as a page table
 * descriptor to describe that memory.
 *
 * Return: The ptdesc describing the allocated page tables.
 */
static inline struct ptdesc *pagetable_alloc_noprof(gfp_t gfp, unsigned int order)
{
	struct page *page = alloc_pages_noprof(gfp | __GFP_COMP, order);

	return page_ptdesc(page);
}
#define pagetable_alloc(...)	alloc_hooks(pagetable_alloc_noprof(__VA_ARGS__))

/**
 * pagetable_free - Free pagetables
 * @pt:	The page table descriptor
 *
 * pagetable_free frees the memory of all page tables described by a page
 * table descriptor and the memory for the descriptor itself.
 */
static inline void pagetable_free(struct ptdesc *pt)
{
	struct page *page = ptdesc_page(pt);

	__free_pages(page, compound_order(page));
}

#if defined(CONFIG_SPLIT_PTE_PTLOCKS)
#if ALLOC_SPLIT_PTLOCKS
void __init ptlock_cache_init(void);
bool ptlock_alloc(struct ptdesc *ptdesc);
void ptlock_free(struct ptdesc *ptdesc);

static inline spinlock_t *ptlock_ptr(struct ptdesc *ptdesc)
{
	return ptdesc->ptl;
}
#else /* ALLOC_SPLIT_PTLOCKS */
static inline void ptlock_cache_init(void)
{
}

static inline bool ptlock_alloc(struct ptdesc *ptdesc)
{
	return true;
}

static inline void ptlock_free(struct ptdesc *ptdesc)
{
}

static inline spinlock_t *ptlock_ptr(struct ptdesc *ptdesc)
{
	return &ptdesc->ptl;
}
#endif /* ALLOC_SPLIT_PTLOCKS */

static inline spinlock_t *pte_lockptr(struct mm_struct *mm, pmd_t *pmd)
{
	return ptlock_ptr(page_ptdesc(pmd_page(*pmd)));
}

static inline spinlock_t *ptep_lockptr(struct mm_struct *mm, pte_t *pte)
{
	BUILD_BUG_ON(IS_ENABLED(CONFIG_HIGHPTE));
	BUILD_BUG_ON(MAX_PTRS_PER_PTE * sizeof(pte_t) > PAGE_SIZE);
	return ptlock_ptr(virt_to_ptdesc(pte));
}

static inline bool ptlock_init(struct ptdesc *ptdesc)
{
	/*
	 * prep_new_page() initialize page->private (and therefore page->ptl)
	 * with 0. Make sure nobody took it in use in between.
	 *
	 * It can happen if arch try to use slab for page table allocation:
	 * slab code uses page->slab_cache, which share storage with page->ptl.
	 */
	VM_BUG_ON_PAGE(*(unsigned long *)&ptdesc->ptl, ptdesc_page(ptdesc));
	if (!ptlock_alloc(ptdesc))
		return false;
	spin_lock_init(ptlock_ptr(ptdesc));
	return true;
}

#else	/* !defined(CONFIG_SPLIT_PTE_PTLOCKS) */
/*
 * We use mm->page_table_lock to guard all pagetable pages of the mm.
 */
static inline spinlock_t *pte_lockptr(struct mm_struct *mm, pmd_t *pmd)
{
	return &mm->page_table_lock;
}
static inline spinlock_t *ptep_lockptr(struct mm_struct *mm, pte_t *pte)
{
	return &mm->page_table_lock;
}
static inline void ptlock_cache_init(void) {}
static inline bool ptlock_init(struct ptdesc *ptdesc) { return true; }
static inline void ptlock_free(struct ptdesc *ptdesc) {}
#endif /* defined(CONFIG_SPLIT_PTE_PTLOCKS) */

static inline void __pagetable_ctor(struct ptdesc *ptdesc)
{
	struct folio *folio = ptdesc_folio(ptdesc);

	__folio_set_pgtable(folio);
	lruvec_stat_add_folio(folio, NR_PAGETABLE);
}

static inline void pagetable_dtor(struct ptdesc *ptdesc)
{
	struct folio *folio = ptdesc_folio(ptdesc);

	ptlock_free(ptdesc);
	__folio_clear_pgtable(folio);
	lruvec_stat_sub_folio(folio, NR_PAGETABLE);
}

static inline void pagetable_dtor_free(struct ptdesc *ptdesc)
{
	pagetable_dtor(ptdesc);
	pagetable_free(ptdesc);
}

static inline bool pagetable_pte_ctor(struct ptdesc *ptdesc)
{
	if (!ptlock_init(ptdesc))
		return false;
	__pagetable_ctor(ptdesc);
	return true;
}

pte_t *___pte_offset_map(pmd_t *pmd, unsigned long addr, pmd_t *pmdvalp);
static inline pte_t *__pte_offset_map(pmd_t *pmd, unsigned long addr,
			pmd_t *pmdvalp)
{
	pte_t *pte;

	__cond_lock(RCU, pte = ___pte_offset_map(pmd, addr, pmdvalp));
	return pte;
}
static inline pte_t *pte_offset_map(pmd_t *pmd, unsigned long addr)
{
	return __pte_offset_map(pmd, addr, NULL);
}

pte_t *__pte_offset_map_lock(struct mm_struct *mm, pmd_t *pmd,
			unsigned long addr, spinlock_t **ptlp);
static inline pte_t *pte_offset_map_lock(struct mm_struct *mm, pmd_t *pmd,
			unsigned long addr, spinlock_t **ptlp)
{
	pte_t *pte;

	__cond_lock(RCU, __cond_lock(*ptlp,
			pte = __pte_offset_map_lock(mm, pmd, addr, ptlp)));
	return pte;
}

pte_t *pte_offset_map_ro_nolock(struct mm_struct *mm, pmd_t *pmd,
				unsigned long addr, spinlock_t **ptlp);
pte_t *pte_offset_map_rw_nolock(struct mm_struct *mm, pmd_t *pmd,
				unsigned long addr, pmd_t *pmdvalp,
				spinlock_t **ptlp);

#define pte_unmap_unlock(pte, ptl)	do {		\
	spin_unlock(ptl);				\
	pte_unmap(pte);					\
} while (0)

#define pte_alloc(mm, pmd) (unlikely(pmd_none(*(pmd))) && __pte_alloc(mm, pmd))

#define pte_alloc_map(mm, pmd, address)			\
	(pte_alloc(mm, pmd) ? NULL : pte_offset_map(pmd, address))

#define pte_alloc_map_lock(mm, pmd, address, ptlp)	\
	(pte_alloc(mm, pmd) ?			\
		 NULL : pte_offset_map_lock(mm, pmd, address, ptlp))

#define pte_alloc_kernel(pmd, address)			\
	((unlikely(pmd_none(*(pmd))) && __pte_alloc_kernel(pmd))? \
		NULL: pte_offset_kernel(pmd, address))

#if defined(CONFIG_SPLIT_PMD_PTLOCKS)

static inline struct page *pmd_pgtable_page(pmd_t *pmd)
{
	unsigned long mask = ~(PTRS_PER_PMD * sizeof(pmd_t) - 1);
	return virt_to_page((void *)((unsigned long) pmd & mask));
}

static inline struct ptdesc *pmd_ptdesc(pmd_t *pmd)
{
	return page_ptdesc(pmd_pgtable_page(pmd));
}

static inline spinlock_t *pmd_lockptr(struct mm_struct *mm, pmd_t *pmd)
{
	return ptlock_ptr(pmd_ptdesc(pmd));
}

static inline bool pmd_ptlock_init(struct ptdesc *ptdesc)
{
#ifdef CONFIG_TRANSPARENT_HUGEPAGE
	ptdesc->pmd_huge_pte = NULL;
#endif
	return ptlock_init(ptdesc);
}

#define pmd_huge_pte(mm, pmd) (pmd_ptdesc(pmd)->pmd_huge_pte)

#else

static inline spinlock_t *pmd_lockptr(struct mm_struct *mm, pmd_t *pmd)
{
	return &mm->page_table_lock;
}

static inline bool pmd_ptlock_init(struct ptdesc *ptdesc) { return true; }

#define pmd_huge_pte(mm, pmd) ((mm)->pmd_huge_pte)

#endif

static inline spinlock_t *pmd_lock(struct mm_struct *mm, pmd_t *pmd)
{
	spinlock_t *ptl = pmd_lockptr(mm, pmd);
	spin_lock(ptl);
	return ptl;
}

static inline bool pagetable_pmd_ctor(struct ptdesc *ptdesc)
{
	if (!pmd_ptlock_init(ptdesc))
		return false;
	ptdesc_pmd_pts_init(ptdesc);
	__pagetable_ctor(ptdesc);
	return true;
}

/*
 * No scalability reason to split PUD locks yet, but follow the same pattern
 * as the PMD locks to make it easier if we decide to.  The VM should not be
 * considered ready to switch to split PUD locks yet; there may be places
 * which need to be converted from page_table_lock.
 */
static inline spinlock_t *pud_lockptr(struct mm_struct *mm, pud_t *pud)
{
	return &mm->page_table_lock;
}

static inline spinlock_t *pud_lock(struct mm_struct *mm, pud_t *pud)
{
	spinlock_t *ptl = pud_lockptr(mm, pud);

	spin_lock(ptl);
	return ptl;
}

static inline void pagetable_pud_ctor(struct ptdesc *ptdesc)
{
	__pagetable_ctor(ptdesc);
}

static inline void pagetable_p4d_ctor(struct ptdesc *ptdesc)
{
	__pagetable_ctor(ptdesc);
}

static inline void pagetable_pgd_ctor(struct ptdesc *ptdesc)
{
	__pagetable_ctor(ptdesc);
}

extern void __init pagecache_init(void);
extern void free_initmem(void);

/*
 * Free reserved pages within range [PAGE_ALIGN(start), end & PAGE_MASK)
 * into the buddy system. The freed pages will be poisoned with pattern
 * "poison" if it's within range [0, UCHAR_MAX].
 * Return pages freed into the buddy system.
 */
extern unsigned long free_reserved_area(void *start, void *end,
					int poison, const char *s);

extern void adjust_managed_page_count(struct page *page, long count);

extern void reserve_bootmem_region(phys_addr_t start,
				   phys_addr_t end, int nid);

/* Free the reserved page into the buddy system, so it gets managed. */
void free_reserved_page(struct page *page);

static inline void mark_page_reserved(struct page *page)
{
	SetPageReserved(page);
	adjust_managed_page_count(page, -1);
}

static inline void free_reserved_ptdesc(struct ptdesc *pt)
{
	free_reserved_page(ptdesc_page(pt));
}

/*
 * Default method to free all the __init memory into the buddy system.
 * The freed pages will be poisoned with pattern "poison" if it's within
 * range [0, UCHAR_MAX].
 * Return pages freed into the buddy system.
 */
static inline unsigned long free_initmem_default(int poison)
{
	extern char __init_begin[], __init_end[];

	return free_reserved_area(&__init_begin, &__init_end,
				  poison, "unused kernel image (initmem)");
}

static inline unsigned long get_num_physpages(void)
{
	int nid;
	unsigned long phys_pages = 0;

	for_each_online_node(nid)
		phys_pages += node_present_pages(nid);

	return phys_pages;
}

/*
 * Using memblock node mappings, an architecture may initialise its
 * zones, allocate the backing mem_map and account for memory holes in an
 * architecture independent manner.
 *
 * An architecture is expected to register range of page frames backed by
 * physical memory with memblock_add[_node]() before calling
 * free_area_init() passing in the PFN each zone ends at. At a basic
 * usage, an architecture is expected to do something like
 *
 * unsigned long max_zone_pfns[MAX_NR_ZONES] = {max_dma, max_normal_pfn,
 * 							 max_highmem_pfn};
 * for_each_valid_physical_page_range()
 *	memblock_add_node(base, size, nid, MEMBLOCK_NONE)
 * free_area_init(max_zone_pfns);
 */
void free_area_init(unsigned long *max_zone_pfn);
unsigned long node_map_pfn_alignment(void);
extern unsigned long absent_pages_in_range(unsigned long start_pfn,
						unsigned long end_pfn);
extern void get_pfn_range_for_nid(unsigned int nid,
			unsigned long *start_pfn, unsigned long *end_pfn);

#ifndef CONFIG_NUMA
static inline int early_pfn_to_nid(unsigned long pfn)
{
	return 0;
}
#else
/* please see mm/page_alloc.c */
extern int __meminit early_pfn_to_nid(unsigned long pfn);
#endif

extern void mem_init(void);
extern void __init mmap_init(void);

extern void __show_mem(unsigned int flags, nodemask_t *nodemask, int max_zone_idx);
static inline void show_mem(void)
{
	__show_mem(0, NULL, MAX_NR_ZONES - 1);
}
extern long si_mem_available(void);
extern void si_meminfo(struct sysinfo * val);
extern void si_meminfo_node(struct sysinfo *val, int nid);

extern __printf(3, 4)
void warn_alloc(gfp_t gfp_mask, nodemask_t *nodemask, const char *fmt, ...);

extern void setup_per_cpu_pageset(void);

/* nommu.c */
extern atomic_long_t mmap_pages_allocated;
extern int nommu_shrink_inode_mappings(struct inode *, size_t, size_t);

/* interval_tree.c */
void vma_interval_tree_insert(struct vm_area_struct *node,
			      struct rb_root_cached *root);
void vma_interval_tree_insert_after(struct vm_area_struct *node,
				    struct vm_area_struct *prev,
				    struct rb_root_cached *root);
void vma_interval_tree_remove(struct vm_area_struct *node,
			      struct rb_root_cached *root);
struct vm_area_struct *vma_interval_tree_iter_first(struct rb_root_cached *root,
				unsigned long start, unsigned long last);
struct vm_area_struct *vma_interval_tree_iter_next(struct vm_area_struct *node,
				unsigned long start, unsigned long last);

#define vma_interval_tree_foreach(vma, root, start, last)		\
	for (vma = vma_interval_tree_iter_first(root, start, last);	\
	     vma; vma = vma_interval_tree_iter_next(vma, start, last))

void anon_vma_interval_tree_insert(struct anon_vma_chain *node,
				   struct rb_root_cached *root);
void anon_vma_interval_tree_remove(struct anon_vma_chain *node,
				   struct rb_root_cached *root);
struct anon_vma_chain *
anon_vma_interval_tree_iter_first(struct rb_root_cached *root,
				  unsigned long start, unsigned long last);
struct anon_vma_chain *anon_vma_interval_tree_iter_next(
	struct anon_vma_chain *node, unsigned long start, unsigned long last);
#ifdef CONFIG_DEBUG_VM_RB
void anon_vma_interval_tree_verify(struct anon_vma_chain *node);
#endif

#define anon_vma_interval_tree_foreach(avc, root, start, last)		 \
	for (avc = anon_vma_interval_tree_iter_first(root, start, last); \
	     avc; avc = anon_vma_interval_tree_iter_next(avc, start, last))

/* mmap.c */
extern int __vm_enough_memory(struct mm_struct *mm, long pages, int cap_sys_admin);
extern int insert_vm_struct(struct mm_struct *, struct vm_area_struct *);
extern void exit_mmap(struct mm_struct *);
int relocate_vma_down(struct vm_area_struct *vma, unsigned long shift);
bool mmap_read_lock_maybe_expand(struct mm_struct *mm, struct vm_area_struct *vma,
				 unsigned long addr, bool write);

static inline int check_data_rlimit(unsigned long rlim,
				    unsigned long new,
				    unsigned long start,
				    unsigned long end_data,
				    unsigned long start_data)
{
	if (rlim < RLIM_INFINITY) {
		if (((new - start) + (end_data - start_data)) > rlim)
			return -ENOSPC;
	}

	return 0;
}

extern int mm_take_all_locks(struct mm_struct *mm);
extern void mm_drop_all_locks(struct mm_struct *mm);

extern int set_mm_exe_file(struct mm_struct *mm, struct file *new_exe_file);
extern int replace_mm_exe_file(struct mm_struct *mm, struct file *new_exe_file);
extern struct file *get_mm_exe_file(struct mm_struct *mm);
extern struct file *get_task_exe_file(struct task_struct *task);

extern bool may_expand_vm(struct mm_struct *, vm_flags_t, unsigned long npages);
extern void vm_stat_account(struct mm_struct *, vm_flags_t, long npages);

extern bool vma_is_special_mapping(const struct vm_area_struct *vma,
				   const struct vm_special_mapping *sm);
extern struct vm_area_struct *_install_special_mapping(struct mm_struct *mm,
				   unsigned long addr, unsigned long len,
				   unsigned long flags,
				   const struct vm_special_mapping *spec);

unsigned long randomize_stack_top(unsigned long stack_top);
unsigned long randomize_page(unsigned long start, unsigned long range);

unsigned long
__get_unmapped_area(struct file *file, unsigned long addr, unsigned long len,
		    unsigned long pgoff, unsigned long flags, vm_flags_t vm_flags);

static inline unsigned long
get_unmapped_area(struct file *file, unsigned long addr, unsigned long len,
		  unsigned long pgoff, unsigned long flags)
{
	return __get_unmapped_area(file, addr, len, pgoff, flags, 0);
}

extern unsigned long do_mmap(struct file *file, unsigned long addr,
	unsigned long len, unsigned long prot, unsigned long flags,
	vm_flags_t vm_flags, unsigned long pgoff, unsigned long *populate,
	struct list_head *uf);
extern int do_vmi_munmap(struct vma_iterator *vmi, struct mm_struct *mm,
			 unsigned long start, size_t len, struct list_head *uf,
			 bool unlock);
int do_vmi_align_munmap(struct vma_iterator *vmi, struct vm_area_struct *vma,
		    struct mm_struct *mm, unsigned long start,
		    unsigned long end, struct list_head *uf, bool unlock);
extern int do_munmap(struct mm_struct *, unsigned long, size_t,
		     struct list_head *uf);
extern int do_madvise(struct mm_struct *mm, unsigned long start, size_t len_in, int behavior);

#ifdef CONFIG_MMU
extern int __mm_populate(unsigned long addr, unsigned long len,
			 int ignore_errors);
static inline void mm_populate(unsigned long addr, unsigned long len)
{
	/* Ignore errors */
	(void) __mm_populate(addr, len, 1);
}
#else
static inline void mm_populate(unsigned long addr, unsigned long len) {}
#endif

/* This takes the mm semaphore itself */
extern int __must_check vm_brk_flags(unsigned long, unsigned long, unsigned long);
extern int vm_munmap(unsigned long, size_t);
extern unsigned long __must_check vm_mmap(struct file *, unsigned long,
        unsigned long, unsigned long,
        unsigned long, unsigned long);

struct vm_unmapped_area_info {
#define VM_UNMAPPED_AREA_TOPDOWN 1
	unsigned long flags;
	unsigned long length;
	unsigned long low_limit;
	unsigned long high_limit;
	unsigned long align_mask;
	unsigned long align_offset;
	unsigned long start_gap;
};

extern unsigned long vm_unmapped_area(struct vm_unmapped_area_info *info);

/* truncate.c */
extern void truncate_inode_pages(struct address_space *, loff_t);
extern void truncate_inode_pages_range(struct address_space *,
				       loff_t lstart, loff_t lend);
extern void truncate_inode_pages_final(struct address_space *);

/* generic vm_area_ops exported for stackable file systems */
extern vm_fault_t filemap_fault(struct vm_fault *vmf);
extern vm_fault_t filemap_map_pages(struct vm_fault *vmf,
		pgoff_t start_pgoff, pgoff_t end_pgoff);
extern vm_fault_t filemap_page_mkwrite(struct vm_fault *vmf);

extern unsigned long stack_guard_gap;
/* Generic expand stack which grows the stack according to GROWS{UP,DOWN} */
int expand_stack_locked(struct vm_area_struct *vma, unsigned long address);
struct vm_area_struct *expand_stack(struct mm_struct * mm, unsigned long addr);

/* Look up the first VMA which satisfies  addr < vm_end,  NULL if none. */
extern struct vm_area_struct * find_vma(struct mm_struct * mm, unsigned long addr);
extern struct vm_area_struct * find_vma_prev(struct mm_struct * mm, unsigned long addr,
					     struct vm_area_struct **pprev);

/*
 * Look up the first VMA which intersects the interval [start_addr, end_addr)
 * NULL if none.  Assume start_addr < end_addr.
 */
struct vm_area_struct *find_vma_intersection(struct mm_struct *mm,
			unsigned long start_addr, unsigned long end_addr);

/**
 * vma_lookup() - Find a VMA at a specific address
 * @mm: The process address space.
 * @addr: The user address.
 *
 * Return: The vm_area_struct at the given address, %NULL otherwise.
 */
static inline
struct vm_area_struct *vma_lookup(struct mm_struct *mm, unsigned long addr)
{
	return mtree_load(&mm->mm_mt, addr);
}

static inline unsigned long stack_guard_start_gap(struct vm_area_struct *vma)
{
	if (vma->vm_flags & VM_GROWSDOWN)
		return stack_guard_gap;

	/* See reasoning around the VM_SHADOW_STACK definition */
	if (vma->vm_flags & VM_SHADOW_STACK)
		return PAGE_SIZE;

	return 0;
}

static inline unsigned long vm_start_gap(struct vm_area_struct *vma)
{
	unsigned long gap = stack_guard_start_gap(vma);
	unsigned long vm_start = vma->vm_start;

	vm_start -= gap;
	if (vm_start > vma->vm_start)
		vm_start = 0;
	return vm_start;
}

static inline unsigned long vm_end_gap(struct vm_area_struct *vma)
{
	unsigned long vm_end = vma->vm_end;

	if (vma->vm_flags & VM_GROWSUP) {
		vm_end += stack_guard_gap;
		if (vm_end < vma->vm_end)
			vm_end = -PAGE_SIZE;
	}
	return vm_end;
}

static inline unsigned long vma_pages(struct vm_area_struct *vma)
{
	return (vma->vm_end - vma->vm_start) >> PAGE_SHIFT;
}

/* Look up the first VMA which exactly match the interval vm_start ... vm_end */
static inline struct vm_area_struct *find_exact_vma(struct mm_struct *mm,
				unsigned long vm_start, unsigned long vm_end)
{
	struct vm_area_struct *vma = vma_lookup(mm, vm_start);

	if (vma && (vma->vm_start != vm_start || vma->vm_end != vm_end))
		vma = NULL;

	return vma;
}

static inline bool range_in_vma(struct vm_area_struct *vma,
				unsigned long start, unsigned long end)
{
	return (vma && vma->vm_start <= start && end <= vma->vm_end);
}

#ifdef CONFIG_MMU
pgprot_t vm_get_page_prot(unsigned long vm_flags);
void vma_set_page_prot(struct vm_area_struct *vma);
#else
static inline pgprot_t vm_get_page_prot(unsigned long vm_flags)
{
	return __pgprot(0);
}
static inline void vma_set_page_prot(struct vm_area_struct *vma)
{
	vma->vm_page_prot = vm_get_page_prot(vma->vm_flags);
}
#endif

void vma_set_file(struct vm_area_struct *vma, struct file *file);

#ifdef CONFIG_NUMA_BALANCING
unsigned long change_prot_numa(struct vm_area_struct *vma,
			unsigned long start, unsigned long end);
#endif

struct vm_area_struct *find_extend_vma_locked(struct mm_struct *,
		unsigned long addr);
int remap_pfn_range(struct vm_area_struct *, unsigned long addr,
			unsigned long pfn, unsigned long size, pgprot_t);
int remap_pfn_range_notrack(struct vm_area_struct *vma, unsigned long addr,
		unsigned long pfn, unsigned long size, pgprot_t prot);
int vm_insert_page(struct vm_area_struct *, unsigned long addr, struct page *);
int vm_insert_pages(struct vm_area_struct *vma, unsigned long addr,
			struct page **pages, unsigned long *num);
int vm_map_pages(struct vm_area_struct *vma, struct page **pages,
				unsigned long num);
int vm_map_pages_zero(struct vm_area_struct *vma, struct page **pages,
				unsigned long num);
vm_fault_t vmf_insert_page_mkwrite(struct vm_fault *vmf, struct page *page,
			bool write);
vm_fault_t vmf_insert_pfn(struct vm_area_struct *vma, unsigned long addr,
			unsigned long pfn);
vm_fault_t vmf_insert_pfn_prot(struct vm_area_struct *vma, unsigned long addr,
			unsigned long pfn, pgprot_t pgprot);
vm_fault_t vmf_insert_mixed(struct vm_area_struct *vma, unsigned long addr,
			pfn_t pfn);
vm_fault_t vmf_insert_mixed_mkwrite(struct vm_area_struct *vma,
		unsigned long addr, pfn_t pfn);
int vm_iomap_memory(struct vm_area_struct *vma, phys_addr_t start, unsigned long len);

static inline vm_fault_t vmf_insert_page(struct vm_area_struct *vma,
				unsigned long addr, struct page *page)
{
	int err = vm_insert_page(vma, addr, page);

	if (err == -ENOMEM)
		return VM_FAULT_OOM;
	if (err < 0 && err != -EBUSY)
		return VM_FAULT_SIGBUS;

	return VM_FAULT_NOPAGE;
}

#ifndef io_remap_pfn_range
static inline int io_remap_pfn_range(struct vm_area_struct *vma,
				     unsigned long addr, unsigned long pfn,
				     unsigned long size, pgprot_t prot)
{
	return remap_pfn_range(vma, addr, pfn, size, pgprot_decrypted(prot));
}
#endif

static inline vm_fault_t vmf_error(int err)
{
	if (err == -ENOMEM)
		return VM_FAULT_OOM;
	else if (err == -EHWPOISON)
		return VM_FAULT_HWPOISON;
	return VM_FAULT_SIGBUS;
}

/*
 * Convert errno to return value for ->page_mkwrite() calls.
 *
 * This should eventually be merged with vmf_error() above, but will need a
 * careful audit of all vmf_error() callers.
 */
static inline vm_fault_t vmf_fs_error(int err)
{
	if (err == 0)
		return VM_FAULT_LOCKED;
	if (err == -EFAULT || err == -EAGAIN)
		return VM_FAULT_NOPAGE;
	if (err == -ENOMEM)
		return VM_FAULT_OOM;
	/* -ENOSPC, -EDQUOT, -EIO ... */
	return VM_FAULT_SIGBUS;
}

static inline int vm_fault_to_errno(vm_fault_t vm_fault, int foll_flags)
{
	if (vm_fault & VM_FAULT_OOM)
		return -ENOMEM;
	if (vm_fault & (VM_FAULT_HWPOISON | VM_FAULT_HWPOISON_LARGE))
		return (foll_flags & FOLL_HWPOISON) ? -EHWPOISON : -EFAULT;
	if (vm_fault & (VM_FAULT_SIGBUS | VM_FAULT_SIGSEGV))
		return -EFAULT;
	return 0;
}

/*
 * Indicates whether GUP can follow a PROT_NONE mapped page, or whether
 * a (NUMA hinting) fault is required.
 */
static inline bool gup_can_follow_protnone(struct vm_area_struct *vma,
					   unsigned int flags)
{
	/*
	 * If callers don't want to honor NUMA hinting faults, no need to
	 * determine if we would actually have to trigger a NUMA hinting fault.
	 */
	if (!(flags & FOLL_HONOR_NUMA_FAULT))
		return true;

	/*
	 * NUMA hinting faults don't apply in inaccessible (PROT_NONE) VMAs.
	 *
	 * Requiring a fault here even for inaccessible VMAs would mean that
	 * FOLL_FORCE cannot make any progress, because handle_mm_fault()
	 * refuses to process NUMA hinting faults in inaccessible VMAs.
	 */
	return !vma_is_accessible(vma);
}

typedef int (*pte_fn_t)(pte_t *pte, unsigned long addr, void *data);
extern int apply_to_page_range(struct mm_struct *mm, unsigned long address,
			       unsigned long size, pte_fn_t fn, void *data);
extern int apply_to_existing_page_range(struct mm_struct *mm,
				   unsigned long address, unsigned long size,
				   pte_fn_t fn, void *data);

#ifdef CONFIG_PAGE_POISONING
extern void __kernel_poison_pages(struct page *page, int numpages);
extern void __kernel_unpoison_pages(struct page *page, int numpages);
extern bool _page_poisoning_enabled_early;
DECLARE_STATIC_KEY_FALSE(_page_poisoning_enabled);
static inline bool page_poisoning_enabled(void)
{
	return _page_poisoning_enabled_early;
}
/*
 * For use in fast paths after init_mem_debugging() has run, or when a
 * false negative result is not harmful when called too early.
 */
static inline bool page_poisoning_enabled_static(void)
{
	return static_branch_unlikely(&_page_poisoning_enabled);
}
static inline void kernel_poison_pages(struct page *page, int numpages)
{
	if (page_poisoning_enabled_static())
		__kernel_poison_pages(page, numpages);
}
static inline void kernel_unpoison_pages(struct page *page, int numpages)
{
	if (page_poisoning_enabled_static())
		__kernel_unpoison_pages(page, numpages);
}
#else
static inline bool page_poisoning_enabled(void) { return false; }
static inline bool page_poisoning_enabled_static(void) { return false; }
static inline void __kernel_poison_pages(struct page *page, int nunmpages) { }
static inline void kernel_poison_pages(struct page *page, int numpages) { }
static inline void kernel_unpoison_pages(struct page *page, int numpages) { }
#endif

DECLARE_STATIC_KEY_MAYBE(CONFIG_INIT_ON_ALLOC_DEFAULT_ON, init_on_alloc);
static inline bool want_init_on_alloc(gfp_t flags)
{
	if (static_branch_maybe(CONFIG_INIT_ON_ALLOC_DEFAULT_ON,
				&init_on_alloc))
		return true;
	return flags & __GFP_ZERO;
}

DECLARE_STATIC_KEY_MAYBE(CONFIG_INIT_ON_FREE_DEFAULT_ON, init_on_free);
static inline bool want_init_on_free(void)
{
	return static_branch_maybe(CONFIG_INIT_ON_FREE_DEFAULT_ON,
				   &init_on_free);
}

extern bool _debug_pagealloc_enabled_early;
DECLARE_STATIC_KEY_FALSE(_debug_pagealloc_enabled);

static inline bool debug_pagealloc_enabled(void)
{
	return IS_ENABLED(CONFIG_DEBUG_PAGEALLOC) &&
		_debug_pagealloc_enabled_early;
}

/*
 * For use in fast paths after mem_debugging_and_hardening_init() has run,
 * or when a false negative result is not harmful when called too early.
 */
static inline bool debug_pagealloc_enabled_static(void)
{
	if (!IS_ENABLED(CONFIG_DEBUG_PAGEALLOC))
		return false;

	return static_branch_unlikely(&_debug_pagealloc_enabled);
}

/*
 * To support DEBUG_PAGEALLOC architecture must ensure that
 * __kernel_map_pages() never fails
 */
extern void __kernel_map_pages(struct page *page, int numpages, int enable);
#ifdef CONFIG_DEBUG_PAGEALLOC
static inline void debug_pagealloc_map_pages(struct page *page, int numpages)
{
	if (debug_pagealloc_enabled_static())
		__kernel_map_pages(page, numpages, 1);
}

static inline void debug_pagealloc_unmap_pages(struct page *page, int numpages)
{
	if (debug_pagealloc_enabled_static())
		__kernel_map_pages(page, numpages, 0);
}

extern unsigned int _debug_guardpage_minorder;
DECLARE_STATIC_KEY_FALSE(_debug_guardpage_enabled);

static inline unsigned int debug_guardpage_minorder(void)
{
	return _debug_guardpage_minorder;
}

static inline bool debug_guardpage_enabled(void)
{
	return static_branch_unlikely(&_debug_guardpage_enabled);
}

static inline bool page_is_guard(struct page *page)
{
	if (!debug_guardpage_enabled())
		return false;

	return PageGuard(page);
}

bool __set_page_guard(struct zone *zone, struct page *page, unsigned int order);
static inline bool set_page_guard(struct zone *zone, struct page *page,
				  unsigned int order)
{
	if (!debug_guardpage_enabled())
		return false;
	return __set_page_guard(zone, page, order);
}

void __clear_page_guard(struct zone *zone, struct page *page, unsigned int order);
static inline void clear_page_guard(struct zone *zone, struct page *page,
				    unsigned int order)
{
	if (!debug_guardpage_enabled())
		return;
	__clear_page_guard(zone, page, order);
}

#else	/* CONFIG_DEBUG_PAGEALLOC */
static inline void debug_pagealloc_map_pages(struct page *page, int numpages) {}
static inline void debug_pagealloc_unmap_pages(struct page *page, int numpages) {}
static inline unsigned int debug_guardpage_minorder(void) { return 0; }
static inline bool debug_guardpage_enabled(void) { return false; }
static inline bool page_is_guard(struct page *page) { return false; }
static inline bool set_page_guard(struct zone *zone, struct page *page,
			unsigned int order) { return false; }
static inline void clear_page_guard(struct zone *zone, struct page *page,
				unsigned int order) {}
#endif	/* CONFIG_DEBUG_PAGEALLOC */

#ifdef __HAVE_ARCH_GATE_AREA
extern struct vm_area_struct *get_gate_vma(struct mm_struct *mm);
extern int in_gate_area_no_mm(unsigned long addr);
extern int in_gate_area(struct mm_struct *mm, unsigned long addr);
#else
static inline struct vm_area_struct *get_gate_vma(struct mm_struct *mm)
{
	return NULL;
}
static inline int in_gate_area_no_mm(unsigned long addr) { return 0; }
static inline int in_gate_area(struct mm_struct *mm, unsigned long addr)
{
	return 0;
}
#endif	/* __HAVE_ARCH_GATE_AREA */

extern bool process_shares_mm(struct task_struct *p, struct mm_struct *mm);

void drop_slab(void);

#ifndef CONFIG_MMU
#define randomize_va_space 0
#else
extern int randomize_va_space;
#endif

const char * arch_vma_name(struct vm_area_struct *vma);
#ifdef CONFIG_MMU
void print_vma_addr(char *prefix, unsigned long rip);
#else
static inline void print_vma_addr(char *prefix, unsigned long rip)
{
}
#endif

void *sparse_buffer_alloc(unsigned long size);
unsigned long section_map_size(void);
struct page * __populate_section_memmap(unsigned long pfn,
		unsigned long nr_pages, int nid, struct vmem_altmap *altmap,
		struct dev_pagemap *pgmap);
pgd_t *vmemmap_pgd_populate(unsigned long addr, int node);
p4d_t *vmemmap_p4d_populate(pgd_t *pgd, unsigned long addr, int node);
pud_t *vmemmap_pud_populate(p4d_t *p4d, unsigned long addr, int node);
pmd_t *vmemmap_pmd_populate(pud_t *pud, unsigned long addr, int node);
pte_t *vmemmap_pte_populate(pmd_t *pmd, unsigned long addr, int node,
			    struct vmem_altmap *altmap, unsigned long ptpfn,
			    unsigned long flags);
void *vmemmap_alloc_block(unsigned long size, int node);
struct vmem_altmap;
void *vmemmap_alloc_block_buf(unsigned long size, int node,
			      struct vmem_altmap *altmap);
void vmemmap_verify(pte_t *, int, unsigned long, unsigned long);
void vmemmap_set_pmd(pmd_t *pmd, void *p, int node,
		     unsigned long addr, unsigned long next);
int vmemmap_check_pmd(pmd_t *pmd, int node,
		      unsigned long addr, unsigned long next);
int vmemmap_populate_basepages(unsigned long start, unsigned long end,
			       int node, struct vmem_altmap *altmap);
int vmemmap_populate_hugepages(unsigned long start, unsigned long end,
			       int node, struct vmem_altmap *altmap);
int vmemmap_populate(unsigned long start, unsigned long end, int node,
		struct vmem_altmap *altmap);
int vmemmap_populate_hvo(unsigned long start, unsigned long end, int node,
			 unsigned long headsize);
int vmemmap_undo_hvo(unsigned long start, unsigned long end, int node,
		     unsigned long headsize);
void vmemmap_wrprotect_hvo(unsigned long start, unsigned long end, int node,
			  unsigned long headsize);
void vmemmap_populate_print_last(void);
#ifdef CONFIG_MEMORY_HOTPLUG
void vmemmap_free(unsigned long start, unsigned long end,
		struct vmem_altmap *altmap);
#endif

#ifdef CONFIG_SPARSEMEM_VMEMMAP
static inline unsigned long vmem_altmap_offset(struct vmem_altmap *altmap)
{
	/* number of pfns from base where pfn_to_page() is valid */
	if (altmap)
		return altmap->reserve + altmap->free;
	return 0;
}

static inline void vmem_altmap_free(struct vmem_altmap *altmap,
				    unsigned long nr_pfns)
{
	altmap->alloc -= nr_pfns;
}
#else
static inline unsigned long vmem_altmap_offset(struct vmem_altmap *altmap)
{
	return 0;
}

static inline void vmem_altmap_free(struct vmem_altmap *altmap,
				    unsigned long nr_pfns)
{
}
#endif

#define VMEMMAP_RESERVE_NR	2
#ifdef CONFIG_ARCH_WANT_OPTIMIZE_DAX_VMEMMAP
static inline bool __vmemmap_can_optimize(struct vmem_altmap *altmap,
					  struct dev_pagemap *pgmap)
{
	unsigned long nr_pages;
	unsigned long nr_vmemmap_pages;

	if (!pgmap || !is_power_of_2(sizeof(struct page)))
		return false;

	nr_pages = pgmap_vmemmap_nr(pgmap);
	nr_vmemmap_pages = ((nr_pages * sizeof(struct page)) >> PAGE_SHIFT);
	/*
	 * For vmemmap optimization with DAX we need minimum 2 vmemmap
	 * pages. See layout diagram in Documentation/mm/vmemmap_dedup.rst
	 */
	return !altmap && (nr_vmemmap_pages > VMEMMAP_RESERVE_NR);
}
/*
 * If we don't have an architecture override, use the generic rule
 */
#ifndef vmemmap_can_optimize
#define vmemmap_can_optimize __vmemmap_can_optimize
#endif

#else
static inline bool vmemmap_can_optimize(struct vmem_altmap *altmap,
					   struct dev_pagemap *pgmap)
{
	return false;
}
#endif

enum mf_flags {
	MF_COUNT_INCREASED = 1 << 0,
	MF_ACTION_REQUIRED = 1 << 1,
	MF_MUST_KILL = 1 << 2,
	MF_SOFT_OFFLINE = 1 << 3,
	MF_UNPOISON = 1 << 4,
	MF_SW_SIMULATED = 1 << 5,
	MF_NO_RETRY = 1 << 6,
	MF_MEM_PRE_REMOVE = 1 << 7,
};
int mf_dax_kill_procs(struct address_space *mapping, pgoff_t index,
		      unsigned long count, int mf_flags);
extern int memory_failure(unsigned long pfn, int flags);
extern void memory_failure_queue_kick(int cpu);
extern int unpoison_memory(unsigned long pfn);
extern atomic_long_t num_poisoned_pages __read_mostly;
extern int soft_offline_page(unsigned long pfn, int flags);
#ifdef CONFIG_MEMORY_FAILURE
/*
 * Sysfs entries for memory failure handling statistics.
 */
extern const struct attribute_group memory_failure_attr_group;
extern void memory_failure_queue(unsigned long pfn, int flags);
extern int __get_huge_page_for_hwpoison(unsigned long pfn, int flags,
					bool *migratable_cleared);
void num_poisoned_pages_inc(unsigned long pfn);
void num_poisoned_pages_sub(unsigned long pfn, long i);
#else
static inline void memory_failure_queue(unsigned long pfn, int flags)
{
}

static inline int __get_huge_page_for_hwpoison(unsigned long pfn, int flags,
					bool *migratable_cleared)
{
	return 0;
}

static inline void num_poisoned_pages_inc(unsigned long pfn)
{
}

static inline void num_poisoned_pages_sub(unsigned long pfn, long i)
{
}
#endif

#if defined(CONFIG_MEMORY_FAILURE) && defined(CONFIG_MEMORY_HOTPLUG)
extern void memblk_nr_poison_inc(unsigned long pfn);
extern void memblk_nr_poison_sub(unsigned long pfn, long i);
#else
static inline void memblk_nr_poison_inc(unsigned long pfn)
{
}

static inline void memblk_nr_poison_sub(unsigned long pfn, long i)
{
}
#endif

#ifndef arch_memory_failure
static inline int arch_memory_failure(unsigned long pfn, int flags)
{
	return -ENXIO;
}
#endif

#ifndef arch_is_platform_page
static inline bool arch_is_platform_page(u64 paddr)
{
	return false;
}
#endif

/*
 * Error handlers for various types of pages.
 */
enum mf_result {
	MF_IGNORED,	/* Error: cannot be handled */
	MF_FAILED,	/* Error: handling failed */
	MF_DELAYED,	/* Will be handled later */
	MF_RECOVERED,	/* Successfully recovered */
};

enum mf_action_page_type {
	MF_MSG_KERNEL,
	MF_MSG_KERNEL_HIGH_ORDER,
	MF_MSG_DIFFERENT_COMPOUND,
	MF_MSG_HUGE,
	MF_MSG_FREE_HUGE,
	MF_MSG_GET_HWPOISON,
	MF_MSG_UNMAP_FAILED,
	MF_MSG_DIRTY_SWAPCACHE,
	MF_MSG_CLEAN_SWAPCACHE,
	MF_MSG_DIRTY_MLOCKED_LRU,
	MF_MSG_CLEAN_MLOCKED_LRU,
	MF_MSG_DIRTY_UNEVICTABLE_LRU,
	MF_MSG_CLEAN_UNEVICTABLE_LRU,
	MF_MSG_DIRTY_LRU,
	MF_MSG_CLEAN_LRU,
	MF_MSG_TRUNCATED_LRU,
	MF_MSG_BUDDY,
	MF_MSG_DAX,
	MF_MSG_UNSPLIT_THP,
	MF_MSG_ALREADY_POISONED,
	MF_MSG_UNKNOWN,
};

#if defined(CONFIG_TRANSPARENT_HUGEPAGE) || defined(CONFIG_HUGETLBFS)
void folio_zero_user(struct folio *folio, unsigned long addr_hint);
int copy_user_large_folio(struct folio *dst, struct folio *src,
			  unsigned long addr_hint,
			  struct vm_area_struct *vma);
long copy_folio_from_user(struct folio *dst_folio,
			   const void __user *usr_src,
			   bool allow_pagefault);

/**
 * vma_is_special_huge - Are transhuge page-table entries considered special?
 * @vma: Pointer to the struct vm_area_struct to consider
 *
 * Whether transhuge page-table entries are considered "special" following
 * the definition in vm_normal_page().
 *
 * Return: true if transhuge page-table entries should be considered special,
 * false otherwise.
 */
static inline bool vma_is_special_huge(const struct vm_area_struct *vma)
{
	return vma_is_dax(vma) || (vma->vm_file &&
				   (vma->vm_flags & (VM_PFNMAP | VM_MIXEDMAP)));
}

#endif /* CONFIG_TRANSPARENT_HUGEPAGE || CONFIG_HUGETLBFS */

#if MAX_NUMNODES > 1
void __init setup_nr_node_ids(void);
#else
static inline void setup_nr_node_ids(void) {}
#endif

extern int memcmp_pages(struct page *page1, struct page *page2);

static inline int pages_identical(struct page *page1, struct page *page2)
{
	return !memcmp_pages(page1, page2);
}

#ifdef CONFIG_MAPPING_DIRTY_HELPERS
unsigned long clean_record_shared_mapping_range(struct address_space *mapping,
						pgoff_t first_index, pgoff_t nr,
						pgoff_t bitmap_pgoff,
						unsigned long *bitmap,
						pgoff_t *start,
						pgoff_t *end);

unsigned long wp_shared_mapping_range(struct address_space *mapping,
				      pgoff_t first_index, pgoff_t nr);
#endif

#ifdef CONFIG_ANON_VMA_NAME
int madvise_set_anon_name(struct mm_struct *mm, unsigned long start,
			  unsigned long len_in,
			  struct anon_vma_name *anon_name);
#else
static inline int
madvise_set_anon_name(struct mm_struct *mm, unsigned long start,
		      unsigned long len_in, struct anon_vma_name *anon_name) {
	return 0;
}
#endif

#ifdef CONFIG_UNACCEPTED_MEMORY

bool range_contains_unaccepted_memory(phys_addr_t start, unsigned long size);
void accept_memory(phys_addr_t start, unsigned long size);

#else

static inline bool range_contains_unaccepted_memory(phys_addr_t start,
						    unsigned long size)
{
	return false;
}

static inline void accept_memory(phys_addr_t start, unsigned long size)
{
}

#endif

static inline bool pfn_is_unaccepted_memory(unsigned long pfn)
{
	return range_contains_unaccepted_memory(pfn << PAGE_SHIFT, PAGE_SIZE);
}

void vma_pgtable_walk_begin(struct vm_area_struct *vma);
void vma_pgtable_walk_end(struct vm_area_struct *vma);

int reserve_mem_find_by_name(const char *name, phys_addr_t *start, phys_addr_t *size);
int reserve_mem_release_by_name(const char *name);

#ifdef CONFIG_64BIT
int do_mseal(unsigned long start, size_t len_in, unsigned long flags);
#else
static inline int do_mseal(unsigned long start, size_t len_in, unsigned long flags)
{
	/* noop on 32 bit */
	return 0;
}
#endif

/*
 * user_alloc_needs_zeroing checks if a user folio from page allocator needs to
 * be zeroed or not.
 */
static inline bool user_alloc_needs_zeroing(void)
{
	/*
	 * for user folios, arch with cache aliasing requires cache flush and
	 * arc changes folio->flags to make icache coherent with dcache, so
	 * always return false to make caller use
	 * clear_user_page()/clear_user_highpage().
	 */
	return cpu_dcache_is_aliasing() || cpu_icache_is_aliasing() ||
	       !static_branch_maybe(CONFIG_INIT_ON_ALLOC_DEFAULT_ON,
				   &init_on_alloc);
}

int arch_get_shadow_stack_status(struct task_struct *t, unsigned long __user *status);
int arch_set_shadow_stack_status(struct task_struct *t, unsigned long status);
int arch_lock_shadow_stack_status(struct task_struct *t, unsigned long status);


/*
 * mseal of userspace process's system mappings.
 */
#ifdef CONFIG_MSEAL_SYSTEM_MAPPINGS
#define VM_SEALED_SYSMAP	VM_SEALED
#else
#define VM_SEALED_SYSMAP	VM_NONE
#endif

#endif /* _LINUX_MM_H */<|MERGE_RESOLUTION|>--- conflicted
+++ resolved
@@ -1627,16 +1627,6 @@
 	struct folio *folio = page_folio(page);
 
 	if (folio_test_slab(folio))
-<<<<<<< HEAD
-		return;
-
-	/*
-	 * For some devmap managed pages we need to catch refcount transition
-	 * from 2 to 1:
-	 */
-	if (put_devmap_managed_folio_refs(folio, 1))
-=======
->>>>>>> 75caec0c
 		return;
 
 	folio_put(folio);
