--- conflicted
+++ resolved
@@ -115,12 +115,8 @@
 /* Events that user can request to be notified on */
 #define FANOTIFY_EVENTS		(FANOTIFY_PATH_EVENTS | \
 				 FANOTIFY_INODE_EVENTS | \
-<<<<<<< HEAD
-				 FANOTIFY_ERROR_EVENTS)
-=======
 				 FANOTIFY_ERROR_EVENTS | \
 				 FANOTIFY_MOUNT_EVENTS)
->>>>>>> e8a457b7
 
 /* Extra flags that may be reported with event or control handling of events */
 #define FANOTIFY_EVENT_FLAGS	(FAN_EVENT_ON_CHILD | FAN_ONDIR)
