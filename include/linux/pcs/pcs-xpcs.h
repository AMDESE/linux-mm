/* SPDX-License-Identifier: GPL-2.0 */
/*
 * Copyright (c) 2020 Synopsys, Inc. and/or its affiliates.
 * Synopsys DesignWare XPCS helpers
 */

#ifndef __LINUX_PCS_XPCS_H
#define __LINUX_PCS_XPCS_H

#include <linux/clk.h>
#include <linux/fwnode.h>
#include <linux/mdio.h>
#include <linux/phy.h>
#include <linux/phylink.h>
#include <linux/types.h>

/* AN mode */
#define DW_AN_C73			1
#define DW_AN_C37_SGMII			2
#define DW_2500BASEX			3
#define DW_AN_C37_1000BASEX		4
#define DW_10GBASER			5

enum dw_xpcs_pcs_id {
	DW_XPCS_ID_NATIVE = 0,
	NXP_SJA1105_XPCS_ID = 0x00000010,
	NXP_SJA1110_XPCS_ID = 0x00000020,
	DW_XPCS_ID = 0x7996ced0,
	DW_XPCS_ID_MASK = 0xffffffff,
};

enum dw_xpcs_pma_id {
	DW_XPCS_PMA_ID_NATIVE = 0,
	DW_XPCS_PMA_GEN1_3G_ID,
	DW_XPCS_PMA_GEN2_3G_ID,
	DW_XPCS_PMA_GEN2_6G_ID,
	DW_XPCS_PMA_GEN4_3G_ID,
	DW_XPCS_PMA_GEN4_6G_ID,
	DW_XPCS_PMA_GEN5_10G_ID,
	DW_XPCS_PMA_GEN5_12G_ID,
	WX_TXGBE_XPCS_PMA_10G_ID = 0x0018fc80,
};

struct dw_xpcs_info {
	u32 pcs;
	u32 pma;
};

struct dw_xpcs;

struct phylink_pcs *xpcs_to_phylink_pcs(struct dw_xpcs *xpcs);
int xpcs_get_an_mode(struct dw_xpcs *xpcs, phy_interface_t interface);
<<<<<<< HEAD
int xpcs_config_eee(struct dw_xpcs *xpcs, int mult_fact_100ns,
		    int enable);
=======
void xpcs_config_eee_mult_fact(struct dw_xpcs *xpcs, u8 mult_fact);
>>>>>>> e8a457b7
struct dw_xpcs *xpcs_create_mdiodev(struct mii_bus *bus, int addr);
struct dw_xpcs *xpcs_create_fwnode(struct fwnode_handle *fwnode);
void xpcs_destroy(struct dw_xpcs *xpcs);

struct phylink_pcs *xpcs_create_pcs_mdiodev(struct mii_bus *bus, int addr);
void xpcs_destroy_pcs(struct phylink_pcs *pcs);

#endif /* __LINUX_PCS_XPCS_H */<|MERGE_RESOLUTION|>--- conflicted
+++ resolved
@@ -50,12 +50,7 @@
 
 struct phylink_pcs *xpcs_to_phylink_pcs(struct dw_xpcs *xpcs);
 int xpcs_get_an_mode(struct dw_xpcs *xpcs, phy_interface_t interface);
-<<<<<<< HEAD
-int xpcs_config_eee(struct dw_xpcs *xpcs, int mult_fact_100ns,
-		    int enable);
-=======
 void xpcs_config_eee_mult_fact(struct dw_xpcs *xpcs, u8 mult_fact);
->>>>>>> e8a457b7
 struct dw_xpcs *xpcs_create_mdiodev(struct mii_bus *bus, int addr);
 struct dw_xpcs *xpcs_create_fwnode(struct fwnode_handle *fwnode);
 void xpcs_destroy(struct dw_xpcs *xpcs);
