--- conflicted
+++ resolved
@@ -331,13 +331,8 @@
 #define BLK_FEAT_RAID_PARTIAL_STRIPES_EXPENSIVE \
 	((__force blk_features_t)(1u << 15))
 
-<<<<<<< HEAD
-/* stacked device can/does support atomic writes */
-#define BLK_FEAT_ATOMIC_WRITES_STACKED \
-=======
 /* atomic writes enabled */
 #define BLK_FEAT_ATOMIC_WRITES \
->>>>>>> a5a056c8
 	((__force blk_features_t)(1u << 16))
 
 /*
@@ -1431,12 +1426,9 @@
 	return is_seq;
 }
 
-<<<<<<< HEAD
-=======
 int blk_zone_issue_zeroout(struct block_device *bdev, sector_t sector,
 			   sector_t nr_sects, gfp_t gfp_mask);
 
->>>>>>> a5a056c8
 static inline unsigned int queue_dma_alignment(const struct request_queue *q)
 {
 	return q->limits.dma_alignment;
