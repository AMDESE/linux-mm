/* SPDX-License-Identifier: GPL-2.0-only */
/*******************************************************************************

  Header file for stmmac platform data

  Copyright (C) 2009  STMicroelectronics Ltd


  Author: Giuseppe Cavallaro <peppe.cavallaro@st.com>
*******************************************************************************/

#ifndef __STMMAC_PLATFORM_DATA
#define __STMMAC_PLATFORM_DATA

#include <linux/platform_device.h>
#include <linux/phylink.h>

#define MTL_MAX_RX_QUEUES	8
#define MTL_MAX_TX_QUEUES	8
#define STMMAC_CH_MAX		8

#define STMMAC_RX_COE_NONE	0
#define STMMAC_RX_COE_TYPE1	1
#define STMMAC_RX_COE_TYPE2	2

/* Define the macros for CSR clock range parameters to be passed by
 * platform code.
 * This could also be configured at run time using CPU freq framework. */

/* MDC Clock Selection define*/
#define	STMMAC_CSR_60_100M	0x0	/* MDC = clk_scr_i/42 */
#define	STMMAC_CSR_100_150M	0x1	/* MDC = clk_scr_i/62 */
#define	STMMAC_CSR_20_35M	0x2	/* MDC = clk_scr_i/16 */
#define	STMMAC_CSR_35_60M	0x3	/* MDC = clk_scr_i/26 */
#define	STMMAC_CSR_150_250M	0x4	/* MDC = clk_scr_i/102 */
#define	STMMAC_CSR_250_300M	0x5	/* MDC = clk_scr_i/124 */
#define	STMMAC_CSR_300_500M	0x6	/* MDC = clk_scr_i/204 */
#define	STMMAC_CSR_500_800M	0x7	/* MDC = clk_scr_i/324 */

/* MTL algorithms identifiers */
#define MTL_TX_ALGORITHM_WRR	0x0
#define MTL_TX_ALGORITHM_WFQ	0x1
#define MTL_TX_ALGORITHM_DWRR	0x2
#define MTL_TX_ALGORITHM_SP	0x3
#define MTL_RX_ALGORITHM_SP	0x4
#define MTL_RX_ALGORITHM_WSP	0x5

/* RX/TX Queue Mode */
#define MTL_QUEUE_AVB		0x0
#define MTL_QUEUE_DCB		0x1

/* The MDC clock could be set higher than the IEEE 802.3
 * specified frequency limit 0f 2.5 MHz, by programming a clock divider
 * of value different than the above defined values. The resultant MDIO
 * clock frequency of 12.5 MHz is applicable for the interfacing chips
 * supporting higher MDC clocks.
 * The MDC clock selection macros need to be defined for MDC clock rate
 * of 12.5 MHz, corresponding to the following selection.
 */
#define STMMAC_CSR_I_4		0x8	/* clk_csr_i/4 */
#define STMMAC_CSR_I_6		0x9	/* clk_csr_i/6 */
#define STMMAC_CSR_I_8		0xA	/* clk_csr_i/8 */
#define STMMAC_CSR_I_10		0xB	/* clk_csr_i/10 */
#define STMMAC_CSR_I_12		0xC	/* clk_csr_i/12 */
#define STMMAC_CSR_I_14		0xD	/* clk_csr_i/14 */
#define STMMAC_CSR_I_16		0xE	/* clk_csr_i/16 */
#define STMMAC_CSR_I_18		0xF	/* clk_csr_i/18 */

/* AXI DMA Burst length supported */
#define DMA_AXI_BLEN_4		(1 << 1)
#define DMA_AXI_BLEN_8		(1 << 2)
#define DMA_AXI_BLEN_16		(1 << 3)
#define DMA_AXI_BLEN_32		(1 << 4)
#define DMA_AXI_BLEN_64		(1 << 5)
#define DMA_AXI_BLEN_128	(1 << 6)
#define DMA_AXI_BLEN_256	(1 << 7)
#define DMA_AXI_BLEN_ALL (DMA_AXI_BLEN_4 | DMA_AXI_BLEN_8 | DMA_AXI_BLEN_16 \
			| DMA_AXI_BLEN_32 | DMA_AXI_BLEN_64 \
			| DMA_AXI_BLEN_128 | DMA_AXI_BLEN_256)

struct clk;
struct stmmac_priv;

/* Platfrom data for platform device structure's platform_data field */

struct stmmac_mdio_bus_data {
	unsigned int phy_mask;
	unsigned int pcs_mask;
	unsigned int default_an_inband;
	int *irqs;
	int probed_phy_irq;
	bool needs_reset;
};

struct stmmac_dma_cfg {
	int pbl;
	int txpbl;
	int rxpbl;
	bool pblx8;
	int fixed_burst;
	int mixed_burst;
	bool aal;
	bool eame;
	bool multi_msi_en;
	bool dche;
	bool atds;
};

#define AXI_BLEN	7
struct stmmac_axi {
	bool axi_lpi_en;
	bool axi_xit_frm;
	u32 axi_wr_osr_lmt;
	u32 axi_rd_osr_lmt;
	bool axi_kbbe;
	u32 axi_blen[AXI_BLEN];
	bool axi_fb;
	bool axi_mb;
	bool axi_rb;
};

struct stmmac_rxq_cfg {
	u8 mode_to_use;
	u32 chan;
	u8 pkt_route;
	bool use_prio;
	u32 prio;
};

struct stmmac_txq_cfg {
	u32 weight;
	bool coe_unsupported;
	u8 mode_to_use;
	/* Credit Base Shaper parameters */
	u32 send_slope;
	u32 idle_slope;
	u32 high_credit;
	u32 low_credit;
	bool use_prio;
	u32 prio;
	int tbs_en;
};

struct stmmac_safety_feature_cfg {
	u32 tsoee;
	u32 mrxpee;
	u32 mestee;
	u32 mrxee;
	u32 mtxee;
	u32 epsi;
	u32 edpp;
	u32 prtyen;
	u32 tmouten;
};

/* Addresses that may be customized by a platform */
struct dwmac4_addrs {
	u32 dma_chan;
	u32 dma_chan_offset;
	u32 mtl_chan;
	u32 mtl_chan_offset;
	u32 mtl_ets_ctrl;
	u32 mtl_ets_ctrl_offset;
	u32 mtl_txq_weight;
	u32 mtl_txq_weight_offset;
	u32 mtl_send_slp_cred;
	u32 mtl_send_slp_cred_offset;
	u32 mtl_high_cred;
	u32 mtl_high_cred_offset;
	u32 mtl_low_cred;
	u32 mtl_low_cred_offset;
};

#define STMMAC_FLAG_HAS_INTEGRATED_PCS		BIT(0)
#define STMMAC_FLAG_SPH_DISABLE			BIT(1)
#define STMMAC_FLAG_USE_PHY_WOL			BIT(2)
#define STMMAC_FLAG_HAS_SUN8I			BIT(3)
#define STMMAC_FLAG_TSO_EN			BIT(4)
#define STMMAC_FLAG_SERDES_UP_AFTER_PHY_LINKUP	BIT(5)
#define STMMAC_FLAG_VLAN_FAIL_Q_EN		BIT(6)
#define STMMAC_FLAG_MULTI_MSI_EN		BIT(7)
#define STMMAC_FLAG_EXT_SNAPSHOT_EN		BIT(8)
#define STMMAC_FLAG_INT_SNAPSHOT_EN		BIT(9)
#define STMMAC_FLAG_RX_CLK_RUNS_IN_LPI		BIT(10)
#define STMMAC_FLAG_EN_TX_LPI_CLOCKGATING	BIT(11)
#define STMMAC_FLAG_EN_TX_LPI_CLK_PHY_CAP	BIT(12)
#define STMMAC_FLAG_HWTSTAMP_CORRECT_LATENCY	BIT(13)

struct plat_stmmacenet_data {
	int bus_id;
	int phy_addr;
	/* MAC ----- optional PCS ----- SerDes ----- optional PHY ----- Media
	 *       ^                               ^
	 * mac_interface                   phy_interface
	 *
	 * mac_interface is the MAC-side interface, which may be the same
	 * as phy_interface if there is no intervening PCS. If there is a
	 * PCS, then mac_interface describes the interface mode between the
	 * MAC and PCS, and phy_interface describes the interface mode
	 * between the PCS and PHY.
	 */
	phy_interface_t mac_interface;
	/* phy_interface is the PHY-side interface - the interface used by
	 * an attached PHY.
	 */
	phy_interface_t phy_interface;
	struct stmmac_mdio_bus_data *mdio_bus_data;
	struct device_node *phy_node;
	struct fwnode_handle *port_node;
	struct device_node *mdio_node;
	struct stmmac_dma_cfg *dma_cfg;
	struct stmmac_safety_feature_cfg *safety_feat_cfg;
	int clk_csr;
	int has_gmac;
	int enh_desc;
	int tx_coe;
	int rx_coe;
	int bugged_jumbo;
	int pmt;
	int force_sf_dma_mode;
	int force_thresh_dma_mode;
	int riwt_off;
	int max_speed;
	int maxmtu;
	int multicast_filter_bins;
	int unicast_filter_entries;
	int tx_fifo_size;
	int rx_fifo_size;
	u32 host_dma_width;
	u32 rx_queues_to_use;
	u32 tx_queues_to_use;
	u8 rx_sched_algorithm;
	u8 tx_sched_algorithm;
	struct stmmac_rxq_cfg rx_queues_cfg[MTL_MAX_RX_QUEUES];
	struct stmmac_txq_cfg tx_queues_cfg[MTL_MAX_TX_QUEUES];
	int (*set_clk_tx_rate)(void *priv, struct clk *clk_tx_i,
			       phy_interface_t interface, int speed);
	void (*fix_mac_speed)(void *priv, int speed, unsigned int mode);
	int (*fix_soc_reset)(void *priv, void __iomem *ioaddr);
	int (*serdes_powerup)(struct net_device *ndev, void *priv);
	void (*serdes_powerdown)(struct net_device *ndev, void *priv);
	void (*speed_mode_2500)(struct net_device *ndev, void *priv);
	int (*mac_finish)(struct net_device *ndev,
			  void *priv,
			  unsigned int mode,
			  phy_interface_t interface);
	void (*ptp_clk_freq_config)(struct stmmac_priv *priv);
	int (*init)(struct platform_device *pdev, void *priv);
	void (*exit)(struct platform_device *pdev, void *priv);
	struct mac_device_info *(*setup)(void *priv);
	int (*clks_config)(void *priv, bool enabled);
	int (*crosststamp)(ktime_t *device, struct system_counterval_t *system,
			   void *ctx);
	void (*dump_debug_regs)(void *priv);
	int (*pcs_init)(struct stmmac_priv *priv);
	void (*pcs_exit)(struct stmmac_priv *priv);
	struct phylink_pcs *(*select_pcs)(struct stmmac_priv *priv,
					  phy_interface_t interface);
	void *bsp_priv;
	struct clk *stmmac_clk;
	struct clk *pclk;
	struct clk *clk_ptp_ref;
<<<<<<< HEAD
	unsigned long clk_ptp_rate;
	unsigned long clk_ref_rate;
=======
	struct clk *clk_tx_i;		/* clk_tx_i to MAC core */
	unsigned long clk_ptp_rate;
	unsigned long clk_ref_rate;
	struct clk_bulk_data *clks;
	int num_clks;
>>>>>>> e8a457b7
	unsigned int mult_fact_100ns;
	s32 ptp_max_adj;
	u32 cdc_error_adj;
	struct reset_control *stmmac_rst;
	struct reset_control *stmmac_ahb_rst;
	struct stmmac_axi *axi;
	int has_gmac4;
	int rss_en;
	int mac_port_sel_speed;
	int has_xgmac;
	u8 vlan_fail_q;
	unsigned long eee_usecs_rate;
	struct pci_dev *pdev;
	int int_snapshot_num;
	int msi_mac_vec;
	int msi_wol_vec;
	int msi_lpi_vec;
	int msi_sfty_ce_vec;
	int msi_sfty_ue_vec;
	int msi_rx_base_vec;
	int msi_tx_base_vec;
	const struct dwmac4_addrs *dwmac4_addrs;
	unsigned int flags;
};
#endif<|MERGE_RESOLUTION|>--- conflicted
+++ resolved
@@ -260,16 +260,11 @@
 	struct clk *stmmac_clk;
 	struct clk *pclk;
 	struct clk *clk_ptp_ref;
-<<<<<<< HEAD
-	unsigned long clk_ptp_rate;
-	unsigned long clk_ref_rate;
-=======
 	struct clk *clk_tx_i;		/* clk_tx_i to MAC core */
 	unsigned long clk_ptp_rate;
 	unsigned long clk_ref_rate;
 	struct clk_bulk_data *clks;
 	int num_clks;
->>>>>>> e8a457b7
 	unsigned int mult_fact_100ns;
 	s32 ptp_max_adj;
 	u32 cdc_error_adj;
