/* SPDX-License-Identifier: GPL-2.0-or-later */

#ifndef _LINUX_DROPREASON_CORE_H
#define _LINUX_DROPREASON_CORE_H

#define DEFINE_DROP_REASON(FN, FNe)	\
	FN(NOT_SPECIFIED)		\
	FN(NO_SOCKET)			\
	FN(SOCKET_CLOSE)		\
	FN(SOCKET_FILTER)		\
	FN(SOCKET_RCVBUFF)		\
	FN(UNIX_DISCONNECT)		\
	FN(UNIX_SKIP_OOB)		\
	FN(PKT_TOO_SMALL)		\
	FN(TCP_CSUM)			\
	FN(UDP_CSUM)			\
	FN(NETFILTER_DROP)		\
	FN(OTHERHOST)			\
	FN(IP_CSUM)			\
	FN(IP_INHDR)			\
	FN(IP_RPFILTER)			\
	FN(UNICAST_IN_L2_MULTICAST)	\
	FN(XFRM_POLICY)			\
	FN(IP_NOPROTO)			\
	FN(PROTO_MEM)			\
	FN(TCP_AUTH_HDR)		\
	FN(TCP_MD5NOTFOUND)		\
	FN(TCP_MD5UNEXPECTED)		\
	FN(TCP_MD5FAILURE)		\
	FN(TCP_AONOTFOUND)		\
	FN(TCP_AOUNEXPECTED)		\
	FN(TCP_AOKEYNOTFOUND)		\
	FN(TCP_AOFAILURE)		\
	FN(SOCKET_BACKLOG)		\
	FN(TCP_FLAGS)			\
	FN(TCP_ABORT_ON_DATA)		\
	FN(TCP_ZEROWINDOW)		\
	FN(TCP_OLD_DATA)		\
	FN(TCP_OVERWINDOW)		\
	FN(TCP_OFOMERGE)		\
	FN(TCP_RFC7323_PAWS)		\
	FN(TCP_RFC7323_PAWS_ACK)	\
<<<<<<< HEAD
=======
	FN(TCP_RFC7323_TSECR)		\
	FN(TCP_LISTEN_OVERFLOW)		\
>>>>>>> e8a457b7
	FN(TCP_OLD_SEQUENCE)		\
	FN(TCP_INVALID_SEQUENCE)	\
	FN(TCP_INVALID_ACK_SEQUENCE)	\
	FN(TCP_RESET)			\
	FN(TCP_INVALID_SYN)		\
	FN(TCP_CLOSE)			\
	FN(TCP_FASTOPEN)		\
	FN(TCP_OLD_ACK)			\
	FN(TCP_TOO_OLD_ACK)		\
	FN(TCP_ACK_UNSENT_DATA)		\
	FN(TCP_OFO_QUEUE_PRUNE)		\
	FN(TCP_OFO_DROP)		\
	FN(IP_OUTNOROUTES)		\
	FN(BPF_CGROUP_EGRESS)		\
	FN(IPV6DISABLED)		\
	FN(NEIGH_CREATEFAIL)		\
	FN(NEIGH_FAILED)		\
	FN(NEIGH_QUEUEFULL)		\
	FN(NEIGH_DEAD)			\
	FN(TC_EGRESS)			\
	FN(SECURITY_HOOK)		\
	FN(QDISC_DROP)			\
	FN(QDISC_OVERLIMIT)		\
	FN(QDISC_CONGESTED)		\
	FN(CAKE_FLOOD)			\
	FN(FQ_BAND_LIMIT)		\
	FN(FQ_HORIZON_LIMIT)		\
	FN(FQ_FLOW_LIMIT)		\
	FN(CPU_BACKLOG)			\
	FN(XDP)				\
	FN(TC_INGRESS)			\
	FN(UNHANDLED_PROTO)		\
	FN(SKB_CSUM)			\
	FN(SKB_GSO_SEG)			\
	FN(SKB_UCOPY_FAULT)		\
	FN(DEV_HDR)			\
	FN(DEV_READY)			\
	FN(FULL_RING)			\
	FN(NOMEM)			\
	FN(HDR_TRUNC)			\
	FN(TAP_FILTER)			\
	FN(TAP_TXFILTER)		\
	FN(ICMP_CSUM)			\
	FN(INVALID_PROTO)		\
	FN(IP_INADDRERRORS)		\
	FN(IP_INNOROUTES)		\
	FN(IP_LOCAL_SOURCE)		\
	FN(IP_INVALID_SOURCE)		\
	FN(IP_LOCALNET)			\
	FN(IP_INVALID_DEST)		\
	FN(PKT_TOO_BIG)			\
	FN(DUP_FRAG)			\
	FN(FRAG_REASM_TIMEOUT)		\
	FN(FRAG_TOO_FAR)		\
	FN(TCP_MINTTL)			\
	FN(IPV6_BAD_EXTHDR)		\
	FN(IPV6_NDISC_FRAG)		\
	FN(IPV6_NDISC_HOP_LIMIT)	\
	FN(IPV6_NDISC_BAD_CODE)		\
	FN(IPV6_NDISC_BAD_OPTIONS)	\
	FN(IPV6_NDISC_NS_OTHERHOST)	\
	FN(QUEUE_PURGE)			\
	FN(TC_COOKIE_ERROR)		\
	FN(PACKET_SOCK_ERROR)		\
	FN(TC_CHAIN_NOTFOUND)		\
	FN(TC_RECLASSIFY_LOOP)		\
	FN(VXLAN_INVALID_HDR)		\
	FN(VXLAN_VNI_NOT_FOUND)		\
	FN(MAC_INVALID_SOURCE)		\
	FN(VXLAN_ENTRY_EXISTS)		\
	FN(NO_TX_TARGET)		\
	FN(IP_TUNNEL_ECN)		\
	FN(TUNNEL_TXINFO)		\
	FN(LOCAL_MAC)			\
	FN(ARP_PVLAN_DISABLE)		\
	FN(MAC_IEEE_MAC_CONTROL)	\
	FN(BRIDGE_INGRESS_STP_STATE)	\
	FNe(MAX)

/**
 * enum skb_drop_reason - the reasons of skb drops
 *
 * The reason of skb drop, which is used in kfree_skb_reason().
 */
enum skb_drop_reason {
	/**
	 * @SKB_NOT_DROPPED_YET: skb is not dropped yet (used for no-drop case)
	 */
	SKB_NOT_DROPPED_YET = 0,
	/** @SKB_CONSUMED: packet has been consumed */
	SKB_CONSUMED,
	/** @SKB_DROP_REASON_NOT_SPECIFIED: drop reason is not specified */
	SKB_DROP_REASON_NOT_SPECIFIED,
	/**
	 * @SKB_DROP_REASON_NO_SOCKET: no valid socket that can be used.
	 * Reason could be one of three cases:
	 * 1) no established/listening socket found during lookup process
	 * 2) no valid request socket during 3WHS process
	 * 3) no valid child socket during 3WHS process
	 */
	SKB_DROP_REASON_NO_SOCKET,
	/** @SKB_DROP_REASON_SOCKET_CLOSE: socket is close()d */
	SKB_DROP_REASON_SOCKET_CLOSE,
	/** @SKB_DROP_REASON_SOCKET_FILTER: dropped by socket filter */
	SKB_DROP_REASON_SOCKET_FILTER,
	/** @SKB_DROP_REASON_SOCKET_RCVBUFF: socket receive buff is full */
	SKB_DROP_REASON_SOCKET_RCVBUFF,
	/**
	 * @SKB_DROP_REASON_UNIX_DISCONNECT: recv queue is purged when SOCK_DGRAM
	 * or SOCK_SEQPACKET socket re-connect()s to another socket or notices
	 * during send() that the peer has been close()d.
	 */
	SKB_DROP_REASON_UNIX_DISCONNECT,
	/**
	 * @SKB_DROP_REASON_UNIX_SKIP_OOB: Out-Of-Band data is skipped by
	 * recv() without MSG_OOB so dropped.
	 */
	SKB_DROP_REASON_UNIX_SKIP_OOB,
	/** @SKB_DROP_REASON_PKT_TOO_SMALL: packet size is too small */
	SKB_DROP_REASON_PKT_TOO_SMALL,
	/** @SKB_DROP_REASON_TCP_CSUM: TCP checksum error */
	SKB_DROP_REASON_TCP_CSUM,
	/** @SKB_DROP_REASON_UDP_CSUM: UDP checksum error */
	SKB_DROP_REASON_UDP_CSUM,
	/** @SKB_DROP_REASON_NETFILTER_DROP: dropped by netfilter */
	SKB_DROP_REASON_NETFILTER_DROP,
	/**
	 * @SKB_DROP_REASON_OTHERHOST: packet don't belong to current host
	 * (interface is in promisc mode)
	 */
	SKB_DROP_REASON_OTHERHOST,
	/** @SKB_DROP_REASON_IP_CSUM: IP checksum error */
	SKB_DROP_REASON_IP_CSUM,
	/**
	 * @SKB_DROP_REASON_IP_INHDR: there is something wrong with IP header (see
	 * IPSTATS_MIB_INHDRERRORS)
	 */
	SKB_DROP_REASON_IP_INHDR,
	/**
	 * @SKB_DROP_REASON_IP_RPFILTER: IP rpfilter validate failed. see the
	 * document for rp_filter in ip-sysctl.rst for more information
	 */
	SKB_DROP_REASON_IP_RPFILTER,
	/**
	 * @SKB_DROP_REASON_UNICAST_IN_L2_MULTICAST: destination address of L2 is
	 * multicast, but L3 is unicast.
	 */
	SKB_DROP_REASON_UNICAST_IN_L2_MULTICAST,
	/** @SKB_DROP_REASON_XFRM_POLICY: xfrm policy check failed */
	SKB_DROP_REASON_XFRM_POLICY,
	/** @SKB_DROP_REASON_IP_NOPROTO: no support for IP protocol */
	SKB_DROP_REASON_IP_NOPROTO,
	/**
	 * @SKB_DROP_REASON_PROTO_MEM: proto memory limitation, such as
	 * udp packet drop out of udp_memory_allocated.
	 */
	SKB_DROP_REASON_PROTO_MEM,
	/**
	 * @SKB_DROP_REASON_TCP_AUTH_HDR: TCP-MD5 or TCP-AO hashes are met
	 * twice or set incorrectly.
	 */
	SKB_DROP_REASON_TCP_AUTH_HDR,
	/**
	 * @SKB_DROP_REASON_TCP_MD5NOTFOUND: no MD5 hash and one expected,
	 * corresponding to LINUX_MIB_TCPMD5NOTFOUND
	 */
	SKB_DROP_REASON_TCP_MD5NOTFOUND,
	/**
	 * @SKB_DROP_REASON_TCP_MD5UNEXPECTED: MD5 hash and we're not expecting
	 * one, corresponding to LINUX_MIB_TCPMD5UNEXPECTED
	 */
	SKB_DROP_REASON_TCP_MD5UNEXPECTED,
	/**
	 * @SKB_DROP_REASON_TCP_MD5FAILURE: MD5 hash and its wrong, corresponding
	 * to LINUX_MIB_TCPMD5FAILURE
	 */
	SKB_DROP_REASON_TCP_MD5FAILURE,
	/**
	 * @SKB_DROP_REASON_TCP_AONOTFOUND: no TCP-AO hash and one was expected,
	 * corresponding to LINUX_MIB_TCPAOREQUIRED
	 */
	SKB_DROP_REASON_TCP_AONOTFOUND,
	/**
	 * @SKB_DROP_REASON_TCP_AOUNEXPECTED: TCP-AO hash is present and it
	 * was not expected, corresponding to LINUX_MIB_TCPAOKEYNOTFOUND
	 */
	SKB_DROP_REASON_TCP_AOUNEXPECTED,
	/**
	 * @SKB_DROP_REASON_TCP_AOKEYNOTFOUND: TCP-AO key is unknown,
	 * corresponding to LINUX_MIB_TCPAOKEYNOTFOUND
	 */
	SKB_DROP_REASON_TCP_AOKEYNOTFOUND,
	/**
	 * @SKB_DROP_REASON_TCP_AOFAILURE: TCP-AO hash is wrong,
	 * corresponding to LINUX_MIB_TCPAOBAD
	 */
	SKB_DROP_REASON_TCP_AOFAILURE,
	/**
	 * @SKB_DROP_REASON_SOCKET_BACKLOG: failed to add skb to socket backlog (
	 * see LINUX_MIB_TCPBACKLOGDROP)
	 */
	SKB_DROP_REASON_SOCKET_BACKLOG,
	/** @SKB_DROP_REASON_TCP_FLAGS: TCP flags invalid */
	SKB_DROP_REASON_TCP_FLAGS,
	/**
	 * @SKB_DROP_REASON_TCP_ABORT_ON_DATA: abort on data, corresponding to
	 * LINUX_MIB_TCPABORTONDATA
	 */
	SKB_DROP_REASON_TCP_ABORT_ON_DATA,
	/**
	 * @SKB_DROP_REASON_TCP_ZEROWINDOW: TCP receive window size is zero,
	 * see LINUX_MIB_TCPZEROWINDOWDROP
	 */
	SKB_DROP_REASON_TCP_ZEROWINDOW,
	/**
	 * @SKB_DROP_REASON_TCP_OLD_DATA: the TCP data received is already
	 * received before (spurious retrans may happened), see
	 * LINUX_MIB_DELAYEDACKLOST
	 */
	SKB_DROP_REASON_TCP_OLD_DATA,
	/**
	 * @SKB_DROP_REASON_TCP_OVERWINDOW: the TCP data is out of window,
	 * the seq of the first byte exceed the right edges of receive
	 * window
	 */
	SKB_DROP_REASON_TCP_OVERWINDOW,
	/**
	 * @SKB_DROP_REASON_TCP_OFOMERGE: the data of skb is already in the ofo
	 * queue, corresponding to LINUX_MIB_TCPOFOMERGE
	 */
	SKB_DROP_REASON_TCP_OFOMERGE,
	/**
	 * @SKB_DROP_REASON_TCP_RFC7323_PAWS: PAWS check, corresponding to
	 * LINUX_MIB_PAWSESTABREJECTED, LINUX_MIB_PAWSACTIVEREJECTED
	 */
	SKB_DROP_REASON_TCP_RFC7323_PAWS,
	/**
	 * @SKB_DROP_REASON_TCP_RFC7323_PAWS_ACK: PAWS check, old ACK packet.
	 * Corresponds to LINUX_MIB_PAWS_OLD_ACK.
	 */
	SKB_DROP_REASON_TCP_RFC7323_PAWS_ACK,
<<<<<<< HEAD
=======
	/**
	 * @SKB_DROP_REASON_TCP_RFC7323_TSECR: PAWS check, invalid TSEcr.
	 * Corresponds to LINUX_MIB_TSECRREJECTED.
	 */
	SKB_DROP_REASON_TCP_RFC7323_TSECR,
	/** @SKB_DROP_REASON_TCP_LISTEN_OVERFLOW: listener queue full. */
	SKB_DROP_REASON_TCP_LISTEN_OVERFLOW,
>>>>>>> e8a457b7
	/** @SKB_DROP_REASON_TCP_OLD_SEQUENCE: Old SEQ field (duplicate packet) */
	SKB_DROP_REASON_TCP_OLD_SEQUENCE,
	/** @SKB_DROP_REASON_TCP_INVALID_SEQUENCE: Not acceptable SEQ field */
	SKB_DROP_REASON_TCP_INVALID_SEQUENCE,
	/**
	 * @SKB_DROP_REASON_TCP_INVALID_ACK_SEQUENCE: Not acceptable ACK SEQ
	 * field because ack sequence is not in the window between snd_una
	 * and snd_nxt
	 */
	SKB_DROP_REASON_TCP_INVALID_ACK_SEQUENCE,
	/** @SKB_DROP_REASON_TCP_RESET: Invalid RST packet */
	SKB_DROP_REASON_TCP_RESET,
	/**
	 * @SKB_DROP_REASON_TCP_INVALID_SYN: Incoming packet has unexpected
	 * SYN flag
	 */
	SKB_DROP_REASON_TCP_INVALID_SYN,
	/** @SKB_DROP_REASON_TCP_CLOSE: TCP socket in CLOSE state */
	SKB_DROP_REASON_TCP_CLOSE,
	/** @SKB_DROP_REASON_TCP_FASTOPEN: dropped by FASTOPEN request socket */
	SKB_DROP_REASON_TCP_FASTOPEN,
	/** @SKB_DROP_REASON_TCP_OLD_ACK: TCP ACK is old, but in window */
	SKB_DROP_REASON_TCP_OLD_ACK,
	/** @SKB_DROP_REASON_TCP_TOO_OLD_ACK: TCP ACK is too old */
	SKB_DROP_REASON_TCP_TOO_OLD_ACK,
	/**
	 * @SKB_DROP_REASON_TCP_ACK_UNSENT_DATA: TCP ACK for data we haven't
	 * sent yet
	 */
	SKB_DROP_REASON_TCP_ACK_UNSENT_DATA,
	/** @SKB_DROP_REASON_TCP_OFO_QUEUE_PRUNE: pruned from TCP OFO queue */
	SKB_DROP_REASON_TCP_OFO_QUEUE_PRUNE,
	/** @SKB_DROP_REASON_TCP_OFO_DROP: data already in receive queue */
	SKB_DROP_REASON_TCP_OFO_DROP,
	/** @SKB_DROP_REASON_IP_OUTNOROUTES: route lookup failed */
	SKB_DROP_REASON_IP_OUTNOROUTES,
	/**
	 * @SKB_DROP_REASON_BPF_CGROUP_EGRESS: dropped by BPF_PROG_TYPE_CGROUP_SKB
	 * eBPF program
	 */
	SKB_DROP_REASON_BPF_CGROUP_EGRESS,
	/** @SKB_DROP_REASON_IPV6DISABLED: IPv6 is disabled on the device */
	SKB_DROP_REASON_IPV6DISABLED,
	/** @SKB_DROP_REASON_NEIGH_CREATEFAIL: failed to create neigh entry */
	SKB_DROP_REASON_NEIGH_CREATEFAIL,
	/** @SKB_DROP_REASON_NEIGH_FAILED: neigh entry in failed state */
	SKB_DROP_REASON_NEIGH_FAILED,
	/** @SKB_DROP_REASON_NEIGH_QUEUEFULL: arp_queue for neigh entry is full */
	SKB_DROP_REASON_NEIGH_QUEUEFULL,
	/** @SKB_DROP_REASON_NEIGH_DEAD: neigh entry is dead */
	SKB_DROP_REASON_NEIGH_DEAD,
	/** @SKB_DROP_REASON_TC_EGRESS: dropped in TC egress HOOK */
	SKB_DROP_REASON_TC_EGRESS,
	/** @SKB_DROP_REASON_SECURITY_HOOK: dropped due to security HOOK */
	SKB_DROP_REASON_SECURITY_HOOK,
	/**
	 * @SKB_DROP_REASON_QDISC_DROP: dropped by qdisc when packet outputting (
	 * failed to enqueue to current qdisc)
	 */
	SKB_DROP_REASON_QDISC_DROP,
	/**
	 * @SKB_DROP_REASON_QDISC_OVERLIMIT: dropped by qdisc when a qdisc
	 * instance exceeds its total buffer size limit.
	 */
	SKB_DROP_REASON_QDISC_OVERLIMIT,
	/**
	 * @SKB_DROP_REASON_QDISC_CONGESTED: dropped by a qdisc AQM algorithm
	 * due to congestion.
	 */
	SKB_DROP_REASON_QDISC_CONGESTED,
	/**
	 * @SKB_DROP_REASON_CAKE_FLOOD: dropped by the flood protection part of
	 * CAKE qdisc AQM algorithm (BLUE).
	 */
	SKB_DROP_REASON_CAKE_FLOOD,
	/**
	 * @SKB_DROP_REASON_FQ_BAND_LIMIT: dropped by fq qdisc when per band
	 * limit is reached.
	 */
	SKB_DROP_REASON_FQ_BAND_LIMIT,
	/**
	 * @SKB_DROP_REASON_FQ_HORIZON_LIMIT: dropped by fq qdisc when packet
	 * timestamp is too far in the future.
	 */
	SKB_DROP_REASON_FQ_HORIZON_LIMIT,
	/**
	 * @SKB_DROP_REASON_FQ_FLOW_LIMIT: dropped by fq qdisc when a flow
	 * exceeds its limits.
	 */
	SKB_DROP_REASON_FQ_FLOW_LIMIT,
	/**
	 * @SKB_DROP_REASON_CPU_BACKLOG: failed to enqueue the skb to the per CPU
	 * backlog queue. This can be caused by backlog queue full (see
	 * netdev_max_backlog in net.rst) or RPS flow limit
	 */
	SKB_DROP_REASON_CPU_BACKLOG,
	/** @SKB_DROP_REASON_XDP: dropped by XDP in input path */
	SKB_DROP_REASON_XDP,
	/** @SKB_DROP_REASON_TC_INGRESS: dropped in TC ingress HOOK */
	SKB_DROP_REASON_TC_INGRESS,
	/** @SKB_DROP_REASON_UNHANDLED_PROTO: protocol not implemented or not supported */
	SKB_DROP_REASON_UNHANDLED_PROTO,
	/** @SKB_DROP_REASON_SKB_CSUM: sk_buff checksum computation error */
	SKB_DROP_REASON_SKB_CSUM,
	/** @SKB_DROP_REASON_SKB_GSO_SEG: gso segmentation error */
	SKB_DROP_REASON_SKB_GSO_SEG,
	/**
	 * @SKB_DROP_REASON_SKB_UCOPY_FAULT: failed to copy data from user space,
	 * e.g., via zerocopy_sg_from_iter() or skb_orphan_frags_rx()
	 */
	SKB_DROP_REASON_SKB_UCOPY_FAULT,
	/** @SKB_DROP_REASON_DEV_HDR: device driver specific header/metadata is invalid */
	SKB_DROP_REASON_DEV_HDR,
	/**
	 * @SKB_DROP_REASON_DEV_READY: the device is not ready to xmit/recv due to
	 * any of its data structure that is not up/ready/initialized,
	 * e.g., the IFF_UP is not set, or driver specific tun->tfiles[txq]
	 * is not initialized
	 */
	SKB_DROP_REASON_DEV_READY,
	/** @SKB_DROP_REASON_FULL_RING: ring buffer is full */
	SKB_DROP_REASON_FULL_RING,
	/** @SKB_DROP_REASON_NOMEM: error due to OOM */
	SKB_DROP_REASON_NOMEM,
	/**
	 * @SKB_DROP_REASON_HDR_TRUNC: failed to trunc/extract the header from
	 * networking data, e.g., failed to pull the protocol header from
	 * frags via pskb_may_pull()
	 */
	SKB_DROP_REASON_HDR_TRUNC,
	/**
	 * @SKB_DROP_REASON_TAP_FILTER: dropped by (ebpf) filter directly attached
	 * to tun/tap, e.g., via TUNSETFILTEREBPF
	 */
	SKB_DROP_REASON_TAP_FILTER,
	/**
	 * @SKB_DROP_REASON_TAP_TXFILTER: dropped by tx filter implemented at
	 * tun/tap, e.g., check_filter()
	 */
	SKB_DROP_REASON_TAP_TXFILTER,
	/** @SKB_DROP_REASON_ICMP_CSUM: ICMP checksum error */
	SKB_DROP_REASON_ICMP_CSUM,
	/**
	 * @SKB_DROP_REASON_INVALID_PROTO: the packet doesn't follow RFC 2211,
	 * such as a broadcasts ICMP_TIMESTAMP
	 */
	SKB_DROP_REASON_INVALID_PROTO,
	/**
	 * @SKB_DROP_REASON_IP_INADDRERRORS: host unreachable, corresponding to
	 * IPSTATS_MIB_INADDRERRORS
	 */
	SKB_DROP_REASON_IP_INADDRERRORS,
	/**
	 * @SKB_DROP_REASON_IP_INNOROUTES: network unreachable, corresponding to
	 * IPSTATS_MIB_INADDRERRORS
	 */
	SKB_DROP_REASON_IP_INNOROUTES,
	/** @SKB_DROP_REASON_IP_LOCAL_SOURCE: the source ip is local */
	SKB_DROP_REASON_IP_LOCAL_SOURCE,
	/**
	 * @SKB_DROP_REASON_IP_INVALID_SOURCE: the source ip is invalid:
	 * 1) source ip is multicast or limited broadcast
	 * 2) source ip is zero and not IGMP
	 */
	SKB_DROP_REASON_IP_INVALID_SOURCE,
	/** @SKB_DROP_REASON_IP_LOCALNET: source or dest ip is local net */
	SKB_DROP_REASON_IP_LOCALNET,
	/**
	 * @SKB_DROP_REASON_IP_INVALID_DEST: the dest ip is invalid:
	 * 1) dest ip is 0
	 */
	SKB_DROP_REASON_IP_INVALID_DEST,
	/**
	 * @SKB_DROP_REASON_PKT_TOO_BIG: packet size is too big (maybe exceed the
	 * MTU)
	 */
	SKB_DROP_REASON_PKT_TOO_BIG,
	/** @SKB_DROP_REASON_DUP_FRAG: duplicate fragment */
	SKB_DROP_REASON_DUP_FRAG,
	/** @SKB_DROP_REASON_FRAG_REASM_TIMEOUT: fragment reassembly timeout */
	SKB_DROP_REASON_FRAG_REASM_TIMEOUT,
	/**
	 * @SKB_DROP_REASON_FRAG_TOO_FAR: ipv4 fragment too far.
	 * (/proc/sys/net/ipv4/ipfrag_max_dist)
	 */
	SKB_DROP_REASON_FRAG_TOO_FAR,
	/**
	 * @SKB_DROP_REASON_TCP_MINTTL: ipv4 ttl or ipv6 hoplimit below
	 * the threshold (IP_MINTTL or IPV6_MINHOPCOUNT).
	 */
	SKB_DROP_REASON_TCP_MINTTL,
	/** @SKB_DROP_REASON_IPV6_BAD_EXTHDR: Bad IPv6 extension header. */
	SKB_DROP_REASON_IPV6_BAD_EXTHDR,
	/** @SKB_DROP_REASON_IPV6_NDISC_FRAG: invalid frag (suppress_frag_ndisc). */
	SKB_DROP_REASON_IPV6_NDISC_FRAG,
	/** @SKB_DROP_REASON_IPV6_NDISC_HOP_LIMIT: invalid hop limit. */
	SKB_DROP_REASON_IPV6_NDISC_HOP_LIMIT,
	/** @SKB_DROP_REASON_IPV6_NDISC_BAD_CODE: invalid NDISC icmp6 code. */
	SKB_DROP_REASON_IPV6_NDISC_BAD_CODE,
	/** @SKB_DROP_REASON_IPV6_NDISC_BAD_OPTIONS: invalid NDISC options. */
	SKB_DROP_REASON_IPV6_NDISC_BAD_OPTIONS,
	/**
	 * @SKB_DROP_REASON_IPV6_NDISC_NS_OTHERHOST: NEIGHBOUR SOLICITATION
	 * for another host.
	 */
	SKB_DROP_REASON_IPV6_NDISC_NS_OTHERHOST,
	/** @SKB_DROP_REASON_QUEUE_PURGE: bulk free. */
	SKB_DROP_REASON_QUEUE_PURGE,
	/**
	 * @SKB_DROP_REASON_TC_COOKIE_ERROR: An error occurred whilst
	 * processing a tc ext cookie.
	 */
	SKB_DROP_REASON_TC_COOKIE_ERROR,
	/**
	 * @SKB_DROP_REASON_PACKET_SOCK_ERROR: generic packet socket errors
	 * after its filter matches an incoming packet.
	 */
	SKB_DROP_REASON_PACKET_SOCK_ERROR,
	/** @SKB_DROP_REASON_TC_CHAIN_NOTFOUND: tc chain lookup failed. */
	SKB_DROP_REASON_TC_CHAIN_NOTFOUND,
	/**
	 * @SKB_DROP_REASON_TC_RECLASSIFY_LOOP: tc exceeded max reclassify loop
	 * iterations.
	 */
	SKB_DROP_REASON_TC_RECLASSIFY_LOOP,
	/**
	 * @SKB_DROP_REASON_VXLAN_INVALID_HDR: VXLAN header is invalid. E.g.:
	 * 1) reserved fields are not zero
	 * 2) "I" flag is not set
	 */
	SKB_DROP_REASON_VXLAN_INVALID_HDR,
	/** @SKB_DROP_REASON_VXLAN_VNI_NOT_FOUND: no VXLAN device found for VNI */
	SKB_DROP_REASON_VXLAN_VNI_NOT_FOUND,
	/** @SKB_DROP_REASON_MAC_INVALID_SOURCE: source mac is invalid */
	SKB_DROP_REASON_MAC_INVALID_SOURCE,
	/**
	 * @SKB_DROP_REASON_VXLAN_ENTRY_EXISTS: trying to migrate a static
	 * entry or an entry pointing to a nexthop.
	 */
	SKB_DROP_REASON_VXLAN_ENTRY_EXISTS,
	/** @SKB_DROP_REASON_NO_TX_TARGET: no target found for xmit */
	SKB_DROP_REASON_NO_TX_TARGET,
	/**
	 * @SKB_DROP_REASON_IP_TUNNEL_ECN: skb is dropped according to
	 * RFC 6040 4.2, see __INET_ECN_decapsulate() for detail.
	 */
	SKB_DROP_REASON_IP_TUNNEL_ECN,
	/**
	 * @SKB_DROP_REASON_TUNNEL_TXINFO: packet without necessary metadata
	 * reached a device which is in "external" mode.
	 */
	SKB_DROP_REASON_TUNNEL_TXINFO,
	/**
	 * @SKB_DROP_REASON_LOCAL_MAC: the source MAC address is equal to
	 * the MAC address of the local netdev.
	 */
	SKB_DROP_REASON_LOCAL_MAC,
	/**
	 * @SKB_DROP_REASON_ARP_PVLAN_DISABLE: packet which is not IP is
	 * forwarded to the in_dev, and the proxy_arp_pvlan is not
	 * enabled.
	 */
	SKB_DROP_REASON_ARP_PVLAN_DISABLE,
	/**
	 * @SKB_DROP_REASON_MAC_IEEE_MAC_CONTROL: the destination MAC address
	 * is an IEEE MAC Control address.
	 */
	SKB_DROP_REASON_MAC_IEEE_MAC_CONTROL,
	/**
	 * @SKB_DROP_REASON_BRIDGE_INGRESS_STP_STATE: the STP state of the
	 * ingress bridge port does not allow frames to be forwarded.
	 */
	SKB_DROP_REASON_BRIDGE_INGRESS_STP_STATE,
	/**
	 * @SKB_DROP_REASON_MAX: the maximum of core drop reasons, which
	 * shouldn't be used as a real 'reason' - only for tracing code gen
	 */
	SKB_DROP_REASON_MAX,

	/**
	 * @SKB_DROP_REASON_SUBSYS_MASK: subsystem mask in drop reasons,
	 * see &enum skb_drop_reason_subsys
	 */
	SKB_DROP_REASON_SUBSYS_MASK = 0xffff0000,
};

#define SKB_DROP_REASON_SUBSYS_SHIFT	16

#define SKB_DR_INIT(name, reason)				\
	enum skb_drop_reason name = SKB_DROP_REASON_##reason
#define SKB_DR(name)						\
	SKB_DR_INIT(name, NOT_SPECIFIED)
#define SKB_DR_SET(name, reason)				\
	(name = SKB_DROP_REASON_##reason)
#define SKB_DR_OR(name, reason)					\
	do {							\
		if (name == SKB_DROP_REASON_NOT_SPECIFIED ||	\
		    name == SKB_NOT_DROPPED_YET)		\
			SKB_DR_SET(name, reason);		\
	} while (0)

#endif<|MERGE_RESOLUTION|>--- conflicted
+++ resolved
@@ -40,11 +40,8 @@
 	FN(TCP_OFOMERGE)		\
 	FN(TCP_RFC7323_PAWS)		\
 	FN(TCP_RFC7323_PAWS_ACK)	\
-<<<<<<< HEAD
-=======
 	FN(TCP_RFC7323_TSECR)		\
 	FN(TCP_LISTEN_OVERFLOW)		\
->>>>>>> e8a457b7
 	FN(TCP_OLD_SEQUENCE)		\
 	FN(TCP_INVALID_SEQUENCE)	\
 	FN(TCP_INVALID_ACK_SEQUENCE)	\
@@ -286,8 +283,6 @@
 	 * Corresponds to LINUX_MIB_PAWS_OLD_ACK.
 	 */
 	SKB_DROP_REASON_TCP_RFC7323_PAWS_ACK,
-<<<<<<< HEAD
-=======
 	/**
 	 * @SKB_DROP_REASON_TCP_RFC7323_TSECR: PAWS check, invalid TSEcr.
 	 * Corresponds to LINUX_MIB_TSECRREJECTED.
@@ -295,7 +290,6 @@
 	SKB_DROP_REASON_TCP_RFC7323_TSECR,
 	/** @SKB_DROP_REASON_TCP_LISTEN_OVERFLOW: listener queue full. */
 	SKB_DROP_REASON_TCP_LISTEN_OVERFLOW,
->>>>>>> e8a457b7
 	/** @SKB_DROP_REASON_TCP_OLD_SEQUENCE: Old SEQ field (duplicate packet) */
 	SKB_DROP_REASON_TCP_OLD_SEQUENCE,
 	/** @SKB_DROP_REASON_TCP_INVALID_SEQUENCE: Not acceptable SEQ field */
