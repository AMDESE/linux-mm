# SPDX-License-Identifier: (GPL-2.0-only OR BSD-2-Clause)
%YAML 1.2
---
$id: http://devicetree.org/schemas/iommu/qcom,iommu.yaml#
$schema: http://devicetree.org/meta-schemas/core.yaml#

title: Qualcomm Technologies legacy IOMMU implementations

maintainers:
  - Konrad Dybcio <konradybcio@kernel.org>

description: |
  Qualcomm "B" family devices which are not compatible with arm-smmu have
  a similar looking IOMMU, but without access to the global register space
  and optionally requiring additional configuration to route context IRQs
  to non-secure vs secure interrupt line.

properties:
  compatible:
    oneOf:
      - items:
          - enum:
              - qcom,msm8916-iommu
              - qcom,msm8917-iommu
<<<<<<< HEAD
=======
              - qcom,msm8937-iommu
>>>>>>> e8a457b7
              - qcom,msm8953-iommu
          - const: qcom,msm-iommu-v1
      - items:
          - enum:
              - qcom,msm8953-iommu
              - qcom,msm8976-iommu
          - const: qcom,msm-iommu-v2

  clocks:
    items:
      - description: Clock required for IOMMU register group access
      - description: Clock required for underlying bus access

  clock-names:
    items:
      - const: iface
      - const: bus

  power-domains:
    maxItems: 1

  reg:
    maxItems: 1

  ranges: true

  qcom,iommu-secure-id:
    $ref: /schemas/types.yaml#/definitions/uint32
    description:
      The SCM secure ID of the IOMMU instance.

  '#address-cells':
    const: 1

  '#size-cells':
    const: 1

  '#iommu-cells':
    const: 1

patternProperties:
  "^iommu-ctx@[0-9a-f]+$":
    type: object
    additionalProperties: false
    properties:
      compatible:
        enum:
          - qcom,msm-iommu-v1-ns
          - qcom,msm-iommu-v1-sec
          - qcom,msm-iommu-v2-ns
          - qcom,msm-iommu-v2-sec

      interrupts:
        maxItems: 1

      reg:
        maxItems: 1

      qcom,ctx-asid:
        $ref: /schemas/types.yaml#/definitions/uint32
        description:
          The ASID number associated to the context bank.

    required:
      - compatible
      - interrupts
      - reg

required:
  - compatible
  - clocks
  - clock-names
  - ranges
  - '#address-cells'
  - '#size-cells'
  - '#iommu-cells'

additionalProperties: false

examples:
  - |
    #include <dt-bindings/clock/qcom,gcc-msm8916.h>
    #include <dt-bindings/interrupt-controller/arm-gic.h>

    apps_iommu: iommu@1e20000 {
      compatible = "qcom,msm8916-iommu", "qcom,msm-iommu-v1";
      reg = <0x01ef0000 0x3000>;
      clocks = <&gcc GCC_SMMU_CFG_CLK>,
               <&gcc GCC_APSS_TCU_CLK>;
      clock-names = "iface", "bus";
      qcom,iommu-secure-id = <17>;
      #address-cells = <1>;
      #size-cells = <1>;
      #iommu-cells = <1>;
      ranges = <0 0x01e20000 0x40000>;

      /* mdp_0: */
      iommu-ctx@4000 {
        compatible = "qcom,msm-iommu-v1-ns";
        reg = <0x4000 0x1000>;
        interrupts = <GIC_SPI 70 IRQ_TYPE_LEVEL_HIGH>;
      };
    };<|MERGE_RESOLUTION|>--- conflicted
+++ resolved
@@ -22,10 +22,7 @@
           - enum:
               - qcom,msm8916-iommu
               - qcom,msm8917-iommu
-<<<<<<< HEAD
-=======
               - qcom,msm8937-iommu
->>>>>>> e8a457b7
               - qcom,msm8953-iommu
           - const: qcom,msm-iommu-v1
       - items:
