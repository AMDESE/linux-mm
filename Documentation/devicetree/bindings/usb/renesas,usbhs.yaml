# SPDX-License-Identifier: GPL-2.0-only
%YAML 1.2
---
$id: http://devicetree.org/schemas/usb/renesas,usbhs.yaml#
$schema: http://devicetree.org/meta-schemas/core.yaml#

title: Renesas USBHS (HS-USB) controller

maintainers:
  - Yoshihiro Shimoda <yoshihiro.shimoda.uh@renesas.com>

properties:
  compatible:
    oneOf:
      - items:
          - const: renesas,usbhs-r7s72100 # RZ/A1
          - const: renesas,rza1-usbhs

      - items:
          - enum:
              - renesas,usbhs-r7s9210   # RZ/A2
<<<<<<< HEAD
=======
          - const: renesas,rza2-usbhs

      - items:
          - enum:
>>>>>>> 0c383648
              - renesas,usbhs-r9a07g043 # RZ/G2UL and RZ/Five
              - renesas,usbhs-r9a07g044 # RZ/G2{L,LC}
              - renesas,usbhs-r9a07g054 # RZ/V2L
          - const: renesas,rzg2l-usbhs

      - items:
          - enum:
              - renesas,usbhs-r8a7742  # RZ/G1H
              - renesas,usbhs-r8a7743  # RZ/G1M
              - renesas,usbhs-r8a7744  # RZ/G1N
              - renesas,usbhs-r8a7745  # RZ/G1E
              - renesas,usbhs-r8a77470 # RZ/G1C
              - renesas,usbhs-r8a7790  # R-Car H2
              - renesas,usbhs-r8a7791  # R-Car M2-W
              - renesas,usbhs-r8a7792  # R-Car V2H
              - renesas,usbhs-r8a7793  # R-Car M2-N
              - renesas,usbhs-r8a7794  # R-Car E2
          - const: renesas,rcar-gen2-usbhs

      - items:
          - enum:
              - renesas,usbhs-r8a774a1 # RZ/G2M
              - renesas,usbhs-r8a774b1 # RZ/G2N
              - renesas,usbhs-r8a774c0 # RZ/G2E
              - renesas,usbhs-r8a774e1 # RZ/G2H
              - renesas,usbhs-r8a7795  # R-Car H3
              - renesas,usbhs-r8a7796  # R-Car M3-W
              - renesas,usbhs-r8a77961 # R-Car M3-W+
              - renesas,usbhs-r8a77965 # R-Car M3-N
              - renesas,usbhs-r8a77990 # R-Car E3
              - renesas,usbhs-r8a77995 # R-Car D3
          - const: renesas,rcar-gen3-usbhs

  reg:
    maxItems: 1

  clocks:
    minItems: 1
    items:
      - description: USB 2.0 host
      - description: USB 2.0 peripheral
      - description: USB 2.0 clock selector

  interrupts:
    minItems: 1
    maxItems: 4

  renesas,buswait:
    $ref: /schemas/types.yaml#/definitions/uint32
    description: |
      Integer to use BUSWAIT register.

  renesas,enable-gpio:
    maxItems: 1
    description: |
      gpio specifier to check GPIO determining if USB function should be
      enabled.

  phys:
    maxItems: 1

  phy-names:
    items:
      - const: usb

  dmas:
    minItems: 2
    maxItems: 4

  dma-names:
    minItems: 2
    items:
      - const: ch0
      - const: ch1
      - const: ch2
      - const: ch3

  dr_mode: true

  power-domains:
    maxItems: 1

  resets:
    minItems: 1
    items:
      - description: USB 2.0 host
      - description: USB 2.0 peripheral

required:
  - compatible
  - reg
  - clocks
  - interrupts

allOf:
  - if:
      properties:
        compatible:
          contains:
            enum:
              - renesas,usbhs-r9a07g043
              - renesas,usbhs-r9a07g044
              - renesas,usbhs-r9a07g054
    then:
      properties:
        interrupts:
          items:
            - description: U2P_IXL_INT
            - description: U2P_INT_DMA[0]
            - description: U2P_INT_DMA[1]
            - description: U2P_INT_DMAERR
      required:
        - resets
    else:
      properties:
        interrupts:
          maxItems: 1

additionalProperties: false

examples:
  - |
    #include <dt-bindings/clock/r8a7790-cpg-mssr.h>
    #include <dt-bindings/interrupt-controller/arm-gic.h>
    #include <dt-bindings/power/r8a7790-sysc.h>

    usbhs: usb@e6590000 {
        compatible = "renesas,usbhs-r8a7790", "renesas,rcar-gen2-usbhs";
        reg = <0xe6590000 0x100>;
        interrupts = <GIC_SPI 107 IRQ_TYPE_LEVEL_HIGH>;
        clocks = <&cpg CPG_MOD 704>;
    };<|MERGE_RESOLUTION|>--- conflicted
+++ resolved
@@ -19,13 +19,10 @@
       - items:
           - enum:
               - renesas,usbhs-r7s9210   # RZ/A2
-<<<<<<< HEAD
-=======
           - const: renesas,rza2-usbhs
 
       - items:
           - enum:
->>>>>>> 0c383648
               - renesas,usbhs-r9a07g043 # RZ/G2UL and RZ/Five
               - renesas,usbhs-r9a07g044 # RZ/G2{L,LC}
               - renesas,usbhs-r9a07g054 # RZ/V2L
