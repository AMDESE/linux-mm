# SPDX-License-Identifier: GPL-2.0
%YAML 1.2
---
$id: http://devicetree.org/schemas/arm/rockchip.yaml#
$schema: http://devicetree.org/meta-schemas/core.yaml#

title: Rockchip platforms

maintainers:
  - Heiko Stuebner <heiko@sntech.de>

properties:
  $nodename:
    const: '/'
  compatible:
    oneOf:

      - description: 96boards RK3399 Ficus (ROCK960 Enterprise Edition)
        items:
          - const: vamrs,ficus
          - const: rockchip,rk3399

      - description: 96boards RK3399 Rock960 (ROCK960 Consumer Edition)
        items:
          - const: vamrs,rock960
          - const: rockchip,rk3399

      - description: Amarula Vyasa RK3288
        items:
          - const: amarula,vyasa-rk3288
          - const: rockchip,rk3288

      - description: Anbernic RK3326 Handheld Gaming Console
        items:
          - enum:
              - anbernic,rg351m
              - anbernic,rg351v
          - const: rockchip,rk3326

      - description: Anbernic RK3566 Handheld Gaming Console
        items:
          - enum:
              - anbernic,rg353p
              - anbernic,rg353ps
              - anbernic,rg353v
              - anbernic,rg353vs
              - anbernic,rg503
              - anbernic,rg-arc-d
              - anbernic,rg-arc-s
          - const: rockchip,rk3566

      - description: Ariaboard Photonicat
        items:
          - const: ariaboard,photonicat
          - const: rockchip,rk3568

      - description: ArmSoM Sige5 board
        items:
          - const: armsom,sige5
          - const: rockchip,rk3576

      - description: ArmSoM Sige7 board
        items:
          - const: armsom,sige7
          - const: rockchip,rk3588

      - description: ArmSoM LM7 SoM
        items:
          - enum:
              - armsom,w3
          - const: armsom,lm7
          - const: rockchip,rk3588

      - description: Asus Tinker board
        items:
          - const: asus,rk3288-tinker
          - const: rockchip,rk3288

      - description: Asus Tinker board S
        items:
          - const: asus,rk3288-tinker-s
          - const: rockchip,rk3288

      - description: Beelink A1
        items:
          - const: azw,beelink-a1
          - const: rockchip,rk3328

      - description: BigTreeTech CB2 Manta M4/8P
        items:
          - const: bigtreetech,cb2-manta
          - const: bigtreetech,cb2
          - const: rockchip,rk3566

      - description: BigTreeTech Pi 2
        items:
          - const: bigtreetech,pi2
          - const: rockchip,rk3566

      - description: bq Curie 2 tablet
        items:
          - const: mundoreader,bq-curie2
          - const: rockchip,rk3066a

      - description: bq Edison 2 Quad-Core tablet
        items:
          - const: mundoreader,bq-edison2qc
          - const: rockchip,rk3188

      - description: ChipSPARK PopMetal-RK3288
        items:
          - const: chipspark,popmetal-rk3288
          - const: rockchip,rk3288

      - description: ChipSPARK Rayeager PX2
        items:
          - const: chipspark,rayeager-px2
          - const: rockchip,rk3066a

      - description: Cool Pi Compute Module 5(CM5) EVB
        items:
          - enum:
              - coolpi,pi-cm5-evb
          - const: coolpi,pi-cm5
          - const: rockchip,rk3588

      - description: Cool Pi CM5 GenBook
        items:
          - enum:
              - coolpi,pi-cm5-genbook
          - const: coolpi,pi-cm5
          - const: rockchip,rk3588

      - description: Cool Pi 4 Model B
        items:
          - const: coolpi,pi-4b
          - const: rockchip,rk3588s

      - description: Edgeble Neural Compute Module 2(Neu2) SoM based boards
        items:
          - const: edgeble,neural-compute-module-2-io   # Edgeble Neural Compute Module 2 IO Board
          - const: edgeble,neural-compute-module-2      # Edgeble Neural Compute Module 2 SoM
          - const: rockchip,rv1126

      - description: Edgeble Neural Compute Module 6(Neu6) SoM based boards
        items:
          - const: edgeble,neural-compute-module-6a-io  # Edgeble NCM6A-IO Board
          - enum:
              - edgeble,neural-compute-module-6a        # Edgeble Neural Compute Module 6A SoM
              - edgeble,neural-compute-module-6b        # Edgeble Neural Compute Module 6B SoM
          - const: rockchip,rk3588

      - description: Elgin RV1108 R1
        items:
          - const: elgin,rv1108-r1
          - const: rockchip,rv1108

      - description: EmbedFire LubanCat 1
        items:
          - const: embedfire,lubancat-1
          - const: rockchip,rk3566

      - description: EmbedFire LubanCat 2
        items:
          - const: embedfire,lubancat-2
          - const: rockchip,rk3568

      - description: Engicam PX30.Core C.TOUCH 2.0
        items:
          - const: engicam,px30-core-ctouch2
          - const: engicam,px30-core
          - const: rockchip,px30

      - description: Engicam PX30.Core C.TOUCH 2.0 10.1" Open Frame
        items:
          - const: engicam,px30-core-ctouch2-of10
          - const: engicam,px30-core
          - const: rockchip,px30

      - description: Engicam PX30.Core EDIMM2.2 Starter Kit
        items:
          - const: engicam,px30-core-edimm2.2
          - const: engicam,px30-core
          - const: rockchip,px30

<<<<<<< HEAD
=======
      - description: Firefly iCore-3588Q-based boards
        items:
          - enum:
              - mntre,reform2-rcore
          - const: firefly,icore-3588q
          - const: rockchip,rk3588

>>>>>>> e8a457b7
      - description: Firefly Core-3588J-based boards
        items:
          - enum:
              - firefly,itx-3588j
          - const: firefly,core-3588j
          - const: rockchip,rk3588

      - description: Firefly Core-PX30-JD4 on MB-JD4-PX30 baseboard
        items:
          - const: firefly,px30-jd4-core-mb
          - const: firefly,px30-jd4-core
          - const: rockchip,px30

      - description: Firefly Firefly-RK3288
        items:
          - enum:
              - firefly,firefly-rk3288
              - firefly,firefly-rk3288-beta
          - const: rockchip,rk3288

      - description: Firefly Firefly-RK3288 Reload
        items:
          - const: firefly,firefly-rk3288-reload
          - const: rockchip,rk3288

      - description: Firefly Firefly-RK3399
        items:
          - const: firefly,firefly-rk3399
          - const: rockchip,rk3399

      - description: Firefly ROC-RK3308-CC
        items:
          - const: firefly,roc-rk3308-cc
          - const: rockchip,rk3308

      - description: Firefly roc-rk3328-cc
        items:
          - const: firefly,roc-rk3328-cc
          - const: rockchip,rk3328

      - description: Firefly ROC-RK3328-PC
        items:
          - const: firefly,roc-rk3328-pc
          - const: rockchip,rk3328

      - description: Firefly ROC-RK3399-PC
        items:
          - enum:
              - firefly,roc-rk3399-pc
              - firefly,roc-rk3399-pc-mezzanine
          - const: rockchip,rk3399

      - description: Firefly ROC-RK3399-PC-PLUS
        items:
          - enum:
              - firefly,roc-rk3399-pc-plus
          - const: rockchip,rk3399

      - description: Firefly ROC-RK3576-PC
        items:
          - const: firefly,roc-rk3576-pc
          - const: rockchip,rk3576

      - description: Firefly Station M2
        items:
          - const: firefly,rk3566-roc-pc
          - const: rockchip,rk3566

      - description: Firefly Station P2
        items:
          - const: firefly,rk3568-roc-pc
          - const: rockchip,rk3568

      - description: Forlinx FET3588-C SoM
        items:
          - enum:
              - forlinx,ok3588-c
          - const: forlinx,fet3588-c
          - const: rockchip,rk3588

      - description: FriendlyElec NanoPi R2 series boards
        items:
          - enum:
              - friendlyarm,nanopi-r2c
              - friendlyarm,nanopi-r2c-plus
              - friendlyarm,nanopi-r2s
              - friendlyarm,nanopi-r2s-plus
          - const: rockchip,rk3328

      - description: FriendlyElec NanoPi R3S
        items:
          - const: friendlyarm,nanopi-r3s
          - const: rockchip,rk3566

      - description: FriendlyElec NanoPi4 series boards
        items:
          - enum:
              - friendlyarm,nanopc-t4
              - friendlyarm,nanopi-m4
              - friendlyarm,nanopi-m4b
              - friendlyarm,nanopi-neo4
              - friendlyarm,nanopi-r4s
              - friendlyarm,nanopi-r4s-enterprise
          - const: rockchip,rk3399

      - description: FriendlyElec NanoPi R5 series boards
        items:
          - enum:
              - friendlyarm,nanopi-r5c
              - friendlyarm,nanopi-r5s
          - const: rockchip,rk3568

      - description: FriendlyElec NanoPi R6 series boards
        items:
          - enum:
              - friendlyarm,nanopi-r6c
              - friendlyarm,nanopi-r6s
          - const: rockchip,rk3588s

      - description: FriendlyElec NanoPC T6 series boards
        items:
          - enum:
              - friendlyarm,nanopc-t6
              - friendlyarm,nanopc-t6-lts
          - const: rockchip,rk3588

      - description: FriendlyElec CM3588-based boards
        items:
          - enum:
              - friendlyarm,cm3588-nas
          - const: friendlyarm,cm3588
          - const: rockchip,rk3588

      - description: GameForce Ace
        items:
          - const: gameforce,ace
          - const: rockchip,rk3588s

      - description: GameForce Chi
        items:
          - const: gameforce,chi
          - const: rockchip,rk3326

      - description: GeekBuying GeekBox
        items:
          - const: geekbuying,geekbox
          - const: rockchip,rk3368

      - description: Geniatech XPI-3128
        items:
          - const: geniatech,xpi-3128
          - const: rockchip,rk3128

      - description: Google Bob (Asus Chromebook Flip C101PA)
        items:
          - const: google,bob-rev13
          - const: google,bob-rev12
          - const: google,bob-rev11
          - const: google,bob-rev10
          - const: google,bob-rev9
          - const: google,bob-rev8
          - const: google,bob-rev7
          - const: google,bob-rev6
          - const: google,bob-rev5
          - const: google,bob-rev4
          - const: google,bob
          - const: google,gru
          - const: rockchip,rk3399

      - description: Google Brain (dev-board)
        items:
          - const: google,veyron-brain-rev0
          - const: google,veyron-brain
          - const: google,veyron
          - const: rockchip,rk3288

      - description: Google Fievel (AOPEN Chromebox Mini)
        items:
          - const: google,veyron-fievel-rev8
          - const: google,veyron-fievel-rev7
          - const: google,veyron-fievel-rev6
          - const: google,veyron-fievel-rev5
          - const: google,veyron-fievel-rev4
          - const: google,veyron-fievel-rev3
          - const: google,veyron-fievel-rev2
          - const: google,veyron-fievel-rev1
          - const: google,veyron-fievel-rev0
          - const: google,veyron-fievel
          - const: google,veyron
          - const: rockchip,rk3288

      - description: Google Gru (dev-board)
        items:
          - const: google,gru-rev15
          - const: google,gru-rev14
          - const: google,gru-rev13
          - const: google,gru-rev12
          - const: google,gru-rev11
          - const: google,gru-rev10
          - const: google,gru-rev9
          - const: google,gru-rev8
          - const: google,gru-rev7
          - const: google,gru-rev6
          - const: google,gru-rev5
          - const: google,gru-rev4
          - const: google,gru-rev3
          - const: google,gru-rev2
          - const: google,gru
          - const: rockchip,rk3399

      - description: Google Jaq (Haier Chromebook 11 and more w/ uSD)
        items:
          - const: google,veyron-jaq-rev5
          - const: google,veyron-jaq-rev4
          - const: google,veyron-jaq-rev3
          - const: google,veyron-jaq-rev2
          - const: google,veyron-jaq-rev1
          - const: google,veyron-jaq
          - const: google,veyron
          - const: rockchip,rk3288

      - description: Google Jerry (Hisense Chromebook C11 and more)
        items:
          - const: google,veyron-jerry-rev15
          - const: google,veyron-jerry-rev14
          - const: google,veyron-jerry-rev13
          - const: google,veyron-jerry-rev12
          - const: google,veyron-jerry-rev11
          - const: google,veyron-jerry-rev10
          - const: google,veyron-jerry-rev7
          - const: google,veyron-jerry-rev6
          - const: google,veyron-jerry-rev5
          - const: google,veyron-jerry-rev4
          - const: google,veyron-jerry-rev3
          - const: google,veyron-jerry
          - const: google,veyron
          - const: rockchip,rk3288

      - description: Google Kevin (Samsung Chromebook Plus)
        items:
          - const: google,kevin-rev15
          - const: google,kevin-rev14
          - const: google,kevin-rev13
          - const: google,kevin-rev12
          - const: google,kevin-rev11
          - const: google,kevin-rev10
          - const: google,kevin-rev9
          - const: google,kevin-rev8
          - const: google,kevin-rev7
          - const: google,kevin-rev6
          - const: google,kevin
          - const: google,gru
          - const: rockchip,rk3399

      - description: Google Mickey (Asus Chromebit CS10)
        items:
          - const: google,veyron-mickey-rev8
          - const: google,veyron-mickey-rev7
          - const: google,veyron-mickey-rev6
          - const: google,veyron-mickey-rev5
          - const: google,veyron-mickey-rev4
          - const: google,veyron-mickey-rev3
          - const: google,veyron-mickey-rev2
          - const: google,veyron-mickey-rev1
          - const: google,veyron-mickey-rev0
          - const: google,veyron-mickey
          - const: google,veyron
          - const: rockchip,rk3288

      - description: Google Mighty (Haier Chromebook 11 and more w/ SD)
        items:
          - const: google,veyron-mighty-rev5
          - const: google,veyron-mighty-rev4
          - const: google,veyron-mighty-rev3
          - const: google,veyron-mighty-rev2
          - const: google,veyron-mighty-rev1
          - const: google,veyron-mighty
          - const: google,veyron
          - const: rockchip,rk3288

      - description: Google Minnie (Asus Chromebook Flip C100P)
        items:
          - const: google,veyron-minnie-rev4
          - const: google,veyron-minnie-rev3
          - const: google,veyron-minnie-rev2
          - const: google,veyron-minnie-rev1
          - const: google,veyron-minnie-rev0
          - const: google,veyron-minnie
          - const: google,veyron
          - const: rockchip,rk3288

      - description: Google Pinky (dev-board)
        items:
          - const: google,veyron-pinky-rev2
          - const: google,veyron-pinky
          - const: google,veyron
          - const: rockchip,rk3288

      - description: Google Scarlet - Dumo (ASUS Chromebook Tablet CT100)
        items:
          - const: google,scarlet-rev15-sku0
          - const: google,scarlet-rev15
          - const: google,scarlet-rev14-sku0
          - const: google,scarlet-rev14
          - const: google,scarlet-rev13-sku0
          - const: google,scarlet-rev13
          - const: google,scarlet-rev12-sku0
          - const: google,scarlet-rev12
          - const: google,scarlet-rev11-sku0
          - const: google,scarlet-rev11
          - const: google,scarlet-rev10-sku0
          - const: google,scarlet-rev10
          - const: google,scarlet-rev9-sku0
          - const: google,scarlet-rev9
          - const: google,scarlet-rev8-sku0
          - const: google,scarlet-rev8
          - const: google,scarlet-rev7-sku0
          - const: google,scarlet-rev7
          - const: google,scarlet-rev6-sku0
          - const: google,scarlet-rev6
          - const: google,scarlet-rev5-sku0
          - const: google,scarlet-rev5
          - const: google,scarlet
          - const: google,gru
          - const: rockchip,rk3399

      - description: Google Scarlet - Kingdisplay (Acer Chromebook Tab 10)
        items:
          - const: google,scarlet-rev15-sku7
          - const: google,scarlet-rev15
          - const: google,scarlet-rev14-sku7
          - const: google,scarlet-rev14
          - const: google,scarlet-rev13-sku7
          - const: google,scarlet-rev13
          - const: google,scarlet-rev12-sku7
          - const: google,scarlet-rev12
          - const: google,scarlet-rev11-sku7
          - const: google,scarlet-rev11
          - const: google,scarlet-rev10-sku7
          - const: google,scarlet-rev10
          - const: google,scarlet-rev9-sku7
          - const: google,scarlet-rev9
          - const: google,scarlet-rev8-sku7
          - const: google,scarlet-rev8
          - const: google,scarlet-rev7-sku7
          - const: google,scarlet-rev7
          - const: google,scarlet-rev6-sku7
          - const: google,scarlet-rev6
          - const: google,scarlet-rev5-sku7
          - const: google,scarlet-rev5
          - const: google,scarlet-rev4-sku7
          - const: google,scarlet-rev4
          - const: google,scarlet-rev3-sku7
          - const: google,scarlet-rev3
          - const: google,scarlet
          - const: google,gru
          - const: rockchip,rk3399

      - description: |
          Google Scarlet - Innolux display (Acer Chromebook Tab 10 and more)
        items:
          - const: google,scarlet-rev15-sku2
          - const: google,scarlet-rev15-sku4
          - const: google,scarlet-rev15-sku6
          - const: google,scarlet-rev15
          - const: google,scarlet-rev14-sku2
          - const: google,scarlet-rev14-sku4
          - const: google,scarlet-rev14-sku6
          - const: google,scarlet-rev14
          - const: google,scarlet-rev13-sku2
          - const: google,scarlet-rev13-sku4
          - const: google,scarlet-rev13-sku6
          - const: google,scarlet-rev13
          - const: google,scarlet-rev12-sku2
          - const: google,scarlet-rev12-sku4
          - const: google,scarlet-rev12-sku6
          - const: google,scarlet-rev12
          - const: google,scarlet-rev11-sku2
          - const: google,scarlet-rev11-sku4
          - const: google,scarlet-rev11-sku6
          - const: google,scarlet-rev11
          - const: google,scarlet-rev10-sku2
          - const: google,scarlet-rev10-sku4
          - const: google,scarlet-rev10-sku6
          - const: google,scarlet-rev10
          - const: google,scarlet-rev9-sku2
          - const: google,scarlet-rev9-sku4
          - const: google,scarlet-rev9-sku6
          - const: google,scarlet-rev9
          - const: google,scarlet-rev8-sku2
          - const: google,scarlet-rev8-sku4
          - const: google,scarlet-rev8-sku6
          - const: google,scarlet-rev8
          - const: google,scarlet-rev7-sku2
          - const: google,scarlet-rev7-sku4
          - const: google,scarlet-rev7-sku6
          - const: google,scarlet-rev7
          - const: google,scarlet-rev6-sku2
          - const: google,scarlet-rev6-sku4
          - const: google,scarlet-rev6-sku6
          - const: google,scarlet-rev6
          - const: google,scarlet-rev5-sku2
          - const: google,scarlet-rev5-sku4
          - const: google,scarlet-rev5-sku6
          - const: google,scarlet-rev5
          - const: google,scarlet-rev4-sku2
          - const: google,scarlet-rev4-sku4
          - const: google,scarlet-rev4-sku6
          - const: google,scarlet-rev4
          - const: google,scarlet
          - const: google,gru
          - const: rockchip,rk3399

      - description: Google Speedy (Asus C201 Chromebook)
        items:
          - const: google,veyron-speedy-rev9
          - const: google,veyron-speedy-rev8
          - const: google,veyron-speedy-rev7
          - const: google,veyron-speedy-rev6
          - const: google,veyron-speedy-rev5
          - const: google,veyron-speedy-rev4
          - const: google,veyron-speedy-rev3
          - const: google,veyron-speedy-rev2
          - const: google,veyron-speedy
          - const: google,veyron
          - const: rockchip,rk3288

      - description: Google Tiger (AOpen Chromebase Mini)
        items:
          - const: google,veyron-tiger-rev8
          - const: google,veyron-tiger-rev7
          - const: google,veyron-tiger-rev6
          - const: google,veyron-tiger-rev5
          - const: google,veyron-tiger-rev4
          - const: google,veyron-tiger-rev3
          - const: google,veyron-tiger-rev2
          - const: google,veyron-tiger-rev1
          - const: google,veyron-tiger-rev0
          - const: google,veyron-tiger
          - const: google,veyron
          - const: rockchip,rk3288

      - description: H96 Max V58 TV Box
        items:
          - const: haochuangyi,h96-max-v58
          - const: rockchip,rk3588

      - description: Haoyu MarsBoard RK3066
        items:
          - const: haoyu,marsboard-rk3066
          - const: rockchip,rk3066a

      - description: Hardkernel Odroid Go Advance
        items:
          - const: hardkernel,rk3326-odroid-go2
          - const: rockchip,rk3326

      - description: Hardkernel Odroid Go Advance Black Edition
        items:
          - const: hardkernel,rk3326-odroid-go2-v11
          - const: rockchip,rk3326

      - description: Hardkernel Odroid Go Super
        items:
          - const: hardkernel,rk3326-odroid-go3
          - const: rockchip,rk3326

      - description: Hardkernel Odroid M1
        items:
          - const: hardkernel,odroid-m1
          - const: rockchip,rk3568

      - description: Hardkernel Odroid M1S
        items:
          - const: hardkernel,odroid-m1s
          - const: rockchip,rk3566

      - description: Hardkernel Odroid M2
        items:
          - const: hardkernel,odroid-m2
          - const: rockchip,rk3588s

      - description: Hugsun X99 TV Box
        items:
          - const: hugsun,x99
          - const: rockchip,rk3399

      - description: Indiedroid Nova SBC
        items:
          - const: indiedroid,nova
          - const: rockchip,rk3588s

      - description: Khadas Edge series boards
        items:
          - enum:
              - khadas,edge
              - khadas,edge-captain
              - khadas,edge-v
          - const: rockchip,rk3399

      - description: Khadas Edge2 series boards
        items:
          - const: khadas,edge2
          - const: rockchip,rk3588s

      - description: Kobol Helios64
        items:
          - const: kobol,helios64
          - const: rockchip,rk3399

      - description: Mecer Xtreme Mini S6
        items:
          - const: mecer,xms6
          - const: rockchip,rk3229

      - description: Leez RK3399 P710
        items:
          - const: leez,p710
          - const: rockchip,rk3399

      - description: LCKFB Taishan Pi RK3566
        items:
          - const: lckfb,tspi-rk3566
          - const: rockchip,rk3566

      - description: Lunzn FastRhino R66S / R68S
        items:
          - enum:
              - lunzn,fastrhino-r66s
              - lunzn,fastrhino-r68s
          - const: rockchip,rk3568

      - description: mqmaker MiQi
        items:
          - const: mqmaker,miqi
          - const: rockchip,rk3288

      - description: Neardi LBA3368
        items:
          - const: neardi,lba3368
          - const: rockchip,rk3368

      - description: Netxeon R89 board
        items:
          - const: netxeon,r89
          - const: rockchip,rk3288

      - description: OPEN AI LAB EAIDK-610
        items:
          - const: openailab,eaidk-610
          - const: rockchip,rk3399

      - description: Xunlong Orange Pi RK3399 board
        items:
          - const: xunlong,rk3399-orangepi
          - const: rockchip,rk3399

      - description: Phytec phyCORE-RK3288 Rapid Development Kit
        items:
          - const: phytec,rk3288-pcm-947
          - const: phytec,rk3288-phycore-som
          - const: rockchip,rk3288

      - description: Pine64 Pinebook Pro
        items:
          - const: pine64,pinebook-pro
          - const: rockchip,rk3399

      - description: Pine64 PineNote
        items:
          - enum:
              - pine64,pinenote-v1.1
              - pine64,pinenote-v1.2
          - const: pine64,pinenote
          - const: rockchip,rk3566

      - description: Pine64 PinePhone Pro
        items:
          - const: pine64,pinephone-pro
          - const: rockchip,rk3399

      - description: Pine64 PineTab2
        items:
          - enum:
              - pine64,pinetab2-v0.1
              - pine64,pinetab2-v2.0
          - const: pine64,pinetab2
          - const: rockchip,rk3566

      - description: Pine64 Rock64
        items:
          - const: pine64,rock64
          - const: rockchip,rk3328

      - description: Pine64 RockPro64
        items:
          - enum:
              - pine64,rockpro64-v2.1
              - pine64,rockpro64-v2.0
          - const: pine64,rockpro64
          - const: rockchip,rk3399

      - description: Pine64 Quartz64 Model A/B
        items:
          - enum:
              - pine64,quartz64-a
              - pine64,quartz64-b
          - const: rockchip,rk3566

      - description: Pine64 QuartzPro64
        items:
          - const: pine64,quartzpro64
          - const: rockchip,rk3588

      - description: Pine64 SOQuartz
        items:
          - enum:
              - pine64,soquartz-blade
              - pine64,soquartz-cm4io
              - pine64,soquartz-model-a
          - const: pine64,soquartz
          - const: rockchip,rk3566

      - description: Powkiddy RK3566 Handheld Gaming Console
        items:
          - enum:
              - powkiddy,rgb10max3
              - powkiddy,rgb20sx
              - powkiddy,rgb30
              - powkiddy,rk2023
              - powkiddy,x55
          - const: rockchip,rk3566

      - description: Protonic MECSBC board
        items:
          - const: prt,mecsbc
          - const: rockchip,rk3568

      - description: QNAP TS-433-4G 4-Bay NAS
        items:
          - const: qnap,ts433
          - const: rockchip,rk3568

      - description: Radxa Compute Module 3 (CM3)
        items:
          - enum:
              - radxa,cm3-io
          - const: radxa,cm3
          - const: rockchip,rk3566

      - description: Radxa CM3 Industrial
        items:
          - enum:
              - radxa,e25
          - const: radxa,cm3i
          - const: rockchip,rk3568

      - description: Radxa E20C
        items:
          - const: radxa,e20c
          - const: rockchip,rk3528

      - description: Radxa E52C
        items:
          - const: radxa,e52c
          - const: rockchip,rk3582
          - const: rockchip,rk3588s

      - description: Radxa Rock
        items:
          - const: radxa,rock
          - const: rockchip,rk3188

      - description: Radxa ROCK Pi 4A/A+/B/B+/C
        items:
          - enum:
              - radxa,rockpi4a
              - radxa,rockpi4a-plus
              - radxa,rockpi4b
              - radxa,rockpi4b-plus
              - radxa,rockpi4c
          - const: radxa,rockpi4
          - const: rockchip,rk3399

      - description: Radxa ROCK 4C+
        items:
          - const: radxa,rock-4c-plus
          - const: rockchip,rk3399

      - description: Radxa ROCK 4D
        items:
          - const: radxa,rock-4d
          - const: rockchip,rk3576

      - description: Radxa ROCK 4SE
        items:
          - const: radxa,rock-4se
          - const: rockchip,rk3399

      - description: Radxa ROCK Pi E
        items:
          - const: radxa,rockpi-e
          - const: rockchip,rk3328

      - description: Radxa ROCK Pi N8
        items:
          - const: radxa,rockpi-n8
          - const: vamrs,rk3288-vmarc-som
          - const: rockchip,rk3288

      - description: Radxa ROCK Pi N10
        items:
          - const: radxa,rockpi-n10
          - const: vamrs,rk3399pro-vmarc-som
          - const: rockchip,rk3399pro

      - description: Radxa ROCK Pi S
        items:
          - const: radxa,rockpis
          - const: rockchip,rk3308

      - description: Radxa Rock 2 Square
        items:
          - const: radxa,rock2-square
          - const: rockchip,rk3288

      - description: Radxa ROCK 3A
        items:
          - const: radxa,rock3a
          - const: rockchip,rk3568

      - description: Radxa ROCK 3B
        items:
          - const: radxa,rock-3b
          - const: rockchip,rk3568

      - description: Radxa ROCK 3C
        items:
          - const: radxa,rock-3c
          - const: rockchip,rk3566

      - description: Radxa ROCK 5 ITX
        items:
          - const: radxa,rock-5-itx
          - const: rockchip,rk3588

      - description: Radxa ROCK 5A
        items:
          - const: radxa,rock-5a
          - const: rockchip,rk3588s

      - description: Radxa ROCK 5B
        items:
          - const: radxa,rock-5b
          - const: rockchip,rk3588

      - description: Radxa ROCK 5C
        items:
          - const: radxa,rock-5c
          - const: rockchip,rk3588s

      - description: Radxa ROCK S0
        items:
          - const: radxa,rock-s0
          - const: rockchip,rk3308

      - description: Radxa ZERO 3W/3E
        items:
          - enum:
              - radxa,zero-3e
              - radxa,zero-3w
          - const: rockchip,rk3566

      - description: Relfor SAIB board
        items:
          - const: relfor,saib
          - const: rockchip,rv1109

      - description: Rikomagic MK808 v1
        items:
          - const: rikomagic,mk808
          - const: rockchip,rk3066a

      - description: Rockchip Kylin
        items:
          - const: rockchip,rk3036-kylin
          - const: rockchip,rk3036

      - description: Rockchip PX3 Evaluation board
        items:
          - const: rockchip,px3-evb
          - const: rockchip,px3
          - const: rockchip,rk3188

      - description: Rockchip PX30 Evaluation board
        items:
          - const: rockchip,px30-evb
          - const: rockchip,px30

      - description: Rockchip PX5 Evaluation board
        items:
          - const: rockchip,px5-evb
          - const: rockchip,px5
          - const: rockchip,rk3368

      - description: Rockchip R88
        items:
          - const: rockchip,r88
          - const: rockchip,rk3368

      - description: Rockchip RK3036 Evaluation board
        items:
          - const: rockchip,rk3036-evb
          - const: rockchip,rk3036

      - description: Rockchip RK3128 Evaluation board
        items:
          - const: rockchip,rk3128-evb
          - const: rockchip,rk3128

      - description: Rockchip RK3228 Evaluation board
        items:
          - const: rockchip,rk3228-evb
          - const: rockchip,rk3228

      - description: Rockchip RK3229 Evaluation board
        items:
          - const: rockchip,rk3229-evb
          - const: rockchip,rk3229

      - description: Rockchip RK3288 Evaluation board
        items:
          - enum:
              - rockchip,rk3288-evb-act8846
              - rockchip,rk3288-evb-rk808
          - const: rockchip,rk3288

      - description: Rockchip RK3308 Evaluation board
        items:
          - const: rockchip,rk3308-evb
          - const: rockchip,rk3308

      - description: Rockchip RK3328 Evaluation board
        items:
          - const: rockchip,rk3328-evb
          - const: rockchip,rk3328

      - description: Rockchip RK3368 Evaluation board (act8846 pmic)
        items:
          - const: rockchip,rk3368-evb-act8846
          - const: rockchip,rk3368

      - description: Rockchip RK3399 Evaluation board
        items:
          - const: rockchip,rk3399-evb
          - const: rockchip,rk3399

      - description: Rockchip RK3399 Sapphire standalone
        items:
          - const: rockchip,rk3399-sapphire
          - const: rockchip,rk3399

      - description: Rockchip RK3399 Sapphire with Excavator Baseboard
        items:
          - const: rockchip,rk3399-sapphire-excavator
          - const: rockchip,rk3399

      - description: Rockchip RK3566 BOX Evaluation Demo board
        items:
          - const: rockchip,rk3566-box-demo
          - const: rockchip,rk3566

      - description: Rockchip RK3568 Evaluation board
        items:
          - const: rockchip,rk3568-evb1-v10
          - const: rockchip,rk3568

      - description: Rockchip RK3576 Evaluation board
        items:
          - const: rockchip,rk3576-evb1-v10
          - const: rockchip,rk3576

      - description: Rockchip RK3588 Evaluation board
        items:
          - const: rockchip,rk3588-evb1-v10
          - const: rockchip,rk3588

      - description: Rockchip RK3588S Evaluation board
        items:
          - const: rockchip,rk3588s-evb1-v10
          - const: rockchip,rk3588s

      - description: Rockchip RV1108 Evaluation board
        items:
          - const: rockchip,rv1108-evb
          - const: rockchip,rv1108

      - description: Rockchip Toybrick TB-RK3588X board
        items:
          - const: rockchip,rk3588-toybrick-x0
          - const: rockchip,rk3588

      - description: Sinovoip RK3308 Banana Pi P2 Pro
        items:
          - const: sinovoip,rk3308-bpi-p2pro
          - const: rockchip,rk3308

      - description: Sinovoip RK3568 Banana Pi R2 Pro
        items:
          - const: sinovoip,rk3568-bpi-r2pro
          - const: rockchip,rk3568

      - description: Sonoff iHost Smart Home Hub
        items:
          - const: itead,sonoff-ihost
          - enum:
              - rockchip,rv1126
              - rockchip,rv1109

      - description: Theobroma Systems PX30-uQ7 with Haikou baseboard
        items:
          - const: tsd,px30-ringneck-haikou
          - const: rockchip,px30

      - description: Theobroma Systems RK3368-uQ7 with Haikou baseboard
        items:
          - const: tsd,rk3368-lion-haikou
          - const: rockchip,rk3368

      - description: Theobroma Systems RK3399-Q7 with Haikou baseboard
        items:
          - const: tsd,rk3399-puma-haikou
          - const: rockchip,rk3399

      - description: Theobroma Systems RK3588-SBC Jaguar
        items:
          - const: tsd,rk3588-jaguar
          - const: rockchip,rk3588

      - description: Theobroma Systems RK3588-Q7 with Haikou baseboard
        items:
          - const: tsd,rk3588-tiger-haikou
          - const: tsd,rk3588-tiger
          - const: rockchip,rk3588

      - description: Tronsmart Orion R68 Meta
        items:
          - const: tronsmart,orion-r68-meta
          - const: rockchip,rk3368

      - description: Turing RK1
        items:
          - const: turing,rk1
          - const: rockchip,rk3588

      - description: WolfVision PF5 mainboard
        items:
          - const: wolfvision,rk3568-pf5
          - const: rockchip,rk3568

      - description: Xunlong Orange Pi 3B
        items:
          - enum:
              - xunlong,orangepi-3b-v1.1
              - xunlong,orangepi-3b-v2.1
          - const: xunlong,orangepi-3b
          - const: rockchip,rk3566

<<<<<<< HEAD
      - description: Xunlong Orange Pi 5 Max/Plus
=======
      - description: Xunlong Orange Pi 5 Max/Plus/Ultra
>>>>>>> e8a457b7
        items:
          - enum:
              - xunlong,orangepi-5-max
              - xunlong,orangepi-5-plus
<<<<<<< HEAD
=======
              - xunlong,orangepi-5-ultra
>>>>>>> e8a457b7
          - const: rockchip,rk3588

      - description: Xunlong Orange Pi R1 Plus / LTS
        items:
          - enum:
              - xunlong,orangepi-r1-plus
              - xunlong,orangepi-r1-plus-lts
          - const: rockchip,rk3328

      - description: Xunlong Orange Pi 5
        items:
          - enum:
              - xunlong,orangepi-5
              - xunlong,orangepi-5b
          - const: rockchip,rk3588s

      - description: Zkmagic A95X Z2
        items:
          - const: zkmagic,a95x-z2
          - const: rockchip,rk3318

additionalProperties: true

...<|MERGE_RESOLUTION|>--- conflicted
+++ resolved
@@ -183,8 +183,6 @@
           - const: engicam,px30-core
           - const: rockchip,px30
 
-<<<<<<< HEAD
-=======
       - description: Firefly iCore-3588Q-based boards
         items:
           - enum:
@@ -192,7 +190,6 @@
           - const: firefly,icore-3588q
           - const: rockchip,rk3588
 
->>>>>>> e8a457b7
       - description: Firefly Core-3588J-based boards
         items:
           - enum:
@@ -1161,19 +1158,12 @@
           - const: xunlong,orangepi-3b
           - const: rockchip,rk3566
 
-<<<<<<< HEAD
-      - description: Xunlong Orange Pi 5 Max/Plus
-=======
       - description: Xunlong Orange Pi 5 Max/Plus/Ultra
->>>>>>> e8a457b7
         items:
           - enum:
               - xunlong,orangepi-5-max
               - xunlong,orangepi-5-plus
-<<<<<<< HEAD
-=======
               - xunlong,orangepi-5-ultra
->>>>>>> e8a457b7
           - const: rockchip,rk3588
 
       - description: Xunlong Orange Pi R1 Plus / LTS
