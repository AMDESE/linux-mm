--- conflicted
+++ resolved
@@ -44,10 +44,7 @@
       - rockchip,rk3328-pinctrl
       - rockchip,rk3368-pinctrl
       - rockchip,rk3399-pinctrl
-<<<<<<< HEAD
-=======
       - rockchip,rk3528-pinctrl
->>>>>>> e8a457b7
       - rockchip,rk3562-pinctrl
       - rockchip,rk3568-pinctrl
       - rockchip,rk3576-pinctrl
