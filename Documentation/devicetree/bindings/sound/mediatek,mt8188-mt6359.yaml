# SPDX-License-Identifier: (GPL-2.0-only OR BSD-2-Clause)
%YAML 1.2
---
$id: http://devicetree.org/schemas/sound/mediatek,mt8188-mt6359.yaml#
$schema: http://devicetree.org/meta-schemas/core.yaml#

title: MediaTek MT8188 ASoC sound card

maintainers:
  - Trevor Wu <trevor.wu@mediatek.com>

allOf:
  - $ref: sound-card-common.yaml#

properties:
  compatible:
    oneOf:
      - enum:
          - mediatek,mt8188-es8326
          - mediatek,mt8188-mt6359-evb
          - mediatek,mt8188-nau8825
          - mediatek,mt8188-rt5682s
      - items:
          - const: mediatek,mt8390-mt6359-evk
          - const: mediatek,mt8188-mt6359-evb

  audio-routing:
    description:
      Valid names could be the input or output widgets of audio components,
      power supplies, MicBias of codec and the software switch.

  mediatek,platform:
    $ref: /schemas/types.yaml#/definitions/phandle
    description: The phandle of MT8188 ASoC platform.

  mediatek,adsp:
    $ref: /schemas/types.yaml#/definitions/phandle
    description:
      The phandle of the MT8188 ADSP platform, which is the optional Audio DSP
      hardware that provides additional audio functionalities if present.
      The AFE will link to ADSP when the phandle is provided.

  mediatek,accdet:
    $ref: /schemas/types.yaml#/definitions/phandle
    description:
      The phandle to the MT6359 accessory detection block, which detects audio
      jack insertion and removal. This property should only be present if the
      accdet block is actually wired to the audio jack pins and to be used for
      jack detection.

patternProperties:
  "^dai-link-[0-9]+$":
    type: object
    description:
      Container for dai-link level properties and CODEC sub-nodes.

    properties:
      link-name:
        description:
          This property corresponds to the name of the BE dai-link to which
          we are going to update parameters in this node.
        items:
          enum:
            - DPTX_BE
            - ETDM1_IN_BE
            - ETDM2_IN_BE
            - ETDM1_OUT_BE
            - ETDM2_OUT_BE
            - ETDM3_OUT_BE
            - PCM1_BE
            - DL_SRC_BE
            - UL_SRC_BE
<<<<<<< HEAD
=======
            - DMIC_BE
>>>>>>> e8a457b7

      codec:
        description: Holds subnode which indicates codec dai.
        type: object
        additionalProperties: false
        properties:
          sound-dai:
            minItems: 1
            maxItems: 2
        required:
          - sound-dai

      dai-format:
        description: audio format.
        items:
          enum:
            - i2s
            - right_j
            - left_j
            - dsp_a
            - dsp_b

      mediatek,clk-provider:
        $ref: /schemas/types.yaml#/definitions/string
        description: Indicates dai-link clock master.
        items:
          enum:
            - cpu
            - codec

    additionalProperties: false

    required:
      - link-name

unevaluatedProperties: false

required:
  - compatible
  - mediatek,platform

examples:
  - |
    sound {
        compatible = "mediatek,mt8188-mt6359-evb";
        model = "MT6359-EVB";
        mediatek,platform = <&afe>;
        pinctrl-names = "default";
        pinctrl-0 = <&aud_pins_default>;
        audio-routing =
            "Headphone", "Headphone L",
            "Headphone", "Headphone R",
            "AIN1", "Headset Mic";
        dai-link-0 {
            link-name = "ETDM3_OUT_BE";
            dai-format = "i2s";
            mediatek,clk-provider = "cpu";
            codec {
                sound-dai = <&hdmi0>;
            };
        };
    };

...<|MERGE_RESOLUTION|>--- conflicted
+++ resolved
@@ -70,10 +70,7 @@
             - PCM1_BE
             - DL_SRC_BE
             - UL_SRC_BE
-<<<<<<< HEAD
-=======
             - DMIC_BE
->>>>>>> e8a457b7
 
       codec:
         description: Holds subnode which indicates codec dai.
