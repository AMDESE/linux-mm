# SPDX-License-Identifier: (GPL-2.0-only OR BSD-2-Clause)
%YAML 1.2
---
$id: http://devicetree.org/schemas/soc/samsung/exynos-usi.yaml#
$schema: http://devicetree.org/meta-schemas/core.yaml#

title: Samsung's Exynos USI (Universal Serial Interface)

maintainers:
  - Sam Protsenko <semen.protsenko@linaro.org>
  - Krzysztof Kozlowski <krzk@kernel.org>

description: |
  The USI IP-core provides configurable support for serial protocols, enabling
  different serial communication modes depending on the version.

  In USIv1, configurations are available to enable either one or two protocols
  simultaneously in select combinations - High-Speed I2C0, High-Speed
  I2C1, SPI, UART, High-Speed I2C0 and I2C1 or both High-Speed
  I2C1 and UART.

  In USIv2, only one protocol can be active at a time, either UART, SPI, or
  High-Speed I2C.

  The USI core shares internal circuits across protocols, meaning only the
  selected configuration is active at any given time. USI is modeled as a node
  with zero or more child nodes, each representing a serial sub-node device. The
  mode setting selects which particular function will be used.

properties:
  $nodename:
    pattern: "^usi@[0-9a-f]+$"

  compatible:
    oneOf:
      - items:
          - enum:
              - google,gs101-usi
              - samsung,exynosautov9-usi
              - samsung,exynosautov920-usi
          - const: samsung,exynos850-usi
      - enum:
          - samsung,exynos850-usi
          - samsung,exynos8895-usi

  reg:
    maxItems: 1

  clocks:
    maxItems: 2

  clock-names:
    items:
      - const: pclk
      - const: ipclk

  ranges: true

  "#address-cells":
    const: 1

  "#size-cells":
    const: 1

  samsung,sysreg:
    $ref: /schemas/types.yaml#/definitions/phandle-array
    items:
      - items:
          - description: phandle to System Register syscon node
          - description: offset of SW_CONF register for this USI controller
    description:
      Should be phandle/offset pair. The phandle to System Register syscon node
      (for the same domain where this USI controller resides) and the offset
      of SW_CONF register for this USI controller.

  samsung,mode:
    $ref: /schemas/types.yaml#/definitions/uint32
<<<<<<< HEAD
    enum: [0, 1, 2, 3]
=======
    enum: [0, 1, 2, 3, 4, 5, 6]
>>>>>>> e8a457b7
    description:
      Selects USI function (which serial protocol to use). Refer to
      <include/dt-bindings/soc/samsung,exynos-usi.h> for valid USI mode values.

  samsung,clkreq-on:
    type: boolean
    description:
      Enable this property if underlying protocol requires the clock to be
      continuously provided without automatic gating. As suggested by SoC
      manual, it should be set in case of SPI/I2C slave, UART Rx and I2C
      multi-master mode. Usually this property is needed if USI mode is set
      to "UART".

      This property is optional.

patternProperties:
  "^i2c@[0-9a-f]+$":
    $ref: /schemas/i2c/i2c-exynos5.yaml
    description: Child node describing underlying I2C

  "^serial@[0-9a-f]+$":
    $ref: /schemas/serial/samsung_uart.yaml
    description: Child node describing underlying UART/serial

  "^spi@[0-9a-f]+$":
    $ref: /schemas/spi/samsung,spi.yaml
    description: Child node describing underlying SPI

required:
  - compatible
  - ranges
  - "#address-cells"
  - "#size-cells"
  - samsung,sysreg
  - samsung,mode

allOf:
  - if:
      properties:
        compatible:
          contains:
            enum:
              - samsung,exynos850-usi

    then:
      properties:
        reg:
          maxItems: 1

        clocks:
          items:
            - description: Bus (APB) clock
            - description: Operating clock for UART/SPI/I2C protocol

        clock-names:
          maxItems: 2

        samsung,mode:
          enum: [0, 1, 2, 3]

      required:
        - reg
        - clocks
        - clock-names

  - if:
      properties:
        compatible:
          contains:
            enum:
              - samsung,exynos8895-usi

    then:
      properties:
        reg: false

        clocks:
          items:
            - description: Bus (APB) clock
            - description: Operating clock for UART/SPI protocol

        clock-names:
          maxItems: 2

        samsung,clkreq-on: false

      required:
        - clocks
        - clock-names

additionalProperties: false

examples:
  - |
    #include <dt-bindings/interrupt-controller/arm-gic.h>
    #include <dt-bindings/soc/samsung,exynos-usi.h>

    usi0: usi@138200c0 {
        compatible = "samsung,exynos850-usi";
        reg = <0x138200c0 0x20>;
        samsung,sysreg = <&sysreg_peri 0x1010>;
        samsung,mode = <USI_MODE_UART>;
        samsung,clkreq-on; /* needed for UART mode */
        #address-cells = <1>;
        #size-cells = <1>;
        ranges;
        clocks = <&cmu_peri 32>, <&cmu_peri 31>;
        clock-names = "pclk", "ipclk";

        serial_0: serial@13820000 {
            compatible = "samsung,exynos850-uart";
            reg = <0x13820000 0xc0>;
            interrupts = <GIC_SPI 227 IRQ_TYPE_LEVEL_HIGH>;
            clocks = <&cmu_peri 32>, <&cmu_peri 31>;
            clock-names = "uart", "clk_uart_baud0";
        };

        hsi2c_0: i2c@13820000 {
            compatible = "samsung,exynos850-hsi2c", "samsung,exynosautov9-hsi2c";
            reg = <0x13820000 0xc0>;
            interrupts = <GIC_SPI 227 IRQ_TYPE_LEVEL_HIGH>;
            #address-cells = <1>;
            #size-cells = <0>;
            clocks = <&cmu_peri 31>, <&cmu_peri 32>;
            clock-names = "hsi2c", "hsi2c_pclk";
            status = "disabled";
        };
    };<|MERGE_RESOLUTION|>--- conflicted
+++ resolved
@@ -75,11 +75,7 @@
 
   samsung,mode:
     $ref: /schemas/types.yaml#/definitions/uint32
-<<<<<<< HEAD
-    enum: [0, 1, 2, 3]
-=======
     enum: [0, 1, 2, 3, 4, 5, 6]
->>>>>>> e8a457b7
     description:
       Selects USI function (which serial protocol to use). Refer to
       <include/dt-bindings/soc/samsung,exynos-usi.h> for valid USI mode values.
