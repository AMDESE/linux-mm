--- conflicted
+++ resolved
@@ -17,8 +17,6 @@
 struct menu rootmenu;
 static struct menu **last_entry_ptr;
 
-<<<<<<< HEAD
-=======
 /**
  * menu_next - return the next menu entry with depth-first traversal
  * @menu: pointer to the current menu
@@ -40,7 +38,6 @@
 	return menu->next;
 }
 
->>>>>>> 0c383648
 void menu_warn(struct menu *menu, const char *fmt, ...)
 {
 	va_list ap;
