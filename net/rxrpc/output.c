// SPDX-License-Identifier: GPL-2.0-or-later
/* RxRPC packet transmission
 *
 * Copyright (C) 2007 Red Hat, Inc. All Rights Reserved.
 * Written by David Howells (dhowells@redhat.com)
 */

#define pr_fmt(fmt) KBUILD_MODNAME ": " fmt

#include <linux/net.h>
#include <linux/gfp.h>
#include <linux/skbuff.h>
#include <linux/export.h>
#include <net/sock.h>
#include <net/af_rxrpc.h>
#include <net/udp.h>
#include "ar-internal.h"

extern int udpv6_sendmsg(struct sock *sk, struct msghdr *msg, size_t len);

static ssize_t do_udp_sendmsg(struct socket *socket, struct msghdr *msg, size_t len)
{
	struct sockaddr *sa = msg->msg_name;
	struct sock *sk = socket->sk;

	if (IS_ENABLED(CONFIG_AF_RXRPC_IPV6)) {
		if (sa->sa_family == AF_INET6) {
			if (sk->sk_family != AF_INET6) {
				pr_warn("AF_INET6 address on AF_INET socket\n");
				return -ENOPROTOOPT;
			}
			return udpv6_sendmsg(sk, msg, len);
		}
	}
	return udp_sendmsg(sk, msg, len);
}

struct rxrpc_abort_buffer {
	struct rxrpc_wire_header whdr;
	__be32 abort_code;
};

static const char rxrpc_keepalive_string[] = "";

/*
 * Increase Tx backoff on transmission failure and clear it on success.
 */
static void rxrpc_tx_backoff(struct rxrpc_call *call, int ret)
{
	if (ret < 0) {
		if (call->tx_backoff < 1000)
			call->tx_backoff += 100;
	} else {
		call->tx_backoff = 0;
	}
}

/*
 * Arrange for a keepalive ping a certain time after we last transmitted.  This
 * lets the far side know we're still interested in this call and helps keep
 * the route through any intervening firewall open.
 *
 * Receiving a response to the ping will prevent the ->expect_rx_by timer from
 * expiring.
 */
static void rxrpc_set_keepalive(struct rxrpc_call *call, ktime_t now)
{
	ktime_t delay = ms_to_ktime(READ_ONCE(call->next_rx_timo) / 6);

	call->keepalive_at = ktime_add(ktime_get_real(), delay);
	trace_rxrpc_timer_set(call, delay, rxrpc_timer_trace_keepalive);
}

/*
 * Allocate transmission buffers for an ACK and attach them to local->kv[].
 */
static int rxrpc_alloc_ack(struct rxrpc_call *call, size_t sack_size)
{
	struct rxrpc_wire_header *whdr;
	struct rxrpc_acktrailer *trailer;
	struct rxrpc_ackpacket *ack;
	struct kvec *kv = call->local->kvec;
	gfp_t gfp = rcu_read_lock_held() ? GFP_ATOMIC | __GFP_NOWARN : GFP_NOFS;
	void *buf, *buf2 = NULL;
	u8 *filler;

	buf = page_frag_alloc(&call->local->tx_alloc,
			      sizeof(*whdr) + sizeof(*ack) + 1 + 3 + sizeof(*trailer), gfp);
	if (!buf)
		return -ENOMEM;

	if (sack_size) {
		buf2 = page_frag_alloc(&call->local->tx_alloc, sack_size, gfp);
		if (!buf2) {
			page_frag_free(buf);
			return -ENOMEM;
		}
	}

	whdr	= buf;
	ack	= buf + sizeof(*whdr);
	filler	= buf + sizeof(*whdr) + sizeof(*ack) + 1;
	trailer	= buf + sizeof(*whdr) + sizeof(*ack) + 1 + 3;

	kv[0].iov_base	= whdr;
	kv[0].iov_len	= sizeof(*whdr) + sizeof(*ack);
	kv[1].iov_base	= buf2;
	kv[1].iov_len	= sack_size;
	kv[2].iov_base	= filler;
	kv[2].iov_len	= 3 + sizeof(*trailer);
	return 3; /* Number of kvec[] used. */
}

static void rxrpc_free_ack(struct rxrpc_call *call)
{
	page_frag_free(call->local->kvec[0].iov_base);
	if (call->local->kvec[1].iov_base)
		page_frag_free(call->local->kvec[1].iov_base);
}

/*
 * Record the beginning of an RTT probe.
 */
static void rxrpc_begin_rtt_probe(struct rxrpc_call *call, rxrpc_serial_t serial,
				  ktime_t now, enum rxrpc_rtt_tx_trace why)
{
	unsigned long avail = call->rtt_avail;
	int rtt_slot = 9;

	if (!(avail & RXRPC_CALL_RTT_AVAIL_MASK))
		goto no_slot;

	rtt_slot = __ffs(avail & RXRPC_CALL_RTT_AVAIL_MASK);
	if (!test_and_clear_bit(rtt_slot, &call->rtt_avail))
		goto no_slot;

	call->rtt_serial[rtt_slot] = serial;
	call->rtt_sent_at[rtt_slot] = now;
	smp_wmb(); /* Write data before avail bit */
	set_bit(rtt_slot + RXRPC_CALL_RTT_PEND_SHIFT, &call->rtt_avail);

	trace_rxrpc_rtt_tx(call, why, rtt_slot, serial);
	return;

no_slot:
	trace_rxrpc_rtt_tx(call, rxrpc_rtt_tx_no_slot, rtt_slot, serial);
}

/*
 * Fill out an ACK packet.
 */
static int rxrpc_fill_out_ack(struct rxrpc_call *call, int nr_kv, u8 ack_reason,
			      rxrpc_serial_t serial_to_ack, rxrpc_serial_t *_ack_serial)
{
	struct kvec *kv = call->local->kvec;
	struct rxrpc_wire_header *whdr = kv[0].iov_base;
	struct rxrpc_acktrailer *trailer = kv[2].iov_base + 3;
	struct rxrpc_ackpacket *ack = (struct rxrpc_ackpacket *)(whdr + 1);
	unsigned int qsize, sack, wrap, to, max_mtu, if_mtu;
	rxrpc_seq_t window, wtop;
	ktime_t now = ktime_get_real();
	int rsize;
	u8 *filler = kv[2].iov_base;
	u8 *sackp = kv[1].iov_base;

	rxrpc_inc_stat(call->rxnet, stat_tx_ack_fill);

	window = call->ackr_window;
	wtop   = call->ackr_wtop;
	sack   = call->ackr_sack_base % RXRPC_SACK_SIZE;

	*_ack_serial = rxrpc_get_next_serial(call->conn);

	whdr->epoch		= htonl(call->conn->proto.epoch);
	whdr->cid		= htonl(call->cid);
	whdr->callNumber	= htonl(call->call_id);
	whdr->serial		= htonl(*_ack_serial);
	whdr->seq		= 0;
	whdr->type		= RXRPC_PACKET_TYPE_ACK;
	whdr->flags		= call->conn->out_clientflag | RXRPC_SLOW_START_OK;
	whdr->userStatus	= 0;
	whdr->securityIndex	= call->security_ix;
	whdr->_rsvd		= 0;
	whdr->serviceId		= htons(call->dest_srx.srx_service);

	ack->bufferSpace	= 0;
	ack->maxSkew		= 0;
	ack->firstPacket	= htonl(window);
	ack->previousPacket	= htonl(call->rx_highest_seq);
	ack->serial		= htonl(serial_to_ack);
	ack->reason		= ack_reason;
	ack->nAcks		= wtop - window;
	filler[0]		= 0;
	filler[1]		= 0;
	filler[2]		= 0;

	if (ack_reason == RXRPC_ACK_PING)
		whdr->flags |= RXRPC_REQUEST_ACK;

	if (after(wtop, window)) {
		kv[1].iov_len = ack->nAcks;

		wrap = RXRPC_SACK_SIZE - sack;
		to = umin(ack->nAcks, RXRPC_SACK_SIZE);

		if (sack + ack->nAcks <= RXRPC_SACK_SIZE) {
			memcpy(sackp, call->ackr_sack_table + sack, ack->nAcks);
		} else {
			memcpy(sackp, call->ackr_sack_table + sack, wrap);
			memcpy(sackp + wrap, call->ackr_sack_table, to - wrap);
		}
	} else if (before(wtop, window)) {
		pr_warn("ack window backward %x %x", window, wtop);
	} else if (ack->reason == RXRPC_ACK_DELAY) {
		ack->reason = RXRPC_ACK_IDLE;
	}

	qsize = (window - 1) - call->rx_consumed;
	rsize = max_t(int, call->rx_winsize - qsize, 0);

	if_mtu = call->peer->if_mtu - call->peer->hdrsize;
	if (call->peer->ackr_adv_pmtud) {
		max_mtu = umax(call->peer->max_data, rxrpc_rx_mtu);
	} else {
		if_mtu = umin(if_mtu, 1444);
		max_mtu = if_mtu;
	}

	trailer->maxMTU		= htonl(max_mtu);
	trailer->ifMTU		= htonl(if_mtu);
	trailer->rwind		= htonl(rsize);
	trailer->jumbo_max	= 0; /* Advertise pmtu discovery */

	if (ack_reason == RXRPC_ACK_PING)
		rxrpc_begin_rtt_probe(call, *_ack_serial, now, rxrpc_rtt_tx_ping);
	if (whdr->flags & RXRPC_REQUEST_ACK)
		call->rtt_last_req = now;
	rxrpc_set_keepalive(call, now);
	return nr_kv;
}

/*
 * Transmit an ACK packet.
 */
static void rxrpc_send_ack_packet(struct rxrpc_call *call, int nr_kv, size_t len,
				  rxrpc_serial_t serial, enum rxrpc_propose_ack_trace why)
{
	struct kvec *kv = call->local->kvec;
	struct rxrpc_wire_header *whdr = kv[0].iov_base;
	struct rxrpc_acktrailer *trailer = kv[2].iov_base + 3;
	struct rxrpc_connection *conn;
	struct rxrpc_ackpacket *ack = (struct rxrpc_ackpacket *)(whdr + 1);
	struct msghdr msg;
	int ret;

	if (test_bit(RXRPC_CALL_DISCONNECTED, &call->flags))
		return;

	conn = call->conn;

	msg.msg_name	= &call->peer->srx.transport;
	msg.msg_namelen	= call->peer->srx.transport_len;
	msg.msg_control	= NULL;
	msg.msg_controllen = 0;
	msg.msg_flags	= MSG_SPLICE_PAGES;

	trace_rxrpc_tx_ack(call->debug_id, serial,
			   ntohl(ack->firstPacket),
			   ntohl(ack->serial), ack->reason, ack->nAcks,
			   ntohl(trailer->rwind), why);

	rxrpc_inc_stat(call->rxnet, stat_tx_ack_send);

	iov_iter_kvec(&msg.msg_iter, WRITE, kv, nr_kv, len);
	rxrpc_local_dont_fragment(conn->local, why == rxrpc_propose_ack_ping_for_mtu_probe);

	ret = do_udp_sendmsg(conn->local->socket, &msg, len);
	call->peer->last_tx_at = ktime_get_seconds();
	if (ret < 0) {
		trace_rxrpc_tx_fail(call->debug_id, serial, ret,
				    rxrpc_tx_point_call_ack);
		if (why == rxrpc_propose_ack_ping_for_mtu_probe &&
		    ret == -EMSGSIZE)
			rxrpc_input_probe_for_pmtud(conn, serial, true);
	} else {
		trace_rxrpc_tx_packet(call->debug_id, whdr,
				      rxrpc_tx_point_call_ack);
		if (why == rxrpc_propose_ack_ping_for_mtu_probe) {
			call->peer->pmtud_pending = false;
			call->peer->pmtud_probing = true;
			call->conn->pmtud_probe = serial;
			call->conn->pmtud_call = call->debug_id;
			trace_rxrpc_pmtud_tx(call);
		}
	}
	rxrpc_tx_backoff(call, ret);
}

/*
 * Queue an ACK for immediate transmission.
 */
void rxrpc_send_ACK(struct rxrpc_call *call, u8 ack_reason,
		    rxrpc_serial_t serial_to_ack, enum rxrpc_propose_ack_trace why)
{
	struct kvec *kv = call->local->kvec;
	rxrpc_serial_t ack_serial;
	size_t len;
	int nr_kv;

	if (test_bit(RXRPC_CALL_DISCONNECTED, &call->flags))
		return;

	rxrpc_inc_stat(call->rxnet, stat_tx_acks[ack_reason]);

	nr_kv = rxrpc_alloc_ack(call, call->ackr_wtop - call->ackr_window);
	if (nr_kv < 0) {
		kleave(" = -ENOMEM");
		return;
	}

	nr_kv = rxrpc_fill_out_ack(call, nr_kv, ack_reason, serial_to_ack, &ack_serial);
	len  = kv[0].iov_len;
	len += kv[1].iov_len;
	len += kv[2].iov_len;

	/* Extend a path MTU probe ACK. */
	if (why == rxrpc_propose_ack_ping_for_mtu_probe) {
		size_t probe_mtu = call->peer->pmtud_trial + sizeof(struct rxrpc_wire_header);

		if (len > probe_mtu)
			goto skip;
		while (len < probe_mtu) {
			size_t part = umin(probe_mtu - len, PAGE_SIZE);

			kv[nr_kv].iov_base = page_address(ZERO_PAGE(0));
			kv[nr_kv].iov_len = part;
			len += part;
			nr_kv++;
		}
	}

	call->ackr_nr_unacked = 0;
	atomic_set(&call->ackr_nr_consumed, 0);
	clear_bit(RXRPC_CALL_RX_IS_IDLE, &call->flags);

	trace_rxrpc_send_ack(call, why, ack_reason, ack_serial);
	rxrpc_send_ack_packet(call, nr_kv, len, ack_serial, why);
skip:
	rxrpc_free_ack(call);
}

/*
 * Send an ACK probe for path MTU discovery.
 */
void rxrpc_send_probe_for_pmtud(struct rxrpc_call *call)
{
	rxrpc_send_ACK(call, RXRPC_ACK_PING, 0,
		       rxrpc_propose_ack_ping_for_mtu_probe);
}

/*
 * Send an ABORT call packet.
 */
int rxrpc_send_abort_packet(struct rxrpc_call *call)
{
	struct rxrpc_connection *conn;
	struct rxrpc_abort_buffer pkt;
	struct msghdr msg;
	struct kvec iov[1];
	rxrpc_serial_t serial;
	int ret;

	/* Don't bother sending aborts for a client call once the server has
	 * hard-ACK'd all of its request data.  After that point, we're not
	 * going to stop the operation proceeding, and whilst we might limit
	 * the reply, it's not worth it if we can send a new call on the same
	 * channel instead, thereby closing off this call.
	 */
	if (rxrpc_is_client_call(call) &&
	    test_bit(RXRPC_CALL_TX_ALL_ACKED, &call->flags))
		return 0;

	if (test_bit(RXRPC_CALL_DISCONNECTED, &call->flags))
		return -ECONNRESET;

	conn = call->conn;

	msg.msg_name	= &call->peer->srx.transport;
	msg.msg_namelen	= call->peer->srx.transport_len;
	msg.msg_control	= NULL;
	msg.msg_controllen = 0;
	msg.msg_flags	= 0;

	pkt.whdr.epoch		= htonl(conn->proto.epoch);
	pkt.whdr.cid		= htonl(call->cid);
	pkt.whdr.callNumber	= htonl(call->call_id);
	pkt.whdr.seq		= 0;
	pkt.whdr.type		= RXRPC_PACKET_TYPE_ABORT;
	pkt.whdr.flags		= conn->out_clientflag;
	pkt.whdr.userStatus	= 0;
	pkt.whdr.securityIndex	= call->security_ix;
	pkt.whdr._rsvd		= 0;
	pkt.whdr.serviceId	= htons(call->dest_srx.srx_service);
	pkt.abort_code		= htonl(call->abort_code);

	iov[0].iov_base	= &pkt;
	iov[0].iov_len	= sizeof(pkt);

	serial = rxrpc_get_next_serial(conn);
	pkt.whdr.serial = htonl(serial);

	iov_iter_kvec(&msg.msg_iter, WRITE, iov, 1, sizeof(pkt));
	ret = do_udp_sendmsg(conn->local->socket, &msg, sizeof(pkt));
	conn->peer->last_tx_at = ktime_get_seconds();
	if (ret < 0)
		trace_rxrpc_tx_fail(call->debug_id, serial, ret,
				    rxrpc_tx_point_call_abort);
	else
		trace_rxrpc_tx_packet(call->debug_id, &pkt.whdr,
				      rxrpc_tx_point_call_abort);
	rxrpc_tx_backoff(call, ret);
	return ret;
}

/*
 * Prepare a (sub)packet for transmission.
 */
static size_t rxrpc_prepare_data_subpacket(struct rxrpc_call *call,
					   struct rxrpc_send_data_req *req,
					   struct rxrpc_txbuf *txb,
<<<<<<< HEAD
					   rxrpc_serial_t serial, int subpkt)
{
	struct rxrpc_wire_header *whdr = txb->kvec[0].iov_base;
	struct rxrpc_jumbo_header *jumbo = (void *)(whdr + 1) - sizeof(*jumbo);
	enum rxrpc_req_ack_trace why;
	struct rxrpc_connection *conn = call->conn;
	struct kvec *kv = &call->local->kvec[subpkt];
=======
					   struct rxrpc_wire_header *whdr,
					   rxrpc_serial_t serial, int subpkt)
{
	struct rxrpc_jumbo_header *jumbo = txb->data - sizeof(*jumbo);
	enum rxrpc_req_ack_trace why;
	struct rxrpc_connection *conn = call->conn;
	struct kvec *kv = &call->local->kvec[1 + subpkt];
>>>>>>> e8a457b7
	size_t len = txb->pkt_len;
	bool last;
	u8 flags;

	_enter("%x,%zd", txb->seq, len);

	txb->serial = serial;

	if (test_bit(RXRPC_CONN_PROBING_FOR_UPGRADE, &conn->flags) &&
	    txb->seq == 1)
		whdr->userStatus = RXRPC_USERSTATUS_SERVICE_UPGRADE;

	txb->flags &= ~RXRPC_REQUEST_ACK;
	flags = txb->flags & RXRPC_TXBUF_WIRE_FLAGS;
	last = txb->flags & RXRPC_LAST_PACKET;

	if (subpkt < req->n - 1) {
		len = RXRPC_JUMBO_DATALEN;
		goto dont_set_request_ack;
	}

	/* If our RTT cache needs working on, request an ACK.  Also request
	 * ACKs if a DATA packet appears to have been lost.
	 *
	 * However, we mustn't request an ACK on the last reply packet of a
	 * service call, lest OpenAFS incorrectly send us an ACK with some
	 * soft-ACKs in it and then never follow up with a proper hard ACK.
	 */
	if (last && rxrpc_sending_to_client(txb))
		why = rxrpc_reqack_no_srv_last;
	else if (test_and_clear_bit(RXRPC_CALL_EV_ACK_LOST, &call->events))
		why = rxrpc_reqack_ack_lost;
	else if (txb->flags & RXRPC_TXBUF_RESENT)
		why = rxrpc_reqack_retrans;
	else if (call->cong_ca_state == RXRPC_CA_SLOW_START && call->cong_cwnd <= RXRPC_MIN_CWND)
		why = rxrpc_reqack_slow_start;
	else if (call->tx_winsize <= 2)
		why = rxrpc_reqack_small_txwin;
	else if (call->rtt_count < 3)
		why = rxrpc_reqack_more_rtt;
	else if (ktime_before(ktime_add_ms(call->rtt_last_req, 1000), ktime_get_real()))
		why = rxrpc_reqack_old_rtt;
	else if (!last && !after(READ_ONCE(call->send_top), txb->seq))
		why = rxrpc_reqack_app_stall;
	else
		goto dont_set_request_ack;

	rxrpc_inc_stat(call->rxnet, stat_why_req_ack[why]);
	trace_rxrpc_req_ack(call->debug_id, txb->seq, why);
	if (why != rxrpc_reqack_no_srv_last) {
		flags |= RXRPC_REQUEST_ACK;
		trace_rxrpc_rtt_tx(call, rxrpc_rtt_tx_data, -1, serial);
		call->rtt_last_req = req->now;
	}
dont_set_request_ack:

<<<<<<< HEAD
	/* The jumbo header overlays the wire header in the txbuf. */
=======
	/* There's a jumbo header prepended to the data if we need it. */
>>>>>>> e8a457b7
	if (subpkt < req->n - 1)
		flags |= RXRPC_JUMBO_PACKET;
	else
		flags &= ~RXRPC_JUMBO_PACKET;
	if (subpkt == 0) {
		whdr->flags	= flags;
<<<<<<< HEAD
		whdr->serial	= htonl(txb->serial);
		whdr->cksum	= txb->cksum;
		whdr->serviceId	= htons(conn->service_id);
		kv->iov_base	= whdr;
		len += sizeof(*whdr);
=======
		whdr->cksum	= txb->cksum;
		kv->iov_base	= txb->data;
>>>>>>> e8a457b7
	} else {
		jumbo->flags	= flags;
		jumbo->pad	= 0;
		jumbo->cksum	= txb->cksum;
		kv->iov_base	= jumbo;
		len += sizeof(*jumbo);
	}

	trace_rxrpc_tx_data(call, txb->seq, txb->serial, flags, req->trace);
	kv->iov_len = len;
	return len;
}

/*
 * Prepare a transmission queue object for initial transmission.  Returns the
 * number of microseconds since the transmission queue base timestamp.
 */
static unsigned int rxrpc_prepare_txqueue(struct rxrpc_txqueue *tq,
					  struct rxrpc_send_data_req *req)
{
	if (!tq)
		return 0;
	if (tq->xmit_ts_base == KTIME_MIN) {
		tq->xmit_ts_base = req->now;
		return 0;
	}
	return ktime_to_us(ktime_sub(req->now, tq->xmit_ts_base));
}

/*
 * Prepare a (jumbo) packet for transmission.
 */
<<<<<<< HEAD
static size_t rxrpc_prepare_data_packet(struct rxrpc_call *call, struct rxrpc_send_data_req *req)
=======
static size_t rxrpc_prepare_data_packet(struct rxrpc_call *call,
					struct rxrpc_send_data_req *req,
					struct rxrpc_wire_header *whdr)
>>>>>>> e8a457b7
{
	struct rxrpc_txqueue *tq = req->tq;
	rxrpc_serial_t serial;
	unsigned int xmit_ts;
	rxrpc_seq_t seq = req->seq;
	size_t len = 0;
	bool start_tlp = false;

	trace_rxrpc_tq(call, tq, seq, rxrpc_tq_transmit);

	/* Each transmission of a Tx packet needs a new serial number */
	serial = rxrpc_get_next_serials(call->conn, req->n);

<<<<<<< HEAD
=======
	whdr->epoch		= htonl(call->conn->proto.epoch);
	whdr->cid		= htonl(call->cid);
	whdr->callNumber	= htonl(call->call_id);
	whdr->seq		= htonl(seq);
	whdr->serial		= htonl(serial);
	whdr->type		= RXRPC_PACKET_TYPE_DATA;
	whdr->flags		= 0;
	whdr->userStatus	= 0;
	whdr->securityIndex	= call->security_ix;
	whdr->_rsvd		= 0;
	whdr->serviceId		= htons(call->conn->service_id);

>>>>>>> e8a457b7
	call->tx_last_serial = serial + req->n - 1;
	call->tx_last_sent = req->now;
	xmit_ts = rxrpc_prepare_txqueue(tq, req);
	prefetch(tq->next);

	for (int i = 0;;) {
		int ix = seq & RXRPC_TXQ_MASK;
		struct rxrpc_txbuf *txb = tq->bufs[seq & RXRPC_TXQ_MASK];

		_debug("prep[%u] tq=%x q=%x", i, tq->qbase, seq);

		/* Record (re-)transmission for RACK [RFC8985 6.1]. */
		if (__test_and_clear_bit(ix, &tq->segment_lost))
			call->tx_nr_lost--;
		if (req->retrans) {
			__set_bit(ix, &tq->ever_retransmitted);
			__set_bit(ix, &tq->segment_retransmitted);
			call->tx_nr_resent++;
		} else {
			call->tx_nr_sent++;
			start_tlp = true;
		}
		tq->segment_xmit_ts[ix] = xmit_ts;
		tq->segment_serial[ix] = serial;
		if (i + 1 == req->n)
			/* Only sample the last subpacket in a jumbo. */
			__set_bit(ix, &tq->rtt_samples);
<<<<<<< HEAD
		len += rxrpc_prepare_data_subpacket(call, req, txb, serial, i);
=======
		len += rxrpc_prepare_data_subpacket(call, req, txb, whdr, serial, i);
>>>>>>> e8a457b7
		serial++;
		seq++;
		i++;
		if (i >= req->n)
			break;
		if (!(seq & RXRPC_TXQ_MASK)) {
			tq = tq->next;
			trace_rxrpc_tq(call, tq, seq, rxrpc_tq_transmit_advance);
			xmit_ts = rxrpc_prepare_txqueue(tq, req);
		}
	}

	/* Set timeouts */
	if (req->tlp_probe) {
		/* Sending TLP loss probe [RFC8985 7.3]. */
		call->tlp_serial = serial - 1;
		call->tlp_seq = seq - 1;
	} else if (start_tlp) {
		/* Schedule TLP loss probe [RFC8985 7.2]. */
		ktime_t pto;

		if (!test_bit(RXRPC_CALL_BEGAN_RX_TIMER, &call->flags))
			 /* The first packet may take longer to elicit a response. */
			pto = NSEC_PER_SEC;
		else
			pto = rxrpc_tlp_calc_pto(call, req->now);

		call->rack_timer_mode = RXRPC_CALL_RACKTIMER_TLP_PTO;
		call->rack_timo_at = ktime_add(req->now, pto);
		trace_rxrpc_rack_timer(call, pto, false);
		trace_rxrpc_timer_set(call, pto, rxrpc_timer_trace_rack_tlp_pto);
	}

	if (!test_and_set_bit(RXRPC_CALL_BEGAN_RX_TIMER, &call->flags)) {
		ktime_t delay = ms_to_ktime(READ_ONCE(call->next_rx_timo));

		call->expect_rx_by = ktime_add(req->now, delay);
		trace_rxrpc_timer_set(call, delay, rxrpc_timer_trace_expect_rx);
	}

	rxrpc_set_keepalive(call, req->now);
<<<<<<< HEAD
=======
	page_frag_free(whdr);
>>>>>>> e8a457b7
	return len;
}

/*
 * Send one or more packets through the transport endpoint
 */
void rxrpc_send_data_packet(struct rxrpc_call *call, struct rxrpc_send_data_req *req)
{
<<<<<<< HEAD
=======
	struct rxrpc_wire_header *whdr;
>>>>>>> e8a457b7
	struct rxrpc_connection *conn = call->conn;
	enum rxrpc_tx_point frag;
	struct rxrpc_txqueue *tq = req->tq;
	struct rxrpc_txbuf *txb;
	struct msghdr msg;
	rxrpc_seq_t seq = req->seq;
<<<<<<< HEAD
	size_t len;
=======
	size_t len = sizeof(*whdr);
>>>>>>> e8a457b7
	bool new_call = test_bit(RXRPC_CALL_BEGAN_RX_TIMER, &call->flags);
	int ret, stat_ix;

	_enter("%x,%x-%x", tq->qbase, seq, seq + req->n - 1);

<<<<<<< HEAD
	stat_ix = umin(req->n, ARRAY_SIZE(call->rxnet->stat_tx_jumbo)) - 1;
	atomic_inc(&call->rxnet->stat_tx_jumbo[stat_ix]);

	len = rxrpc_prepare_data_packet(call, req);
	txb = tq->bufs[seq & RXRPC_TXQ_MASK];

	iov_iter_kvec(&msg.msg_iter, WRITE, call->local->kvec, req->n, len);
=======
	whdr = page_frag_alloc(&call->local->tx_alloc, sizeof(*whdr), GFP_NOFS);
	if (!whdr)
		return; /* Drop the packet if no memory. */

	call->local->kvec[0].iov_base = whdr;
	call->local->kvec[0].iov_len = sizeof(*whdr);

	stat_ix = umin(req->n, ARRAY_SIZE(call->rxnet->stat_tx_jumbo)) - 1;
	atomic_inc(&call->rxnet->stat_tx_jumbo[stat_ix]);

	len += rxrpc_prepare_data_packet(call, req, whdr);
	txb = tq->bufs[seq & RXRPC_TXQ_MASK];

	iov_iter_kvec(&msg.msg_iter, WRITE, call->local->kvec, 1 + req->n, len);
>>>>>>> e8a457b7

	msg.msg_name	= &call->peer->srx.transport;
	msg.msg_namelen	= call->peer->srx.transport_len;
	msg.msg_control	= NULL;
	msg.msg_controllen = 0;
	msg.msg_flags	= MSG_SPLICE_PAGES;

	/* Send the packet with the don't fragment bit set unless we think it's
	 * too big or if this is a retransmission.
	 */
	if (seq == call->tx_transmitted + 1 &&
	    len >= sizeof(struct rxrpc_wire_header) + call->peer->max_data) {
		rxrpc_local_dont_fragment(conn->local, false);
		frag = rxrpc_tx_point_call_data_frag;
	} else {
		rxrpc_local_dont_fragment(conn->local, true);
		frag = rxrpc_tx_point_call_data_nofrag;
	}

	/* Track what we've attempted to transmit at least once so that the
	 * retransmission algorithm doesn't try to resend what we haven't sent
	 * yet.
	 */
	if (seq == call->tx_transmitted + 1)
		call->tx_transmitted = seq + req->n - 1;

	if (IS_ENABLED(CONFIG_AF_RXRPC_INJECT_LOSS)) {
		static int lose;

		if ((lose++ & 7) == 7) {
			ret = 0;
			trace_rxrpc_tx_data(call, txb->seq, txb->serial, txb->flags,
					    rxrpc_txdata_inject_loss);
			conn->peer->last_tx_at = ktime_get_seconds();
			goto done;
		}
	}

	/* send the packet by UDP
	 * - returns -EMSGSIZE if UDP would have to fragment the packet
	 *   to go out of the interface
	 *   - in which case, we'll have processed the ICMP error
	 *     message and update the peer record
	 */
	rxrpc_inc_stat(call->rxnet, stat_tx_data_send);
	ret = do_udp_sendmsg(conn->local->socket, &msg, len);
	conn->peer->last_tx_at = ktime_get_seconds();

	if (ret == -EMSGSIZE) {
		rxrpc_inc_stat(call->rxnet, stat_tx_data_send_msgsize);
<<<<<<< HEAD
		trace_rxrpc_tx_packet(call->debug_id, call->local->kvec[0].iov_base, frag);
=======
		trace_rxrpc_tx_packet(call->debug_id, whdr, frag);
>>>>>>> e8a457b7
		ret = 0;
	} else if (ret < 0) {
		rxrpc_inc_stat(call->rxnet, stat_tx_data_send_fail);
		trace_rxrpc_tx_fail(call->debug_id, txb->serial, ret, frag);
	} else {
		trace_rxrpc_tx_packet(call->debug_id, call->local->kvec[0].iov_base, frag);
	}

	rxrpc_tx_backoff(call, ret);

	if (ret < 0) {
		/* Cancel the call if the initial transmission fails or if we
		 * hit due to network routing issues that aren't going away
		 * anytime soon.  The layer above can arrange the
		 * retransmission.
		 */
		if (new_call ||
		    ret == -ENETUNREACH ||
		    ret == -EHOSTUNREACH ||
		    ret == -ECONNREFUSED)
			rxrpc_set_call_completion(call, RXRPC_CALL_LOCAL_ERROR,
						  RX_USER_ABORT, ret);
	}

done:
	_leave(" = %d [%u]", ret, call->peer->max_data);
}

/*
 * Transmit a connection-level abort.
 */
void rxrpc_send_conn_abort(struct rxrpc_connection *conn)
{
	struct rxrpc_wire_header whdr;
	struct msghdr msg;
	struct kvec iov[2];
	__be32 word;
	size_t len;
	u32 serial;
	int ret;

	msg.msg_name	= &conn->peer->srx.transport;
	msg.msg_namelen	= conn->peer->srx.transport_len;
	msg.msg_control	= NULL;
	msg.msg_controllen = 0;
	msg.msg_flags	= 0;

	whdr.epoch	= htonl(conn->proto.epoch);
	whdr.cid	= htonl(conn->proto.cid);
	whdr.callNumber	= 0;
	whdr.seq	= 0;
	whdr.type	= RXRPC_PACKET_TYPE_ABORT;
	whdr.flags	= conn->out_clientflag;
	whdr.userStatus	= 0;
	whdr.securityIndex = conn->security_ix;
	whdr._rsvd	= 0;
	whdr.serviceId	= htons(conn->service_id);

	word		= htonl(conn->abort_code);

	iov[0].iov_base	= &whdr;
	iov[0].iov_len	= sizeof(whdr);
	iov[1].iov_base	= &word;
	iov[1].iov_len	= sizeof(word);

	len = iov[0].iov_len + iov[1].iov_len;

	serial = rxrpc_get_next_serial(conn);
	whdr.serial = htonl(serial);

	iov_iter_kvec(&msg.msg_iter, WRITE, iov, 2, len);
	ret = do_udp_sendmsg(conn->local->socket, &msg, len);
	if (ret < 0) {
		trace_rxrpc_tx_fail(conn->debug_id, serial, ret,
				    rxrpc_tx_point_conn_abort);
		_debug("sendmsg failed: %d", ret);
		return;
	}

	trace_rxrpc_tx_packet(conn->debug_id, &whdr, rxrpc_tx_point_conn_abort);

	conn->peer->last_tx_at = ktime_get_seconds();
}

/*
 * Reject a packet through the local endpoint.
 */
void rxrpc_reject_packet(struct rxrpc_local *local, struct sk_buff *skb)
{
	struct rxrpc_wire_header whdr;
	struct sockaddr_rxrpc srx;
	struct rxrpc_skb_priv *sp = rxrpc_skb(skb);
	struct msghdr msg;
	struct kvec iov[2];
	size_t size;
	__be32 code;
	int ret, ioc;

	rxrpc_see_skb(skb, rxrpc_skb_see_reject);

	iov[0].iov_base = &whdr;
	iov[0].iov_len = sizeof(whdr);
	iov[1].iov_base = &code;
	iov[1].iov_len = sizeof(code);

	msg.msg_name = &srx.transport;
	msg.msg_control = NULL;
	msg.msg_controllen = 0;
	msg.msg_flags = 0;

	memset(&whdr, 0, sizeof(whdr));

	switch (skb->mark) {
	case RXRPC_SKB_MARK_REJECT_BUSY:
		whdr.type = RXRPC_PACKET_TYPE_BUSY;
		size = sizeof(whdr);
		ioc = 1;
		break;
	case RXRPC_SKB_MARK_REJECT_ABORT:
		whdr.type = RXRPC_PACKET_TYPE_ABORT;
		code = htonl(skb->priority);
		size = sizeof(whdr) + sizeof(code);
		ioc = 2;
		break;
	default:
		return;
	}

	if (rxrpc_extract_addr_from_skb(&srx, skb) == 0) {
		msg.msg_namelen = srx.transport_len;

		whdr.epoch	= htonl(sp->hdr.epoch);
		whdr.cid	= htonl(sp->hdr.cid);
		whdr.callNumber	= htonl(sp->hdr.callNumber);
		whdr.serviceId	= htons(sp->hdr.serviceId);
		whdr.flags	= sp->hdr.flags;
		whdr.flags	^= RXRPC_CLIENT_INITIATED;
		whdr.flags	&= RXRPC_CLIENT_INITIATED;

		iov_iter_kvec(&msg.msg_iter, WRITE, iov, ioc, size);
		ret = do_udp_sendmsg(local->socket, &msg, size);
		if (ret < 0)
			trace_rxrpc_tx_fail(local->debug_id, 0, ret,
					    rxrpc_tx_point_reject);
		else
			trace_rxrpc_tx_packet(local->debug_id, &whdr,
					      rxrpc_tx_point_reject);
	}
}

/*
 * Send a VERSION reply to a peer as a keepalive.
 */
void rxrpc_send_keepalive(struct rxrpc_peer *peer)
{
	struct rxrpc_wire_header whdr;
	struct msghdr msg;
	struct kvec iov[2];
	size_t len;
	int ret;

	_enter("");

	msg.msg_name	= &peer->srx.transport;
	msg.msg_namelen	= peer->srx.transport_len;
	msg.msg_control	= NULL;
	msg.msg_controllen = 0;
	msg.msg_flags	= 0;

	whdr.epoch	= htonl(peer->local->rxnet->epoch);
	whdr.cid	= 0;
	whdr.callNumber	= 0;
	whdr.seq	= 0;
	whdr.serial	= 0;
	whdr.type	= RXRPC_PACKET_TYPE_VERSION; /* Not client-initiated */
	whdr.flags	= RXRPC_LAST_PACKET;
	whdr.userStatus	= 0;
	whdr.securityIndex = 0;
	whdr._rsvd	= 0;
	whdr.serviceId	= 0;

	iov[0].iov_base	= &whdr;
	iov[0].iov_len	= sizeof(whdr);
	iov[1].iov_base	= (char *)rxrpc_keepalive_string;
	iov[1].iov_len	= sizeof(rxrpc_keepalive_string);

	len = iov[0].iov_len + iov[1].iov_len;

	iov_iter_kvec(&msg.msg_iter, WRITE, iov, 2, len);
	ret = do_udp_sendmsg(peer->local->socket, &msg, len);
	if (ret < 0)
		trace_rxrpc_tx_fail(peer->debug_id, 0, ret,
				    rxrpc_tx_point_version_keepalive);
	else
		trace_rxrpc_tx_packet(peer->debug_id, &whdr,
				      rxrpc_tx_point_version_keepalive);

	peer->last_tx_at = ktime_get_seconds();
	_leave("");
}<|MERGE_RESOLUTION|>--- conflicted
+++ resolved
@@ -428,15 +428,6 @@
 static size_t rxrpc_prepare_data_subpacket(struct rxrpc_call *call,
 					   struct rxrpc_send_data_req *req,
 					   struct rxrpc_txbuf *txb,
-<<<<<<< HEAD
-					   rxrpc_serial_t serial, int subpkt)
-{
-	struct rxrpc_wire_header *whdr = txb->kvec[0].iov_base;
-	struct rxrpc_jumbo_header *jumbo = (void *)(whdr + 1) - sizeof(*jumbo);
-	enum rxrpc_req_ack_trace why;
-	struct rxrpc_connection *conn = call->conn;
-	struct kvec *kv = &call->local->kvec[subpkt];
-=======
 					   struct rxrpc_wire_header *whdr,
 					   rxrpc_serial_t serial, int subpkt)
 {
@@ -444,7 +435,6 @@
 	enum rxrpc_req_ack_trace why;
 	struct rxrpc_connection *conn = call->conn;
 	struct kvec *kv = &call->local->kvec[1 + subpkt];
->>>>>>> e8a457b7
 	size_t len = txb->pkt_len;
 	bool last;
 	u8 flags;
@@ -501,27 +491,15 @@
 	}
 dont_set_request_ack:
 
-<<<<<<< HEAD
-	/* The jumbo header overlays the wire header in the txbuf. */
-=======
 	/* There's a jumbo header prepended to the data if we need it. */
->>>>>>> e8a457b7
 	if (subpkt < req->n - 1)
 		flags |= RXRPC_JUMBO_PACKET;
 	else
 		flags &= ~RXRPC_JUMBO_PACKET;
 	if (subpkt == 0) {
 		whdr->flags	= flags;
-<<<<<<< HEAD
-		whdr->serial	= htonl(txb->serial);
-		whdr->cksum	= txb->cksum;
-		whdr->serviceId	= htons(conn->service_id);
-		kv->iov_base	= whdr;
-		len += sizeof(*whdr);
-=======
 		whdr->cksum	= txb->cksum;
 		kv->iov_base	= txb->data;
->>>>>>> e8a457b7
 	} else {
 		jumbo->flags	= flags;
 		jumbo->pad	= 0;
@@ -554,13 +532,9 @@
 /*
  * Prepare a (jumbo) packet for transmission.
  */
-<<<<<<< HEAD
-static size_t rxrpc_prepare_data_packet(struct rxrpc_call *call, struct rxrpc_send_data_req *req)
-=======
 static size_t rxrpc_prepare_data_packet(struct rxrpc_call *call,
 					struct rxrpc_send_data_req *req,
 					struct rxrpc_wire_header *whdr)
->>>>>>> e8a457b7
 {
 	struct rxrpc_txqueue *tq = req->tq;
 	rxrpc_serial_t serial;
@@ -574,8 +548,6 @@
 	/* Each transmission of a Tx packet needs a new serial number */
 	serial = rxrpc_get_next_serials(call->conn, req->n);
 
-<<<<<<< HEAD
-=======
 	whdr->epoch		= htonl(call->conn->proto.epoch);
 	whdr->cid		= htonl(call->cid);
 	whdr->callNumber	= htonl(call->call_id);
@@ -588,7 +560,6 @@
 	whdr->_rsvd		= 0;
 	whdr->serviceId		= htons(call->conn->service_id);
 
->>>>>>> e8a457b7
 	call->tx_last_serial = serial + req->n - 1;
 	call->tx_last_sent = req->now;
 	xmit_ts = rxrpc_prepare_txqueue(tq, req);
@@ -616,11 +587,7 @@
 		if (i + 1 == req->n)
 			/* Only sample the last subpacket in a jumbo. */
 			__set_bit(ix, &tq->rtt_samples);
-<<<<<<< HEAD
-		len += rxrpc_prepare_data_subpacket(call, req, txb, serial, i);
-=======
 		len += rxrpc_prepare_data_subpacket(call, req, txb, whdr, serial, i);
->>>>>>> e8a457b7
 		serial++;
 		seq++;
 		i++;
@@ -662,10 +629,7 @@
 	}
 
 	rxrpc_set_keepalive(call, req->now);
-<<<<<<< HEAD
-=======
 	page_frag_free(whdr);
->>>>>>> e8a457b7
 	return len;
 }
 
@@ -674,35 +638,19 @@
  */
 void rxrpc_send_data_packet(struct rxrpc_call *call, struct rxrpc_send_data_req *req)
 {
-<<<<<<< HEAD
-=======
 	struct rxrpc_wire_header *whdr;
->>>>>>> e8a457b7
 	struct rxrpc_connection *conn = call->conn;
 	enum rxrpc_tx_point frag;
 	struct rxrpc_txqueue *tq = req->tq;
 	struct rxrpc_txbuf *txb;
 	struct msghdr msg;
 	rxrpc_seq_t seq = req->seq;
-<<<<<<< HEAD
-	size_t len;
-=======
 	size_t len = sizeof(*whdr);
->>>>>>> e8a457b7
 	bool new_call = test_bit(RXRPC_CALL_BEGAN_RX_TIMER, &call->flags);
 	int ret, stat_ix;
 
 	_enter("%x,%x-%x", tq->qbase, seq, seq + req->n - 1);
 
-<<<<<<< HEAD
-	stat_ix = umin(req->n, ARRAY_SIZE(call->rxnet->stat_tx_jumbo)) - 1;
-	atomic_inc(&call->rxnet->stat_tx_jumbo[stat_ix]);
-
-	len = rxrpc_prepare_data_packet(call, req);
-	txb = tq->bufs[seq & RXRPC_TXQ_MASK];
-
-	iov_iter_kvec(&msg.msg_iter, WRITE, call->local->kvec, req->n, len);
-=======
 	whdr = page_frag_alloc(&call->local->tx_alloc, sizeof(*whdr), GFP_NOFS);
 	if (!whdr)
 		return; /* Drop the packet if no memory. */
@@ -717,7 +665,6 @@
 	txb = tq->bufs[seq & RXRPC_TXQ_MASK];
 
 	iov_iter_kvec(&msg.msg_iter, WRITE, call->local->kvec, 1 + req->n, len);
->>>>>>> e8a457b7
 
 	msg.msg_name	= &call->peer->srx.transport;
 	msg.msg_namelen	= call->peer->srx.transport_len;
@@ -768,17 +715,13 @@
 
 	if (ret == -EMSGSIZE) {
 		rxrpc_inc_stat(call->rxnet, stat_tx_data_send_msgsize);
-<<<<<<< HEAD
-		trace_rxrpc_tx_packet(call->debug_id, call->local->kvec[0].iov_base, frag);
-=======
 		trace_rxrpc_tx_packet(call->debug_id, whdr, frag);
->>>>>>> e8a457b7
 		ret = 0;
 	} else if (ret < 0) {
 		rxrpc_inc_stat(call->rxnet, stat_tx_data_send_fail);
 		trace_rxrpc_tx_fail(call->debug_id, txb->serial, ret, frag);
 	} else {
-		trace_rxrpc_tx_packet(call->debug_id, call->local->kvec[0].iov_base, frag);
+		trace_rxrpc_tx_packet(call->debug_id, whdr, frag);
 	}
 
 	rxrpc_tx_backoff(call, ret);
