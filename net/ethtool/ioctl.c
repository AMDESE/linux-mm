// SPDX-License-Identifier: GPL-2.0-or-later
/*
 * net/core/ethtool.c - Ethtool ioctl handler
 * Copyright (c) 2003 Matthew Wilcox <matthew@wil.cx>
 *
 * This file is where we call all the ethtool_ops commands to get
 * the information ethtool needs.
 */

#include <linux/compat.h>
#include <linux/etherdevice.h>
#include <linux/module.h>
#include <linux/types.h>
#include <linux/capability.h>
#include <linux/errno.h>
#include <linux/ethtool.h>
#include <linux/netdevice.h>
#include <linux/net_tstamp.h>
#include <linux/phy.h>
#include <linux/bitops.h>
#include <linux/uaccess.h>
#include <linux/vmalloc.h>
#include <linux/sfp.h>
#include <linux/slab.h>
#include <linux/rtnetlink.h>
#include <linux/sched/signal.h>
#include <linux/net.h>
#include <linux/pm_runtime.h>
#include <linux/utsname.h>
#include <net/devlink.h>
#include <net/ipv6.h>
#include <net/xdp_sock_drv.h>
#include <net/flow_offload.h>
#include <linux/ethtool_netlink.h>
#include "common.h"

/* State held across locks and calls for commands which have devlink fallback */
struct ethtool_devlink_compat {
	struct devlink *devlink;
	union {
		struct ethtool_flash efl;
		struct ethtool_drvinfo info;
	};
};

static struct devlink *netdev_to_devlink_get(struct net_device *dev)
{
	if (!dev->devlink_port)
		return NULL;
	return devlink_try_get(dev->devlink_port->devlink);
}

/*
 * Some useful ethtool_ops methods that're device independent.
 * If we find that all drivers want to do the same thing here,
 * we can turn these into dev_() function calls.
 */

u32 ethtool_op_get_link(struct net_device *dev)
{
	/* Synchronize carrier state with link watch, see also rtnl_getlink() */
	linkwatch_sync_dev(dev);

	return netif_carrier_ok(dev) ? 1 : 0;
}
EXPORT_SYMBOL(ethtool_op_get_link);

int ethtool_op_get_ts_info(struct net_device *dev,
			   struct kernel_ethtool_ts_info *info)
{
	info->so_timestamping =
		SOF_TIMESTAMPING_TX_SOFTWARE |
		SOF_TIMESTAMPING_RX_SOFTWARE |
		SOF_TIMESTAMPING_SOFTWARE;
	info->phc_index = -1;
	return 0;
}
EXPORT_SYMBOL(ethtool_op_get_ts_info);

/* Handlers for each ethtool command */

static int ethtool_get_features(struct net_device *dev, void __user *useraddr)
{
	struct ethtool_gfeatures cmd = {
		.cmd = ETHTOOL_GFEATURES,
		.size = ETHTOOL_DEV_FEATURE_WORDS,
	};
	struct ethtool_get_features_block features[ETHTOOL_DEV_FEATURE_WORDS];
	u32 __user *sizeaddr;
	u32 copy_size;
	int i;

	/* in case feature bits run out again */
	BUILD_BUG_ON(ETHTOOL_DEV_FEATURE_WORDS * sizeof(u32) > sizeof(netdev_features_t));

	for (i = 0; i < ETHTOOL_DEV_FEATURE_WORDS; ++i) {
		features[i].available = (u32)(dev->hw_features >> (32 * i));
		features[i].requested = (u32)(dev->wanted_features >> (32 * i));
		features[i].active = (u32)(dev->features >> (32 * i));
		features[i].never_changed =
			(u32)(NETIF_F_NEVER_CHANGE >> (32 * i));
	}

	sizeaddr = useraddr + offsetof(struct ethtool_gfeatures, size);
	if (get_user(copy_size, sizeaddr))
		return -EFAULT;

	if (copy_size > ETHTOOL_DEV_FEATURE_WORDS)
		copy_size = ETHTOOL_DEV_FEATURE_WORDS;

	if (copy_to_user(useraddr, &cmd, sizeof(cmd)))
		return -EFAULT;
	useraddr += sizeof(cmd);
	if (copy_to_user(useraddr, features,
			 array_size(copy_size, sizeof(*features))))
		return -EFAULT;

	return 0;
}

static int ethtool_set_features(struct net_device *dev, void __user *useraddr)
{
	struct ethtool_sfeatures cmd;
	struct ethtool_set_features_block features[ETHTOOL_DEV_FEATURE_WORDS];
	netdev_features_t wanted = 0, valid = 0;
	int i, ret = 0;

	if (copy_from_user(&cmd, useraddr, sizeof(cmd)))
		return -EFAULT;
	useraddr += sizeof(cmd);

	if (cmd.size != ETHTOOL_DEV_FEATURE_WORDS)
		return -EINVAL;

	if (copy_from_user(features, useraddr, sizeof(features)))
		return -EFAULT;

	for (i = 0; i < ETHTOOL_DEV_FEATURE_WORDS; ++i) {
		valid |= (netdev_features_t)features[i].valid << (32 * i);
		wanted |= (netdev_features_t)features[i].requested << (32 * i);
	}

	if (valid & ~NETIF_F_ETHTOOL_BITS)
		return -EINVAL;

	if (valid & ~dev->hw_features) {
		valid &= dev->hw_features;
		ret |= ETHTOOL_F_UNSUPPORTED;
	}

	dev->wanted_features &= ~valid;
	dev->wanted_features |= wanted & valid;
	__netdev_update_features(dev);

	if ((dev->wanted_features ^ dev->features) & valid)
		ret |= ETHTOOL_F_WISH;

	return ret;
}

static int __ethtool_get_sset_count(struct net_device *dev, int sset)
{
	const struct ethtool_phy_ops *phy_ops = ethtool_phy_ops;
	const struct ethtool_ops *ops = dev->ethtool_ops;

	if (sset == ETH_SS_FEATURES)
		return ARRAY_SIZE(netdev_features_strings);

	if (sset == ETH_SS_RSS_HASH_FUNCS)
		return ARRAY_SIZE(rss_hash_func_strings);

	if (sset == ETH_SS_TUNABLES)
		return ARRAY_SIZE(tunable_strings);

	if (sset == ETH_SS_PHY_TUNABLES)
		return ARRAY_SIZE(phy_tunable_strings);

	if (sset == ETH_SS_PHY_STATS && dev->phydev &&
	    !ops->get_ethtool_phy_stats &&
	    phy_ops && phy_ops->get_sset_count)
		return phy_ops->get_sset_count(dev->phydev);

	if (sset == ETH_SS_LINK_MODES)
		return __ETHTOOL_LINK_MODE_MASK_NBITS;

	if (ops->get_sset_count && ops->get_strings)
		return ops->get_sset_count(dev, sset);
	else
		return -EOPNOTSUPP;
}

static void __ethtool_get_strings(struct net_device *dev,
	u32 stringset, u8 *data)
{
	const struct ethtool_phy_ops *phy_ops = ethtool_phy_ops;
	const struct ethtool_ops *ops = dev->ethtool_ops;

	if (stringset == ETH_SS_FEATURES)
		memcpy(data, netdev_features_strings,
			sizeof(netdev_features_strings));
	else if (stringset == ETH_SS_RSS_HASH_FUNCS)
		memcpy(data, rss_hash_func_strings,
		       sizeof(rss_hash_func_strings));
	else if (stringset == ETH_SS_TUNABLES)
		memcpy(data, tunable_strings, sizeof(tunable_strings));
	else if (stringset == ETH_SS_PHY_TUNABLES)
		memcpy(data, phy_tunable_strings, sizeof(phy_tunable_strings));
	else if (stringset == ETH_SS_PHY_STATS && dev->phydev &&
		 !ops->get_ethtool_phy_stats && phy_ops &&
		 phy_ops->get_strings)
		phy_ops->get_strings(dev->phydev, data);
	else if (stringset == ETH_SS_LINK_MODES)
		memcpy(data, link_mode_names,
		       __ETHTOOL_LINK_MODE_MASK_NBITS * ETH_GSTRING_LEN);
	else
		/* ops->get_strings is valid because checked earlier */
		ops->get_strings(dev, stringset, data);
}

static netdev_features_t ethtool_get_feature_mask(u32 eth_cmd)
{
	/* feature masks of legacy discrete ethtool ops */

	switch (eth_cmd) {
	case ETHTOOL_GTXCSUM:
	case ETHTOOL_STXCSUM:
		return NETIF_F_CSUM_MASK | NETIF_F_FCOE_CRC |
		       NETIF_F_SCTP_CRC;
	case ETHTOOL_GRXCSUM:
	case ETHTOOL_SRXCSUM:
		return NETIF_F_RXCSUM;
	case ETHTOOL_GSG:
	case ETHTOOL_SSG:
		return NETIF_F_SG | NETIF_F_FRAGLIST;
	case ETHTOOL_GTSO:
	case ETHTOOL_STSO:
		return NETIF_F_ALL_TSO;
	case ETHTOOL_GGSO:
	case ETHTOOL_SGSO:
		return NETIF_F_GSO;
	case ETHTOOL_GGRO:
	case ETHTOOL_SGRO:
		return NETIF_F_GRO;
	default:
		BUG();
	}
}

static int ethtool_get_one_feature(struct net_device *dev,
	char __user *useraddr, u32 ethcmd)
{
	netdev_features_t mask = ethtool_get_feature_mask(ethcmd);
	struct ethtool_value edata = {
		.cmd = ethcmd,
		.data = !!(dev->features & mask),
	};

	if (copy_to_user(useraddr, &edata, sizeof(edata)))
		return -EFAULT;
	return 0;
}

static int ethtool_set_one_feature(struct net_device *dev,
	void __user *useraddr, u32 ethcmd)
{
	struct ethtool_value edata;
	netdev_features_t mask;

	if (copy_from_user(&edata, useraddr, sizeof(edata)))
		return -EFAULT;

	mask = ethtool_get_feature_mask(ethcmd);
	mask &= dev->hw_features;
	if (!mask)
		return -EOPNOTSUPP;

	if (edata.data)
		dev->wanted_features |= mask;
	else
		dev->wanted_features &= ~mask;

	__netdev_update_features(dev);

	return 0;
}

#define ETH_ALL_FLAGS    (ETH_FLAG_LRO | ETH_FLAG_RXVLAN | ETH_FLAG_TXVLAN | \
			  ETH_FLAG_NTUPLE | ETH_FLAG_RXHASH)
#define ETH_ALL_FEATURES (NETIF_F_LRO | NETIF_F_HW_VLAN_CTAG_RX | \
			  NETIF_F_HW_VLAN_CTAG_TX | NETIF_F_NTUPLE | \
			  NETIF_F_RXHASH)

static u32 __ethtool_get_flags(struct net_device *dev)
{
	u32 flags = 0;

	if (dev->features & NETIF_F_LRO)
		flags |= ETH_FLAG_LRO;
	if (dev->features & NETIF_F_HW_VLAN_CTAG_RX)
		flags |= ETH_FLAG_RXVLAN;
	if (dev->features & NETIF_F_HW_VLAN_CTAG_TX)
		flags |= ETH_FLAG_TXVLAN;
	if (dev->features & NETIF_F_NTUPLE)
		flags |= ETH_FLAG_NTUPLE;
	if (dev->features & NETIF_F_RXHASH)
		flags |= ETH_FLAG_RXHASH;

	return flags;
}

static int __ethtool_set_flags(struct net_device *dev, u32 data)
{
	netdev_features_t features = 0, changed;

	if (data & ~ETH_ALL_FLAGS)
		return -EINVAL;

	if (data & ETH_FLAG_LRO)
		features |= NETIF_F_LRO;
	if (data & ETH_FLAG_RXVLAN)
		features |= NETIF_F_HW_VLAN_CTAG_RX;
	if (data & ETH_FLAG_TXVLAN)
		features |= NETIF_F_HW_VLAN_CTAG_TX;
	if (data & ETH_FLAG_NTUPLE)
		features |= NETIF_F_NTUPLE;
	if (data & ETH_FLAG_RXHASH)
		features |= NETIF_F_RXHASH;

	/* allow changing only bits set in hw_features */
	changed = (features ^ dev->features) & ETH_ALL_FEATURES;
	if (changed & ~dev->hw_features)
		return (changed & dev->hw_features) ? -EINVAL : -EOPNOTSUPP;

	dev->wanted_features =
		(dev->wanted_features & ~changed) | (features & changed);

	__netdev_update_features(dev);

	return 0;
}

/* Given two link masks, AND them together and save the result in dst. */
void ethtool_intersect_link_masks(struct ethtool_link_ksettings *dst,
				  struct ethtool_link_ksettings *src)
{
	unsigned int size = BITS_TO_LONGS(__ETHTOOL_LINK_MODE_MASK_NBITS);
	unsigned int idx = 0;

	for (; idx < size; idx++) {
		dst->link_modes.supported[idx] &=
			src->link_modes.supported[idx];
		dst->link_modes.advertising[idx] &=
			src->link_modes.advertising[idx];
	}
}
EXPORT_SYMBOL(ethtool_intersect_link_masks);

void ethtool_convert_legacy_u32_to_link_mode(unsigned long *dst,
					     u32 legacy_u32)
{
	linkmode_zero(dst);
	dst[0] = legacy_u32;
}
EXPORT_SYMBOL(ethtool_convert_legacy_u32_to_link_mode);

/* return false if src had higher bits set. lower bits always updated. */
bool ethtool_convert_link_mode_to_legacy_u32(u32 *legacy_u32,
					     const unsigned long *src)
{
	*legacy_u32 = src[0];
	return find_next_bit(src, __ETHTOOL_LINK_MODE_MASK_NBITS, 32) ==
		__ETHTOOL_LINK_MODE_MASK_NBITS;
}
EXPORT_SYMBOL(ethtool_convert_link_mode_to_legacy_u32);

/* return false if ksettings link modes had higher bits
 * set. legacy_settings always updated (best effort)
 */
static bool
convert_link_ksettings_to_legacy_settings(
	struct ethtool_cmd *legacy_settings,
	const struct ethtool_link_ksettings *link_ksettings)
{
	bool retval = true;

	memset(legacy_settings, 0, sizeof(*legacy_settings));
	/* this also clears the deprecated fields in legacy structure:
	 * __u8		transceiver;
	 * __u32	maxtxpkt;
	 * __u32	maxrxpkt;
	 */

	retval &= ethtool_convert_link_mode_to_legacy_u32(
		&legacy_settings->supported,
		link_ksettings->link_modes.supported);
	retval &= ethtool_convert_link_mode_to_legacy_u32(
		&legacy_settings->advertising,
		link_ksettings->link_modes.advertising);
	retval &= ethtool_convert_link_mode_to_legacy_u32(
		&legacy_settings->lp_advertising,
		link_ksettings->link_modes.lp_advertising);
	ethtool_cmd_speed_set(legacy_settings, link_ksettings->base.speed);
	legacy_settings->duplex
		= link_ksettings->base.duplex;
	legacy_settings->port
		= link_ksettings->base.port;
	legacy_settings->phy_address
		= link_ksettings->base.phy_address;
	legacy_settings->autoneg
		= link_ksettings->base.autoneg;
	legacy_settings->mdio_support
		= link_ksettings->base.mdio_support;
	legacy_settings->eth_tp_mdix
		= link_ksettings->base.eth_tp_mdix;
	legacy_settings->eth_tp_mdix_ctrl
		= link_ksettings->base.eth_tp_mdix_ctrl;
	legacy_settings->transceiver
		= link_ksettings->base.transceiver;
	return retval;
}

/* number of 32-bit words to store the user's link mode bitmaps */
#define __ETHTOOL_LINK_MODE_MASK_NU32			\
	DIV_ROUND_UP(__ETHTOOL_LINK_MODE_MASK_NBITS, 32)

/* layout of the struct passed from/to userland */
struct ethtool_link_usettings {
	struct ethtool_link_settings base;
	struct {
		__u32 supported[__ETHTOOL_LINK_MODE_MASK_NU32];
		__u32 advertising[__ETHTOOL_LINK_MODE_MASK_NU32];
		__u32 lp_advertising[__ETHTOOL_LINK_MODE_MASK_NU32];
	} link_modes;
};

/* Internal kernel helper to query a device ethtool_link_settings. */
int __ethtool_get_link_ksettings(struct net_device *dev,
				 struct ethtool_link_ksettings *link_ksettings)
{
	ASSERT_RTNL();

	if (!dev->ethtool_ops->get_link_ksettings)
		return -EOPNOTSUPP;

	if (!netif_device_present(dev))
		return -ENODEV;

	memset(link_ksettings, 0, sizeof(*link_ksettings));
	return dev->ethtool_ops->get_link_ksettings(dev, link_ksettings);
}
EXPORT_SYMBOL(__ethtool_get_link_ksettings);

/* convert ethtool_link_usettings in user space to a kernel internal
 * ethtool_link_ksettings. return 0 on success, errno on error.
 */
static int load_link_ksettings_from_user(struct ethtool_link_ksettings *to,
					 const void __user *from)
{
	struct ethtool_link_usettings link_usettings;

	if (copy_from_user(&link_usettings, from, sizeof(link_usettings)))
		return -EFAULT;

	memcpy(&to->base, &link_usettings.base, sizeof(to->base));
	bitmap_from_arr32(to->link_modes.supported,
			  link_usettings.link_modes.supported,
			  __ETHTOOL_LINK_MODE_MASK_NBITS);
	bitmap_from_arr32(to->link_modes.advertising,
			  link_usettings.link_modes.advertising,
			  __ETHTOOL_LINK_MODE_MASK_NBITS);
	bitmap_from_arr32(to->link_modes.lp_advertising,
			  link_usettings.link_modes.lp_advertising,
			  __ETHTOOL_LINK_MODE_MASK_NBITS);

	return 0;
}

/* Check if the user is trying to change anything besides speed/duplex */
bool ethtool_virtdev_validate_cmd(const struct ethtool_link_ksettings *cmd)
{
	struct ethtool_link_settings base2 = {};

	base2.speed = cmd->base.speed;
	base2.port = PORT_OTHER;
	base2.duplex = cmd->base.duplex;
	base2.cmd = cmd->base.cmd;
	base2.link_mode_masks_nwords = cmd->base.link_mode_masks_nwords;

	return !memcmp(&base2, &cmd->base, sizeof(base2)) &&
		bitmap_empty(cmd->link_modes.supported,
			     __ETHTOOL_LINK_MODE_MASK_NBITS) &&
		bitmap_empty(cmd->link_modes.lp_advertising,
			     __ETHTOOL_LINK_MODE_MASK_NBITS);
}

/* convert a kernel internal ethtool_link_ksettings to
 * ethtool_link_usettings in user space. return 0 on success, errno on
 * error.
 */
static int
store_link_ksettings_for_user(void __user *to,
			      const struct ethtool_link_ksettings *from)
{
	struct ethtool_link_usettings link_usettings;

	memcpy(&link_usettings, from, sizeof(link_usettings));
	bitmap_to_arr32(link_usettings.link_modes.supported,
			from->link_modes.supported,
			__ETHTOOL_LINK_MODE_MASK_NBITS);
	bitmap_to_arr32(link_usettings.link_modes.advertising,
			from->link_modes.advertising,
			__ETHTOOL_LINK_MODE_MASK_NBITS);
	bitmap_to_arr32(link_usettings.link_modes.lp_advertising,
			from->link_modes.lp_advertising,
			__ETHTOOL_LINK_MODE_MASK_NBITS);

	if (copy_to_user(to, &link_usettings, sizeof(link_usettings)))
		return -EFAULT;

	return 0;
}

/* Query device for its ethtool_link_settings. */
static int ethtool_get_link_ksettings(struct net_device *dev,
				      void __user *useraddr)
{
	int err = 0;
	struct ethtool_link_ksettings link_ksettings;

	ASSERT_RTNL();
	if (!dev->ethtool_ops->get_link_ksettings)
		return -EOPNOTSUPP;

	/* handle bitmap nbits handshake */
	if (copy_from_user(&link_ksettings.base, useraddr,
			   sizeof(link_ksettings.base)))
		return -EFAULT;

	if (__ETHTOOL_LINK_MODE_MASK_NU32
	    != link_ksettings.base.link_mode_masks_nwords) {
		/* wrong link mode nbits requested */
		memset(&link_ksettings, 0, sizeof(link_ksettings));
		link_ksettings.base.cmd = ETHTOOL_GLINKSETTINGS;
		/* send back number of words required as negative val */
		compiletime_assert(__ETHTOOL_LINK_MODE_MASK_NU32 <= S8_MAX,
				   "need too many bits for link modes!");
		link_ksettings.base.link_mode_masks_nwords
			= -((s8)__ETHTOOL_LINK_MODE_MASK_NU32);

		/* copy the base fields back to user, not the link
		 * mode bitmaps
		 */
		if (copy_to_user(useraddr, &link_ksettings.base,
				 sizeof(link_ksettings.base)))
			return -EFAULT;

		return 0;
	}

	/* handshake successful: user/kernel agree on
	 * link_mode_masks_nwords
	 */

	memset(&link_ksettings, 0, sizeof(link_ksettings));
	err = dev->ethtool_ops->get_link_ksettings(dev, &link_ksettings);
	if (err < 0)
		return err;

	/* make sure we tell the right values to user */
	link_ksettings.base.cmd = ETHTOOL_GLINKSETTINGS;
	link_ksettings.base.link_mode_masks_nwords
		= __ETHTOOL_LINK_MODE_MASK_NU32;
	link_ksettings.base.master_slave_cfg = MASTER_SLAVE_CFG_UNSUPPORTED;
	link_ksettings.base.master_slave_state = MASTER_SLAVE_STATE_UNSUPPORTED;
	link_ksettings.base.rate_matching = RATE_MATCH_NONE;

	return store_link_ksettings_for_user(useraddr, &link_ksettings);
}

/* Update device ethtool_link_settings. */
static int ethtool_set_link_ksettings(struct net_device *dev,
				      void __user *useraddr)
{
	struct ethtool_link_ksettings link_ksettings = {};
	int err;

	ASSERT_RTNL();

	if (!dev->ethtool_ops->set_link_ksettings)
		return -EOPNOTSUPP;

	/* make sure nbits field has expected value */
	if (copy_from_user(&link_ksettings.base, useraddr,
			   sizeof(link_ksettings.base)))
		return -EFAULT;

	if (__ETHTOOL_LINK_MODE_MASK_NU32
	    != link_ksettings.base.link_mode_masks_nwords)
		return -EINVAL;

	/* copy the whole structure, now that we know it has expected
	 * format
	 */
	err = load_link_ksettings_from_user(&link_ksettings, useraddr);
	if (err)
		return err;

	/* re-check nwords field, just in case */
	if (__ETHTOOL_LINK_MODE_MASK_NU32
	    != link_ksettings.base.link_mode_masks_nwords)
		return -EINVAL;

	if (link_ksettings.base.master_slave_cfg ||
	    link_ksettings.base.master_slave_state)
		return -EINVAL;

	err = dev->ethtool_ops->set_link_ksettings(dev, &link_ksettings);
	if (err >= 0) {
		ethtool_notify(dev, ETHTOOL_MSG_LINKINFO_NTF, NULL);
		ethtool_notify(dev, ETHTOOL_MSG_LINKMODES_NTF, NULL);
	}
	return err;
}

int ethtool_virtdev_set_link_ksettings(struct net_device *dev,
				       const struct ethtool_link_ksettings *cmd,
				       u32 *dev_speed, u8 *dev_duplex)
{
	u32 speed;
	u8 duplex;

	speed = cmd->base.speed;
	duplex = cmd->base.duplex;
	/* don't allow custom speed and duplex */
	if (!ethtool_validate_speed(speed) ||
	    !ethtool_validate_duplex(duplex) ||
	    !ethtool_virtdev_validate_cmd(cmd))
		return -EINVAL;
	*dev_speed = speed;
	*dev_duplex = duplex;

	return 0;
}
EXPORT_SYMBOL(ethtool_virtdev_set_link_ksettings);

/* Query device for its ethtool_cmd settings.
 *
 * Backward compatibility note: for compatibility with legacy ethtool, this is
 * now implemented via get_link_ksettings. When driver reports higher link mode
 * bits, a kernel warning is logged once (with name of 1st driver/device) to
 * recommend user to upgrade ethtool, but the command is successful (only the
 * lower link mode bits reported back to user). Deprecated fields from
 * ethtool_cmd (transceiver/maxrxpkt/maxtxpkt) are always set to zero.
 */
static int ethtool_get_settings(struct net_device *dev, void __user *useraddr)
{
	struct ethtool_link_ksettings link_ksettings;
	struct ethtool_cmd cmd;
	int err;

	ASSERT_RTNL();
	if (!dev->ethtool_ops->get_link_ksettings)
		return -EOPNOTSUPP;

	if (dev->ethtool->module_fw_flash_in_progress)
		return -EBUSY;

	memset(&link_ksettings, 0, sizeof(link_ksettings));
	err = dev->ethtool_ops->get_link_ksettings(dev, &link_ksettings);
	if (err < 0)
		return err;
	convert_link_ksettings_to_legacy_settings(&cmd, &link_ksettings);

	/* send a sensible cmd tag back to user */
	cmd.cmd = ETHTOOL_GSET;

	if (copy_to_user(useraddr, &cmd, sizeof(cmd)))
		return -EFAULT;

	return 0;
}

/* Update device link settings with given ethtool_cmd.
 *
 * Backward compatibility note: for compatibility with legacy ethtool, this is
 * now always implemented via set_link_settings. When user's request updates
 * deprecated ethtool_cmd fields (transceiver/maxrxpkt/maxtxpkt), a kernel
 * warning is logged once (with name of 1st driver/device) to recommend user to
 * upgrade ethtool, and the request is rejected.
 */
static int ethtool_set_settings(struct net_device *dev, void __user *useraddr)
{
	struct ethtool_link_ksettings link_ksettings;
	struct ethtool_cmd cmd;
	int ret;

	ASSERT_RTNL();

	if (copy_from_user(&cmd, useraddr, sizeof(cmd)))
		return -EFAULT;
	if (!dev->ethtool_ops->set_link_ksettings)
		return -EOPNOTSUPP;

	if (!convert_legacy_settings_to_link_ksettings(&link_ksettings, &cmd))
		return -EINVAL;
	link_ksettings.base.link_mode_masks_nwords =
		__ETHTOOL_LINK_MODE_MASK_NU32;
	ret = dev->ethtool_ops->set_link_ksettings(dev, &link_ksettings);
	if (ret >= 0) {
		ethtool_notify(dev, ETHTOOL_MSG_LINKINFO_NTF, NULL);
		ethtool_notify(dev, ETHTOOL_MSG_LINKMODES_NTF, NULL);
	}
	return ret;
}

static int
ethtool_get_drvinfo(struct net_device *dev, struct ethtool_devlink_compat *rsp)
{
	const struct ethtool_ops *ops = dev->ethtool_ops;
	struct device *parent = dev->dev.parent;

	rsp->info.cmd = ETHTOOL_GDRVINFO;
	strscpy(rsp->info.version, init_uts_ns.name.release,
		sizeof(rsp->info.version));
	if (ops->get_drvinfo) {
		ops->get_drvinfo(dev, &rsp->info);
		if (!rsp->info.bus_info[0] && parent)
			strscpy(rsp->info.bus_info, dev_name(parent),
				sizeof(rsp->info.bus_info));
		if (!rsp->info.driver[0] && parent && parent->driver)
			strscpy(rsp->info.driver, parent->driver->name,
				sizeof(rsp->info.driver));
	} else if (parent && parent->driver) {
		strscpy(rsp->info.bus_info, dev_name(parent),
			sizeof(rsp->info.bus_info));
		strscpy(rsp->info.driver, parent->driver->name,
			sizeof(rsp->info.driver));
	} else if (dev->rtnl_link_ops) {
		strscpy(rsp->info.driver, dev->rtnl_link_ops->kind,
			sizeof(rsp->info.driver));
	} else {
		return -EOPNOTSUPP;
	}

	/*
	 * this method of obtaining string set info is deprecated;
	 * Use ETHTOOL_GSSET_INFO instead.
	 */
	if (ops->get_sset_count) {
		int rc;

		rc = ops->get_sset_count(dev, ETH_SS_TEST);
		if (rc >= 0)
			rsp->info.testinfo_len = rc;
		rc = ops->get_sset_count(dev, ETH_SS_STATS);
		if (rc >= 0)
			rsp->info.n_stats = rc;
		rc = ops->get_sset_count(dev, ETH_SS_PRIV_FLAGS);
		if (rc >= 0)
			rsp->info.n_priv_flags = rc;
	}
	if (ops->get_regs_len) {
		int ret = ops->get_regs_len(dev);

		if (ret > 0)
			rsp->info.regdump_len = ret;
	}

	if (ops->get_eeprom_len)
		rsp->info.eedump_len = ops->get_eeprom_len(dev);

	if (!rsp->info.fw_version[0])
		rsp->devlink = netdev_to_devlink_get(dev);

	return 0;
}

static noinline_for_stack int ethtool_get_sset_info(struct net_device *dev,
						    void __user *useraddr)
{
	struct ethtool_sset_info info;
	u64 sset_mask;
	int i, idx = 0, n_bits = 0, ret, rc;
	u32 *info_buf = NULL;

	if (copy_from_user(&info, useraddr, sizeof(info)))
		return -EFAULT;

	/* store copy of mask, because we zero struct later on */
	sset_mask = info.sset_mask;
	if (!sset_mask)
		return 0;

	/* calculate size of return buffer */
	n_bits = hweight64(sset_mask);

	memset(&info, 0, sizeof(info));
	info.cmd = ETHTOOL_GSSET_INFO;

	info_buf = kcalloc(n_bits, sizeof(u32), GFP_USER);
	if (!info_buf)
		return -ENOMEM;

	/*
	 * fill return buffer based on input bitmask and successful
	 * get_sset_count return
	 */
	for (i = 0; i < 64; i++) {
		if (!(sset_mask & (1ULL << i)))
			continue;

		rc = __ethtool_get_sset_count(dev, i);
		if (rc >= 0) {
			info.sset_mask |= (1ULL << i);
			info_buf[idx++] = rc;
		}
	}

	ret = -EFAULT;
	if (copy_to_user(useraddr, &info, sizeof(info)))
		goto out;

	useraddr += offsetof(struct ethtool_sset_info, data);
	if (copy_to_user(useraddr, info_buf, array_size(idx, sizeof(u32))))
		goto out;

	ret = 0;

out:
	kfree(info_buf);
	return ret;
}

static noinline_for_stack int
ethtool_rxnfc_copy_from_compat(struct ethtool_rxnfc *rxnfc,
			       const struct compat_ethtool_rxnfc __user *useraddr,
			       size_t size)
{
	struct compat_ethtool_rxnfc crxnfc = {};

	/* We expect there to be holes between fs.m_ext and
	 * fs.ring_cookie and at the end of fs, but nowhere else.
	 * On non-x86, no conversion should be needed.
	 */
	BUILD_BUG_ON(!IS_ENABLED(CONFIG_X86_64) &&
		     sizeof(struct compat_ethtool_rxnfc) !=
		     sizeof(struct ethtool_rxnfc));
	BUILD_BUG_ON(offsetof(struct compat_ethtool_rxnfc, fs.m_ext) +
		     sizeof(useraddr->fs.m_ext) !=
		     offsetof(struct ethtool_rxnfc, fs.m_ext) +
		     sizeof(rxnfc->fs.m_ext));
	BUILD_BUG_ON(offsetof(struct compat_ethtool_rxnfc, fs.location) -
		     offsetof(struct compat_ethtool_rxnfc, fs.ring_cookie) !=
		     offsetof(struct ethtool_rxnfc, fs.location) -
		     offsetof(struct ethtool_rxnfc, fs.ring_cookie));

	if (copy_from_user(&crxnfc, useraddr, min(size, sizeof(crxnfc))))
		return -EFAULT;

	*rxnfc = (struct ethtool_rxnfc) {
		.cmd		= crxnfc.cmd,
		.flow_type	= crxnfc.flow_type,
		.data		= crxnfc.data,
		.fs		= {
			.flow_type	= crxnfc.fs.flow_type,
			.h_u		= crxnfc.fs.h_u,
			.h_ext		= crxnfc.fs.h_ext,
			.m_u		= crxnfc.fs.m_u,
			.m_ext		= crxnfc.fs.m_ext,
			.ring_cookie	= crxnfc.fs.ring_cookie,
			.location	= crxnfc.fs.location,
		},
		.rule_cnt	= crxnfc.rule_cnt,
	};

	return 0;
}

static int ethtool_rxnfc_copy_from_user(struct ethtool_rxnfc *rxnfc,
					const void __user *useraddr,
					size_t size)
{
	if (compat_need_64bit_alignment_fixup())
		return ethtool_rxnfc_copy_from_compat(rxnfc, useraddr, size);

	if (copy_from_user(rxnfc, useraddr, size))
		return -EFAULT;

	return 0;
}

static int ethtool_rxnfc_copy_to_compat(void __user *useraddr,
					const struct ethtool_rxnfc *rxnfc,
					size_t size, const u32 *rule_buf)
{
	struct compat_ethtool_rxnfc crxnfc;

	memset(&crxnfc, 0, sizeof(crxnfc));
	crxnfc = (struct compat_ethtool_rxnfc) {
		.cmd		= rxnfc->cmd,
		.flow_type	= rxnfc->flow_type,
		.data		= rxnfc->data,
		.fs		= {
			.flow_type	= rxnfc->fs.flow_type,
			.h_u		= rxnfc->fs.h_u,
			.h_ext		= rxnfc->fs.h_ext,
			.m_u		= rxnfc->fs.m_u,
			.m_ext		= rxnfc->fs.m_ext,
			.ring_cookie	= rxnfc->fs.ring_cookie,
			.location	= rxnfc->fs.location,
		},
		.rule_cnt	= rxnfc->rule_cnt,
	};

	if (copy_to_user(useraddr, &crxnfc, min(size, sizeof(crxnfc))))
		return -EFAULT;

	return 0;
}

static int ethtool_rxnfc_copy_struct(u32 cmd, struct ethtool_rxnfc *info,
				     size_t *info_size, void __user *useraddr)
{
	/* struct ethtool_rxnfc was originally defined for
	 * ETHTOOL_{G,S}RXFH with only the cmd, flow_type and data
	 * members.  User-space might still be using that
	 * definition.
	 */
	if (cmd == ETHTOOL_GRXFH || cmd == ETHTOOL_SRXFH)
		*info_size = (offsetof(struct ethtool_rxnfc, data) +
			      sizeof(info->data));

	if (ethtool_rxnfc_copy_from_user(info, useraddr, *info_size))
		return -EFAULT;

	if ((cmd == ETHTOOL_GRXFH || cmd == ETHTOOL_SRXFH) && info->flow_type & FLOW_RSS) {
		*info_size = sizeof(*info);
		if (ethtool_rxnfc_copy_from_user(info, useraddr, *info_size))
			return -EFAULT;
		/* Since malicious users may modify the original data,
		 * we need to check whether FLOW_RSS is still requested.
		 */
		if (!(info->flow_type & FLOW_RSS))
			return -EINVAL;
	}

	if (info->cmd != cmd)
		return -EINVAL;

	return 0;
}

static int ethtool_rxnfc_copy_to_user(void __user *useraddr,
				      const struct ethtool_rxnfc *rxnfc,
				      size_t size, const u32 *rule_buf)
{
	int ret;

	if (compat_need_64bit_alignment_fixup()) {
		ret = ethtool_rxnfc_copy_to_compat(useraddr, rxnfc, size,
						   rule_buf);
		useraddr += offsetof(struct compat_ethtool_rxnfc, rule_locs);
	} else {
		ret = copy_to_user(useraddr, rxnfc, size);
		useraddr += offsetof(struct ethtool_rxnfc, rule_locs);
	}

	if (ret)
		return -EFAULT;

	if (rule_buf) {
		if (copy_to_user(useraddr, rule_buf,
				 rxnfc->rule_cnt * sizeof(u32)))
			return -EFAULT;
	}

	return 0;
}

static noinline_for_stack int ethtool_set_rxnfc(struct net_device *dev,
						u32 cmd, void __user *useraddr)
{
	const struct ethtool_ops *ops = dev->ethtool_ops;
	struct ethtool_rxnfc info;
	size_t info_size = sizeof(info);
	int rc;

	if (!ops->set_rxnfc)
		return -EOPNOTSUPP;

	rc = ethtool_rxnfc_copy_struct(cmd, &info, &info_size, useraddr);
	if (rc)
		return rc;

	if (ops->get_rxfh) {
		struct ethtool_rxfh_param rxfh = {};

		rc = ops->get_rxfh(dev, &rxfh);
		if (rc)
			return rc;

		/* Sanity check: if symmetric-xor is set, then:
		 * 1 - no other fields besides IP src/dst and/or L4 src/dst
		 * 2 - If src is set, dst must also be set
		 */
		if ((rxfh.input_xfrm & RXH_XFRM_SYM_XOR) &&
		    ((info.data & ~(RXH_IP_SRC | RXH_IP_DST |
				    RXH_L4_B_0_1 | RXH_L4_B_2_3)) ||
		     (!!(info.data & RXH_IP_SRC) ^ !!(info.data & RXH_IP_DST)) ||
		     (!!(info.data & RXH_L4_B_0_1) ^ !!(info.data & RXH_L4_B_2_3))))
			return -EINVAL;
	}

	rc = ops->set_rxnfc(dev, &info);
	if (rc)
		return rc;

	if (cmd == ETHTOOL_SRXCLSRLINS &&
	    ethtool_rxnfc_copy_to_user(useraddr, &info, info_size, NULL))
		return -EFAULT;

	return 0;
}

static noinline_for_stack int ethtool_get_rxnfc(struct net_device *dev,
						u32 cmd, void __user *useraddr)
{
	struct ethtool_rxnfc info;
	size_t info_size = sizeof(info);
	const struct ethtool_ops *ops = dev->ethtool_ops;
	int ret;
	void *rule_buf = NULL;

	if (!ops->get_rxnfc)
		return -EOPNOTSUPP;

	ret = ethtool_rxnfc_copy_struct(cmd, &info, &info_size, useraddr);
	if (ret)
		return ret;

	if (info.cmd == ETHTOOL_GRXCLSRLALL) {
		if (info.rule_cnt > 0) {
			if (info.rule_cnt <= KMALLOC_MAX_SIZE / sizeof(u32))
				rule_buf = kcalloc(info.rule_cnt, sizeof(u32),
						   GFP_USER);
			if (!rule_buf)
				return -ENOMEM;
		}
	}

	ret = ops->get_rxnfc(dev, &info, rule_buf);
	if (ret < 0)
		goto err_out;

	ret = ethtool_rxnfc_copy_to_user(useraddr, &info, info_size, rule_buf);
err_out:
	kfree(rule_buf);

	return ret;
}

static int ethtool_copy_validate_indir(u32 *indir, void __user *useraddr,
					struct ethtool_rxnfc *rx_rings,
					u32 size)
{
	int i;

	if (copy_from_user(indir, useraddr, array_size(size, sizeof(indir[0]))))
		return -EFAULT;

	/* Validate ring indices */
	for (i = 0; i < size; i++)
		if (indir[i] >= rx_rings->data)
			return -EINVAL;

	return 0;
}

u8 netdev_rss_key[NETDEV_RSS_KEY_LEN] __read_mostly;

void netdev_rss_key_fill(void *buffer, size_t len)
{
	BUG_ON(len > sizeof(netdev_rss_key));
	net_get_random_once(netdev_rss_key, sizeof(netdev_rss_key));
	memcpy(buffer, netdev_rss_key, len);
}
EXPORT_SYMBOL(netdev_rss_key_fill);

static noinline_for_stack int ethtool_get_rxfh_indir(struct net_device *dev,
						     void __user *useraddr)
{
	struct ethtool_rxfh_param rxfh = {};
	u32 user_size;
	int ret;

	if (!dev->ethtool_ops->get_rxfh_indir_size ||
	    !dev->ethtool_ops->get_rxfh)
		return -EOPNOTSUPP;
	rxfh.indir_size = dev->ethtool_ops->get_rxfh_indir_size(dev);
	if (rxfh.indir_size == 0)
		return -EOPNOTSUPP;

	if (copy_from_user(&user_size,
			   useraddr + offsetof(struct ethtool_rxfh_indir, size),
			   sizeof(user_size)))
		return -EFAULT;

	if (copy_to_user(useraddr + offsetof(struct ethtool_rxfh_indir, size),
			 &rxfh.indir_size, sizeof(rxfh.indir_size)))
		return -EFAULT;

	/* If the user buffer size is 0, this is just a query for the
	 * device table size.  Otherwise, if it's smaller than the
	 * device table size it's an error.
	 */
	if (user_size < rxfh.indir_size)
		return user_size == 0 ? 0 : -EINVAL;

	rxfh.indir = kcalloc(rxfh.indir_size, sizeof(rxfh.indir[0]), GFP_USER);
	if (!rxfh.indir)
		return -ENOMEM;

	ret = dev->ethtool_ops->get_rxfh(dev, &rxfh);
	if (ret)
		goto out;
	if (copy_to_user(useraddr +
			 offsetof(struct ethtool_rxfh_indir, ring_index[0]),
			 rxfh.indir, rxfh.indir_size * sizeof(*rxfh.indir)))
		ret = -EFAULT;

out:
	kfree(rxfh.indir);
	return ret;
}

static noinline_for_stack int ethtool_set_rxfh_indir(struct net_device *dev,
						     void __user *useraddr)
{
	const struct ethtool_ops *ops = dev->ethtool_ops;
	struct ethtool_rxfh_param rxfh_dev = {};
	struct netlink_ext_ack *extack = NULL;
	struct ethtool_rxnfc rx_rings;
	u32 user_size, i;
	int ret;
	u32 ringidx_offset = offsetof(struct ethtool_rxfh_indir, ring_index[0]);

	if (!ops->get_rxfh_indir_size || !ops->set_rxfh ||
	    !ops->get_rxnfc)
		return -EOPNOTSUPP;

	rxfh_dev.indir_size = ops->get_rxfh_indir_size(dev);
	if (rxfh_dev.indir_size == 0)
		return -EOPNOTSUPP;

	if (copy_from_user(&user_size,
			   useraddr + offsetof(struct ethtool_rxfh_indir, size),
			   sizeof(user_size)))
		return -EFAULT;

	if (user_size != 0 && user_size != rxfh_dev.indir_size)
		return -EINVAL;

	rxfh_dev.indir = kcalloc(rxfh_dev.indir_size,
				 sizeof(rxfh_dev.indir[0]), GFP_USER);
	if (!rxfh_dev.indir)
		return -ENOMEM;

	rx_rings.cmd = ETHTOOL_GRXRINGS;
	ret = ops->get_rxnfc(dev, &rx_rings, NULL);
	if (ret)
		goto out;

	if (user_size == 0) {
		u32 *indir = rxfh_dev.indir;

		for (i = 0; i < rxfh_dev.indir_size; i++)
			indir[i] = ethtool_rxfh_indir_default(i, rx_rings.data);
	} else {
		ret = ethtool_copy_validate_indir(rxfh_dev.indir,
						  useraddr + ringidx_offset,
						  &rx_rings,
						  rxfh_dev.indir_size);
		if (ret)
			goto out;
	}

	rxfh_dev.hfunc = ETH_RSS_HASH_NO_CHANGE;
	ret = ops->set_rxfh(dev, &rxfh_dev, extack);
	if (ret)
		goto out;

	/* indicate whether rxfh was set to default */
	if (user_size == 0)
		dev->priv_flags &= ~IFF_RXFH_CONFIGURED;
	else
		dev->priv_flags |= IFF_RXFH_CONFIGURED;

out:
	kfree(rxfh_dev.indir);
	return ret;
}

static noinline_for_stack int ethtool_get_rxfh(struct net_device *dev,
					       void __user *useraddr)
{
	const struct ethtool_ops *ops = dev->ethtool_ops;
	struct ethtool_rxfh_param rxfh_dev = {};
	u32 user_indir_size, user_key_size;
	struct ethtool_rxfh_context *ctx;
	struct ethtool_rxfh rxfh;
	u32 indir_bytes;
	u8 *rss_config;
	u32 total_size;
	int ret;

	if (!ops->get_rxfh)
		return -EOPNOTSUPP;

	if (ops->get_rxfh_indir_size)
		rxfh_dev.indir_size = ops->get_rxfh_indir_size(dev);
	if (ops->get_rxfh_key_size)
		rxfh_dev.key_size = ops->get_rxfh_key_size(dev);

	if (copy_from_user(&rxfh, useraddr, sizeof(rxfh)))
		return -EFAULT;
	user_indir_size = rxfh.indir_size;
	user_key_size = rxfh.key_size;

	/* Check that reserved fields are 0 for now */
	if (rxfh.rsvd8[0] || rxfh.rsvd8[1] || rxfh.rsvd32)
		return -EINVAL;
	/* Most drivers don't handle rss_context, check it's 0 as well */
	if (rxfh.rss_context && !(ops->cap_rss_ctx_supported ||
				  ops->create_rxfh_context))
		return -EOPNOTSUPP;

	rxfh.indir_size = rxfh_dev.indir_size;
	rxfh.key_size = rxfh_dev.key_size;
	if (copy_to_user(useraddr, &rxfh, sizeof(rxfh)))
		return -EFAULT;

	if ((user_indir_size && user_indir_size != rxfh_dev.indir_size) ||
	    (user_key_size && user_key_size != rxfh_dev.key_size))
		return -EINVAL;

	indir_bytes = user_indir_size * sizeof(rxfh_dev.indir[0]);
	total_size = indir_bytes + user_key_size;
	rss_config = kzalloc(total_size, GFP_USER);
	if (!rss_config)
		return -ENOMEM;

	if (user_indir_size)
		rxfh_dev.indir = (u32 *)rss_config;

	if (user_key_size)
		rxfh_dev.key = rss_config + indir_bytes;

	if (rxfh.rss_context) {
		ctx = xa_load(&dev->ethtool->rss_ctx, rxfh.rss_context);
		if (!ctx) {
			ret = -ENOENT;
			goto out;
		}
		if (rxfh_dev.indir)
			memcpy(rxfh_dev.indir, ethtool_rxfh_context_indir(ctx),
			       indir_bytes);
		if (!ops->rxfh_per_ctx_key) {
			rxfh_dev.key_size = 0;
		} else {
			if (rxfh_dev.key)
				memcpy(rxfh_dev.key,
				       ethtool_rxfh_context_key(ctx),
				       user_key_size);
			rxfh_dev.hfunc = ctx->hfunc;
		}
		rxfh_dev.input_xfrm = ctx->input_xfrm;
		ret = 0;
	} else {
		ret = dev->ethtool_ops->get_rxfh(dev, &rxfh_dev);
		if (ret)
			goto out;
	}

	if (copy_to_user(useraddr + offsetof(struct ethtool_rxfh, hfunc),
			 &rxfh_dev.hfunc, sizeof(rxfh.hfunc))) {
		ret = -EFAULT;
	} else if (copy_to_user(useraddr +
				offsetof(struct ethtool_rxfh, input_xfrm),
				&rxfh_dev.input_xfrm,
				sizeof(rxfh.input_xfrm))) {
		ret = -EFAULT;
	} else if (copy_to_user(useraddr +
				offsetof(struct ethtool_rxfh, key_size),
				&rxfh_dev.key_size,
				sizeof(rxfh.key_size))) {
		ret = -EFAULT;
	} else if (copy_to_user(useraddr +
			      offsetof(struct ethtool_rxfh, rss_config[0]),
			      rss_config, total_size)) {
		ret = -EFAULT;
	}
out:
	kfree(rss_config);

	return ret;
}

static struct ethtool_rxfh_context *
ethtool_rxfh_ctx_alloc(const struct ethtool_ops *ops,
		       u32 indir_size, u32 key_size)
{
	size_t indir_bytes, flex_len, key_off, size;
	struct ethtool_rxfh_context *ctx;
	u32 priv_bytes, indir_max;
	u16 key_max;

	key_max = max(key_size, ops->rxfh_key_space);
	indir_max = max(indir_size, ops->rxfh_indir_space);

	priv_bytes = ALIGN(ops->rxfh_priv_size, sizeof(u32));
	indir_bytes = array_size(indir_max, sizeof(u32));

	key_off = size_add(priv_bytes, indir_bytes);
	flex_len = size_add(key_off, key_max);
	size = struct_size_t(struct ethtool_rxfh_context, data, flex_len);

	ctx = kzalloc(size, GFP_KERNEL_ACCOUNT);
	if (!ctx)
		return NULL;

	ctx->indir_size = indir_size;
	ctx->key_size = key_size;
	ctx->key_off = key_off;
	ctx->priv_size = ops->rxfh_priv_size;

	ctx->hfunc = ETH_RSS_HASH_NO_CHANGE;
	ctx->input_xfrm = RXH_XFRM_NO_CHANGE;

	return ctx;
}

static noinline_for_stack int ethtool_set_rxfh(struct net_device *dev,
					       void __user *useraddr)
{
	u32 rss_cfg_offset = offsetof(struct ethtool_rxfh, rss_config[0]);
	const struct ethtool_ops *ops = dev->ethtool_ops;
	u32 dev_indir_size = 0, dev_key_size = 0, i;
	u32 user_indir_len = 0, indir_bytes = 0;
	struct ethtool_rxfh_param rxfh_dev = {};
	struct ethtool_rxfh_context *ctx = NULL;
	struct netlink_ext_ack *extack = NULL;
	struct ethtool_rxnfc rx_rings;
	struct ethtool_rxfh rxfh;
	bool locked = false; /* dev->ethtool->rss_lock taken */
	bool create = false;
	u8 *rss_config;
	int ret;

	if (!ops->get_rxnfc || !ops->set_rxfh)
		return -EOPNOTSUPP;

	if (ops->get_rxfh_indir_size)
		dev_indir_size = ops->get_rxfh_indir_size(dev);
	if (ops->get_rxfh_key_size)
		dev_key_size = ops->get_rxfh_key_size(dev);

	if (copy_from_user(&rxfh, useraddr, sizeof(rxfh)))
		return -EFAULT;

	/* Check that reserved fields are 0 for now */
	if (rxfh.rsvd8[0] || rxfh.rsvd8[1] || rxfh.rsvd32)
		return -EINVAL;
	/* Most drivers don't handle rss_context, check it's 0 as well */
	if (rxfh.rss_context && !(ops->cap_rss_ctx_supported ||
				  ops->create_rxfh_context))
		return -EOPNOTSUPP;
	/* Check input data transformation capabilities */
	if (rxfh.input_xfrm && rxfh.input_xfrm != RXH_XFRM_SYM_XOR &&
	    rxfh.input_xfrm != RXH_XFRM_NO_CHANGE)
		return -EINVAL;
	if (rxfh.input_xfrm != RXH_XFRM_NO_CHANGE &&
	    (rxfh.input_xfrm & RXH_XFRM_SYM_XOR) &&
	    !ops->cap_rss_sym_xor_supported)
		return -EOPNOTSUPP;
	create = rxfh.rss_context == ETH_RXFH_CONTEXT_ALLOC;

	if ((rxfh.indir_size &&
	     rxfh.indir_size != ETH_RXFH_INDIR_NO_CHANGE &&
	     rxfh.indir_size != dev_indir_size) ||
	    (rxfh.key_size && rxfh.key_size != dev_key_size))
		return -EINVAL;

	/* Must request at least one change: indir size, hash key, function
	 * or input transformation.
	 * There's no need for any of it in case of context creation.
	 */
	if (!create &&
	    (rxfh.indir_size == ETH_RXFH_INDIR_NO_CHANGE &&
	     rxfh.key_size == 0 && rxfh.hfunc == ETH_RSS_HASH_NO_CHANGE &&
	     rxfh.input_xfrm == RXH_XFRM_NO_CHANGE))
		return -EINVAL;

	indir_bytes = dev_indir_size * sizeof(rxfh_dev.indir[0]);

<<<<<<< HEAD
=======
	/* Check settings which may be global rather than per RSS-context */
	if (rxfh.rss_context && !ops->rxfh_per_ctx_key)
		if (rxfh.key_size ||
		    (rxfh.hfunc && rxfh.hfunc != ETH_RSS_HASH_NO_CHANGE) ||
		    (rxfh.input_xfrm && rxfh.input_xfrm != RXH_XFRM_NO_CHANGE))
			return -EOPNOTSUPP;

>>>>>>> 17b65575
	rss_config = kzalloc(indir_bytes + dev_key_size, GFP_USER);
	if (!rss_config)
		return -ENOMEM;

	rx_rings.cmd = ETHTOOL_GRXRINGS;
	ret = ops->get_rxnfc(dev, &rx_rings, NULL);
	if (ret)
		goto out;

	/* rxfh.indir_size == 0 means reset the indir table to default (master
	 * context) or delete the context (other RSS contexts).
	 * rxfh.indir_size == ETH_RXFH_INDIR_NO_CHANGE means leave it unchanged.
	 */
	if (rxfh.indir_size &&
	    rxfh.indir_size != ETH_RXFH_INDIR_NO_CHANGE) {
		user_indir_len = indir_bytes;
		rxfh_dev.indir = (u32 *)rss_config;
		rxfh_dev.indir_size = dev_indir_size;
		ret = ethtool_copy_validate_indir(rxfh_dev.indir,
						  useraddr + rss_cfg_offset,
						  &rx_rings,
						  rxfh.indir_size);
		if (ret)
			goto out;
	} else if (rxfh.indir_size == 0) {
		if (rxfh.rss_context == 0) {
			u32 *indir;

			rxfh_dev.indir = (u32 *)rss_config;
			rxfh_dev.indir_size = dev_indir_size;
			indir = rxfh_dev.indir;
			for (i = 0; i < dev_indir_size; i++)
				indir[i] = ethtool_rxfh_indir_default(i, rx_rings.data);
		} else {
			rxfh_dev.rss_delete = true;
		}
	}

	if (rxfh.key_size) {
		rxfh_dev.key_size = dev_key_size;
		rxfh_dev.key = rss_config + indir_bytes;
		if (copy_from_user(rxfh_dev.key,
				   useraddr + rss_cfg_offset + user_indir_len,
				   rxfh.key_size)) {
			ret = -EFAULT;
			goto out;
		}
	}

	if (rxfh.rss_context) {
		mutex_lock(&dev->ethtool->rss_lock);
		locked = true;
	}
	if (create) {
		if (rxfh_dev.rss_delete) {
			ret = -EINVAL;
			goto out;
		}
		ctx = ethtool_rxfh_ctx_alloc(ops, dev_indir_size, dev_key_size);
		if (!ctx) {
			ret = -ENOMEM;
			goto out;
		}

		if (ops->create_rxfh_context) {
			u32 limit = ops->rxfh_max_num_contexts ?: U32_MAX;
			u32 ctx_id;

			/* driver uses new API, core allocates ID */
			ret = xa_alloc(&dev->ethtool->rss_ctx, &ctx_id, ctx,
				       XA_LIMIT(1, limit - 1),
				       GFP_KERNEL_ACCOUNT);
			if (ret < 0) {
				kfree(ctx);
				goto out;
			}
			WARN_ON(!ctx_id); /* can't happen */
			rxfh.rss_context = ctx_id;
		}
	} else if (rxfh.rss_context) {
		ctx = xa_load(&dev->ethtool->rss_ctx, rxfh.rss_context);
		if (!ctx) {
			ret = -ENOENT;
			goto out;
		}
	}
	rxfh_dev.hfunc = rxfh.hfunc;
	rxfh_dev.rss_context = rxfh.rss_context;
	rxfh_dev.input_xfrm = rxfh.input_xfrm;

	if (rxfh.rss_context && ops->create_rxfh_context) {
		if (create) {
			ret = ops->create_rxfh_context(dev, ctx, &rxfh_dev,
						       extack);
			/* Make sure driver populates defaults */
			WARN_ON_ONCE(!ret && !rxfh_dev.key &&
				     !memchr_inv(ethtool_rxfh_context_key(ctx),
						 0, ctx->key_size));
		} else if (rxfh_dev.rss_delete) {
			ret = ops->remove_rxfh_context(dev, ctx,
						       rxfh.rss_context,
						       extack);
		} else {
			ret = ops->modify_rxfh_context(dev, ctx, &rxfh_dev,
						       extack);
		}
	} else {
		ret = ops->set_rxfh(dev, &rxfh_dev, extack);
	}
	if (ret) {
		if (create) {
			/* failed to create, free our new tracking entry */
			if (ops->create_rxfh_context)
				xa_erase(&dev->ethtool->rss_ctx, rxfh.rss_context);
			kfree(ctx);
		}
		goto out;
	}

	if (copy_to_user(useraddr + offsetof(struct ethtool_rxfh, rss_context),
			 &rxfh_dev.rss_context, sizeof(rxfh_dev.rss_context)))
		ret = -EFAULT;

	if (!rxfh_dev.rss_context) {
		/* indicate whether rxfh was set to default */
		if (rxfh.indir_size == 0)
			dev->priv_flags &= ~IFF_RXFH_CONFIGURED;
		else if (rxfh.indir_size != ETH_RXFH_INDIR_NO_CHANGE)
			dev->priv_flags |= IFF_RXFH_CONFIGURED;
	}
	/* Update rss_ctx tracking */
	if (create && !ops->create_rxfh_context) {
		/* driver uses old API, it chose context ID */
		if (WARN_ON(xa_load(&dev->ethtool->rss_ctx, rxfh_dev.rss_context))) {
			/* context ID reused, our tracking is screwed */
			kfree(ctx);
			goto out;
		}
		/* Allocate the exact ID the driver gave us */
		if (xa_is_err(xa_store(&dev->ethtool->rss_ctx, rxfh_dev.rss_context,
				       ctx, GFP_KERNEL))) {
			kfree(ctx);
			goto out;
		}

		/* Fetch the defaults for the old API, in the new API drivers
		 * should write defaults into ctx themselves.
		 */
		rxfh_dev.indir = (u32 *)rss_config;
		rxfh_dev.indir_size = dev_indir_size;

		rxfh_dev.key = rss_config + indir_bytes;
		rxfh_dev.key_size = dev_key_size;

		ret = ops->get_rxfh(dev, &rxfh_dev);
		if (WARN_ON(ret)) {
			xa_erase(&dev->ethtool->rss_ctx, rxfh.rss_context);
			kfree(ctx);
			goto out;
		}
	}
	if (rxfh_dev.rss_delete) {
		WARN_ON(xa_erase(&dev->ethtool->rss_ctx, rxfh.rss_context) != ctx);
		kfree(ctx);
	} else if (ctx) {
		if (rxfh_dev.indir) {
			for (i = 0; i < dev_indir_size; i++)
				ethtool_rxfh_context_indir(ctx)[i] = rxfh_dev.indir[i];
			ctx->indir_configured =
				rxfh.indir_size &&
				rxfh.indir_size != ETH_RXFH_INDIR_NO_CHANGE;
		}
		if (rxfh_dev.key) {
			memcpy(ethtool_rxfh_context_key(ctx), rxfh_dev.key,
			       dev_key_size);
			ctx->key_configured = !!rxfh.key_size;
		}
		if (rxfh_dev.hfunc != ETH_RSS_HASH_NO_CHANGE)
			ctx->hfunc = rxfh_dev.hfunc;
		if (rxfh_dev.input_xfrm != RXH_XFRM_NO_CHANGE)
			ctx->input_xfrm = rxfh_dev.input_xfrm;
	}

out:
	if (locked)
		mutex_unlock(&dev->ethtool->rss_lock);
	kfree(rss_config);
	return ret;
}

static int ethtool_get_regs(struct net_device *dev, char __user *useraddr)
{
	struct ethtool_regs regs;
	const struct ethtool_ops *ops = dev->ethtool_ops;
	void *regbuf;
	int reglen, ret;

	if (!ops->get_regs || !ops->get_regs_len)
		return -EOPNOTSUPP;

	if (copy_from_user(&regs, useraddr, sizeof(regs)))
		return -EFAULT;

	reglen = ops->get_regs_len(dev);
	if (reglen <= 0)
		return reglen;

	if (regs.len > reglen)
		regs.len = reglen;

	regbuf = vzalloc(reglen);
	if (!regbuf)
		return -ENOMEM;

	if (regs.len < reglen)
		reglen = regs.len;

	ops->get_regs(dev, &regs, regbuf);

	ret = -EFAULT;
	if (copy_to_user(useraddr, &regs, sizeof(regs)))
		goto out;
	useraddr += offsetof(struct ethtool_regs, data);
	if (copy_to_user(useraddr, regbuf, reglen))
		goto out;
	ret = 0;

 out:
	vfree(regbuf);
	return ret;
}

static int ethtool_reset(struct net_device *dev, char __user *useraddr)
{
	struct ethtool_value reset;
	int ret;

	if (!dev->ethtool_ops->reset)
		return -EOPNOTSUPP;

	if (dev->ethtool->module_fw_flash_in_progress)
		return -EBUSY;

	if (copy_from_user(&reset, useraddr, sizeof(reset)))
		return -EFAULT;

	ret = dev->ethtool_ops->reset(dev, &reset.data);
	if (ret)
		return ret;

	if (copy_to_user(useraddr, &reset, sizeof(reset)))
		return -EFAULT;
	return 0;
}

static int ethtool_get_wol(struct net_device *dev, char __user *useraddr)
{
	struct ethtool_wolinfo wol;

	if (!dev->ethtool_ops->get_wol)
		return -EOPNOTSUPP;

	memset(&wol, 0, sizeof(struct ethtool_wolinfo));
	wol.cmd = ETHTOOL_GWOL;
	dev->ethtool_ops->get_wol(dev, &wol);

	if (copy_to_user(useraddr, &wol, sizeof(wol)))
		return -EFAULT;
	return 0;
}

static int ethtool_set_wol(struct net_device *dev, char __user *useraddr)
{
	struct ethtool_wolinfo wol, cur_wol;
	int ret;

	if (!dev->ethtool_ops->get_wol || !dev->ethtool_ops->set_wol)
		return -EOPNOTSUPP;

	memset(&cur_wol, 0, sizeof(struct ethtool_wolinfo));
	cur_wol.cmd = ETHTOOL_GWOL;
	dev->ethtool_ops->get_wol(dev, &cur_wol);

	if (copy_from_user(&wol, useraddr, sizeof(wol)))
		return -EFAULT;

	if (wol.wolopts & ~cur_wol.supported)
		return -EINVAL;

	if (wol.wolopts == cur_wol.wolopts &&
	    !memcmp(wol.sopass, cur_wol.sopass, sizeof(wol.sopass)))
		return 0;

	ret = dev->ethtool_ops->set_wol(dev, &wol);
	if (ret)
		return ret;

	dev->ethtool->wol_enabled = !!wol.wolopts;
	ethtool_notify(dev, ETHTOOL_MSG_WOL_NTF, NULL);

	return 0;
}

static void eee_to_keee(struct ethtool_keee *keee,
			const struct ethtool_eee *eee)
{
	memset(keee, 0, sizeof(*keee));

	keee->eee_enabled = eee->eee_enabled;
	keee->tx_lpi_enabled = eee->tx_lpi_enabled;
	keee->tx_lpi_timer = eee->tx_lpi_timer;

	ethtool_convert_legacy_u32_to_link_mode(keee->advertised,
						eee->advertised);
}

static void keee_to_eee(struct ethtool_eee *eee,
			const struct ethtool_keee *keee)
{
	bool overflow;

	memset(eee, 0, sizeof(*eee));

	eee->eee_active = keee->eee_active;
	eee->eee_enabled = keee->eee_enabled;
	eee->tx_lpi_enabled = keee->tx_lpi_enabled;
	eee->tx_lpi_timer = keee->tx_lpi_timer;

	overflow = !ethtool_convert_link_mode_to_legacy_u32(&eee->supported,
							    keee->supported);
	ethtool_convert_link_mode_to_legacy_u32(&eee->advertised,
						keee->advertised);
	ethtool_convert_link_mode_to_legacy_u32(&eee->lp_advertised,
						keee->lp_advertised);
	if (overflow)
		pr_warn("Ethtool ioctl interface doesn't support passing EEE linkmodes beyond bit 32\n");
}

static int ethtool_get_eee(struct net_device *dev, char __user *useraddr)
{
	struct ethtool_keee keee;
	struct ethtool_eee eee;
	int rc;

	if (!dev->ethtool_ops->get_eee)
		return -EOPNOTSUPP;

	memset(&keee, 0, sizeof(keee));
	rc = dev->ethtool_ops->get_eee(dev, &keee);
	if (rc)
		return rc;

	keee_to_eee(&eee, &keee);
	if (copy_to_user(useraddr, &eee, sizeof(eee)))
		return -EFAULT;

	return 0;
}

static int ethtool_set_eee(struct net_device *dev, char __user *useraddr)
{
	struct ethtool_keee keee;
	struct ethtool_eee eee;
	int ret;

	if (!dev->ethtool_ops->set_eee)
		return -EOPNOTSUPP;

	if (copy_from_user(&eee, useraddr, sizeof(eee)))
		return -EFAULT;

	eee_to_keee(&keee, &eee);
	ret = dev->ethtool_ops->set_eee(dev, &keee);
	if (!ret)
		ethtool_notify(dev, ETHTOOL_MSG_EEE_NTF, NULL);
	return ret;
}

static int ethtool_nway_reset(struct net_device *dev)
{
	if (!dev->ethtool_ops->nway_reset)
		return -EOPNOTSUPP;

	return dev->ethtool_ops->nway_reset(dev);
}

static int ethtool_get_link(struct net_device *dev, char __user *useraddr)
{
	struct ethtool_value edata = { .cmd = ETHTOOL_GLINK };
	int link = __ethtool_get_link(dev);

	if (link < 0)
		return link;

	edata.data = link;
	if (copy_to_user(useraddr, &edata, sizeof(edata)))
		return -EFAULT;
	return 0;
}

static int ethtool_get_any_eeprom(struct net_device *dev, void __user *useraddr,
				  int (*getter)(struct net_device *,
						struct ethtool_eeprom *, u8 *),
				  u32 total_len)
{
	struct ethtool_eeprom eeprom;
	void __user *userbuf = useraddr + sizeof(eeprom);
	u32 bytes_remaining;
	u8 *data;
	int ret = 0;

	if (copy_from_user(&eeprom, useraddr, sizeof(eeprom)))
		return -EFAULT;

	/* Check for wrap and zero */
	if (eeprom.offset + eeprom.len <= eeprom.offset)
		return -EINVAL;

	/* Check for exceeding total eeprom len */
	if (eeprom.offset + eeprom.len > total_len)
		return -EINVAL;

	data = kzalloc(PAGE_SIZE, GFP_USER);
	if (!data)
		return -ENOMEM;

	bytes_remaining = eeprom.len;
	while (bytes_remaining > 0) {
		eeprom.len = min(bytes_remaining, (u32)PAGE_SIZE);

		ret = getter(dev, &eeprom, data);
		if (ret)
			break;
		if (!eeprom.len) {
			ret = -EIO;
			break;
		}
		if (copy_to_user(userbuf, data, eeprom.len)) {
			ret = -EFAULT;
			break;
		}
		userbuf += eeprom.len;
		eeprom.offset += eeprom.len;
		bytes_remaining -= eeprom.len;
	}

	eeprom.len = userbuf - (useraddr + sizeof(eeprom));
	eeprom.offset -= eeprom.len;
	if (copy_to_user(useraddr, &eeprom, sizeof(eeprom)))
		ret = -EFAULT;

	kfree(data);
	return ret;
}

static int ethtool_get_eeprom(struct net_device *dev, void __user *useraddr)
{
	const struct ethtool_ops *ops = dev->ethtool_ops;

	if (!ops->get_eeprom || !ops->get_eeprom_len ||
	    !ops->get_eeprom_len(dev))
		return -EOPNOTSUPP;

	return ethtool_get_any_eeprom(dev, useraddr, ops->get_eeprom,
				      ops->get_eeprom_len(dev));
}

static int ethtool_set_eeprom(struct net_device *dev, void __user *useraddr)
{
	struct ethtool_eeprom eeprom;
	const struct ethtool_ops *ops = dev->ethtool_ops;
	void __user *userbuf = useraddr + sizeof(eeprom);
	u32 bytes_remaining;
	u8 *data;
	int ret = 0;

	if (!ops->set_eeprom || !ops->get_eeprom_len ||
	    !ops->get_eeprom_len(dev))
		return -EOPNOTSUPP;

	if (copy_from_user(&eeprom, useraddr, sizeof(eeprom)))
		return -EFAULT;

	/* Check for wrap and zero */
	if (eeprom.offset + eeprom.len <= eeprom.offset)
		return -EINVAL;

	/* Check for exceeding total eeprom len */
	if (eeprom.offset + eeprom.len > ops->get_eeprom_len(dev))
		return -EINVAL;

	data = kzalloc(PAGE_SIZE, GFP_USER);
	if (!data)
		return -ENOMEM;

	bytes_remaining = eeprom.len;
	while (bytes_remaining > 0) {
		eeprom.len = min(bytes_remaining, (u32)PAGE_SIZE);

		if (copy_from_user(data, userbuf, eeprom.len)) {
			ret = -EFAULT;
			break;
		}
		ret = ops->set_eeprom(dev, &eeprom, data);
		if (ret)
			break;
		userbuf += eeprom.len;
		eeprom.offset += eeprom.len;
		bytes_remaining -= eeprom.len;
	}

	kfree(data);
	return ret;
}

static noinline_for_stack int ethtool_get_coalesce(struct net_device *dev,
						   void __user *useraddr)
{
	struct ethtool_coalesce coalesce = { .cmd = ETHTOOL_GCOALESCE };
	struct kernel_ethtool_coalesce kernel_coalesce = {};
	int ret;

	if (!dev->ethtool_ops->get_coalesce)
		return -EOPNOTSUPP;

	ret = dev->ethtool_ops->get_coalesce(dev, &coalesce, &kernel_coalesce,
					     NULL);
	if (ret)
		return ret;

	if (copy_to_user(useraddr, &coalesce, sizeof(coalesce)))
		return -EFAULT;
	return 0;
}

static bool
ethtool_set_coalesce_supported(struct net_device *dev,
			       struct ethtool_coalesce *coalesce)
{
	u32 supported_params = dev->ethtool_ops->supported_coalesce_params;
	u32 nonzero_params = 0;

	if (coalesce->rx_coalesce_usecs)
		nonzero_params |= ETHTOOL_COALESCE_RX_USECS;
	if (coalesce->rx_max_coalesced_frames)
		nonzero_params |= ETHTOOL_COALESCE_RX_MAX_FRAMES;
	if (coalesce->rx_coalesce_usecs_irq)
		nonzero_params |= ETHTOOL_COALESCE_RX_USECS_IRQ;
	if (coalesce->rx_max_coalesced_frames_irq)
		nonzero_params |= ETHTOOL_COALESCE_RX_MAX_FRAMES_IRQ;
	if (coalesce->tx_coalesce_usecs)
		nonzero_params |= ETHTOOL_COALESCE_TX_USECS;
	if (coalesce->tx_max_coalesced_frames)
		nonzero_params |= ETHTOOL_COALESCE_TX_MAX_FRAMES;
	if (coalesce->tx_coalesce_usecs_irq)
		nonzero_params |= ETHTOOL_COALESCE_TX_USECS_IRQ;
	if (coalesce->tx_max_coalesced_frames_irq)
		nonzero_params |= ETHTOOL_COALESCE_TX_MAX_FRAMES_IRQ;
	if (coalesce->stats_block_coalesce_usecs)
		nonzero_params |= ETHTOOL_COALESCE_STATS_BLOCK_USECS;
	if (coalesce->use_adaptive_rx_coalesce)
		nonzero_params |= ETHTOOL_COALESCE_USE_ADAPTIVE_RX;
	if (coalesce->use_adaptive_tx_coalesce)
		nonzero_params |= ETHTOOL_COALESCE_USE_ADAPTIVE_TX;
	if (coalesce->pkt_rate_low)
		nonzero_params |= ETHTOOL_COALESCE_PKT_RATE_LOW;
	if (coalesce->rx_coalesce_usecs_low)
		nonzero_params |= ETHTOOL_COALESCE_RX_USECS_LOW;
	if (coalesce->rx_max_coalesced_frames_low)
		nonzero_params |= ETHTOOL_COALESCE_RX_MAX_FRAMES_LOW;
	if (coalesce->tx_coalesce_usecs_low)
		nonzero_params |= ETHTOOL_COALESCE_TX_USECS_LOW;
	if (coalesce->tx_max_coalesced_frames_low)
		nonzero_params |= ETHTOOL_COALESCE_TX_MAX_FRAMES_LOW;
	if (coalesce->pkt_rate_high)
		nonzero_params |= ETHTOOL_COALESCE_PKT_RATE_HIGH;
	if (coalesce->rx_coalesce_usecs_high)
		nonzero_params |= ETHTOOL_COALESCE_RX_USECS_HIGH;
	if (coalesce->rx_max_coalesced_frames_high)
		nonzero_params |= ETHTOOL_COALESCE_RX_MAX_FRAMES_HIGH;
	if (coalesce->tx_coalesce_usecs_high)
		nonzero_params |= ETHTOOL_COALESCE_TX_USECS_HIGH;
	if (coalesce->tx_max_coalesced_frames_high)
		nonzero_params |= ETHTOOL_COALESCE_TX_MAX_FRAMES_HIGH;
	if (coalesce->rate_sample_interval)
		nonzero_params |= ETHTOOL_COALESCE_RATE_SAMPLE_INTERVAL;

	return (supported_params & nonzero_params) == nonzero_params;
}

static noinline_for_stack int ethtool_set_coalesce(struct net_device *dev,
						   void __user *useraddr)
{
	struct kernel_ethtool_coalesce kernel_coalesce = {};
	struct ethtool_coalesce coalesce;
	int ret;

	if (!dev->ethtool_ops->set_coalesce || !dev->ethtool_ops->get_coalesce)
		return -EOPNOTSUPP;

	ret = dev->ethtool_ops->get_coalesce(dev, &coalesce, &kernel_coalesce,
					     NULL);
	if (ret)
		return ret;

	if (copy_from_user(&coalesce, useraddr, sizeof(coalesce)))
		return -EFAULT;

	if (!ethtool_set_coalesce_supported(dev, &coalesce))
		return -EOPNOTSUPP;

	ret = dev->ethtool_ops->set_coalesce(dev, &coalesce, &kernel_coalesce,
					     NULL);
	if (!ret)
		ethtool_notify(dev, ETHTOOL_MSG_COALESCE_NTF, NULL);
	return ret;
}

static int ethtool_get_ringparam(struct net_device *dev, void __user *useraddr)
{
	struct ethtool_ringparam ringparam = { .cmd = ETHTOOL_GRINGPARAM };
	struct kernel_ethtool_ringparam kernel_ringparam = {};

	if (!dev->ethtool_ops->get_ringparam)
		return -EOPNOTSUPP;

	dev->ethtool_ops->get_ringparam(dev, &ringparam,
					&kernel_ringparam, NULL);

	if (copy_to_user(useraddr, &ringparam, sizeof(ringparam)))
		return -EFAULT;
	return 0;
}

static int ethtool_set_ringparam(struct net_device *dev, void __user *useraddr)
{
	struct ethtool_ringparam ringparam, max = { .cmd = ETHTOOL_GRINGPARAM };
	struct kernel_ethtool_ringparam kernel_ringparam;
	int ret;

	if (!dev->ethtool_ops->set_ringparam || !dev->ethtool_ops->get_ringparam)
		return -EOPNOTSUPP;

	if (copy_from_user(&ringparam, useraddr, sizeof(ringparam)))
		return -EFAULT;

	dev->ethtool_ops->get_ringparam(dev, &max, &kernel_ringparam, NULL);

	/* ensure new ring parameters are within the maximums */
	if (ringparam.rx_pending > max.rx_max_pending ||
	    ringparam.rx_mini_pending > max.rx_mini_max_pending ||
	    ringparam.rx_jumbo_pending > max.rx_jumbo_max_pending ||
	    ringparam.tx_pending > max.tx_max_pending)
		return -EINVAL;

	ret = dev->ethtool_ops->set_ringparam(dev, &ringparam,
					      &kernel_ringparam, NULL);
	if (!ret)
		ethtool_notify(dev, ETHTOOL_MSG_RINGS_NTF, NULL);
	return ret;
}

static noinline_for_stack int ethtool_get_channels(struct net_device *dev,
						   void __user *useraddr)
{
	struct ethtool_channels channels = { .cmd = ETHTOOL_GCHANNELS };

	if (!dev->ethtool_ops->get_channels)
		return -EOPNOTSUPP;

	dev->ethtool_ops->get_channels(dev, &channels);

	if (copy_to_user(useraddr, &channels, sizeof(channels)))
		return -EFAULT;
	return 0;
}

static noinline_for_stack int ethtool_set_channels(struct net_device *dev,
						   void __user *useraddr)
{
	struct ethtool_channels channels, curr = { .cmd = ETHTOOL_GCHANNELS };
	u16 from_channel, to_channel;
	unsigned int i;
	int ret;

	if (!dev->ethtool_ops->set_channels || !dev->ethtool_ops->get_channels)
		return -EOPNOTSUPP;

	if (copy_from_user(&channels, useraddr, sizeof(channels)))
		return -EFAULT;

	dev->ethtool_ops->get_channels(dev, &curr);

	if (channels.rx_count == curr.rx_count &&
	    channels.tx_count == curr.tx_count &&
	    channels.combined_count == curr.combined_count &&
	    channels.other_count == curr.other_count)
		return 0;

	/* ensure new counts are within the maximums */
	if (channels.rx_count > curr.max_rx ||
	    channels.tx_count > curr.max_tx ||
	    channels.combined_count > curr.max_combined ||
	    channels.other_count > curr.max_other)
		return -EINVAL;

	/* ensure there is at least one RX and one TX channel */
	if (!channels.combined_count &&
	    (!channels.rx_count || !channels.tx_count))
		return -EINVAL;

	ret = ethtool_check_max_channel(dev, channels, NULL);
	if (ret)
		return ret;

	/* Disabling channels, query zero-copy AF_XDP sockets */
	from_channel = channels.combined_count +
		min(channels.rx_count, channels.tx_count);
	to_channel = curr.combined_count + max(curr.rx_count, curr.tx_count);
	for (i = from_channel; i < to_channel; i++)
		if (xsk_get_pool_from_qid(dev, i))
			return -EINVAL;

	ret = dev->ethtool_ops->set_channels(dev, &channels);
	if (!ret)
		ethtool_notify(dev, ETHTOOL_MSG_CHANNELS_NTF, NULL);
	return ret;
}

static int ethtool_get_pauseparam(struct net_device *dev, void __user *useraddr)
{
	struct ethtool_pauseparam pauseparam = { .cmd = ETHTOOL_GPAUSEPARAM };

	if (!dev->ethtool_ops->get_pauseparam)
		return -EOPNOTSUPP;

	dev->ethtool_ops->get_pauseparam(dev, &pauseparam);

	if (copy_to_user(useraddr, &pauseparam, sizeof(pauseparam)))
		return -EFAULT;
	return 0;
}

static int ethtool_set_pauseparam(struct net_device *dev, void __user *useraddr)
{
	struct ethtool_pauseparam pauseparam;
	int ret;

	if (!dev->ethtool_ops->set_pauseparam)
		return -EOPNOTSUPP;

	if (copy_from_user(&pauseparam, useraddr, sizeof(pauseparam)))
		return -EFAULT;

	ret = dev->ethtool_ops->set_pauseparam(dev, &pauseparam);
	if (!ret)
		ethtool_notify(dev, ETHTOOL_MSG_PAUSE_NTF, NULL);
	return ret;
}

static int ethtool_self_test(struct net_device *dev, char __user *useraddr)
{
	struct ethtool_test test;
	const struct ethtool_ops *ops = dev->ethtool_ops;
	u64 *data;
	int ret, test_len;

	if (!ops->self_test || !ops->get_sset_count)
		return -EOPNOTSUPP;

	test_len = ops->get_sset_count(dev, ETH_SS_TEST);
	if (test_len < 0)
		return test_len;
	WARN_ON(test_len == 0);

	if (copy_from_user(&test, useraddr, sizeof(test)))
		return -EFAULT;

	test.len = test_len;
	data = kcalloc(test_len, sizeof(u64), GFP_USER);
	if (!data)
		return -ENOMEM;

	netif_testing_on(dev);
	ops->self_test(dev, &test, data);
	netif_testing_off(dev);

	ret = -EFAULT;
	if (copy_to_user(useraddr, &test, sizeof(test)))
		goto out;
	useraddr += sizeof(test);
	if (copy_to_user(useraddr, data, array_size(test.len, sizeof(u64))))
		goto out;
	ret = 0;

 out:
	kfree(data);
	return ret;
}

static int ethtool_get_strings(struct net_device *dev, void __user *useraddr)
{
	struct ethtool_gstrings gstrings;
	u8 *data;
	int ret;

	if (copy_from_user(&gstrings, useraddr, sizeof(gstrings)))
		return -EFAULT;

	ret = __ethtool_get_sset_count(dev, gstrings.string_set);
	if (ret < 0)
		return ret;
	if (ret > S32_MAX / ETH_GSTRING_LEN)
		return -ENOMEM;
	WARN_ON_ONCE(!ret);

	gstrings.len = ret;

	if (gstrings.len) {
		data = vzalloc(array_size(gstrings.len, ETH_GSTRING_LEN));
		if (!data)
			return -ENOMEM;

		__ethtool_get_strings(dev, gstrings.string_set, data);
	} else {
		data = NULL;
	}

	ret = -EFAULT;
	if (copy_to_user(useraddr, &gstrings, sizeof(gstrings)))
		goto out;
	useraddr += sizeof(gstrings);
	if (gstrings.len &&
	    copy_to_user(useraddr, data,
			 array_size(gstrings.len, ETH_GSTRING_LEN)))
		goto out;
	ret = 0;

out:
	vfree(data);
	return ret;
}

__printf(2, 3) void ethtool_sprintf(u8 **data, const char *fmt, ...)
{
	va_list args;

	va_start(args, fmt);
	vsnprintf(*data, ETH_GSTRING_LEN, fmt, args);
	va_end(args);

	*data += ETH_GSTRING_LEN;
}
EXPORT_SYMBOL(ethtool_sprintf);

void ethtool_puts(u8 **data, const char *str)
{
	strscpy(*data, str, ETH_GSTRING_LEN);
	*data += ETH_GSTRING_LEN;
}
EXPORT_SYMBOL(ethtool_puts);

static int ethtool_phys_id(struct net_device *dev, void __user *useraddr)
{
	struct ethtool_value id;
	static bool busy;
	const struct ethtool_ops *ops = dev->ethtool_ops;
	netdevice_tracker dev_tracker;
	int rc;

	if (!ops->set_phys_id)
		return -EOPNOTSUPP;

	if (busy)
		return -EBUSY;

	if (copy_from_user(&id, useraddr, sizeof(id)))
		return -EFAULT;

	rc = ops->set_phys_id(dev, ETHTOOL_ID_ACTIVE);
	if (rc < 0)
		return rc;

	/* Drop the RTNL lock while waiting, but prevent reentry or
	 * removal of the device.
	 */
	busy = true;
	netdev_hold(dev, &dev_tracker, GFP_KERNEL);
	rtnl_unlock();

	if (rc == 0) {
		/* Driver will handle this itself */
		schedule_timeout_interruptible(
			id.data ? (id.data * HZ) : MAX_SCHEDULE_TIMEOUT);
	} else {
		/* Driver expects to be called at twice the frequency in rc */
		int n = rc * 2, interval = HZ / n;
		u64 count = mul_u32_u32(n, id.data);
		u64 i = 0;

		do {
			rtnl_lock();
			rc = ops->set_phys_id(dev,
				    (i++ & 1) ? ETHTOOL_ID_OFF : ETHTOOL_ID_ON);
			rtnl_unlock();
			if (rc)
				break;
			schedule_timeout_interruptible(interval);
		} while (!signal_pending(current) && (!id.data || i < count));
	}

	rtnl_lock();
	netdev_put(dev, &dev_tracker);
	busy = false;

	(void) ops->set_phys_id(dev, ETHTOOL_ID_INACTIVE);
	return rc;
}

static int ethtool_get_stats(struct net_device *dev, void __user *useraddr)
{
	struct ethtool_stats stats;
	const struct ethtool_ops *ops = dev->ethtool_ops;
	u64 *data;
	int ret, n_stats;

	if (!ops->get_ethtool_stats || !ops->get_sset_count)
		return -EOPNOTSUPP;

	n_stats = ops->get_sset_count(dev, ETH_SS_STATS);
	if (n_stats < 0)
		return n_stats;
	if (n_stats > S32_MAX / sizeof(u64))
		return -ENOMEM;
	WARN_ON_ONCE(!n_stats);
	if (copy_from_user(&stats, useraddr, sizeof(stats)))
		return -EFAULT;

	stats.n_stats = n_stats;

	if (n_stats) {
		data = vzalloc(array_size(n_stats, sizeof(u64)));
		if (!data)
			return -ENOMEM;
		ops->get_ethtool_stats(dev, &stats, data);
	} else {
		data = NULL;
	}

	ret = -EFAULT;
	if (copy_to_user(useraddr, &stats, sizeof(stats)))
		goto out;
	useraddr += sizeof(stats);
	if (n_stats && copy_to_user(useraddr, data, array_size(n_stats, sizeof(u64))))
		goto out;
	ret = 0;

 out:
	vfree(data);
	return ret;
}

static int ethtool_vzalloc_stats_array(int n_stats, u64 **data)
{
	if (n_stats < 0)
		return n_stats;
	if (n_stats > S32_MAX / sizeof(u64))
		return -ENOMEM;
	if (WARN_ON_ONCE(!n_stats))
		return -EOPNOTSUPP;

	*data = vzalloc(array_size(n_stats, sizeof(u64)));
	if (!*data)
		return -ENOMEM;

	return 0;
}

static int ethtool_get_phy_stats_phydev(struct phy_device *phydev,
					 struct ethtool_stats *stats,
					 u64 **data)
 {
	const struct ethtool_phy_ops *phy_ops = ethtool_phy_ops;
	int n_stats, ret;

	if (!phy_ops || !phy_ops->get_sset_count || !phy_ops->get_stats)
		return -EOPNOTSUPP;

	n_stats = phy_ops->get_sset_count(phydev);

	ret = ethtool_vzalloc_stats_array(n_stats, data);
	if (ret)
		return ret;

	stats->n_stats = n_stats;
	return phy_ops->get_stats(phydev, stats, *data);
}

static int ethtool_get_phy_stats_ethtool(struct net_device *dev,
					  struct ethtool_stats *stats,
					  u64 **data)
{
	const struct ethtool_ops *ops = dev->ethtool_ops;
	int n_stats, ret;

	if (!ops || !ops->get_sset_count || !ops->get_ethtool_phy_stats)
		return -EOPNOTSUPP;

	n_stats = ops->get_sset_count(dev, ETH_SS_PHY_STATS);

	ret = ethtool_vzalloc_stats_array(n_stats, data);
	if (ret)
		return ret;

	stats->n_stats = n_stats;
	ops->get_ethtool_phy_stats(dev, stats, *data);

	return 0;
}

static int ethtool_get_phy_stats(struct net_device *dev, void __user *useraddr)
{
	struct phy_device *phydev = dev->phydev;
	struct ethtool_stats stats;
	u64 *data = NULL;
	int ret = -EOPNOTSUPP;

	if (copy_from_user(&stats, useraddr, sizeof(stats)))
		return -EFAULT;

	if (phydev)
		ret = ethtool_get_phy_stats_phydev(phydev, &stats, &data);

	if (ret == -EOPNOTSUPP)
		ret = ethtool_get_phy_stats_ethtool(dev, &stats, &data);

	if (ret)
		goto out;

	if (copy_to_user(useraddr, &stats, sizeof(stats))) {
		ret = -EFAULT;
		goto out;
	}

	useraddr += sizeof(stats);
	if (copy_to_user(useraddr, data, array_size(stats.n_stats, sizeof(u64))))
		ret = -EFAULT;

 out:
	vfree(data);
	return ret;
}

static int ethtool_get_perm_addr(struct net_device *dev, void __user *useraddr)
{
	struct ethtool_perm_addr epaddr;

	if (copy_from_user(&epaddr, useraddr, sizeof(epaddr)))
		return -EFAULT;

	if (epaddr.size < dev->addr_len)
		return -ETOOSMALL;
	epaddr.size = dev->addr_len;

	if (copy_to_user(useraddr, &epaddr, sizeof(epaddr)))
		return -EFAULT;
	useraddr += sizeof(epaddr);
	if (copy_to_user(useraddr, dev->perm_addr, epaddr.size))
		return -EFAULT;
	return 0;
}

static int ethtool_get_value(struct net_device *dev, char __user *useraddr,
			     u32 cmd, u32 (*actor)(struct net_device *))
{
	struct ethtool_value edata = { .cmd = cmd };

	if (!actor)
		return -EOPNOTSUPP;

	edata.data = actor(dev);

	if (copy_to_user(useraddr, &edata, sizeof(edata)))
		return -EFAULT;
	return 0;
}

static int ethtool_set_value_void(struct net_device *dev, char __user *useraddr,
			     void (*actor)(struct net_device *, u32))
{
	struct ethtool_value edata;

	if (!actor)
		return -EOPNOTSUPP;

	if (copy_from_user(&edata, useraddr, sizeof(edata)))
		return -EFAULT;

	actor(dev, edata.data);
	return 0;
}

static int ethtool_set_value(struct net_device *dev, char __user *useraddr,
			     int (*actor)(struct net_device *, u32))
{
	struct ethtool_value edata;

	if (!actor)
		return -EOPNOTSUPP;

	if (copy_from_user(&edata, useraddr, sizeof(edata)))
		return -EFAULT;

	return actor(dev, edata.data);
}

static int
ethtool_flash_device(struct net_device *dev, struct ethtool_devlink_compat *req)
{
	if (!dev->ethtool_ops->flash_device) {
		req->devlink = netdev_to_devlink_get(dev);
		return 0;
	}

	return dev->ethtool_ops->flash_device(dev, &req->efl);
}

static int ethtool_set_dump(struct net_device *dev,
			void __user *useraddr)
{
	struct ethtool_dump dump;

	if (!dev->ethtool_ops->set_dump)
		return -EOPNOTSUPP;

	if (copy_from_user(&dump, useraddr, sizeof(dump)))
		return -EFAULT;

	return dev->ethtool_ops->set_dump(dev, &dump);
}

static int ethtool_get_dump_flag(struct net_device *dev,
				void __user *useraddr)
{
	int ret;
	struct ethtool_dump dump;
	const struct ethtool_ops *ops = dev->ethtool_ops;

	if (!ops->get_dump_flag)
		return -EOPNOTSUPP;

	if (copy_from_user(&dump, useraddr, sizeof(dump)))
		return -EFAULT;

	ret = ops->get_dump_flag(dev, &dump);
	if (ret)
		return ret;

	if (copy_to_user(useraddr, &dump, sizeof(dump)))
		return -EFAULT;
	return 0;
}

static int ethtool_get_dump_data(struct net_device *dev,
				void __user *useraddr)
{
	int ret;
	__u32 len;
	struct ethtool_dump dump, tmp;
	const struct ethtool_ops *ops = dev->ethtool_ops;
	void *data = NULL;

	if (!ops->get_dump_data || !ops->get_dump_flag)
		return -EOPNOTSUPP;

	if (copy_from_user(&dump, useraddr, sizeof(dump)))
		return -EFAULT;

	memset(&tmp, 0, sizeof(tmp));
	tmp.cmd = ETHTOOL_GET_DUMP_FLAG;
	ret = ops->get_dump_flag(dev, &tmp);
	if (ret)
		return ret;

	len = min(tmp.len, dump.len);
	if (!len)
		return -EFAULT;

	/* Don't ever let the driver think there's more space available
	 * than it requested with .get_dump_flag().
	 */
	dump.len = len;

	/* Always allocate enough space to hold the whole thing so that the
	 * driver does not need to check the length and bother with partial
	 * dumping.
	 */
	data = vzalloc(tmp.len);
	if (!data)
		return -ENOMEM;
	ret = ops->get_dump_data(dev, &dump, data);
	if (ret)
		goto out;

	/* There are two sane possibilities:
	 * 1. The driver's .get_dump_data() does not touch dump.len.
	 * 2. Or it may set dump.len to how much it really writes, which
	 *    should be tmp.len (or len if it can do a partial dump).
	 * In any case respond to userspace with the actual length of data
	 * it's receiving.
	 */
	WARN_ON(dump.len != len && dump.len != tmp.len);
	dump.len = len;

	if (copy_to_user(useraddr, &dump, sizeof(dump))) {
		ret = -EFAULT;
		goto out;
	}
	useraddr += offsetof(struct ethtool_dump, data);
	if (copy_to_user(useraddr, data, len))
		ret = -EFAULT;
out:
	vfree(data);
	return ret;
}

static int ethtool_get_ts_info(struct net_device *dev, void __user *useraddr)
{
	struct kernel_ethtool_ts_info kernel_info;
	struct ethtool_ts_info info = {};
	int err;

	err = __ethtool_get_ts_info(dev, &kernel_info);
	if (err)
		return err;

	info.cmd = kernel_info.cmd;
	info.so_timestamping = kernel_info.so_timestamping;
	info.phc_index = kernel_info.phc_index;
	info.tx_types = kernel_info.tx_types;
	info.rx_filters = kernel_info.rx_filters;

	if (copy_to_user(useraddr, &info, sizeof(info)))
		return -EFAULT;

	return 0;
}

int ethtool_get_module_info_call(struct net_device *dev,
				 struct ethtool_modinfo *modinfo)
{
	const struct ethtool_ops *ops = dev->ethtool_ops;
	struct phy_device *phydev = dev->phydev;

	if (dev->ethtool->module_fw_flash_in_progress)
		return -EBUSY;

	if (dev->sfp_bus)
		return sfp_get_module_info(dev->sfp_bus, modinfo);

	if (phydev && phydev->drv && phydev->drv->module_info)
		return phydev->drv->module_info(phydev, modinfo);

	if (ops->get_module_info)
		return ops->get_module_info(dev, modinfo);

	return -EOPNOTSUPP;
}

static int ethtool_get_module_info(struct net_device *dev,
				   void __user *useraddr)
{
	int ret;
	struct ethtool_modinfo modinfo;

	if (copy_from_user(&modinfo, useraddr, sizeof(modinfo)))
		return -EFAULT;

	ret = ethtool_get_module_info_call(dev, &modinfo);
	if (ret)
		return ret;

	if (copy_to_user(useraddr, &modinfo, sizeof(modinfo)))
		return -EFAULT;

	return 0;
}

int ethtool_get_module_eeprom_call(struct net_device *dev,
				   struct ethtool_eeprom *ee, u8 *data)
{
	const struct ethtool_ops *ops = dev->ethtool_ops;
	struct phy_device *phydev = dev->phydev;

	if (dev->ethtool->module_fw_flash_in_progress)
		return -EBUSY;

	if (dev->sfp_bus)
		return sfp_get_module_eeprom(dev->sfp_bus, ee, data);

	if (phydev && phydev->drv && phydev->drv->module_eeprom)
		return phydev->drv->module_eeprom(phydev, ee, data);

	if (ops->get_module_eeprom)
		return ops->get_module_eeprom(dev, ee, data);

	return -EOPNOTSUPP;
}

static int ethtool_get_module_eeprom(struct net_device *dev,
				     void __user *useraddr)
{
	int ret;
	struct ethtool_modinfo modinfo;

	ret = ethtool_get_module_info_call(dev, &modinfo);
	if (ret)
		return ret;

	return ethtool_get_any_eeprom(dev, useraddr,
				      ethtool_get_module_eeprom_call,
				      modinfo.eeprom_len);
}

static int ethtool_tunable_valid(const struct ethtool_tunable *tuna)
{
	switch (tuna->id) {
	case ETHTOOL_RX_COPYBREAK:
	case ETHTOOL_TX_COPYBREAK:
	case ETHTOOL_TX_COPYBREAK_BUF_SIZE:
		if (tuna->len != sizeof(u32) ||
		    tuna->type_id != ETHTOOL_TUNABLE_U32)
			return -EINVAL;
		break;
	case ETHTOOL_PFC_PREVENTION_TOUT:
		if (tuna->len != sizeof(u16) ||
		    tuna->type_id != ETHTOOL_TUNABLE_U16)
			return -EINVAL;
		break;
	default:
		return -EINVAL;
	}

	return 0;
}

static int ethtool_get_tunable(struct net_device *dev, void __user *useraddr)
{
	int ret;
	struct ethtool_tunable tuna;
	const struct ethtool_ops *ops = dev->ethtool_ops;
	void *data;

	if (!ops->get_tunable)
		return -EOPNOTSUPP;
	if (copy_from_user(&tuna, useraddr, sizeof(tuna)))
		return -EFAULT;
	ret = ethtool_tunable_valid(&tuna);
	if (ret)
		return ret;
	data = kzalloc(tuna.len, GFP_USER);
	if (!data)
		return -ENOMEM;
	ret = ops->get_tunable(dev, &tuna, data);
	if (ret)
		goto out;
	useraddr += sizeof(tuna);
	ret = -EFAULT;
	if (copy_to_user(useraddr, data, tuna.len))
		goto out;
	ret = 0;

out:
	kfree(data);
	return ret;
}

static int ethtool_set_tunable(struct net_device *dev, void __user *useraddr)
{
	int ret;
	struct ethtool_tunable tuna;
	const struct ethtool_ops *ops = dev->ethtool_ops;
	void *data;

	if (!ops->set_tunable)
		return -EOPNOTSUPP;
	if (copy_from_user(&tuna, useraddr, sizeof(tuna)))
		return -EFAULT;
	ret = ethtool_tunable_valid(&tuna);
	if (ret)
		return ret;
	useraddr += sizeof(tuna);
	data = memdup_user(useraddr, tuna.len);
	if (IS_ERR(data))
		return PTR_ERR(data);
	ret = ops->set_tunable(dev, &tuna, data);

	kfree(data);
	return ret;
}

static noinline_for_stack int
ethtool_get_per_queue_coalesce(struct net_device *dev,
			       void __user *useraddr,
			       struct ethtool_per_queue_op *per_queue_opt)
{
	u32 bit;
	int ret;
	DECLARE_BITMAP(queue_mask, MAX_NUM_QUEUE);

	if (!dev->ethtool_ops->get_per_queue_coalesce)
		return -EOPNOTSUPP;

	useraddr += sizeof(*per_queue_opt);

	bitmap_from_arr32(queue_mask, per_queue_opt->queue_mask,
			  MAX_NUM_QUEUE);

	for_each_set_bit(bit, queue_mask, MAX_NUM_QUEUE) {
		struct ethtool_coalesce coalesce = { .cmd = ETHTOOL_GCOALESCE };

		ret = dev->ethtool_ops->get_per_queue_coalesce(dev, bit, &coalesce);
		if (ret != 0)
			return ret;
		if (copy_to_user(useraddr, &coalesce, sizeof(coalesce)))
			return -EFAULT;
		useraddr += sizeof(coalesce);
	}

	return 0;
}

static noinline_for_stack int
ethtool_set_per_queue_coalesce(struct net_device *dev,
			       void __user *useraddr,
			       struct ethtool_per_queue_op *per_queue_opt)
{
	u32 bit;
	int i, ret = 0;
	int n_queue;
	struct ethtool_coalesce *backup = NULL, *tmp = NULL;
	DECLARE_BITMAP(queue_mask, MAX_NUM_QUEUE);

	if ((!dev->ethtool_ops->set_per_queue_coalesce) ||
	    (!dev->ethtool_ops->get_per_queue_coalesce))
		return -EOPNOTSUPP;

	useraddr += sizeof(*per_queue_opt);

	bitmap_from_arr32(queue_mask, per_queue_opt->queue_mask, MAX_NUM_QUEUE);
	n_queue = bitmap_weight(queue_mask, MAX_NUM_QUEUE);
	tmp = backup = kmalloc_array(n_queue, sizeof(*backup), GFP_KERNEL);
	if (!backup)
		return -ENOMEM;

	for_each_set_bit(bit, queue_mask, MAX_NUM_QUEUE) {
		struct ethtool_coalesce coalesce;

		ret = dev->ethtool_ops->get_per_queue_coalesce(dev, bit, tmp);
		if (ret != 0)
			goto roll_back;

		tmp++;

		if (copy_from_user(&coalesce, useraddr, sizeof(coalesce))) {
			ret = -EFAULT;
			goto roll_back;
		}

		if (!ethtool_set_coalesce_supported(dev, &coalesce)) {
			ret = -EOPNOTSUPP;
			goto roll_back;
		}

		ret = dev->ethtool_ops->set_per_queue_coalesce(dev, bit, &coalesce);
		if (ret != 0)
			goto roll_back;

		useraddr += sizeof(coalesce);
	}

roll_back:
	if (ret != 0) {
		tmp = backup;
		for_each_set_bit(i, queue_mask, bit) {
			dev->ethtool_ops->set_per_queue_coalesce(dev, i, tmp);
			tmp++;
		}
	}
	kfree(backup);

	return ret;
}

static int noinline_for_stack ethtool_set_per_queue(struct net_device *dev,
				 void __user *useraddr, u32 sub_cmd)
{
	struct ethtool_per_queue_op per_queue_opt;

	if (copy_from_user(&per_queue_opt, useraddr, sizeof(per_queue_opt)))
		return -EFAULT;

	if (per_queue_opt.sub_command != sub_cmd)
		return -EINVAL;

	switch (per_queue_opt.sub_command) {
	case ETHTOOL_GCOALESCE:
		return ethtool_get_per_queue_coalesce(dev, useraddr, &per_queue_opt);
	case ETHTOOL_SCOALESCE:
		return ethtool_set_per_queue_coalesce(dev, useraddr, &per_queue_opt);
	default:
		return -EOPNOTSUPP;
	}
}

static int ethtool_phy_tunable_valid(const struct ethtool_tunable *tuna)
{
	switch (tuna->id) {
	case ETHTOOL_PHY_DOWNSHIFT:
	case ETHTOOL_PHY_FAST_LINK_DOWN:
		if (tuna->len != sizeof(u8) ||
		    tuna->type_id != ETHTOOL_TUNABLE_U8)
			return -EINVAL;
		break;
	case ETHTOOL_PHY_EDPD:
		if (tuna->len != sizeof(u16) ||
		    tuna->type_id != ETHTOOL_TUNABLE_U16)
			return -EINVAL;
		break;
	default:
		return -EINVAL;
	}

	return 0;
}

static int get_phy_tunable(struct net_device *dev, void __user *useraddr)
{
	struct phy_device *phydev = dev->phydev;
	struct ethtool_tunable tuna;
	bool phy_drv_tunable;
	void *data;
	int ret;

	phy_drv_tunable = phydev && phydev->drv && phydev->drv->get_tunable;
	if (!phy_drv_tunable && !dev->ethtool_ops->get_phy_tunable)
		return -EOPNOTSUPP;
	if (copy_from_user(&tuna, useraddr, sizeof(tuna)))
		return -EFAULT;
	ret = ethtool_phy_tunable_valid(&tuna);
	if (ret)
		return ret;
	data = kzalloc(tuna.len, GFP_USER);
	if (!data)
		return -ENOMEM;
	if (phy_drv_tunable) {
		mutex_lock(&phydev->lock);
		ret = phydev->drv->get_tunable(phydev, &tuna, data);
		mutex_unlock(&phydev->lock);
	} else {
		ret = dev->ethtool_ops->get_phy_tunable(dev, &tuna, data);
	}
	if (ret)
		goto out;
	useraddr += sizeof(tuna);
	ret = -EFAULT;
	if (copy_to_user(useraddr, data, tuna.len))
		goto out;
	ret = 0;

out:
	kfree(data);
	return ret;
}

static int set_phy_tunable(struct net_device *dev, void __user *useraddr)
{
	struct phy_device *phydev = dev->phydev;
	struct ethtool_tunable tuna;
	bool phy_drv_tunable;
	void *data;
	int ret;

	phy_drv_tunable = phydev && phydev->drv && phydev->drv->get_tunable;
	if (!phy_drv_tunable && !dev->ethtool_ops->set_phy_tunable)
		return -EOPNOTSUPP;
	if (copy_from_user(&tuna, useraddr, sizeof(tuna)))
		return -EFAULT;
	ret = ethtool_phy_tunable_valid(&tuna);
	if (ret)
		return ret;
	useraddr += sizeof(tuna);
	data = memdup_user(useraddr, tuna.len);
	if (IS_ERR(data))
		return PTR_ERR(data);
	if (phy_drv_tunable) {
		mutex_lock(&phydev->lock);
		ret = phydev->drv->set_tunable(phydev, &tuna, data);
		mutex_unlock(&phydev->lock);
	} else {
		ret = dev->ethtool_ops->set_phy_tunable(dev, &tuna, data);
	}

	kfree(data);
	return ret;
}

static int ethtool_get_fecparam(struct net_device *dev, void __user *useraddr)
{
	struct ethtool_fecparam fecparam = { .cmd = ETHTOOL_GFECPARAM };
	int rc;

	if (!dev->ethtool_ops->get_fecparam)
		return -EOPNOTSUPP;

	rc = dev->ethtool_ops->get_fecparam(dev, &fecparam);
	if (rc)
		return rc;

	if (WARN_ON_ONCE(fecparam.reserved))
		fecparam.reserved = 0;

	if (copy_to_user(useraddr, &fecparam, sizeof(fecparam)))
		return -EFAULT;
	return 0;
}

static int ethtool_set_fecparam(struct net_device *dev, void __user *useraddr)
{
	struct ethtool_fecparam fecparam;

	if (!dev->ethtool_ops->set_fecparam)
		return -EOPNOTSUPP;

	if (copy_from_user(&fecparam, useraddr, sizeof(fecparam)))
		return -EFAULT;

	if (!fecparam.fec || fecparam.fec & ETHTOOL_FEC_NONE)
		return -EINVAL;

	fecparam.active_fec = 0;
	fecparam.reserved = 0;

	return dev->ethtool_ops->set_fecparam(dev, &fecparam);
}

/* The main entry point in this file.  Called from net/core/dev_ioctl.c */

static int
__dev_ethtool(struct net *net, struct ifreq *ifr, void __user *useraddr,
	      u32 ethcmd, struct ethtool_devlink_compat *devlink_state)
{
	struct net_device *dev;
	u32 sub_cmd;
	int rc;
	netdev_features_t old_features;

	dev = __dev_get_by_name(net, ifr->ifr_name);
	if (!dev)
		return -ENODEV;

	if (ethcmd == ETHTOOL_PERQUEUE) {
		if (copy_from_user(&sub_cmd, useraddr + sizeof(ethcmd), sizeof(sub_cmd)))
			return -EFAULT;
	} else {
		sub_cmd = ethcmd;
	}
	/* Allow some commands to be done by anyone */
	switch (sub_cmd) {
	case ETHTOOL_GSET:
	case ETHTOOL_GDRVINFO:
	case ETHTOOL_GMSGLVL:
	case ETHTOOL_GLINK:
	case ETHTOOL_GCOALESCE:
	case ETHTOOL_GRINGPARAM:
	case ETHTOOL_GPAUSEPARAM:
	case ETHTOOL_GRXCSUM:
	case ETHTOOL_GTXCSUM:
	case ETHTOOL_GSG:
	case ETHTOOL_GSSET_INFO:
	case ETHTOOL_GSTRINGS:
	case ETHTOOL_GSTATS:
	case ETHTOOL_GPHYSTATS:
	case ETHTOOL_GTSO:
	case ETHTOOL_GPERMADDR:
	case ETHTOOL_GUFO:
	case ETHTOOL_GGSO:
	case ETHTOOL_GGRO:
	case ETHTOOL_GFLAGS:
	case ETHTOOL_GPFLAGS:
	case ETHTOOL_GRXFH:
	case ETHTOOL_GRXRINGS:
	case ETHTOOL_GRXCLSRLCNT:
	case ETHTOOL_GRXCLSRULE:
	case ETHTOOL_GRXCLSRLALL:
	case ETHTOOL_GRXFHINDIR:
	case ETHTOOL_GRSSH:
	case ETHTOOL_GFEATURES:
	case ETHTOOL_GCHANNELS:
	case ETHTOOL_GET_TS_INFO:
	case ETHTOOL_GEEE:
	case ETHTOOL_GTUNABLE:
	case ETHTOOL_PHY_GTUNABLE:
	case ETHTOOL_GLINKSETTINGS:
	case ETHTOOL_GFECPARAM:
		break;
	default:
		if (!ns_capable(net->user_ns, CAP_NET_ADMIN))
			return -EPERM;
	}

	if (dev->dev.parent)
		pm_runtime_get_sync(dev->dev.parent);

	if (!netif_device_present(dev)) {
		rc = -ENODEV;
		goto out;
	}

	if (dev->ethtool_ops->begin) {
		rc = dev->ethtool_ops->begin(dev);
		if (rc < 0)
			goto out;
	}
	old_features = dev->features;

	switch (ethcmd) {
	case ETHTOOL_GSET:
		rc = ethtool_get_settings(dev, useraddr);
		break;
	case ETHTOOL_SSET:
		rc = ethtool_set_settings(dev, useraddr);
		break;
	case ETHTOOL_GDRVINFO:
		rc = ethtool_get_drvinfo(dev, devlink_state);
		break;
	case ETHTOOL_GREGS:
		rc = ethtool_get_regs(dev, useraddr);
		break;
	case ETHTOOL_GWOL:
		rc = ethtool_get_wol(dev, useraddr);
		break;
	case ETHTOOL_SWOL:
		rc = ethtool_set_wol(dev, useraddr);
		break;
	case ETHTOOL_GMSGLVL:
		rc = ethtool_get_value(dev, useraddr, ethcmd,
				       dev->ethtool_ops->get_msglevel);
		break;
	case ETHTOOL_SMSGLVL:
		rc = ethtool_set_value_void(dev, useraddr,
				       dev->ethtool_ops->set_msglevel);
		if (!rc)
			ethtool_notify(dev, ETHTOOL_MSG_DEBUG_NTF, NULL);
		break;
	case ETHTOOL_GEEE:
		rc = ethtool_get_eee(dev, useraddr);
		break;
	case ETHTOOL_SEEE:
		rc = ethtool_set_eee(dev, useraddr);
		break;
	case ETHTOOL_NWAY_RST:
		rc = ethtool_nway_reset(dev);
		break;
	case ETHTOOL_GLINK:
		rc = ethtool_get_link(dev, useraddr);
		break;
	case ETHTOOL_GEEPROM:
		rc = ethtool_get_eeprom(dev, useraddr);
		break;
	case ETHTOOL_SEEPROM:
		rc = ethtool_set_eeprom(dev, useraddr);
		break;
	case ETHTOOL_GCOALESCE:
		rc = ethtool_get_coalesce(dev, useraddr);
		break;
	case ETHTOOL_SCOALESCE:
		rc = ethtool_set_coalesce(dev, useraddr);
		break;
	case ETHTOOL_GRINGPARAM:
		rc = ethtool_get_ringparam(dev, useraddr);
		break;
	case ETHTOOL_SRINGPARAM:
		rc = ethtool_set_ringparam(dev, useraddr);
		break;
	case ETHTOOL_GPAUSEPARAM:
		rc = ethtool_get_pauseparam(dev, useraddr);
		break;
	case ETHTOOL_SPAUSEPARAM:
		rc = ethtool_set_pauseparam(dev, useraddr);
		break;
	case ETHTOOL_TEST:
		rc = ethtool_self_test(dev, useraddr);
		break;
	case ETHTOOL_GSTRINGS:
		rc = ethtool_get_strings(dev, useraddr);
		break;
	case ETHTOOL_PHYS_ID:
		rc = ethtool_phys_id(dev, useraddr);
		break;
	case ETHTOOL_GSTATS:
		rc = ethtool_get_stats(dev, useraddr);
		break;
	case ETHTOOL_GPERMADDR:
		rc = ethtool_get_perm_addr(dev, useraddr);
		break;
	case ETHTOOL_GFLAGS:
		rc = ethtool_get_value(dev, useraddr, ethcmd,
					__ethtool_get_flags);
		break;
	case ETHTOOL_SFLAGS:
		rc = ethtool_set_value(dev, useraddr, __ethtool_set_flags);
		break;
	case ETHTOOL_GPFLAGS:
		rc = ethtool_get_value(dev, useraddr, ethcmd,
				       dev->ethtool_ops->get_priv_flags);
		if (!rc)
			ethtool_notify(dev, ETHTOOL_MSG_PRIVFLAGS_NTF, NULL);
		break;
	case ETHTOOL_SPFLAGS:
		rc = ethtool_set_value(dev, useraddr,
				       dev->ethtool_ops->set_priv_flags);
		break;
	case ETHTOOL_GRXFH:
	case ETHTOOL_GRXRINGS:
	case ETHTOOL_GRXCLSRLCNT:
	case ETHTOOL_GRXCLSRULE:
	case ETHTOOL_GRXCLSRLALL:
		rc = ethtool_get_rxnfc(dev, ethcmd, useraddr);
		break;
	case ETHTOOL_SRXFH:
	case ETHTOOL_SRXCLSRLDEL:
	case ETHTOOL_SRXCLSRLINS:
		rc = ethtool_set_rxnfc(dev, ethcmd, useraddr);
		break;
	case ETHTOOL_FLASHDEV:
		rc = ethtool_flash_device(dev, devlink_state);
		break;
	case ETHTOOL_RESET:
		rc = ethtool_reset(dev, useraddr);
		break;
	case ETHTOOL_GSSET_INFO:
		rc = ethtool_get_sset_info(dev, useraddr);
		break;
	case ETHTOOL_GRXFHINDIR:
		rc = ethtool_get_rxfh_indir(dev, useraddr);
		break;
	case ETHTOOL_SRXFHINDIR:
		rc = ethtool_set_rxfh_indir(dev, useraddr);
		break;
	case ETHTOOL_GRSSH:
		rc = ethtool_get_rxfh(dev, useraddr);
		break;
	case ETHTOOL_SRSSH:
		rc = ethtool_set_rxfh(dev, useraddr);
		break;
	case ETHTOOL_GFEATURES:
		rc = ethtool_get_features(dev, useraddr);
		break;
	case ETHTOOL_SFEATURES:
		rc = ethtool_set_features(dev, useraddr);
		break;
	case ETHTOOL_GTXCSUM:
	case ETHTOOL_GRXCSUM:
	case ETHTOOL_GSG:
	case ETHTOOL_GTSO:
	case ETHTOOL_GGSO:
	case ETHTOOL_GGRO:
		rc = ethtool_get_one_feature(dev, useraddr, ethcmd);
		break;
	case ETHTOOL_STXCSUM:
	case ETHTOOL_SRXCSUM:
	case ETHTOOL_SSG:
	case ETHTOOL_STSO:
	case ETHTOOL_SGSO:
	case ETHTOOL_SGRO:
		rc = ethtool_set_one_feature(dev, useraddr, ethcmd);
		break;
	case ETHTOOL_GCHANNELS:
		rc = ethtool_get_channels(dev, useraddr);
		break;
	case ETHTOOL_SCHANNELS:
		rc = ethtool_set_channels(dev, useraddr);
		break;
	case ETHTOOL_SET_DUMP:
		rc = ethtool_set_dump(dev, useraddr);
		break;
	case ETHTOOL_GET_DUMP_FLAG:
		rc = ethtool_get_dump_flag(dev, useraddr);
		break;
	case ETHTOOL_GET_DUMP_DATA:
		rc = ethtool_get_dump_data(dev, useraddr);
		break;
	case ETHTOOL_GET_TS_INFO:
		rc = ethtool_get_ts_info(dev, useraddr);
		break;
	case ETHTOOL_GMODULEINFO:
		rc = ethtool_get_module_info(dev, useraddr);
		break;
	case ETHTOOL_GMODULEEEPROM:
		rc = ethtool_get_module_eeprom(dev, useraddr);
		break;
	case ETHTOOL_GTUNABLE:
		rc = ethtool_get_tunable(dev, useraddr);
		break;
	case ETHTOOL_STUNABLE:
		rc = ethtool_set_tunable(dev, useraddr);
		break;
	case ETHTOOL_GPHYSTATS:
		rc = ethtool_get_phy_stats(dev, useraddr);
		break;
	case ETHTOOL_PERQUEUE:
		rc = ethtool_set_per_queue(dev, useraddr, sub_cmd);
		break;
	case ETHTOOL_GLINKSETTINGS:
		rc = ethtool_get_link_ksettings(dev, useraddr);
		break;
	case ETHTOOL_SLINKSETTINGS:
		rc = ethtool_set_link_ksettings(dev, useraddr);
		break;
	case ETHTOOL_PHY_GTUNABLE:
		rc = get_phy_tunable(dev, useraddr);
		break;
	case ETHTOOL_PHY_STUNABLE:
		rc = set_phy_tunable(dev, useraddr);
		break;
	case ETHTOOL_GFECPARAM:
		rc = ethtool_get_fecparam(dev, useraddr);
		break;
	case ETHTOOL_SFECPARAM:
		rc = ethtool_set_fecparam(dev, useraddr);
		break;
	default:
		rc = -EOPNOTSUPP;
	}

	if (dev->ethtool_ops->complete)
		dev->ethtool_ops->complete(dev);

	if (old_features != dev->features)
		netdev_features_change(dev);
out:
	if (dev->dev.parent)
		pm_runtime_put(dev->dev.parent);

	return rc;
}

int dev_ethtool(struct net *net, struct ifreq *ifr, void __user *useraddr)
{
	struct ethtool_devlink_compat *state;
	u32 ethcmd;
	int rc;

	if (copy_from_user(&ethcmd, useraddr, sizeof(ethcmd)))
		return -EFAULT;

	state = kzalloc(sizeof(*state), GFP_KERNEL);
	if (!state)
		return -ENOMEM;

	switch (ethcmd) {
	case ETHTOOL_FLASHDEV:
		if (copy_from_user(&state->efl, useraddr, sizeof(state->efl))) {
			rc = -EFAULT;
			goto exit_free;
		}
		state->efl.data[ETHTOOL_FLASH_MAX_FILENAME - 1] = 0;
		break;
	}

	rtnl_lock();
	rc = __dev_ethtool(net, ifr, useraddr, ethcmd, state);
	rtnl_unlock();
	if (rc)
		goto exit_free;

	switch (ethcmd) {
	case ETHTOOL_FLASHDEV:
		if (state->devlink)
			rc = devlink_compat_flash_update(state->devlink,
							 state->efl.data);
		break;
	case ETHTOOL_GDRVINFO:
		if (state->devlink)
			devlink_compat_running_version(state->devlink,
						       state->info.fw_version,
						       sizeof(state->info.fw_version));
		if (copy_to_user(useraddr, &state->info, sizeof(state->info))) {
			rc = -EFAULT;
			goto exit_free;
		}
		break;
	}

exit_free:
	if (state->devlink)
		devlink_put(state->devlink);
	kfree(state);
	return rc;
}

struct ethtool_rx_flow_key {
	struct flow_dissector_key_basic			basic;
	union {
		struct flow_dissector_key_ipv4_addrs	ipv4;
		struct flow_dissector_key_ipv6_addrs	ipv6;
	};
	struct flow_dissector_key_ports			tp;
	struct flow_dissector_key_ip			ip;
	struct flow_dissector_key_vlan			vlan;
	struct flow_dissector_key_eth_addrs		eth_addrs;
} __aligned(BITS_PER_LONG / 8); /* Ensure that we can do comparisons as longs. */

struct ethtool_rx_flow_match {
	struct flow_dissector		dissector;
	struct ethtool_rx_flow_key	key;
	struct ethtool_rx_flow_key	mask;
};

struct ethtool_rx_flow_rule *
ethtool_rx_flow_rule_create(const struct ethtool_rx_flow_spec_input *input)
{
	const struct ethtool_rx_flow_spec *fs = input->fs;
	struct ethtool_rx_flow_match *match;
	struct ethtool_rx_flow_rule *flow;
	struct flow_action_entry *act;

	flow = kzalloc(sizeof(struct ethtool_rx_flow_rule) +
		       sizeof(struct ethtool_rx_flow_match), GFP_KERNEL);
	if (!flow)
		return ERR_PTR(-ENOMEM);

	/* ethtool_rx supports only one single action per rule. */
	flow->rule = flow_rule_alloc(1);
	if (!flow->rule) {
		kfree(flow);
		return ERR_PTR(-ENOMEM);
	}

	match = (struct ethtool_rx_flow_match *)flow->priv;
	flow->rule->match.dissector	= &match->dissector;
	flow->rule->match.mask		= &match->mask;
	flow->rule->match.key		= &match->key;

	match->mask.basic.n_proto = htons(0xffff);

	switch (fs->flow_type & ~(FLOW_EXT | FLOW_MAC_EXT | FLOW_RSS)) {
	case ETHER_FLOW: {
		const struct ethhdr *ether_spec, *ether_m_spec;

		ether_spec = &fs->h_u.ether_spec;
		ether_m_spec = &fs->m_u.ether_spec;

		if (!is_zero_ether_addr(ether_m_spec->h_source)) {
			ether_addr_copy(match->key.eth_addrs.src,
					ether_spec->h_source);
			ether_addr_copy(match->mask.eth_addrs.src,
					ether_m_spec->h_source);
		}
		if (!is_zero_ether_addr(ether_m_spec->h_dest)) {
			ether_addr_copy(match->key.eth_addrs.dst,
					ether_spec->h_dest);
			ether_addr_copy(match->mask.eth_addrs.dst,
					ether_m_spec->h_dest);
		}
		if (ether_m_spec->h_proto) {
			match->key.basic.n_proto = ether_spec->h_proto;
			match->mask.basic.n_proto = ether_m_spec->h_proto;
		}
		}
		break;
	case TCP_V4_FLOW:
	case UDP_V4_FLOW: {
		const struct ethtool_tcpip4_spec *v4_spec, *v4_m_spec;

		match->key.basic.n_proto = htons(ETH_P_IP);

		v4_spec = &fs->h_u.tcp_ip4_spec;
		v4_m_spec = &fs->m_u.tcp_ip4_spec;

		if (v4_m_spec->ip4src) {
			match->key.ipv4.src = v4_spec->ip4src;
			match->mask.ipv4.src = v4_m_spec->ip4src;
		}
		if (v4_m_spec->ip4dst) {
			match->key.ipv4.dst = v4_spec->ip4dst;
			match->mask.ipv4.dst = v4_m_spec->ip4dst;
		}
		if (v4_m_spec->ip4src ||
		    v4_m_spec->ip4dst) {
			match->dissector.used_keys |=
				BIT_ULL(FLOW_DISSECTOR_KEY_IPV4_ADDRS);
			match->dissector.offset[FLOW_DISSECTOR_KEY_IPV4_ADDRS] =
				offsetof(struct ethtool_rx_flow_key, ipv4);
		}
		if (v4_m_spec->psrc) {
			match->key.tp.src = v4_spec->psrc;
			match->mask.tp.src = v4_m_spec->psrc;
		}
		if (v4_m_spec->pdst) {
			match->key.tp.dst = v4_spec->pdst;
			match->mask.tp.dst = v4_m_spec->pdst;
		}
		if (v4_m_spec->psrc ||
		    v4_m_spec->pdst) {
			match->dissector.used_keys |=
				BIT_ULL(FLOW_DISSECTOR_KEY_PORTS);
			match->dissector.offset[FLOW_DISSECTOR_KEY_PORTS] =
				offsetof(struct ethtool_rx_flow_key, tp);
		}
		if (v4_m_spec->tos) {
			match->key.ip.tos = v4_spec->tos;
			match->mask.ip.tos = v4_m_spec->tos;
			match->dissector.used_keys |=
				BIT(FLOW_DISSECTOR_KEY_IP);
			match->dissector.offset[FLOW_DISSECTOR_KEY_IP] =
				offsetof(struct ethtool_rx_flow_key, ip);
		}
		}
		break;
	case TCP_V6_FLOW:
	case UDP_V6_FLOW: {
		const struct ethtool_tcpip6_spec *v6_spec, *v6_m_spec;

		match->key.basic.n_proto = htons(ETH_P_IPV6);

		v6_spec = &fs->h_u.tcp_ip6_spec;
		v6_m_spec = &fs->m_u.tcp_ip6_spec;
		if (!ipv6_addr_any((struct in6_addr *)v6_m_spec->ip6src)) {
			memcpy(&match->key.ipv6.src, v6_spec->ip6src,
			       sizeof(match->key.ipv6.src));
			memcpy(&match->mask.ipv6.src, v6_m_spec->ip6src,
			       sizeof(match->mask.ipv6.src));
		}
		if (!ipv6_addr_any((struct in6_addr *)v6_m_spec->ip6dst)) {
			memcpy(&match->key.ipv6.dst, v6_spec->ip6dst,
			       sizeof(match->key.ipv6.dst));
			memcpy(&match->mask.ipv6.dst, v6_m_spec->ip6dst,
			       sizeof(match->mask.ipv6.dst));
		}
		if (!ipv6_addr_any((struct in6_addr *)v6_m_spec->ip6src) ||
		    !ipv6_addr_any((struct in6_addr *)v6_m_spec->ip6dst)) {
			match->dissector.used_keys |=
				BIT_ULL(FLOW_DISSECTOR_KEY_IPV6_ADDRS);
			match->dissector.offset[FLOW_DISSECTOR_KEY_IPV6_ADDRS] =
				offsetof(struct ethtool_rx_flow_key, ipv6);
		}
		if (v6_m_spec->psrc) {
			match->key.tp.src = v6_spec->psrc;
			match->mask.tp.src = v6_m_spec->psrc;
		}
		if (v6_m_spec->pdst) {
			match->key.tp.dst = v6_spec->pdst;
			match->mask.tp.dst = v6_m_spec->pdst;
		}
		if (v6_m_spec->psrc ||
		    v6_m_spec->pdst) {
			match->dissector.used_keys |=
				BIT_ULL(FLOW_DISSECTOR_KEY_PORTS);
			match->dissector.offset[FLOW_DISSECTOR_KEY_PORTS] =
				offsetof(struct ethtool_rx_flow_key, tp);
		}
		if (v6_m_spec->tclass) {
			match->key.ip.tos = v6_spec->tclass;
			match->mask.ip.tos = v6_m_spec->tclass;
			match->dissector.used_keys |=
				BIT_ULL(FLOW_DISSECTOR_KEY_IP);
			match->dissector.offset[FLOW_DISSECTOR_KEY_IP] =
				offsetof(struct ethtool_rx_flow_key, ip);
		}
		}
		break;
	default:
		ethtool_rx_flow_rule_destroy(flow);
		return ERR_PTR(-EINVAL);
	}

	switch (fs->flow_type & ~(FLOW_EXT | FLOW_MAC_EXT | FLOW_RSS)) {
	case TCP_V4_FLOW:
	case TCP_V6_FLOW:
		match->key.basic.ip_proto = IPPROTO_TCP;
		match->mask.basic.ip_proto = 0xff;
		break;
	case UDP_V4_FLOW:
	case UDP_V6_FLOW:
		match->key.basic.ip_proto = IPPROTO_UDP;
		match->mask.basic.ip_proto = 0xff;
		break;
	}

	match->dissector.used_keys |= BIT_ULL(FLOW_DISSECTOR_KEY_BASIC);
	match->dissector.offset[FLOW_DISSECTOR_KEY_BASIC] =
		offsetof(struct ethtool_rx_flow_key, basic);

	if (fs->flow_type & FLOW_EXT) {
		const struct ethtool_flow_ext *ext_h_spec = &fs->h_ext;
		const struct ethtool_flow_ext *ext_m_spec = &fs->m_ext;

		if (ext_m_spec->vlan_etype) {
			match->key.vlan.vlan_tpid = ext_h_spec->vlan_etype;
			match->mask.vlan.vlan_tpid = ext_m_spec->vlan_etype;
		}

		if (ext_m_spec->vlan_tci) {
			match->key.vlan.vlan_id =
				ntohs(ext_h_spec->vlan_tci) & 0x0fff;
			match->mask.vlan.vlan_id =
				ntohs(ext_m_spec->vlan_tci) & 0x0fff;

			match->key.vlan.vlan_dei =
				!!(ext_h_spec->vlan_tci & htons(0x1000));
			match->mask.vlan.vlan_dei =
				!!(ext_m_spec->vlan_tci & htons(0x1000));

			match->key.vlan.vlan_priority =
				(ntohs(ext_h_spec->vlan_tci) & 0xe000) >> 13;
			match->mask.vlan.vlan_priority =
				(ntohs(ext_m_spec->vlan_tci) & 0xe000) >> 13;
		}

		if (ext_m_spec->vlan_etype ||
		    ext_m_spec->vlan_tci) {
			match->dissector.used_keys |=
				BIT_ULL(FLOW_DISSECTOR_KEY_VLAN);
			match->dissector.offset[FLOW_DISSECTOR_KEY_VLAN] =
				offsetof(struct ethtool_rx_flow_key, vlan);
		}
	}
	if (fs->flow_type & FLOW_MAC_EXT) {
		const struct ethtool_flow_ext *ext_h_spec = &fs->h_ext;
		const struct ethtool_flow_ext *ext_m_spec = &fs->m_ext;

		memcpy(match->key.eth_addrs.dst, ext_h_spec->h_dest,
		       ETH_ALEN);
		memcpy(match->mask.eth_addrs.dst, ext_m_spec->h_dest,
		       ETH_ALEN);

		match->dissector.used_keys |=
			BIT_ULL(FLOW_DISSECTOR_KEY_ETH_ADDRS);
		match->dissector.offset[FLOW_DISSECTOR_KEY_ETH_ADDRS] =
			offsetof(struct ethtool_rx_flow_key, eth_addrs);
	}

	act = &flow->rule->action.entries[0];
	switch (fs->ring_cookie) {
	case RX_CLS_FLOW_DISC:
		act->id = FLOW_ACTION_DROP;
		break;
	case RX_CLS_FLOW_WAKE:
		act->id = FLOW_ACTION_WAKE;
		break;
	default:
		act->id = FLOW_ACTION_QUEUE;
		if (fs->flow_type & FLOW_RSS)
			act->queue.ctx = input->rss_ctx;

		act->queue.vf = ethtool_get_flow_spec_ring_vf(fs->ring_cookie);
		act->queue.index = ethtool_get_flow_spec_ring(fs->ring_cookie);
		break;
	}

	return flow;
}
EXPORT_SYMBOL(ethtool_rx_flow_rule_create);

void ethtool_rx_flow_rule_destroy(struct ethtool_rx_flow_rule *flow)
{
	kfree(flow->rule);
	kfree(flow);
}
EXPORT_SYMBOL(ethtool_rx_flow_rule_destroy);<|MERGE_RESOLUTION|>--- conflicted
+++ resolved
@@ -1402,8 +1402,6 @@
 
 	indir_bytes = dev_indir_size * sizeof(rxfh_dev.indir[0]);
 
-<<<<<<< HEAD
-=======
 	/* Check settings which may be global rather than per RSS-context */
 	if (rxfh.rss_context && !ops->rxfh_per_ctx_key)
 		if (rxfh.key_size ||
@@ -1411,7 +1409,6 @@
 		    (rxfh.input_xfrm && rxfh.input_xfrm != RXH_XFRM_NO_CHANGE))
 			return -EOPNOTSUPP;
 
->>>>>>> 17b65575
 	rss_config = kzalloc(indir_bytes + dev_key_size, GFP_USER);
 	if (!rss_config)
 		return -ENOMEM;
