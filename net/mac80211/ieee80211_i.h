/* SPDX-License-Identifier: GPL-2.0-only */
/*
 * Copyright 2002-2005, Instant802 Networks, Inc.
 * Copyright 2005, Devicescape Software, Inc.
 * Copyright 2006-2007	Jiri Benc <jbenc@suse.cz>
 * Copyright 2007-2010	Johannes Berg <johannes@sipsolutions.net>
 * Copyright 2013-2015  Intel Mobile Communications GmbH
 * Copyright (C) 2018-2025 Intel Corporation
 */

#ifndef IEEE80211_I_H
#define IEEE80211_I_H

#include <linux/kernel.h>
#include <linux/device.h>
#include <linux/if_ether.h>
#include <linux/interrupt.h>
#include <linux/list.h>
#include <linux/netdevice.h>
#include <linux/skbuff.h>
#include <linux/workqueue.h>
#include <linux/types.h>
#include <linux/spinlock.h>
#include <linux/etherdevice.h>
#include <linux/leds.h>
#include <linux/idr.h>
#include <linux/rhashtable.h>
#include <linux/rbtree.h>
#include <kunit/visibility.h>
#include <net/ieee80211_radiotap.h>
#include <net/cfg80211.h>
#include <net/mac80211.h>
#include <net/fq.h>
#include "key.h"
#include "sta_info.h"
#include "debug.h"
#include "drop.h"

extern const struct cfg80211_ops mac80211_config_ops;

struct ieee80211_local;
struct ieee80211_mesh_fast_tx;

/* Maximum number of broadcast/multicast frames to buffer when some of the
 * associated stations are using power saving. */
#define AP_MAX_BC_BUFFER 128

/* Maximum number of frames buffered to all STAs, including multicast frames.
 * Note: increasing this limit increases the potential memory requirement. Each
 * frame can be up to about 2 kB long. */
#define TOTAL_MAX_TX_BUFFER 512

/* Required encryption head and tailroom */
#define IEEE80211_ENCRYPT_HEADROOM 8
#define IEEE80211_ENCRYPT_TAILROOM 18

/* power level hasn't been configured (or set to automatic) */
#define IEEE80211_UNSET_POWER_LEVEL	INT_MIN

/*
 * Some APs experience problems when working with U-APSD. Decreasing the
 * probability of that happening by using legacy mode for all ACs but VO isn't
 * enough.
 *
 * Cisco 4410N originally forced us to enable VO by default only because it
 * treated non-VO ACs as legacy.
 *
 * However some APs (notably Netgear R7000) silently reclassify packets to
 * different ACs. Since u-APSD ACs require trigger frames for frame retrieval
 * clients would never see some frames (e.g. ARP responses) or would fetch them
 * accidentally after a long time.
 *
 * It makes little sense to enable u-APSD queues by default because it needs
 * userspace applications to be aware of it to actually take advantage of the
 * possible additional powersavings. Implicitly depending on driver autotrigger
 * frame support doesn't make much sense.
 */
#define IEEE80211_DEFAULT_UAPSD_QUEUES 0

#define IEEE80211_DEFAULT_MAX_SP_LEN		\
	IEEE80211_WMM_IE_STA_QOSINFO_SP_ALL

extern const u8 ieee80211_ac_to_qos_mask[IEEE80211_NUM_ACS];

#define IEEE80211_DEAUTH_FRAME_LEN	(24 /* hdr */ + 2 /* reason */)

#define IEEE80211_MAX_NAN_INSTANCE_ID 255

enum ieee80211_status_data {
	IEEE80211_STATUS_TYPE_MASK	= 0x00f,
	IEEE80211_STATUS_TYPE_INVALID	= 0,
	IEEE80211_STATUS_TYPE_SMPS	= 1,
	IEEE80211_STATUS_TYPE_NEG_TTLM	= 2,
	IEEE80211_STATUS_SUBDATA_MASK	= 0x1ff0,
};

static inline bool
ieee80211_sta_keep_active(struct sta_info *sta, u8 ac)
{
	/* Keep a station's queues on the active list for deficit accounting
	 * purposes if it was active or queued during the last 100ms.
	 */
	return time_before_eq(jiffies, sta->airtime[ac].last_active + HZ / 10);
}

struct ieee80211_bss {
	u32 device_ts_beacon, device_ts_presp;

	bool wmm_used;
	bool uapsd_supported;

#define IEEE80211_MAX_SUPP_RATES 32
	u8 supp_rates[IEEE80211_MAX_SUPP_RATES];
	size_t supp_rates_len;
	struct ieee80211_rate *beacon_rate;

	u32 vht_cap_info;

	/*
	 * During association, we save an ERP value from a probe response so
	 * that we can feed ERP info to the driver when handling the
	 * association completes. these fields probably won't be up-to-date
	 * otherwise, you probably don't want to use them.
	 */
	bool has_erp_value;
	u8 erp_value;

	/* Keep track of the corruption of the last beacon/probe response. */
	u8 corrupt_data;

	/* Keep track of what bits of information we have valid info for. */
	u8 valid_data;
};

/**
 * enum ieee80211_bss_corrupt_data_flags - BSS data corruption flags
 * @IEEE80211_BSS_CORRUPT_BEACON: last beacon frame received was corrupted
 * @IEEE80211_BSS_CORRUPT_PROBE_RESP: last probe response received was corrupted
 *
 * These are bss flags that are attached to a bss in the
 * @corrupt_data field of &struct ieee80211_bss.
 */
enum ieee80211_bss_corrupt_data_flags {
	IEEE80211_BSS_CORRUPT_BEACON		= BIT(0),
	IEEE80211_BSS_CORRUPT_PROBE_RESP	= BIT(1)
};

/**
 * enum ieee80211_bss_valid_data_flags - BSS valid data flags
 * @IEEE80211_BSS_VALID_WMM: WMM/UAPSD data was gathered from non-corrupt IE
 * @IEEE80211_BSS_VALID_RATES: Supported rates were gathered from non-corrupt IE
 * @IEEE80211_BSS_VALID_ERP: ERP flag was gathered from non-corrupt IE
 *
 * These are bss flags that are attached to a bss in the
 * @valid_data field of &struct ieee80211_bss.  They show which parts
 * of the data structure were received as a result of an un-corrupted
 * beacon/probe response.
 */
enum ieee80211_bss_valid_data_flags {
	IEEE80211_BSS_VALID_WMM			= BIT(1),
	IEEE80211_BSS_VALID_RATES		= BIT(2),
	IEEE80211_BSS_VALID_ERP			= BIT(3)
};

typedef unsigned __bitwise ieee80211_tx_result;
#define TX_CONTINUE	((__force ieee80211_tx_result) 0u)
#define TX_DROP		((__force ieee80211_tx_result) 1u)
#define TX_QUEUED	((__force ieee80211_tx_result) 2u)

#define IEEE80211_TX_UNICAST		BIT(1)
#define IEEE80211_TX_PS_BUFFERED	BIT(2)

struct ieee80211_tx_data {
	struct sk_buff *skb;
	struct sk_buff_head skbs;
	struct ieee80211_local *local;
	struct ieee80211_sub_if_data *sdata;
	struct sta_info *sta;
	struct ieee80211_key *key;
	struct ieee80211_tx_rate rate;

	unsigned int flags;
};

/**
 * enum ieee80211_packet_rx_flags - packet RX flags
 * @IEEE80211_RX_AMSDU: a-MSDU packet
 * @IEEE80211_RX_MALFORMED_ACTION_FRM: action frame is malformed
 * @IEEE80211_RX_DEFERRED_RELEASE: frame was subjected to receive reordering
 *
 * These are per-frame flags that are attached to a frame in the
 * @rx_flags field of &struct ieee80211_rx_status.
 */
enum ieee80211_packet_rx_flags {
	IEEE80211_RX_AMSDU			= BIT(3),
	IEEE80211_RX_MALFORMED_ACTION_FRM	= BIT(4),
	IEEE80211_RX_DEFERRED_RELEASE		= BIT(5),
};

/**
 * enum ieee80211_rx_flags - RX data flags
 *
 * @IEEE80211_RX_BEACON_REPORTED: This frame was already reported
 *	to cfg80211_report_obss_beacon().
 *
 * These flags are used across handling multiple interfaces
 * for a single frame.
 */
enum ieee80211_rx_flags {
	IEEE80211_RX_BEACON_REPORTED	= BIT(0),
};

struct ieee80211_rx_data {
	struct list_head *list;
	struct sk_buff *skb;
	struct ieee80211_local *local;
	struct ieee80211_sub_if_data *sdata;
	struct ieee80211_link_data *link;
	struct sta_info *sta;
	struct link_sta_info *link_sta;
	struct ieee80211_key *key;

	unsigned int flags;

	/*
	 * Index into sequence numbers array, 0..16
	 * since the last (16) is used for non-QoS,
	 * will be 16 on non-QoS frames.
	 */
	int seqno_idx;

	/*
	 * Index into the security IV/PN arrays, 0..16
	 * since the last (16) is used for CCMP-encrypted
	 * management frames, will be set to 16 on mgmt
	 * frames and 0 on non-QoS frames.
	 */
	int security_idx;

	int link_id;

	union {
		struct {
			u32 iv32;
			u16 iv16;
		} tkip;
		struct {
			u8 pn[IEEE80211_CCMP_PN_LEN];
		} ccm_gcm;
	};
};

struct ieee80211_csa_settings {
	const u16 *counter_offsets_beacon;
	const u16 *counter_offsets_presp;

	int n_counter_offsets_beacon;
	int n_counter_offsets_presp;

	u8 count;
};

struct ieee80211_color_change_settings {
	u16 counter_offset_beacon;
	u16 counter_offset_presp;
	u8 count;
};

struct beacon_data {
	u8 *head, *tail;
	int head_len, tail_len;
	struct ieee80211_meshconf_ie *meshconf;
	u16 cntdwn_counter_offsets[IEEE80211_MAX_CNTDWN_COUNTERS_NUM];
	u8 cntdwn_current_counter;
	struct cfg80211_mbssid_elems *mbssid_ies;
	struct cfg80211_rnr_elems *rnr_ies;
	struct rcu_head rcu_head;
};

struct probe_resp {
	struct rcu_head rcu_head;
	int len;
	u16 cntdwn_counter_offsets[IEEE80211_MAX_CNTDWN_COUNTERS_NUM];
	u8 data[];
};

struct fils_discovery_data {
	struct rcu_head rcu_head;
	int len;
	u8 data[];
};

struct unsol_bcast_probe_resp_data {
	struct rcu_head rcu_head;
	int len;
	u8 data[];
};

struct ps_data {
	/* yes, this looks ugly, but guarantees that we can later use
	 * bitmap_empty :)
	 * NB: don't touch this bitmap, use sta_info_{set,clear}_tim_bit */
	u8 tim[sizeof(unsigned long) * BITS_TO_LONGS(IEEE80211_MAX_AID + 1)]
			__aligned(__alignof__(unsigned long));
	struct sk_buff_head bc_buf;
	atomic_t num_sta_ps; /* number of stations in PS mode */
	int dtim_count;
	bool dtim_bc_mc;
};

struct ieee80211_if_ap {
	struct list_head vlans; /* write-protected with RTNL and local->mtx */

	struct ps_data ps;
	atomic_t num_mcast_sta; /* number of stations receiving multicast */

	bool multicast_to_unicast;
	bool active;
};

struct ieee80211_if_vlan {
	struct list_head list; /* write-protected with RTNL and local->mtx */

	/* used for all tx if the VLAN is configured to 4-addr mode */
	struct sta_info __rcu *sta;
	atomic_t num_mcast_sta; /* number of stations receiving multicast */
};

struct mesh_stats {
	__u32 fwded_mcast;		/* Mesh forwarded multicast frames */
	__u32 fwded_unicast;		/* Mesh forwarded unicast frames */
	__u32 fwded_frames;		/* Mesh total forwarded frames */
	__u32 dropped_frames_ttl;	/* Not transmitted since mesh_ttl == 0*/
	__u32 dropped_frames_no_route;	/* Not transmitted, no route found */
};

#define PREQ_Q_F_START		0x1
#define PREQ_Q_F_REFRESH	0x2
struct mesh_preq_queue {
	struct list_head list;
	u8 dst[ETH_ALEN];
	u8 flags;
};

struct ieee80211_roc_work {
	struct list_head list;

	struct ieee80211_sub_if_data *sdata;

	struct ieee80211_channel *chan;

	bool started, abort, hw_begun, notified;
	bool on_channel;

	unsigned long start_time;

	u32 duration, req_duration;
	struct sk_buff *frame;
	u64 cookie, mgmt_tx_cookie;
	enum ieee80211_roc_type type;
};

/* flags used in struct ieee80211_if_managed.flags */
enum ieee80211_sta_flags {
	IEEE80211_STA_CONNECTION_POLL	= BIT(1),
	IEEE80211_STA_CONTROL_PORT	= BIT(2),
	IEEE80211_STA_MFP_ENABLED	= BIT(6),
	IEEE80211_STA_UAPSD_ENABLED	= BIT(7),
	IEEE80211_STA_NULLFUNC_ACKED	= BIT(8),
	IEEE80211_STA_ENABLE_RRM	= BIT(15),
};

enum ieee80211_conn_mode {
	IEEE80211_CONN_MODE_S1G,
	IEEE80211_CONN_MODE_LEGACY,
	IEEE80211_CONN_MODE_HT,
	IEEE80211_CONN_MODE_VHT,
	IEEE80211_CONN_MODE_HE,
	IEEE80211_CONN_MODE_EHT,
};

#define IEEE80211_CONN_MODE_HIGHEST	IEEE80211_CONN_MODE_EHT

enum ieee80211_conn_bw_limit {
	IEEE80211_CONN_BW_LIMIT_20,
	IEEE80211_CONN_BW_LIMIT_40,
	IEEE80211_CONN_BW_LIMIT_80,
	IEEE80211_CONN_BW_LIMIT_160, /* also 80+80 */
	IEEE80211_CONN_BW_LIMIT_320,
};

struct ieee80211_conn_settings {
	enum ieee80211_conn_mode mode;
	enum ieee80211_conn_bw_limit bw_limit;
};

extern const struct ieee80211_conn_settings ieee80211_conn_settings_unlimited;

struct ieee80211_mgd_auth_data {
	struct cfg80211_bss *bss;
	unsigned long timeout;
	int tries;
	u16 algorithm, expected_transaction;

	unsigned long userspace_selectors[BITS_TO_LONGS(128)];

	u8 key[WLAN_KEY_LEN_WEP104];
	u8 key_len, key_idx;
	bool done, waiting;
	bool peer_confirmed;
	bool timeout_started;
	int link_id;

	u8 ap_addr[ETH_ALEN] __aligned(2);

	u16 sae_trans, sae_status;
	size_t data_len;
	u8 data[];
};

struct ieee80211_mgd_assoc_data {
	struct {
		struct cfg80211_bss *bss;

		u8 addr[ETH_ALEN] __aligned(2);

		u8 ap_ht_param;

		struct ieee80211_vht_cap ap_vht_cap;

		size_t elems_len;
		u8 *elems; /* pointing to inside ie[] below */

		struct ieee80211_conn_settings conn;

		u16 status;

		bool disabled;
	} link[IEEE80211_MLD_MAX_NUM_LINKS];

	u8 ap_addr[ETH_ALEN] __aligned(2);

	/* this is for a workaround, so we use it only for non-MLO */
	const u8 *supp_rates;
	u8 supp_rates_len;

	unsigned long userspace_selectors[BITS_TO_LONGS(128)];

	unsigned long timeout;
	int tries;

	u8 prev_ap_addr[ETH_ALEN];
	u8 ssid[IEEE80211_MAX_SSID_LEN];
	u8 ssid_len;
	bool wmm, uapsd;
	bool need_beacon;
	bool synced;
	bool timeout_started;
	bool comeback; /* whether the AP has requested association comeback */
	bool s1g;
	bool spp_amsdu;

	s8 assoc_link_id;

	__le16 ext_mld_capa_ops;

	u8 fils_nonces[2 * FILS_NONCE_LEN];
	u8 fils_kek[FILS_MAX_KEK_LEN];
	size_t fils_kek_len;

	size_t ie_len;
	u8 *ie_pos; /* used to fill ie[] with link[].elems */
	u8 ie[];
};

struct ieee80211_sta_tx_tspec {
	/* timestamp of the first packet in the time slice */
	unsigned long time_slice_start;

	u32 admitted_time; /* in usecs, unlike over the air */
	u8 tsid;
	s8 up; /* signed to be able to invalidate with -1 during teardown */

	/* consumed TX time in microseconds in the time slice */
	u32 consumed_tx_time;
	enum {
		TX_TSPEC_ACTION_NONE = 0,
		TX_TSPEC_ACTION_DOWNGRADE,
		TX_TSPEC_ACTION_STOP_DOWNGRADE,
	} action;
	bool downgraded;
};

/* Advertised TID-to-link mapping info */
struct ieee80211_adv_ttlm_info {
	/* time in TUs at which the new mapping is established, or 0 if there is
	 * no planned advertised TID-to-link mapping
	 */
	u16 switch_time;
	u32 duration; /* duration of the planned T2L map in TUs */
	u16 map; /* map of usable links for all TIDs */
	bool active; /* whether the advertised mapping is active or not */
};

DECLARE_EWMA(beacon_signal, 4, 4)

struct ieee80211_if_managed {
	struct timer_list timer;
	struct timer_list conn_mon_timer;
	struct timer_list bcn_mon_timer;
	struct wiphy_work monitor_work;
	struct wiphy_work beacon_connection_loss_work;
	struct wiphy_work csa_connection_drop_work;

	unsigned long beacon_timeout;
	unsigned long probe_timeout;
	int probe_send_count;
	bool nullfunc_failed;
	u8 connection_loss:1,
	   driver_disconnect:1,
	   reconnect:1,
	   associated:1;

	struct ieee80211_mgd_auth_data *auth_data;
	struct ieee80211_mgd_assoc_data *assoc_data;

	unsigned long userspace_selectors[BITS_TO_LONGS(128)];

	bool powersave; /* powersave requested for this iface */
	bool broken_ap; /* AP is broken -- turn off powersave */

	unsigned int flags;

	u16 mcast_seq_last;

	bool status_acked;
	bool status_received;
	__le16 status_fc;

	enum {
		IEEE80211_MFP_DISABLED,
		IEEE80211_MFP_OPTIONAL,
		IEEE80211_MFP_REQUIRED
	} mfp; /* management frame protection */

	/*
	 * Bitmask of enabled u-apsd queues,
	 * IEEE80211_WMM_IE_STA_QOSINFO_AC_BE & co. Needs a new association
	 * to take effect.
	 */
	unsigned int uapsd_queues;

	/*
	 * Maximum number of buffered frames AP can deliver during a
	 * service period, IEEE80211_WMM_IE_STA_QOSINFO_SP_ALL or similar.
	 * Needs a new association to take effect.
	 */
	unsigned int uapsd_max_sp_len;

	u8 use_4addr;

	/*
	 * State variables for keeping track of RSSI of the AP currently
	 * connected to and informing driver when RSSI has gone
	 * below/above a certain threshold.
	 */
	int rssi_min_thold, rssi_max_thold;

	struct ieee80211_ht_cap ht_capa; /* configured ht-cap over-rides */
	struct ieee80211_ht_cap ht_capa_mask; /* Valid parts of ht_capa */
	struct ieee80211_vht_cap vht_capa; /* configured VHT overrides */
	struct ieee80211_vht_cap vht_capa_mask; /* Valid parts of vht_capa */
	struct ieee80211_s1g_cap s1g_capa; /* configured S1G overrides */
	struct ieee80211_s1g_cap s1g_capa_mask; /* valid s1g_capa bits */

	/* TDLS support */
	u8 tdls_peer[ETH_ALEN] __aligned(2);
	struct wiphy_delayed_work tdls_peer_del_work;
	struct sk_buff *orig_teardown_skb; /* The original teardown skb */
	struct sk_buff *teardown_skb; /* A copy to send through the AP */
	spinlock_t teardown_lock; /* To lock changing teardown_skb */
	bool tdls_wider_bw_prohibited;

	/* WMM-AC TSPEC support */
	struct ieee80211_sta_tx_tspec tx_tspec[IEEE80211_NUM_ACS];
	/* Use a separate work struct so that we can do something here
	 * while the sdata->work is flushing the queues, for example.
	 * otherwise, in scenarios where we hardly get any traffic out
	 * on the BE queue, but there's a lot of VO traffic, we might
	 * get stuck in a downgraded situation and flush takes forever.
	 */
	struct wiphy_delayed_work tx_tspec_wk;

	/* Information elements from the last transmitted (Re)Association
	 * Request frame.
	 */
	u8 *assoc_req_ies;
	size_t assoc_req_ies_len;

	struct wiphy_delayed_work ml_reconf_work;
	u16 removed_links;

	/* TID-to-link mapping support */
	struct wiphy_delayed_work ttlm_work;
	struct ieee80211_adv_ttlm_info ttlm_info;
	struct wiphy_work teardown_ttlm_work;

	/* dialog token enumerator for neg TTLM request */
	u8 dialog_token_alloc;
	struct wiphy_delayed_work neg_ttlm_timeout_work;

	/* Locally initiated multi-link reconfiguration */
	struct {
		struct ieee80211_mgd_assoc_data *add_links_data;
		struct wiphy_delayed_work wk;
		u16 removed_links;
		u16 added_links;
		u8 dialog_token;
	} reconf;
<<<<<<< HEAD
=======

	/* Support for epcs */
	struct {
		bool enabled;
		u8 dialog_token;
	} epcs;
>>>>>>> e8a457b7
};

struct ieee80211_if_ibss {
	struct timer_list timer;
	struct wiphy_work csa_connection_drop_work;

	unsigned long last_scan_completed;

	u32 basic_rates;

	bool fixed_bssid;
	bool fixed_channel;
	bool privacy;

	bool control_port;
	bool userspace_handles_dfs;

	u8 bssid[ETH_ALEN] __aligned(2);
	u8 ssid[IEEE80211_MAX_SSID_LEN];
	u8 ssid_len, ie_len;
	u8 *ie;
	struct cfg80211_chan_def chandef;

	unsigned long ibss_join_req;
	/* probe response/beacon for IBSS */
	struct beacon_data __rcu *presp;

	struct ieee80211_ht_cap ht_capa; /* configured ht-cap over-rides */
	struct ieee80211_ht_cap ht_capa_mask; /* Valid parts of ht_capa */

	spinlock_t incomplete_lock;
	struct list_head incomplete_stations;

	enum {
		IEEE80211_IBSS_MLME_SEARCH,
		IEEE80211_IBSS_MLME_JOINED,
	} state;
};

/**
 * struct ieee80211_if_ocb - OCB mode state
 *
 * @housekeeping_timer: timer for periodic invocation of a housekeeping task
 * @wrkq_flags: OCB deferred task action
 * @incomplete_lock: delayed STA insertion lock
 * @incomplete_stations: list of STAs waiting for delayed insertion
 * @joined: indication if the interface is connected to an OCB network
 */
struct ieee80211_if_ocb {
	struct timer_list housekeeping_timer;
	unsigned long wrkq_flags;

	spinlock_t incomplete_lock;
	struct list_head incomplete_stations;

	bool joined;
};

/**
 * struct ieee80211_mesh_sync_ops - Extensible synchronization framework interface
 *
 * these declarations define the interface, which enables
 * vendor-specific mesh synchronization
 *
 * @rx_bcn_presp: beacon/probe response was received
 * @adjust_tsf: TSF adjustment method
 */
struct ieee80211_mesh_sync_ops {
	void (*rx_bcn_presp)(struct ieee80211_sub_if_data *sdata, u16 stype,
			     struct ieee80211_mgmt *mgmt, unsigned int len,
			     const struct ieee80211_meshconf_ie *mesh_cfg,
			     struct ieee80211_rx_status *rx_status);

	/* should be called with beacon_data under RCU read lock */
	void (*adjust_tsf)(struct ieee80211_sub_if_data *sdata,
			   struct beacon_data *beacon);
	/* add other framework functions here */
};

struct mesh_csa_settings {
	struct rcu_head rcu_head;
	struct cfg80211_csa_settings settings;
};

/**
 * struct mesh_table - mesh hash table
 *
 * @known_gates: list of known mesh gates and their mpaths by the station. The
 * gate's mpath may or may not be resolved and active.
 * @gates_lock: protects updates to known_gates
 * @rhead: the rhashtable containing struct mesh_paths, keyed by dest addr
 * @walk_head: linked list containing all mesh_path objects
 * @walk_lock: lock protecting walk_head
 * @entries: number of entries in the table
 */
struct mesh_table {
	struct hlist_head known_gates;
	spinlock_t gates_lock;
	struct rhashtable rhead;
	struct hlist_head walk_head;
	spinlock_t walk_lock;
	atomic_t entries;		/* Up to MAX_MESH_NEIGHBOURS */
};

/**
 * struct mesh_tx_cache - mesh fast xmit header cache
 *
 * @rht: hash table containing struct ieee80211_mesh_fast_tx, using skb DA as key
 * @walk_head: linked list containing all ieee80211_mesh_fast_tx objects
 * @walk_lock: lock protecting walk_head and rht
 */
struct mesh_tx_cache {
	struct rhashtable rht;
	struct hlist_head walk_head;
	spinlock_t walk_lock;
};

struct ieee80211_if_mesh {
	struct timer_list housekeeping_timer;
	struct timer_list mesh_path_timer;
	struct timer_list mesh_path_root_timer;

	unsigned long wrkq_flags;
	unsigned long mbss_changed[64 / BITS_PER_LONG];

	bool userspace_handles_dfs;

	u8 mesh_id[IEEE80211_MAX_MESH_ID_LEN];
	size_t mesh_id_len;
	/* Active Path Selection Protocol Identifier */
	u8 mesh_pp_id;
	/* Active Path Selection Metric Identifier */
	u8 mesh_pm_id;
	/* Congestion Control Mode Identifier */
	u8 mesh_cc_id;
	/* Synchronization Protocol Identifier */
	u8 mesh_sp_id;
	/* Authentication Protocol Identifier */
	u8 mesh_auth_id;
	/* Local mesh Sequence Number */
	u32 sn;
	/* Last used PREQ ID */
	u32 preq_id;
	atomic_t mpaths;
	/* Timestamp of last SN update */
	unsigned long last_sn_update;
	/* Time when it's ok to send next PERR */
	unsigned long next_perr;
	/* Timestamp of last PREQ sent */
	unsigned long last_preq;
	struct mesh_rmc *rmc;
	spinlock_t mesh_preq_queue_lock;
	struct mesh_preq_queue preq_queue;
	int preq_queue_len;
	struct mesh_stats mshstats;
	struct mesh_config mshcfg;
	atomic_t estab_plinks;
	atomic_t mesh_seqnum;
	bool accepting_plinks;
	int num_gates;
	struct beacon_data __rcu *beacon;
	const u8 *ie;
	u8 ie_len;
	enum {
		IEEE80211_MESH_SEC_NONE = 0x0,
		IEEE80211_MESH_SEC_AUTHED = 0x1,
		IEEE80211_MESH_SEC_SECURED = 0x2,
	} security;
	bool user_mpm;
	/* Extensible Synchronization Framework */
	const struct ieee80211_mesh_sync_ops *sync_ops;
	s64 sync_offset_clockdrift_max;
	spinlock_t sync_offset_lock;
	/* mesh power save */
	enum nl80211_mesh_power_mode nonpeer_pm;
	int ps_peers_light_sleep;
	int ps_peers_deep_sleep;
	struct ps_data ps;
	/* Channel Switching Support */
	struct mesh_csa_settings __rcu *csa;
	enum {
		IEEE80211_MESH_CSA_ROLE_NONE,
		IEEE80211_MESH_CSA_ROLE_INIT,
		IEEE80211_MESH_CSA_ROLE_REPEATER,
	} csa_role;
	u8 chsw_ttl;
	u16 pre_value;

	/* offset from skb->data while building IE */
	int meshconf_offset;

	struct mesh_table mesh_paths;
	struct mesh_table mpp_paths; /* Store paths for MPP&MAP */
	int mesh_paths_generation;
	int mpp_paths_generation;
	struct mesh_tx_cache tx_cache;
};

#ifdef CONFIG_MAC80211_MESH
#define IEEE80211_IFSTA_MESH_CTR_INC(msh, name)	\
	do { (msh)->mshstats.name++; } while (0)
#else
#define IEEE80211_IFSTA_MESH_CTR_INC(msh, name) \
	do { } while (0)
#endif

/**
 * enum ieee80211_sub_if_data_flags - virtual interface flags
 *
 * @IEEE80211_SDATA_ALLMULTI: interface wants all multicast packets
 * @IEEE80211_SDATA_DONT_BRIDGE_PACKETS: bridge packets between
 *	associated stations and deliver multicast frames both
 *	back to wireless media and to the local net stack.
 * @IEEE80211_SDATA_DISCONNECT_RESUME: Disconnect after resume.
 * @IEEE80211_SDATA_IN_DRIVER: indicates interface was added to driver
 * @IEEE80211_SDATA_DISCONNECT_HW_RESTART: Disconnect after hardware restart
 *  recovery
 */
enum ieee80211_sub_if_data_flags {
	IEEE80211_SDATA_ALLMULTI		= BIT(0),
	IEEE80211_SDATA_DONT_BRIDGE_PACKETS	= BIT(3),
	IEEE80211_SDATA_DISCONNECT_RESUME	= BIT(4),
	IEEE80211_SDATA_IN_DRIVER		= BIT(5),
	IEEE80211_SDATA_DISCONNECT_HW_RESTART	= BIT(6),
};

/**
 * enum ieee80211_sdata_state_bits - virtual interface state bits
 * @SDATA_STATE_RUNNING: virtual interface is up & running; this
 *	mirrors netif_running() but is separate for interface type
 *	change handling while the interface is up
 * @SDATA_STATE_OFFCHANNEL: This interface is currently in offchannel
 *	mode, so queues are stopped
 * @SDATA_STATE_OFFCHANNEL_BEACON_STOPPED: Beaconing was stopped due
 *	to offchannel, reset when offchannel returns
 */
enum ieee80211_sdata_state_bits {
	SDATA_STATE_RUNNING,
	SDATA_STATE_OFFCHANNEL,
	SDATA_STATE_OFFCHANNEL_BEACON_STOPPED,
};

/**
 * enum ieee80211_chanctx_mode - channel context configuration mode
 *
 * @IEEE80211_CHANCTX_SHARED: channel context may be used by
 *	multiple interfaces
 * @IEEE80211_CHANCTX_EXCLUSIVE: channel context can be used
 *	only by a single interface. This can be used for example for
 *	non-fixed channel IBSS.
 */
enum ieee80211_chanctx_mode {
	IEEE80211_CHANCTX_SHARED,
	IEEE80211_CHANCTX_EXCLUSIVE
};

/**
 * enum ieee80211_chanctx_replace_state - channel context replacement state
 *
 * This is used for channel context in-place reservations that require channel
 * context switch/swap.
 *
 * @IEEE80211_CHANCTX_REPLACE_NONE: no replacement is taking place
 * @IEEE80211_CHANCTX_WILL_BE_REPLACED: this channel context will be replaced
 *	by a (not yet registered) channel context pointed by %replace_ctx.
 * @IEEE80211_CHANCTX_REPLACES_OTHER: this (not yet registered) channel context
 *	replaces an existing channel context pointed to by %replace_ctx.
 */
enum ieee80211_chanctx_replace_state {
	IEEE80211_CHANCTX_REPLACE_NONE,
	IEEE80211_CHANCTX_WILL_BE_REPLACED,
	IEEE80211_CHANCTX_REPLACES_OTHER,
};

struct ieee80211_chanctx {
	struct list_head list;
	struct rcu_head rcu_head;

	struct list_head assigned_links;
	struct list_head reserved_links;

	enum ieee80211_chanctx_replace_state replace_state;
	struct ieee80211_chanctx *replace_ctx;

	enum ieee80211_chanctx_mode mode;
	bool driver_present;

	/* temporary data for search algorithm etc. */
	struct ieee80211_chan_req req;

	bool radar_detected;

	/* MUST be last - ends in a flexible-array member. */
	struct ieee80211_chanctx_conf conf;
};

struct mac80211_qos_map {
	struct cfg80211_qos_map qos_map;
	struct rcu_head rcu_head;
};

enum txq_info_flags {
	IEEE80211_TXQ_STOP,
	IEEE80211_TXQ_AMPDU,
	IEEE80211_TXQ_NO_AMSDU,
	IEEE80211_TXQ_DIRTY,
};

/**
 * struct txq_info - per tid queue
 *
 * @tin: contains packets split into multiple flows
 * @def_cvars: codel vars for the @tin's default_flow
 * @cstats: code statistics for this queue
 * @frags: used to keep fragments created after dequeue
 * @schedule_order: used with ieee80211_local->active_txqs
 * @schedule_round: counter to prevent infinite loops on TXQ scheduling
 * @flags: TXQ flags from &enum txq_info_flags
 * @txq: the driver visible part
 */
struct txq_info {
	struct fq_tin tin;
	struct codel_vars def_cvars;
	struct codel_stats cstats;

	u16 schedule_round;
	struct list_head schedule_order;

	struct sk_buff_head frags;

	unsigned long flags;

	/* keep last! */
	struct ieee80211_txq txq;
};

struct ieee80211_if_mntr {
	u32 flags;
	u8 mu_follow_addr[ETH_ALEN] __aligned(2);

	struct list_head list;
};

/**
 * struct ieee80211_if_nan - NAN state
 *
 * @conf: current NAN configuration
 * @func_lock: lock for @func_inst_ids
 * @function_inst_ids: a bitmap of available instance_id's
 */
struct ieee80211_if_nan {
	struct cfg80211_nan_conf conf;

	/* protects function_inst_ids */
	spinlock_t func_lock;
	struct idr function_inst_ids;
};

struct ieee80211_link_data_managed {
	u8 bssid[ETH_ALEN] __aligned(2);

	u8 dtim_period;
	enum ieee80211_smps_mode req_smps, /* requested smps mode */
				 driver_smps_mode; /* smps mode request */

	struct ieee80211_conn_settings conn;

	s16 p2p_noa_index;

	bool tdls_chan_switch_prohibited;

	bool have_beacon;
	bool tracking_signal_avg;
	bool disable_wmm_tracking;
	bool operating_11g_mode;

	struct {
		struct wiphy_delayed_work switch_work;
		struct cfg80211_chan_def ap_chandef;
		struct ieee80211_parsed_tpe tpe;
		unsigned long time;
		bool waiting_bcn;
		bool ignored_same_chan;
		bool blocked_tx;
	} csa;

	struct wiphy_work request_smps_work;
	/* used to reconfigure hardware SM PS */
	struct wiphy_work recalc_smps;

	bool beacon_crc_valid;
	u32 beacon_crc;
	struct ewma_beacon_signal ave_beacon_signal;
	int last_ave_beacon_signal;

	/*
	 * Number of Beacon frames used in ave_beacon_signal. This can be used
	 * to avoid generating less reliable cqm events that would be based
	 * only on couple of received frames.
	 */
	unsigned int count_beacon_signal;

	/* Number of times beacon loss was invoked. */
	unsigned int beacon_loss_count;

	/*
	 * Last Beacon frame signal strength average (ave_beacon_signal / 16)
	 * that triggered a cqm event. 0 indicates that no event has been
	 * generated for the current association.
	 */
	int last_cqm_event_signal;

	int wmm_last_param_set;
	int mu_edca_last_param_set;
};

struct ieee80211_link_data_ap {
	struct beacon_data __rcu *beacon;
	struct probe_resp __rcu *probe_resp;
	struct fils_discovery_data __rcu *fils_discovery;
	struct unsol_bcast_probe_resp_data __rcu *unsol_bcast_probe_resp;

	/* to be used after channel switch. */
	struct cfg80211_beacon_data *next_beacon;
};

struct ieee80211_link_data {
	struct ieee80211_sub_if_data *sdata;
	unsigned int link_id;

	struct list_head assigned_chanctx_list; /* protected by wiphy mutex */
	struct list_head reserved_chanctx_list; /* protected by wiphy mutex */

	/* multicast keys only */
	struct ieee80211_key __rcu *gtk[NUM_DEFAULT_KEYS +
					NUM_DEFAULT_MGMT_KEYS +
					NUM_DEFAULT_BEACON_KEYS];
	struct ieee80211_key __rcu *default_multicast_key;
	struct ieee80211_key __rcu *default_mgmt_key;
	struct ieee80211_key __rcu *default_beacon_key;


	bool operating_11g_mode;

	struct {
		struct wiphy_work finalize_work;
		struct ieee80211_chan_req chanreq;
	} csa;

	struct wiphy_work color_change_finalize_work;
	struct wiphy_delayed_work color_collision_detect_work;
	u64 color_bitmap;

	/* context reservation -- protected with wiphy mutex */
	struct ieee80211_chanctx *reserved_chanctx;
	struct ieee80211_chan_req reserved;
	bool reserved_radar_required;
	bool reserved_ready;

	u8 needed_rx_chains;
	enum ieee80211_smps_mode smps_mode;

	int user_power_level; /* in dBm */
	int ap_power_level; /* in dBm */

	bool radar_required;
	struct wiphy_delayed_work dfs_cac_timer_work;

	union {
		struct ieee80211_link_data_managed mgd;
		struct ieee80211_link_data_ap ap;
	} u;

	struct ieee80211_tx_queue_params tx_conf[IEEE80211_NUM_ACS];

	struct ieee80211_bss_conf *conf;

#ifdef CONFIG_MAC80211_DEBUGFS
	struct dentry *debugfs_dir;
#endif
};

struct ieee80211_sub_if_data {
	struct list_head list;

	struct wireless_dev wdev;

	/* keys */
	struct list_head key_list;

	/* count for keys needing tailroom space allocation */
	int crypto_tx_tailroom_needed_cnt;
	int crypto_tx_tailroom_pending_dec;
	struct wiphy_delayed_work dec_tailroom_needed_wk;

	struct net_device *dev;
	struct ieee80211_local *local;

	unsigned int flags;

	unsigned long state;

	char name[IFNAMSIZ];

	struct ieee80211_fragment_cache frags;

	/* TID bitmap for NoAck policy */
	u16 noack_map;

	/* bit field of ACM bits (BIT(802.1D tag)) */
	u8 wmm_acm;

	struct ieee80211_key __rcu *keys[NUM_DEFAULT_KEYS];
	struct ieee80211_key __rcu *default_unicast_key;

	u16 sequence_number;
	u16 mld_mcast_seq;
	__be16 control_port_protocol;
	bool control_port_no_encrypt;
	bool control_port_no_preauth;
	bool control_port_over_nl80211;

	atomic_t num_tx_queued;
	struct mac80211_qos_map __rcu *qos_map;

	struct wiphy_work work;
	struct sk_buff_head skb_queue;
	struct sk_buff_head status_queue;

	/*
	 * AP this belongs to: self in AP mode and
	 * corresponding AP in VLAN mode, NULL for
	 * all others (might be needed later in IBSS)
	 */
	struct ieee80211_if_ap *bss;

	/* bitmap of allowed (non-MCS) rate indexes for rate control */
	u32 rc_rateidx_mask[NUM_NL80211_BANDS];

	bool rc_has_mcs_mask[NUM_NL80211_BANDS];
	u8  rc_rateidx_mcs_mask[NUM_NL80211_BANDS][IEEE80211_HT_MCS_MASK_LEN];

	bool rc_has_vht_mcs_mask[NUM_NL80211_BANDS];
	u16 rc_rateidx_vht_mcs_mask[NUM_NL80211_BANDS][NL80211_VHT_NSS_MAX];

	/* Beacon frame (non-MCS) rate (as a bitmap) */
	u32 beacon_rateidx_mask[NUM_NL80211_BANDS];
	bool beacon_rate_set;

	union {
		struct ieee80211_if_ap ap;
		struct ieee80211_if_vlan vlan;
		struct ieee80211_if_managed mgd;
		struct ieee80211_if_ibss ibss;
		struct ieee80211_if_mesh mesh;
		struct ieee80211_if_ocb ocb;
		struct ieee80211_if_mntr mntr;
		struct ieee80211_if_nan nan;
	} u;

	struct ieee80211_link_data deflink;
	struct ieee80211_link_data __rcu *link[IEEE80211_MLD_MAX_NUM_LINKS];

	/* for ieee80211_set_active_links_async() */
	struct wiphy_work activate_links_work;
	u16 desired_active_links;

	u16 restart_active_links;

#ifdef CONFIG_MAC80211_DEBUGFS
	struct {
		struct dentry *subdir_stations;
		struct dentry *default_unicast_key;
		struct dentry *default_multicast_key;
		struct dentry *default_mgmt_key;
		struct dentry *default_beacon_key;
	} debugfs;
#endif

	/* must be last, dynamically sized area in this! */
	struct ieee80211_vif vif;
};

static inline
struct ieee80211_sub_if_data *vif_to_sdata(struct ieee80211_vif *p)
{
	return container_of(p, struct ieee80211_sub_if_data, vif);
}

#define sdata_dereference(p, sdata) \
	wiphy_dereference(sdata->local->hw.wiphy, p)

#define for_each_sdata_link(_local, _link)				\
	/* outer loop just to define the variables ... */		\
	for (struct ieee80211_sub_if_data *___sdata = NULL;		\
	     !___sdata;							\
	     ___sdata = (void *)~0 /* always stop */)			\
	list_for_each_entry(___sdata, &(_local)->interfaces, list)	\
	if (ieee80211_sdata_running(___sdata))				\
	for (int ___link_id = 0;					\
	     ___link_id < ARRAY_SIZE(___sdata->link);			\
	     ___link_id++)						\
	if ((_link = wiphy_dereference((_local)->hw.wiphy,		\
				       ___sdata->link[___link_id])))

static inline int
ieee80211_get_mbssid_beacon_len(struct cfg80211_mbssid_elems *elems,
				struct cfg80211_rnr_elems *rnr_elems,
				u8 i)
{
	int len = 0;

	if (!elems || !elems->cnt || i > elems->cnt)
		return 0;

	if (i < elems->cnt) {
		len = elems->elem[i].len;
		if (rnr_elems) {
			len += rnr_elems->elem[i].len;
			for (i = elems->cnt; i < rnr_elems->cnt; i++)
				len += rnr_elems->elem[i].len;
		}
		return len;
	}

	/* i == elems->cnt, calculate total length of all MBSSID elements */
	for (i = 0; i < elems->cnt; i++)
		len += elems->elem[i].len;

	if (rnr_elems) {
		for (i = 0; i < rnr_elems->cnt; i++)
			len += rnr_elems->elem[i].len;
	}

	return len;
}

enum {
	IEEE80211_RX_MSG	= 1,
	IEEE80211_TX_STATUS_MSG	= 2,
};

enum queue_stop_reason {
	IEEE80211_QUEUE_STOP_REASON_DRIVER,
	IEEE80211_QUEUE_STOP_REASON_PS,
	IEEE80211_QUEUE_STOP_REASON_CSA,
	IEEE80211_QUEUE_STOP_REASON_AGGREGATION,
	IEEE80211_QUEUE_STOP_REASON_SUSPEND,
	IEEE80211_QUEUE_STOP_REASON_SKB_ADD,
	IEEE80211_QUEUE_STOP_REASON_OFFCHANNEL,
	IEEE80211_QUEUE_STOP_REASON_FLUSH,
	IEEE80211_QUEUE_STOP_REASON_TDLS_TEARDOWN,
	IEEE80211_QUEUE_STOP_REASON_RESERVE_TID,
	IEEE80211_QUEUE_STOP_REASON_IFTYPE_CHANGE,

	IEEE80211_QUEUE_STOP_REASONS,
};

#ifdef CONFIG_MAC80211_LEDS
struct tpt_led_trigger {
	char name[32];
	const struct ieee80211_tpt_blink *blink_table;
	unsigned int blink_table_len;
	struct timer_list timer;
	struct ieee80211_local *local;
	unsigned long prev_traffic;
	unsigned long tx_bytes, rx_bytes;
	unsigned int active, want;
	bool running;
};
#endif

/**
 * enum mac80211_scan_flags - currently active scan mode
 *
 * @SCAN_SW_SCANNING: We're currently in the process of scanning but may as
 *	well be on the operating channel
 * @SCAN_HW_SCANNING: The hardware is scanning for us, we have no way to
 *	determine if we are on the operating channel or not
 * @SCAN_ONCHANNEL_SCANNING:  Do a software scan on only the current operating
 *	channel. This should not interrupt normal traffic.
 * @SCAN_COMPLETED: Set for our scan work function when the driver reported
 *	that the scan completed.
 * @SCAN_ABORTED: Set for our scan work function when the driver reported
 *	a scan complete for an aborted scan.
 * @SCAN_HW_CANCELLED: Set for our scan work function when the scan is being
 *	cancelled.
 * @SCAN_BEACON_WAIT: Set whenever we're passive scanning because of radar/no-IR
 *	and could send a probe request after receiving a beacon.
 * @SCAN_BEACON_DONE: Beacon received, we can now send a probe request
 */
enum mac80211_scan_flags {
	SCAN_SW_SCANNING,
	SCAN_HW_SCANNING,
	SCAN_ONCHANNEL_SCANNING,
	SCAN_COMPLETED,
	SCAN_ABORTED,
	SCAN_HW_CANCELLED,
	SCAN_BEACON_WAIT,
	SCAN_BEACON_DONE,
};

/**
 * enum mac80211_scan_state - scan state machine states
 *
 * @SCAN_DECISION: Main entry point to the scan state machine, this state
 *	determines if we should keep on scanning or switch back to the
 *	operating channel
 * @SCAN_SET_CHANNEL: Set the next channel to be scanned
 * @SCAN_SEND_PROBE: Send probe requests and wait for probe responses
 * @SCAN_SUSPEND: Suspend the scan and go back to operating channel to
 *	send out data
 * @SCAN_RESUME: Resume the scan and scan the next channel
 * @SCAN_ABORT: Abort the scan and go back to operating channel
 */
enum mac80211_scan_state {
	SCAN_DECISION,
	SCAN_SET_CHANNEL,
	SCAN_SEND_PROBE,
	SCAN_SUSPEND,
	SCAN_RESUME,
	SCAN_ABORT,
};

DECLARE_STATIC_KEY_FALSE(aql_disable);

struct ieee80211_local {
	/* embed the driver visible part.
	 * don't cast (use the static inlines below), but we keep
	 * it first anyway so they become a no-op */
	struct ieee80211_hw hw;

	struct fq fq;
	struct codel_vars *cvars;
	struct codel_params cparams;

	/* protects active_txqs and txqi->schedule_order */
	spinlock_t active_txq_lock[IEEE80211_NUM_ACS];
	struct list_head active_txqs[IEEE80211_NUM_ACS];
	u16 schedule_round[IEEE80211_NUM_ACS];

	/* serializes ieee80211_handle_wake_tx_queue */
	spinlock_t handle_wake_tx_queue_lock;

	u16 airtime_flags;
	u32 aql_txq_limit_low[IEEE80211_NUM_ACS];
	u32 aql_txq_limit_high[IEEE80211_NUM_ACS];
	u32 aql_threshold;
	atomic_t aql_total_pending_airtime;
	atomic_t aql_ac_pending_airtime[IEEE80211_NUM_ACS];

	const struct ieee80211_ops *ops;

	/*
	 * private workqueue to mac80211. mac80211 makes this accessible
	 * via ieee80211_queue_work()
	 */
	struct workqueue_struct *workqueue;

	unsigned long queue_stop_reasons[IEEE80211_MAX_QUEUES];
	int q_stop_reasons[IEEE80211_MAX_QUEUES][IEEE80211_QUEUE_STOP_REASONS];
	/* also used to protect ampdu_ac_queue and amdpu_ac_stop_refcnt */
	spinlock_t queue_stop_reason_lock;

	int open_count;
	int monitors, virt_monitors, tx_mntrs;
	/* number of interfaces with corresponding FIF_ flags */
	int fif_fcsfail, fif_plcpfail, fif_control, fif_other_bss, fif_pspoll,
	    fif_probe_req;
	bool probe_req_reg;
	bool rx_mcast_action_reg;
	unsigned int filter_flags; /* FIF_* */

	bool wiphy_ciphers_allocated;

	struct cfg80211_chan_def dflt_chandef;
	bool emulate_chanctx;

	/* protects the aggregated multicast list and filter calls */
	spinlock_t filter_lock;

	/* used for uploading changed mc list */
	struct wiphy_work reconfig_filter;

	/* aggregated multicast list */
	struct netdev_hw_addr_list mc_list;

	bool tim_in_locked_section; /* see ieee80211_beacon_get() */

	/*
	 * suspended is true if we finished all the suspend _and_ we have
	 * not yet come up from resume. This is to be used by mac80211
	 * to ensure driver sanity during suspend and mac80211's own
	 * sanity. It can eventually be used for WoW as well.
	 */
	bool suspended;

	/* suspending is true during the whole suspend process */
	bool suspending;

	/*
	 * Resuming is true while suspended, but when we're reprogramming the
	 * hardware -- at that time it's allowed to use ieee80211_queue_work()
	 * again even though some other parts of the stack are still suspended
	 * and we still drop received frames to avoid waking the stack.
	 */
	bool resuming;

	/*
	 * quiescing is true during the suspend process _only_ to
	 * ease timer cancelling etc.
	 */
	bool quiescing;

	/* device is started */
	bool started;

	/* device is during a HW reconfig */
	bool in_reconfig;

	/* reconfiguration failed ... suppress some warnings etc. */
	bool reconfig_failure;

	/* wowlan is enabled -- don't reconfig on resume */
	bool wowlan;

	struct wiphy_work radar_detected_work;

	/* number of RX chains the hardware has */
	u8 rx_chains;

	/* bitmap of which sbands were copied */
	u8 sband_allocated;

	int tx_headroom; /* required headroom for hardware/radiotap */

	/* Tasklet and skb queue to process calls from IRQ mode. All frames
	 * added to skb_queue will be processed, but frames in
	 * skb_queue_unreliable may be dropped if the total length of these
	 * queues increases over the limit. */
#define IEEE80211_IRQSAFE_QUEUE_LIMIT 128
	struct tasklet_struct tasklet;
	struct sk_buff_head skb_queue;
	struct sk_buff_head skb_queue_unreliable;

	spinlock_t rx_path_lock;

	/* Station data */
	/*
	 * The list, hash table and counter are protected
	 * by the wiphy mutex, reads are done with RCU.
	 */
	spinlock_t tim_lock;
	unsigned long num_sta;
	struct list_head sta_list;
	struct rhltable sta_hash;
	struct rhltable link_sta_hash;
	struct timer_list sta_cleanup;
	int sta_generation;

	struct sk_buff_head pending[IEEE80211_MAX_QUEUES];
	struct tasklet_struct tx_pending_tasklet;
	struct tasklet_struct wake_txqs_tasklet;

	atomic_t agg_queue_stop[IEEE80211_MAX_QUEUES];

	/* number of interfaces with allmulti RX */
	atomic_t iff_allmultis;

	struct rate_control_ref *rate_ctrl;

	struct arc4_ctx wep_tx_ctx;
	struct arc4_ctx wep_rx_ctx;
	u32 wep_iv;

	/* see iface.c */
	struct list_head interfaces;
	struct list_head mon_list; /* only that are IFF_UP */
	struct mutex iflist_mtx;

	/* Scanning and BSS list */
	unsigned long scanning;
	struct cfg80211_ssid scan_ssid;
	struct cfg80211_scan_request *int_scan_req;
	struct cfg80211_scan_request __rcu *scan_req;
	struct ieee80211_scan_request *hw_scan_req;
	struct cfg80211_chan_def scan_chandef;
	enum nl80211_band hw_scan_band;
	int scan_channel_idx;
	int scan_ies_len;
	int hw_scan_ies_bufsize;
	struct cfg80211_scan_info scan_info;

	struct wiphy_work sched_scan_stopped_work;
	struct ieee80211_sub_if_data __rcu *sched_scan_sdata;
	struct cfg80211_sched_scan_request __rcu *sched_scan_req;
	u8 scan_addr[ETH_ALEN];

	unsigned long leave_oper_channel_time;
	enum mac80211_scan_state next_scan_state;
	struct wiphy_delayed_work scan_work;
	struct ieee80211_sub_if_data __rcu *scan_sdata;

	/* Temporary remain-on-channel for off-channel operations */
	struct ieee80211_channel *tmp_channel;

	/* channel contexts */
	struct list_head chanctx_list;

#ifdef CONFIG_MAC80211_LEDS
	struct led_trigger tx_led, rx_led, assoc_led, radio_led;
	struct led_trigger tpt_led;
	atomic_t tx_led_active, rx_led_active, assoc_led_active;
	atomic_t radio_led_active, tpt_led_active;
	struct tpt_led_trigger *tpt_led_trigger;
#endif

#ifdef CONFIG_MAC80211_DEBUG_COUNTERS
	/* SNMP counters */
	/* dot11CountersTable */
	u32 dot11TransmittedFragmentCount;
	u32 dot11MulticastTransmittedFrameCount;
	u32 dot11FailedCount;
	u32 dot11RetryCount;
	u32 dot11MultipleRetryCount;
	u32 dot11FrameDuplicateCount;
	u32 dot11ReceivedFragmentCount;
	u32 dot11MulticastReceivedFrameCount;
	u32 dot11TransmittedFrameCount;

	/* TX/RX handler statistics */
	unsigned int tx_handlers_drop;
	unsigned int tx_handlers_queued;
	unsigned int tx_handlers_drop_wep;
	unsigned int tx_handlers_drop_not_assoc;
	unsigned int tx_handlers_drop_unauth_port;
	unsigned int rx_handlers_drop;
	unsigned int rx_handlers_queued;
	unsigned int rx_handlers_drop_nullfunc;
	unsigned int rx_handlers_drop_defrag;
	unsigned int tx_expand_skb_head;
	unsigned int tx_expand_skb_head_cloned;
	unsigned int rx_expand_skb_head_defrag;
	unsigned int rx_handlers_fragments;
	unsigned int tx_status_drop;
#define I802_DEBUG_INC(c) (c)++
#else /* CONFIG_MAC80211_DEBUG_COUNTERS */
#define I802_DEBUG_INC(c) do { } while (0)
#endif /* CONFIG_MAC80211_DEBUG_COUNTERS */


	int total_ps_buffered; /* total number of all buffered unicast and
				* multicast packets for power saving stations
				*/

	bool pspolling;
	/*
	 * PS can only be enabled when we have exactly one managed
	 * interface (and monitors) in PS, this then points there.
	 */
	struct ieee80211_sub_if_data *ps_sdata;
	struct wiphy_work dynamic_ps_enable_work;
	struct wiphy_work dynamic_ps_disable_work;
	struct timer_list dynamic_ps_timer;
	struct notifier_block ifa_notifier;
	struct notifier_block ifa6_notifier;

	/*
	 * The dynamic ps timeout configured from user space via WEXT -
	 * this will override whatever chosen by mac80211 internally.
	 */
	int dynamic_ps_forced_timeout;

	int user_power_level; /* in dBm, for all interfaces */

	struct work_struct restart_work;

#ifdef CONFIG_MAC80211_DEBUGFS
	struct local_debugfsdentries {
		struct dentry *rcdir;
		struct dentry *keys;
	} debugfs;
	bool force_tx_status;
#endif

	/*
	 * Remain-on-channel support
	 */
	struct wiphy_delayed_work roc_work;
	struct list_head roc_list;
	struct wiphy_work hw_roc_start, hw_roc_done;
	unsigned long hw_roc_start_time;
	u64 roc_cookie_counter;

	struct idr ack_status_frames;
	spinlock_t ack_status_lock;

	struct ieee80211_sub_if_data __rcu *p2p_sdata;

	/* virtual monitor interface */
	struct ieee80211_sub_if_data __rcu *monitor_sdata;
	struct ieee80211_chan_req monitor_chanreq;

	/* extended capabilities provided by mac80211 */
	u8 ext_capa[8];

	bool wbrf_supported;
};

static inline struct ieee80211_sub_if_data *
IEEE80211_DEV_TO_SUB_IF(const struct net_device *dev)
{
	return netdev_priv(dev);
}

static inline struct ieee80211_sub_if_data *
IEEE80211_WDEV_TO_SUB_IF(struct wireless_dev *wdev)
{
	return container_of(wdev, struct ieee80211_sub_if_data, wdev);
}

static inline struct ieee80211_supported_band *
ieee80211_get_sband(struct ieee80211_sub_if_data *sdata)
{
	struct ieee80211_local *local = sdata->local;
	struct ieee80211_chanctx_conf *chanctx_conf;
	enum nl80211_band band;

	WARN_ON(ieee80211_vif_is_mld(&sdata->vif));

	rcu_read_lock();
	chanctx_conf = rcu_dereference(sdata->vif.bss_conf.chanctx_conf);

	if (!chanctx_conf) {
		rcu_read_unlock();
		return NULL;
	}

	band = chanctx_conf->def.chan->band;
	rcu_read_unlock();

	return local->hw.wiphy->bands[band];
}

static inline struct ieee80211_supported_band *
ieee80211_get_link_sband(struct ieee80211_link_data *link)
{
	struct ieee80211_local *local = link->sdata->local;
	struct ieee80211_chanctx_conf *chanctx_conf;
	enum nl80211_band band;

	rcu_read_lock();
	chanctx_conf = rcu_dereference(link->conf->chanctx_conf);
	if (!chanctx_conf) {
		rcu_read_unlock();
		return NULL;
	}

	band = chanctx_conf->def.chan->band;
	rcu_read_unlock();

	return local->hw.wiphy->bands[band];
}

/* this struct holds the value parsing from channel switch IE  */
struct ieee80211_csa_ie {
	struct ieee80211_chan_req chanreq;
	u8 mode;
	u8 count;
	u8 ttl;
	u16 pre_value;
	u16 reason_code;
	u32 max_switch_time;
};

enum ieee80211_elems_parse_error {
	IEEE80211_PARSE_ERR_INVALID_END		= BIT(0),
	IEEE80211_PARSE_ERR_DUP_ELEM		= BIT(1),
	IEEE80211_PARSE_ERR_BAD_ELEM_SIZE	= BIT(2),
	IEEE80211_PARSE_ERR_UNEXPECTED_ELEM	= BIT(3),
	IEEE80211_PARSE_ERR_DUP_NEST_ML_BASIC	= BIT(4),
};

/* Parsed Information Elements */
struct ieee802_11_elems {
	const u8 *ie_start;
	size_t total_len;
	u32 crc;

	/* pointers to IEs */
	const struct ieee80211_tdls_lnkie *lnk_id;
	const struct ieee80211_ch_switch_timing *ch_sw_timing;
	const u8 *ext_capab;
	const u8 *ssid;
	const u8 *supp_rates;
	const u8 *ds_params;
	const struct ieee80211_tim_ie *tim;
	const u8 *rsn;
	const u8 *rsnx;
	const u8 *erp_info;
	const u8 *ext_supp_rates;
	const u8 *wmm_info;
	const u8 *wmm_param;
	const struct ieee80211_ht_cap *ht_cap_elem;
	const struct ieee80211_ht_operation *ht_operation;
	const struct ieee80211_vht_cap *vht_cap_elem;
	const struct ieee80211_vht_operation *vht_operation;
	const struct ieee80211_meshconf_ie *mesh_config;
	const u8 *he_cap;
	const struct ieee80211_he_operation *he_operation;
	const struct ieee80211_he_spr *he_spr;
	const struct ieee80211_mu_edca_param_set *mu_edca_param_set;
	const struct ieee80211_he_6ghz_capa *he_6ghz_capa;
	const u8 *uora_element;
	const u8 *mesh_id;
	const u8 *peering;
	const __le16 *awake_window;
	const u8 *preq;
	const u8 *prep;
	const u8 *perr;
	const struct ieee80211_rann_ie *rann;
	const struct ieee80211_channel_sw_ie *ch_switch_ie;
	const struct ieee80211_ext_chansw_ie *ext_chansw_ie;
	const struct ieee80211_wide_bw_chansw_ie *wide_bw_chansw_ie;
	const u8 *max_channel_switch_time;
	const u8 *country_elem;
	const u8 *pwr_constr_elem;
	const u8 *cisco_dtpc_elem;
	const struct ieee80211_timeout_interval_ie *timeout_int;
	const u8 *opmode_notif;
	const struct ieee80211_sec_chan_offs_ie *sec_chan_offs;
	struct ieee80211_mesh_chansw_params_ie *mesh_chansw_params_ie;
	const struct ieee80211_bss_max_idle_period_ie *max_idle_period_ie;
	const struct ieee80211_multiple_bssid_configuration *mbssid_config_ie;
	const struct ieee80211_bssid_index *bssid_index;
	u8 max_bssid_indicator;
	u8 dtim_count;
	u8 dtim_period;
	const struct ieee80211_addba_ext_ie *addba_ext_ie;
	const struct ieee80211_s1g_cap *s1g_capab;
	const struct ieee80211_s1g_oper_ie *s1g_oper;
	const struct ieee80211_s1g_bcn_compat_ie *s1g_bcn_compat;
	const struct ieee80211_aid_response_ie *aid_resp;
	const struct ieee80211_eht_cap_elem *eht_cap;
	const struct ieee80211_eht_operation *eht_operation;
	const struct ieee80211_multi_link_elem *ml_basic;
	const struct ieee80211_multi_link_elem *ml_reconf;
	const struct ieee80211_multi_link_elem *ml_epcs;
	const struct ieee80211_bandwidth_indication *bandwidth_indication;
	const struct ieee80211_ttlm_elem *ttlm[IEEE80211_TTLM_MAX_CNT];

	/* not the order in the psd values is per element, not per chandef */
	struct ieee80211_parsed_tpe tpe;
	struct ieee80211_parsed_tpe csa_tpe;

	/* length of them, respectively */
	u8 ext_capab_len;
	u8 ssid_len;
	u8 supp_rates_len;
	u8 tim_len;
	u8 rsn_len;
	u8 rsnx_len;
	u8 ext_supp_rates_len;
	u8 wmm_info_len;
	u8 wmm_param_len;
	u8 he_cap_len;
	u8 mesh_id_len;
	u8 peering_len;
	u8 preq_len;
	u8 prep_len;
	u8 perr_len;
	u8 country_elem_len;
	u8 bssid_index_len;
	u8 eht_cap_len;

	/* mult-link element can be de-fragmented and thus u8 is not sufficient */
	size_t ml_basic_len;
	size_t ml_reconf_len;
	size_t ml_epcs_len;

	u8 ttlm_num;

	/*
	 * store the per station profile pointer and length in case that the
	 * parsing also handled Multi-Link element parsing for a specific link
	 * ID.
	 */
	struct ieee80211_mle_per_sta_profile *prof;
	size_t sta_prof_len;

	/* whether/which parse error occurred while retrieving these elements */
	u8 parse_error;
};

static inline struct ieee80211_local *hw_to_local(
	struct ieee80211_hw *hw)
{
	return container_of(hw, struct ieee80211_local, hw);
}

static inline struct txq_info *to_txq_info(struct ieee80211_txq *txq)
{
	return container_of(txq, struct txq_info, txq);
}

static inline bool txq_has_queue(struct ieee80211_txq *txq)
{
	struct txq_info *txqi = to_txq_info(txq);

	return !(skb_queue_empty(&txqi->frags) && !txqi->tin.backlog_packets);
}

static inline bool
ieee80211_have_rx_timestamp(struct ieee80211_rx_status *status)
{
	return status->flag & RX_FLAG_MACTIME;
}

void ieee80211_vif_inc_num_mcast(struct ieee80211_sub_if_data *sdata);
void ieee80211_vif_dec_num_mcast(struct ieee80211_sub_if_data *sdata);

void ieee80211_vif_block_queues_csa(struct ieee80211_sub_if_data *sdata);
void ieee80211_vif_unblock_queues_csa(struct ieee80211_sub_if_data *sdata);

/* This function returns the number of multicast stations connected to this
 * interface. It returns -1 if that number is not tracked, that is for netdevs
 * not in AP or AP_VLAN mode or when using 4addr.
 */
static inline int
ieee80211_vif_get_num_mcast_if(struct ieee80211_sub_if_data *sdata)
{
	if (sdata->vif.type == NL80211_IFTYPE_AP)
		return atomic_read(&sdata->u.ap.num_mcast_sta);
	if (sdata->vif.type == NL80211_IFTYPE_AP_VLAN && !sdata->u.vlan.sta)
		return atomic_read(&sdata->u.vlan.num_mcast_sta);
	return -1;
}

u64 ieee80211_calculate_rx_timestamp(struct ieee80211_local *local,
				     struct ieee80211_rx_status *status,
				     unsigned int mpdu_len,
				     unsigned int mpdu_offset);
int ieee80211_hw_config(struct ieee80211_local *local, u32 changed);
int ieee80211_hw_conf_chan(struct ieee80211_local *local);
void ieee80211_hw_conf_init(struct ieee80211_local *local);
void ieee80211_tx_set_protected(struct ieee80211_tx_data *tx);
void ieee80211_bss_info_change_notify(struct ieee80211_sub_if_data *sdata,
				      u64 changed);
void ieee80211_vif_cfg_change_notify(struct ieee80211_sub_if_data *sdata,
				     u64 changed);
void ieee80211_link_info_change_notify(struct ieee80211_sub_if_data *sdata,
				       struct ieee80211_link_data *link,
				       u64 changed);
void ieee80211_configure_filter(struct ieee80211_local *local);
u64 ieee80211_reset_erp_info(struct ieee80211_sub_if_data *sdata);

void ieee80211_handle_queued_frames(struct ieee80211_local *local);

u64 ieee80211_mgmt_tx_cookie(struct ieee80211_local *local);
int ieee80211_attach_ack_skb(struct ieee80211_local *local, struct sk_buff *skb,
			     u64 *cookie, gfp_t gfp);

void ieee80211_check_fast_rx(struct sta_info *sta);
void __ieee80211_check_fast_rx_iface(struct ieee80211_sub_if_data *sdata);
void ieee80211_check_fast_rx_iface(struct ieee80211_sub_if_data *sdata);
void ieee80211_clear_fast_rx(struct sta_info *sta);

bool ieee80211_is_our_addr(struct ieee80211_sub_if_data *sdata,
			   const u8 *addr, int *out_link_id);

/* STA code */
void ieee80211_sta_setup_sdata(struct ieee80211_sub_if_data *sdata);
int ieee80211_mgd_auth(struct ieee80211_sub_if_data *sdata,
		       struct cfg80211_auth_request *req);
int ieee80211_mgd_assoc(struct ieee80211_sub_if_data *sdata,
			struct cfg80211_assoc_request *req);
int ieee80211_mgd_deauth(struct ieee80211_sub_if_data *sdata,
			 struct cfg80211_deauth_request *req);
int ieee80211_mgd_disassoc(struct ieee80211_sub_if_data *sdata,
			   struct cfg80211_disassoc_request *req);
void ieee80211_send_pspoll(struct ieee80211_local *local,
			   struct ieee80211_sub_if_data *sdata);
void ieee80211_recalc_ps(struct ieee80211_local *local);
void ieee80211_recalc_ps_vif(struct ieee80211_sub_if_data *sdata);
void ieee80211_sta_work(struct ieee80211_sub_if_data *sdata);
void ieee80211_sta_rx_queued_mgmt(struct ieee80211_sub_if_data *sdata,
				  struct sk_buff *skb);
void ieee80211_sta_rx_queued_ext(struct ieee80211_sub_if_data *sdata,
				 struct sk_buff *skb);
void ieee80211_sta_reset_beacon_monitor(struct ieee80211_sub_if_data *sdata);
void ieee80211_sta_reset_conn_monitor(struct ieee80211_sub_if_data *sdata);
void ieee80211_mgd_stop(struct ieee80211_sub_if_data *sdata);
void ieee80211_mgd_conn_tx_status(struct ieee80211_sub_if_data *sdata,
				  __le16 fc, bool acked);
void ieee80211_mgd_quiesce(struct ieee80211_sub_if_data *sdata);
void ieee80211_sta_restart(struct ieee80211_sub_if_data *sdata);
void ieee80211_sta_handle_tspec_ac_params(struct ieee80211_sub_if_data *sdata);
void ieee80211_sta_connection_lost(struct ieee80211_sub_if_data *sdata,
				   u8 reason, bool tx);
void ieee80211_mgd_setup_link(struct ieee80211_link_data *link);
void ieee80211_mgd_stop_link(struct ieee80211_link_data *link);
void ieee80211_mgd_set_link_qos_params(struct ieee80211_link_data *link);

/* IBSS code */
void ieee80211_ibss_notify_scan_completed(struct ieee80211_local *local);
void ieee80211_ibss_setup_sdata(struct ieee80211_sub_if_data *sdata);
void ieee80211_ibss_rx_no_sta(struct ieee80211_sub_if_data *sdata,
			      const u8 *bssid, const u8 *addr, u32 supp_rates);
int ieee80211_ibss_join(struct ieee80211_sub_if_data *sdata,
			struct cfg80211_ibss_params *params);
int ieee80211_ibss_leave(struct ieee80211_sub_if_data *sdata);
void ieee80211_ibss_work(struct ieee80211_sub_if_data *sdata);
void ieee80211_ibss_rx_queued_mgmt(struct ieee80211_sub_if_data *sdata,
				   struct sk_buff *skb);
int ieee80211_ibss_csa_beacon(struct ieee80211_sub_if_data *sdata,
			      struct cfg80211_csa_settings *csa_settings,
			      u64 *changed);
int ieee80211_ibss_finish_csa(struct ieee80211_sub_if_data *sdata,
			      u64 *changed);
void ieee80211_ibss_stop(struct ieee80211_sub_if_data *sdata);

/* OCB code */
void ieee80211_ocb_work(struct ieee80211_sub_if_data *sdata);
void ieee80211_ocb_rx_no_sta(struct ieee80211_sub_if_data *sdata,
			     const u8 *bssid, const u8 *addr, u32 supp_rates);
void ieee80211_ocb_setup_sdata(struct ieee80211_sub_if_data *sdata);
int ieee80211_ocb_join(struct ieee80211_sub_if_data *sdata,
		       struct ocb_setup *setup);
int ieee80211_ocb_leave(struct ieee80211_sub_if_data *sdata);

/* mesh code */
void ieee80211_mesh_work(struct ieee80211_sub_if_data *sdata);
void ieee80211_mesh_rx_queued_mgmt(struct ieee80211_sub_if_data *sdata,
				   struct sk_buff *skb);
int ieee80211_mesh_csa_beacon(struct ieee80211_sub_if_data *sdata,
			      struct cfg80211_csa_settings *csa_settings,
			      u64 *changed);
int ieee80211_mesh_finish_csa(struct ieee80211_sub_if_data *sdata,
			      u64 *changed);

/* scan/BSS handling */
void ieee80211_scan_work(struct wiphy *wiphy, struct wiphy_work *work);
int ieee80211_request_ibss_scan(struct ieee80211_sub_if_data *sdata,
				const u8 *ssid, u8 ssid_len,
				struct ieee80211_channel **channels,
				unsigned int n_channels);
int ieee80211_request_scan(struct ieee80211_sub_if_data *sdata,
			   struct cfg80211_scan_request *req);
void ieee80211_scan_cancel(struct ieee80211_local *local);
void ieee80211_run_deferred_scan(struct ieee80211_local *local);
void ieee80211_scan_rx(struct ieee80211_local *local, struct sk_buff *skb);

void ieee80211_inform_bss(struct wiphy *wiphy, struct cfg80211_bss *bss,
			  const struct cfg80211_bss_ies *ies, void *data);

void ieee80211_mlme_notify_scan_completed(struct ieee80211_local *local);
struct ieee80211_bss *
ieee80211_bss_info_update(struct ieee80211_local *local,
			  struct ieee80211_rx_status *rx_status,
			  struct ieee80211_mgmt *mgmt,
			  size_t len,
			  struct ieee80211_channel *channel);
void ieee80211_rx_bss_put(struct ieee80211_local *local,
			  struct ieee80211_bss *bss);

/* scheduled scan handling */
int
__ieee80211_request_sched_scan_start(struct ieee80211_sub_if_data *sdata,
				     struct cfg80211_sched_scan_request *req);
int ieee80211_request_sched_scan_start(struct ieee80211_sub_if_data *sdata,
				       struct cfg80211_sched_scan_request *req);
int ieee80211_request_sched_scan_stop(struct ieee80211_local *local);
void ieee80211_sched_scan_end(struct ieee80211_local *local);
void ieee80211_sched_scan_stopped_work(struct wiphy *wiphy,
				       struct wiphy_work *work);

/* off-channel/mgmt-tx */
void ieee80211_offchannel_stop_vifs(struct ieee80211_local *local);
void ieee80211_offchannel_return(struct ieee80211_local *local);
void ieee80211_roc_setup(struct ieee80211_local *local);
void ieee80211_start_next_roc(struct ieee80211_local *local);
void ieee80211_reconfig_roc(struct ieee80211_local *local);
void ieee80211_roc_purge(struct ieee80211_local *local,
			 struct ieee80211_sub_if_data *sdata);
int ieee80211_remain_on_channel(struct wiphy *wiphy, struct wireless_dev *wdev,
				struct ieee80211_channel *chan,
				unsigned int duration, u64 *cookie);
int ieee80211_cancel_remain_on_channel(struct wiphy *wiphy,
				       struct wireless_dev *wdev, u64 cookie);
int ieee80211_mgmt_tx(struct wiphy *wiphy, struct wireless_dev *wdev,
		      struct cfg80211_mgmt_tx_params *params, u64 *cookie);
int ieee80211_mgmt_tx_cancel_wait(struct wiphy *wiphy,
				  struct wireless_dev *wdev, u64 cookie);

/* channel switch handling */
void ieee80211_csa_finalize_work(struct wiphy *wiphy, struct wiphy_work *work);
int ieee80211_channel_switch(struct wiphy *wiphy, struct net_device *dev,
			     struct cfg80211_csa_settings *params);

/* color change handling */
void ieee80211_color_change_finalize_work(struct wiphy *wiphy,
					  struct wiphy_work *work);
void ieee80211_color_collision_detection_work(struct wiphy *wiphy,
					      struct wiphy_work *work);

/* interface handling */
#define MAC80211_SUPPORTED_FEATURES_TX	(NETIF_F_IP_CSUM | NETIF_F_IPV6_CSUM | \
					 NETIF_F_HW_CSUM | NETIF_F_SG | \
					 NETIF_F_HIGHDMA | NETIF_F_GSO_SOFTWARE | \
					 NETIF_F_HW_TC)
#define MAC80211_SUPPORTED_FEATURES_RX	(NETIF_F_RXCSUM)
#define MAC80211_SUPPORTED_FEATURES	(MAC80211_SUPPORTED_FEATURES_TX | \
					 MAC80211_SUPPORTED_FEATURES_RX)

int ieee80211_iface_init(void);
void ieee80211_iface_exit(void);
int ieee80211_if_add(struct ieee80211_local *local, const char *name,
		     unsigned char name_assign_type,
		     struct wireless_dev **new_wdev, enum nl80211_iftype type,
		     struct vif_params *params);
int ieee80211_if_change_type(struct ieee80211_sub_if_data *sdata,
			     enum nl80211_iftype type);
void ieee80211_if_remove(struct ieee80211_sub_if_data *sdata);
void ieee80211_remove_interfaces(struct ieee80211_local *local);
u32 ieee80211_idle_off(struct ieee80211_local *local);
void ieee80211_recalc_idle(struct ieee80211_local *local);
void ieee80211_adjust_monitor_flags(struct ieee80211_sub_if_data *sdata,
				    const int offset);
int ieee80211_do_open(struct wireless_dev *wdev, bool coming_up);
void ieee80211_sdata_stop(struct ieee80211_sub_if_data *sdata);
int ieee80211_add_virtual_monitor(struct ieee80211_local *local);
void ieee80211_del_virtual_monitor(struct ieee80211_local *local);

bool __ieee80211_recalc_txpower(struct ieee80211_link_data *link);
void ieee80211_recalc_txpower(struct ieee80211_link_data *link,
			      bool update_bss);
void ieee80211_recalc_offload(struct ieee80211_local *local);

static inline bool ieee80211_sdata_running(struct ieee80211_sub_if_data *sdata)
{
	return test_bit(SDATA_STATE_RUNNING, &sdata->state);
}

/* link handling */
void ieee80211_link_setup(struct ieee80211_link_data *link);
void ieee80211_link_init(struct ieee80211_sub_if_data *sdata,
			 int link_id,
			 struct ieee80211_link_data *link,
			 struct ieee80211_bss_conf *link_conf);
void ieee80211_link_stop(struct ieee80211_link_data *link);
int ieee80211_vif_set_links(struct ieee80211_sub_if_data *sdata,
			    u16 new_links, u16 dormant_links);
static inline void ieee80211_vif_clear_links(struct ieee80211_sub_if_data *sdata)
{
	ieee80211_vif_set_links(sdata, 0, 0);
}

/* tx handling */
void ieee80211_clear_tx_pending(struct ieee80211_local *local);
void ieee80211_tx_pending(struct tasklet_struct *t);
netdev_tx_t ieee80211_monitor_start_xmit(struct sk_buff *skb,
					 struct net_device *dev);
netdev_tx_t ieee80211_subif_start_xmit(struct sk_buff *skb,
				       struct net_device *dev);
netdev_tx_t ieee80211_subif_start_xmit_8023(struct sk_buff *skb,
					    struct net_device *dev);
void __ieee80211_subif_start_xmit(struct sk_buff *skb,
				  struct net_device *dev,
				  u32 info_flags,
				  u32 ctrl_flags,
				  u64 *cookie);
struct sk_buff *
ieee80211_build_data_template(struct ieee80211_sub_if_data *sdata,
			      struct sk_buff *skb, u32 info_flags);
void ieee80211_tx_monitor(struct ieee80211_local *local, struct sk_buff *skb,
			  int retry_count, struct ieee80211_tx_status *status);

void ieee80211_check_fast_xmit(struct sta_info *sta);
void ieee80211_check_fast_xmit_all(struct ieee80211_local *local);
void ieee80211_check_fast_xmit_iface(struct ieee80211_sub_if_data *sdata);
void ieee80211_clear_fast_xmit(struct sta_info *sta);
int ieee80211_tx_control_port(struct wiphy *wiphy, struct net_device *dev,
			      const u8 *buf, size_t len,
			      const u8 *dest, __be16 proto, bool unencrypted,
			      int link_id, u64 *cookie);
int ieee80211_probe_mesh_link(struct wiphy *wiphy, struct net_device *dev,
			      const u8 *buf, size_t len);
void __ieee80211_xmit_fast(struct ieee80211_sub_if_data *sdata,
			   struct sta_info *sta,
			   struct ieee80211_fast_tx *fast_tx,
			   struct sk_buff *skb, bool ampdu,
			   const u8 *da, const u8 *sa);
void ieee80211_aggr_check(struct ieee80211_sub_if_data *sdata,
			  struct sta_info *sta, struct sk_buff *skb);

/* HT */
void ieee80211_apply_htcap_overrides(struct ieee80211_sub_if_data *sdata,
				     struct ieee80211_sta_ht_cap *ht_cap);
bool ieee80211_ht_cap_ie_to_sta_ht_cap(struct ieee80211_sub_if_data *sdata,
				       struct ieee80211_supported_band *sband,
				       const struct ieee80211_ht_cap *ht_cap_ie,
				       struct link_sta_info *link_sta);
void ieee80211_send_delba(struct ieee80211_sub_if_data *sdata,
			  const u8 *da, u16 tid,
			  u16 initiator, u16 reason_code);
int ieee80211_send_smps_action(struct ieee80211_sub_if_data *sdata,
			       enum ieee80211_smps_mode smps, const u8 *da,
			       const u8 *bssid, int link_id);
void ieee80211_add_addbaext(struct sk_buff *skb,
			    const u8 req_addba_ext_data,
			    u16 buf_size);
u8 ieee80211_retrieve_addba_ext_data(struct sta_info *sta,
				     const void *elem_data, ssize_t elem_len,
				     u16 *buf_size);
void __ieee80211_stop_rx_ba_session(struct sta_info *sta, u16 tid,
				    u16 initiator, u16 reason, bool stop);
void __ieee80211_start_rx_ba_session(struct sta_info *sta,
				     u8 dialog_token, u16 timeout,
				     u16 start_seq_num, u16 ba_policy, u16 tid,
				     u16 buf_size, bool tx, bool auto_seq,
				     const u8 addba_ext_data);
void ieee80211_sta_tear_down_BA_sessions(struct sta_info *sta,
					 enum ieee80211_agg_stop_reason reason);
void ieee80211_process_delba(struct ieee80211_sub_if_data *sdata,
			     struct sta_info *sta,
			     struct ieee80211_mgmt *mgmt, size_t len);
void ieee80211_process_addba_resp(struct ieee80211_local *local,
				  struct sta_info *sta,
				  struct ieee80211_mgmt *mgmt,
				  size_t len);
void ieee80211_process_addba_request(struct ieee80211_local *local,
				     struct sta_info *sta,
				     struct ieee80211_mgmt *mgmt,
				     size_t len);

static inline struct ieee80211_mgmt *
ieee80211_mgmt_ba(struct sk_buff *skb, const u8 *da,
		  struct ieee80211_sub_if_data *sdata)
{
	struct ieee80211_mgmt *mgmt = skb_put_zero(skb, 24);

	ether_addr_copy(mgmt->da, da);
	ether_addr_copy(mgmt->sa, sdata->vif.addr);

	if (sdata->vif.type == NL80211_IFTYPE_AP ||
	    sdata->vif.type == NL80211_IFTYPE_AP_VLAN ||
	    sdata->vif.type == NL80211_IFTYPE_MESH_POINT)
		ether_addr_copy(mgmt->bssid, sdata->vif.addr);
	else if (sdata->vif.type == NL80211_IFTYPE_STATION)
		ether_addr_copy(mgmt->bssid, sdata->vif.cfg.ap_addr);
	else if (sdata->vif.type == NL80211_IFTYPE_ADHOC)
		ether_addr_copy(mgmt->bssid, sdata->u.ibss.bssid);

	mgmt->frame_control = cpu_to_le16(IEEE80211_FTYPE_MGMT |
					  IEEE80211_STYPE_ACTION);
	return mgmt;
}

int __ieee80211_stop_tx_ba_session(struct sta_info *sta, u16 tid,
				   enum ieee80211_agg_stop_reason reason);
void ieee80211_start_tx_ba_cb(struct sta_info *sta, int tid,
			      struct tid_ampdu_tx *tid_tx);
void ieee80211_stop_tx_ba_cb(struct sta_info *sta, int tid,
			     struct tid_ampdu_tx *tid_tx);
void ieee80211_ba_session_work(struct wiphy *wiphy, struct wiphy_work *work);
void ieee80211_tx_ba_session_handle_start(struct sta_info *sta, int tid);
void ieee80211_release_reorder_timeout(struct sta_info *sta, int tid);

u8 ieee80211_mcs_to_chains(const struct ieee80211_mcs_info *mcs);
enum nl80211_smps_mode
ieee80211_smps_mode_to_smps_mode(enum ieee80211_smps_mode smps);

/* VHT */
void
ieee80211_vht_cap_ie_to_sta_vht_cap(struct ieee80211_sub_if_data *sdata,
				    struct ieee80211_supported_band *sband,
				    const struct ieee80211_vht_cap *vht_cap_ie,
				    const struct ieee80211_vht_cap *vht_cap_ie2,
				    struct link_sta_info *link_sta);
enum ieee80211_sta_rx_bandwidth
_ieee80211_sta_cap_rx_bw(struct link_sta_info *link_sta,
			 struct cfg80211_chan_def *chandef);
static inline enum ieee80211_sta_rx_bandwidth
ieee80211_sta_cap_rx_bw(struct link_sta_info *link_sta)
{
	return _ieee80211_sta_cap_rx_bw(link_sta, NULL);
}
enum ieee80211_sta_rx_bandwidth
_ieee80211_sta_cur_vht_bw(struct link_sta_info *link_sta,
			  struct cfg80211_chan_def *chandef);
static inline enum ieee80211_sta_rx_bandwidth
ieee80211_sta_cur_vht_bw(struct link_sta_info *link_sta)
{
	return _ieee80211_sta_cur_vht_bw(link_sta, NULL);
}
void ieee80211_sta_init_nss(struct link_sta_info *link_sta);
enum nl80211_chan_width
ieee80211_sta_cap_chan_bw(struct link_sta_info *link_sta);
void ieee80211_process_mu_groups(struct ieee80211_sub_if_data *sdata,
				 struct ieee80211_link_data *link,
				 struct ieee80211_mgmt *mgmt);
u32 __ieee80211_vht_handle_opmode(struct ieee80211_sub_if_data *sdata,
				  struct link_sta_info *sta,
				  u8 opmode, enum nl80211_band band);
void ieee80211_vht_handle_opmode(struct ieee80211_sub_if_data *sdata,
				 struct link_sta_info *sta,
				 u8 opmode, enum nl80211_band band);
void ieee80211_apply_vhtcap_overrides(struct ieee80211_sub_if_data *sdata,
				      struct ieee80211_sta_vht_cap *vht_cap);
void ieee80211_get_vht_mask_from_cap(__le16 vht_cap,
				     u16 vht_mask[NL80211_VHT_NSS_MAX]);
enum nl80211_chan_width
ieee80211_sta_rx_bw_to_chan_width(struct link_sta_info *sta);

/* HE */
void
ieee80211_he_cap_ie_to_sta_he_cap(struct ieee80211_sub_if_data *sdata,
				  struct ieee80211_supported_band *sband,
				  const u8 *he_cap_ie, u8 he_cap_len,
				  const struct ieee80211_he_6ghz_capa *he_6ghz_capa,
				  struct link_sta_info *link_sta);
void
ieee80211_he_spr_ie_to_bss_conf(struct ieee80211_vif *vif,
				const struct ieee80211_he_spr *he_spr_ie_elem);

void
ieee80211_he_op_ie_to_bss_conf(struct ieee80211_vif *vif,
			const struct ieee80211_he_operation *he_op_ie_elem);

/* S1G */
void ieee80211_s1g_sta_rate_init(struct sta_info *sta);
bool ieee80211_s1g_is_twt_setup(struct sk_buff *skb);
void ieee80211_s1g_rx_twt_action(struct ieee80211_sub_if_data *sdata,
				 struct sk_buff *skb);
void ieee80211_s1g_status_twt_action(struct ieee80211_sub_if_data *sdata,
				     struct sk_buff *skb);

/* Spectrum management */
void ieee80211_process_measurement_req(struct ieee80211_sub_if_data *sdata,
				       struct ieee80211_mgmt *mgmt,
				       size_t len);
/**
 * ieee80211_parse_ch_switch_ie - parses channel switch IEs
 * @sdata: the sdata of the interface which has received the frame
 * @elems: parsed 802.11 elements received with the frame
 * @current_band: indicates the current band
 * @vht_cap_info: VHT capabilities of the transmitter
 * @conn: contains information about own capabilities and restrictions
 *	to decide which channel switch announcements can be accepted
 * @bssid: the currently connected bssid (for reporting)
 * @unprot_action: whether the frame was an unprotected frame or not,
 *	used for reporting
 * @csa_ie: parsed 802.11 csa elements on count, mode, chandef and mesh ttl.
 *	All of them will be filled with if success only.
 * Return: 0 on success, <0 on error and >0 if there is nothing to parse.
 */
int ieee80211_parse_ch_switch_ie(struct ieee80211_sub_if_data *sdata,
				 struct ieee802_11_elems *elems,
				 enum nl80211_band current_band,
				 u32 vht_cap_info,
				 struct ieee80211_conn_settings *conn,
				 u8 *bssid, bool unprot_action,
				 struct ieee80211_csa_ie *csa_ie);

/* Suspend/resume and hw reconfiguration */
int ieee80211_reconfig(struct ieee80211_local *local);
void ieee80211_stop_device(struct ieee80211_local *local, bool suspend);

int __ieee80211_suspend(struct ieee80211_hw *hw,
			struct cfg80211_wowlan *wowlan);

static inline int __ieee80211_resume(struct ieee80211_hw *hw)
{
	struct ieee80211_local *local = hw_to_local(hw);

	WARN(test_bit(SCAN_HW_SCANNING, &local->scanning) &&
	     !test_bit(SCAN_COMPLETED, &local->scanning),
		"%s: resume with hardware scan still in progress\n",
		wiphy_name(hw->wiphy));

	return ieee80211_reconfig(hw_to_local(hw));
}

/* utility functions/constants */
extern const void *const mac80211_wiphy_privid; /* for wiphy privid */
const char *ieee80211_conn_mode_str(enum ieee80211_conn_mode mode);
enum ieee80211_conn_bw_limit
ieee80211_min_bw_limit_from_chandef(struct cfg80211_chan_def *chandef);
int ieee80211_frame_duration(enum nl80211_band band, size_t len,
			     int rate, int erp, int short_preamble);
void ieee80211_regulatory_limit_wmm_params(struct ieee80211_sub_if_data *sdata,
					   struct ieee80211_tx_queue_params *qparam,
					   int ac);
void ieee80211_clear_tpe(struct ieee80211_parsed_tpe *tpe);
void ieee80211_set_wmm_default(struct ieee80211_link_data *link,
			       bool bss_notify, bool enable_qos);
void ieee80211_xmit(struct ieee80211_sub_if_data *sdata,
		    struct sta_info *sta, struct sk_buff *skb);

void __ieee80211_tx_skb_tid_band(struct ieee80211_sub_if_data *sdata,
				 struct sk_buff *skb, int tid, int link_id,
				 enum nl80211_band band);

/* sta_out needs to be checked for ERR_PTR() before using */
int ieee80211_lookup_ra_sta(struct ieee80211_sub_if_data *sdata,
			    struct sk_buff *skb,
			    struct sta_info **sta_out);

static inline void
ieee80211_tx_skb_tid_band(struct ieee80211_sub_if_data *sdata,
			  struct sk_buff *skb, int tid,
			  enum nl80211_band band)
{
	rcu_read_lock();
	__ieee80211_tx_skb_tid_band(sdata, skb, tid, -1, band);
	rcu_read_unlock();
}

void ieee80211_tx_skb_tid(struct ieee80211_sub_if_data *sdata,
			  struct sk_buff *skb, int tid, int link_id);

static inline void ieee80211_tx_skb(struct ieee80211_sub_if_data *sdata,
				    struct sk_buff *skb)
{
	/* Send all internal mgmt frames on VO. Accordingly set TID to 7. */
	ieee80211_tx_skb_tid(sdata, skb, 7, -1);
}

/**
 * struct ieee80211_elems_parse_params - element parsing parameters
 * @mode: connection mode for parsing
 * @start: pointer to the elements
 * @len: length of the elements
 * @action: %true if the elements came from an action frame
 * @filter: bitmap of element IDs to filter out while calculating
 *	the element CRC
 * @crc: CRC starting value
 * @bss: the BSS to parse this as, for multi-BSSID cases this can
 *	represent a non-transmitting BSS in which case the data
 *	for that non-transmitting BSS is returned
 * @link_id: the link ID to parse elements for, if a STA profile
 *	is present in the multi-link element, or -1 to ignore;
 *	note that the code currently assumes parsing an association
 *	(or re-association) response frame if this is given
 * @from_ap: frame is received from an AP (currently used only
 *	for EHT capabilities parsing)
 */
struct ieee80211_elems_parse_params {
	enum ieee80211_conn_mode mode;
	const u8 *start;
	size_t len;
	bool action;
	u64 filter;
	u32 crc;
	struct cfg80211_bss *bss;
	int link_id;
	bool from_ap;
};

struct ieee802_11_elems *
ieee802_11_parse_elems_full(struct ieee80211_elems_parse_params *params);

static inline struct ieee802_11_elems *
ieee802_11_parse_elems_crc(const u8 *start, size_t len, bool action,
			   u64 filter, u32 crc,
			   struct cfg80211_bss *bss)
{
	struct ieee80211_elems_parse_params params = {
		.mode = IEEE80211_CONN_MODE_HIGHEST,
		.start = start,
		.len = len,
		.action = action,
		.filter = filter,
		.crc = crc,
		.bss = bss,
		.link_id = -1,
	};

	return ieee802_11_parse_elems_full(&params);
}

static inline struct ieee802_11_elems *
ieee802_11_parse_elems(const u8 *start, size_t len, bool action,
		       struct cfg80211_bss *bss)
{
	return ieee802_11_parse_elems_crc(start, len, action, 0, 0, bss);
}

extern const int ieee802_1d_to_ac[8];

static inline int ieee80211_ac_from_tid(int tid)
{
	return ieee802_1d_to_ac[tid & 7];
}

void ieee80211_dynamic_ps_enable_work(struct wiphy *wiphy,
				      struct wiphy_work *work);
void ieee80211_dynamic_ps_disable_work(struct wiphy *wiphy,
				       struct wiphy_work *work);
void ieee80211_dynamic_ps_timer(struct timer_list *t);
void ieee80211_send_nullfunc(struct ieee80211_local *local,
			     struct ieee80211_sub_if_data *sdata,
			     bool powersave);
void ieee80211_send_4addr_nullfunc(struct ieee80211_local *local,
				   struct ieee80211_sub_if_data *sdata);
void ieee80211_sta_tx_notify(struct ieee80211_sub_if_data *sdata,
			     struct ieee80211_hdr *hdr, bool ack, u16 tx_time);
unsigned int
ieee80211_get_vif_queues(struct ieee80211_local *local,
			 struct ieee80211_sub_if_data *sdata);
void ieee80211_wake_queues_by_reason(struct ieee80211_hw *hw,
				     unsigned long queues,
				     enum queue_stop_reason reason,
				     bool refcounted);
void ieee80211_stop_queues_by_reason(struct ieee80211_hw *hw,
				     unsigned long queues,
				     enum queue_stop_reason reason,
				     bool refcounted);
void ieee80211_wake_queue_by_reason(struct ieee80211_hw *hw, int queue,
				    enum queue_stop_reason reason,
				    bool refcounted);
void ieee80211_stop_queue_by_reason(struct ieee80211_hw *hw, int queue,
				    enum queue_stop_reason reason,
				    bool refcounted);
static inline void
ieee80211_stop_vif_queues(struct ieee80211_local *local,
			  struct ieee80211_sub_if_data *sdata,
			  enum queue_stop_reason reason)
{
	ieee80211_stop_queues_by_reason(&local->hw,
					ieee80211_get_vif_queues(local, sdata),
					reason, true);
}

static inline void
ieee80211_wake_vif_queues(struct ieee80211_local *local,
			  struct ieee80211_sub_if_data *sdata,
			  enum queue_stop_reason reason)
{
	ieee80211_wake_queues_by_reason(&local->hw,
					ieee80211_get_vif_queues(local, sdata),
					reason, true);
}
static inline void
ieee80211_stop_vif_queues_norefcount(struct ieee80211_local *local,
				     struct ieee80211_sub_if_data *sdata,
				     enum queue_stop_reason reason)
{
	ieee80211_stop_queues_by_reason(&local->hw,
					ieee80211_get_vif_queues(local, sdata),
					reason, false);
}
static inline void
ieee80211_wake_vif_queues_norefcount(struct ieee80211_local *local,
				     struct ieee80211_sub_if_data *sdata,
				     enum queue_stop_reason reason)
{
	ieee80211_wake_queues_by_reason(&local->hw,
					ieee80211_get_vif_queues(local, sdata),
					reason, false);
}
void ieee80211_add_pending_skb(struct ieee80211_local *local,
			       struct sk_buff *skb);
void ieee80211_add_pending_skbs(struct ieee80211_local *local,
				struct sk_buff_head *skbs);
void ieee80211_flush_queues(struct ieee80211_local *local,
			    struct ieee80211_sub_if_data *sdata, bool drop);
void __ieee80211_flush_queues(struct ieee80211_local *local,
			      struct ieee80211_sub_if_data *sdata,
			      unsigned int queues, bool drop);

static inline bool ieee80211_can_run_worker(struct ieee80211_local *local)
{
	/*
	 * It's unsafe to try to do any work during reconfigure flow.
	 * When the flow ends the work will be requeued.
	 */
	if (local->in_reconfig)
		return false;

	/*
	 * If quiescing is set, we are racing with __ieee80211_suspend.
	 * __ieee80211_suspend flushes the workers after setting quiescing,
	 * and we check quiescing / suspended before enqueuing new workers.
	 * We should abort the worker to avoid the races below.
	 */
	if (local->quiescing)
		return false;

	/*
	 * We might already be suspended if the following scenario occurs:
	 * __ieee80211_suspend		Control path
	 *
	 *				if (local->quiescing)
	 *					return;
	 * local->quiescing = true;
	 * flush_workqueue();
	 *				queue_work(...);
	 * local->suspended = true;
	 * local->quiescing = false;
	 *				worker starts running...
	 */
	if (local->suspended)
		return false;

	return true;
}

int ieee80211_txq_setup_flows(struct ieee80211_local *local);
void ieee80211_txq_set_params(struct ieee80211_local *local);
void ieee80211_txq_teardown_flows(struct ieee80211_local *local);
void ieee80211_txq_init(struct ieee80211_sub_if_data *sdata,
			struct sta_info *sta,
			struct txq_info *txq, int tid);
void ieee80211_txq_purge(struct ieee80211_local *local,
			 struct txq_info *txqi);
void ieee80211_purge_sta_txqs(struct sta_info *sta);
void ieee80211_txq_remove_vlan(struct ieee80211_local *local,
			       struct ieee80211_sub_if_data *sdata);
void ieee80211_fill_txq_stats(struct cfg80211_txq_stats *txqstats,
			      struct txq_info *txqi);
void ieee80211_wake_txqs(struct tasklet_struct *t);
void ieee80211_send_auth(struct ieee80211_sub_if_data *sdata,
			 u16 transaction, u16 auth_alg, u16 status,
			 const u8 *extra, size_t extra_len, const u8 *bssid,
			 const u8 *da, const u8 *key, u8 key_len, u8 key_idx,
			 u32 tx_flags);
void ieee80211_send_deauth_disassoc(struct ieee80211_sub_if_data *sdata,
				    const u8 *da, const u8 *bssid,
				    u16 stype, u16 reason,
				    bool send_frame, u8 *frame_buf);

enum {
	IEEE80211_PROBE_FLAG_DIRECTED		= BIT(0),
	IEEE80211_PROBE_FLAG_MIN_CONTENT	= BIT(1),
	IEEE80211_PROBE_FLAG_RANDOM_SN		= BIT(2),
};

int ieee80211_build_preq_ies(struct ieee80211_sub_if_data *sdata, u8 *buffer,
			     size_t buffer_len,
			     struct ieee80211_scan_ies *ie_desc,
			     const u8 *ie, size_t ie_len,
			     u8 bands_used, u32 *rate_masks,
			     struct cfg80211_chan_def *chandef,
			     u32 flags);
struct sk_buff *ieee80211_build_probe_req(struct ieee80211_sub_if_data *sdata,
					  const u8 *src, const u8 *dst,
					  u32 ratemask,
					  struct ieee80211_channel *chan,
					  const u8 *ssid, size_t ssid_len,
					  const u8 *ie, size_t ie_len,
					  u32 flags);
u32 ieee80211_sta_get_rates(struct ieee80211_sub_if_data *sdata,
			    struct ieee802_11_elems *elems,
			    enum nl80211_band band, u32 *basic_rates);
int __ieee80211_request_smps_mgd(struct ieee80211_sub_if_data *sdata,
				 struct ieee80211_link_data *link,
				 enum ieee80211_smps_mode smps_mode);
void ieee80211_recalc_smps(struct ieee80211_sub_if_data *sdata,
			   struct ieee80211_link_data *link);
void ieee80211_recalc_min_chandef(struct ieee80211_sub_if_data *sdata,
				  int link_id);

size_t ieee80211_ie_split_vendor(const u8 *ies, size_t ielen, size_t offset);
u8 *ieee80211_ie_build_ht_cap(u8 *pos, struct ieee80211_sta_ht_cap *ht_cap,
			      u16 cap);
u8 *ieee80211_ie_build_ht_oper(u8 *pos, struct ieee80211_sta_ht_cap *ht_cap,
			       const struct cfg80211_chan_def *chandef,
			       u16 prot_mode, bool rifs_mode);
void ieee80211_ie_build_wide_bw_cs(u8 *pos,
				   const struct cfg80211_chan_def *chandef);
u8 *ieee80211_ie_build_vht_cap(u8 *pos, struct ieee80211_sta_vht_cap *vht_cap,
			       u32 cap);
u8 *ieee80211_ie_build_vht_oper(u8 *pos, struct ieee80211_sta_vht_cap *vht_cap,
				const struct cfg80211_chan_def *chandef);
u8 ieee80211_ie_len_he_cap(struct ieee80211_sub_if_data *sdata);
u8 *ieee80211_ie_build_he_oper(u8 *pos, const struct cfg80211_chan_def *chandef);
u8 *ieee80211_ie_build_eht_oper(u8 *pos, const struct cfg80211_chan_def *chandef,
				const struct ieee80211_sta_eht_cap *eht_cap);
int ieee80211_parse_bitrates(enum nl80211_chan_width width,
			     const struct ieee80211_supported_band *sband,
			     const u8 *srates, int srates_len, u32 *rates);
u8 *ieee80211_add_wmm_info_ie(u8 *buf, u8 qosinfo);
void ieee80211_add_s1g_capab_ie(struct ieee80211_sub_if_data *sdata,
				struct ieee80211_sta_s1g_cap *caps,
				struct sk_buff *skb);
void ieee80211_add_aid_request_ie(struct ieee80211_sub_if_data *sdata,
				  struct sk_buff *skb);

/* element building in SKBs */
int ieee80211_put_srates_elem(struct sk_buff *skb,
			      const struct ieee80211_supported_band *sband,
			      u32 basic_rates, u32 rate_flags, u32 masked_rates,
			      u8 element_id);
int ieee80211_put_he_cap(struct sk_buff *skb,
			 struct ieee80211_sub_if_data *sdata,
			 const struct ieee80211_supported_band *sband,
			 const struct ieee80211_conn_settings *conn);
int ieee80211_put_he_6ghz_cap(struct sk_buff *skb,
			      struct ieee80211_sub_if_data *sdata,
			      enum ieee80211_smps_mode smps_mode);
int ieee80211_put_eht_cap(struct sk_buff *skb,
			  struct ieee80211_sub_if_data *sdata,
			  const struct ieee80211_supported_band *sband,
			  const struct ieee80211_conn_settings *conn);

/* channel management */
bool ieee80211_chandef_ht_oper(const struct ieee80211_ht_operation *ht_oper,
			       struct cfg80211_chan_def *chandef);
bool ieee80211_chandef_vht_oper(struct ieee80211_hw *hw, u32 vht_cap_info,
				const struct ieee80211_vht_operation *oper,
				const struct ieee80211_ht_operation *htop,
				struct cfg80211_chan_def *chandef);
void ieee80211_chandef_eht_oper(const struct ieee80211_eht_operation_info *info,
				struct cfg80211_chan_def *chandef);
bool ieee80211_chandef_he_6ghz_oper(struct ieee80211_local *local,
				    const struct ieee80211_he_operation *he_oper,
				    const struct ieee80211_eht_operation *eht_oper,
				    struct cfg80211_chan_def *chandef);
bool ieee80211_chandef_s1g_oper(const struct ieee80211_s1g_oper_ie *oper,
				struct cfg80211_chan_def *chandef);
void ieee80211_chandef_downgrade(struct cfg80211_chan_def *chandef,
				 struct ieee80211_conn_settings *conn);
static inline void
ieee80211_chanreq_downgrade(struct ieee80211_chan_req *chanreq,
			    struct ieee80211_conn_settings *conn)
{
	ieee80211_chandef_downgrade(&chanreq->oper, conn);
	if (WARN_ON(!conn))
		return;
	if (conn->mode < IEEE80211_CONN_MODE_EHT)
		chanreq->ap.chan = NULL;
}

bool ieee80211_chanreq_identical(const struct ieee80211_chan_req *a,
				 const struct ieee80211_chan_req *b);

int __must_check
_ieee80211_link_use_channel(struct ieee80211_link_data *link,
			    const struct ieee80211_chan_req *req,
			    enum ieee80211_chanctx_mode mode,
			    bool assign_on_failure);

static inline int __must_check
ieee80211_link_use_channel(struct ieee80211_link_data *link,
			   const struct ieee80211_chan_req *req,
			   enum ieee80211_chanctx_mode mode)
{
	return _ieee80211_link_use_channel(link, req, mode, false);
}

int __must_check
ieee80211_link_reserve_chanctx(struct ieee80211_link_data *link,
			       const struct ieee80211_chan_req *req,
			       enum ieee80211_chanctx_mode mode,
			       bool radar_required);
int __must_check
ieee80211_link_use_reserved_context(struct ieee80211_link_data *link);
int ieee80211_link_unreserve_chanctx(struct ieee80211_link_data *link);

int __must_check
ieee80211_link_change_chanreq(struct ieee80211_link_data *link,
			      const struct ieee80211_chan_req *req,
			      u64 *changed);
void __ieee80211_link_release_channel(struct ieee80211_link_data *link,
				      bool skip_idle_recalc);
void ieee80211_link_release_channel(struct ieee80211_link_data *link);
void ieee80211_link_vlan_copy_chanctx(struct ieee80211_link_data *link);
void ieee80211_link_copy_chanctx_to_vlans(struct ieee80211_link_data *link,
					  bool clear);
int ieee80211_chanctx_refcount(struct ieee80211_local *local,
			       struct ieee80211_chanctx *ctx);

void ieee80211_recalc_smps_chanctx(struct ieee80211_local *local,
				   struct ieee80211_chanctx *chanctx);
void ieee80211_recalc_chanctx_min_def(struct ieee80211_local *local,
				      struct ieee80211_chanctx *ctx,
				      struct ieee80211_link_data *rsvd_for,
				      bool check_reserved);
bool ieee80211_is_radar_required(struct ieee80211_local *local);

void ieee80211_dfs_cac_timer_work(struct wiphy *wiphy, struct wiphy_work *work);
void ieee80211_dfs_cac_cancel(struct ieee80211_local *local,
			      struct ieee80211_chanctx *chanctx);
void ieee80211_dfs_radar_detected_work(struct wiphy *wiphy,
				       struct wiphy_work *work);
int ieee80211_send_action_csa(struct ieee80211_sub_if_data *sdata,
			      struct cfg80211_csa_settings *csa_settings);

void ieee80211_recalc_dtim(struct ieee80211_local *local,
			   struct ieee80211_sub_if_data *sdata);
int ieee80211_check_combinations(struct ieee80211_sub_if_data *sdata,
				 const struct cfg80211_chan_def *chandef,
				 enum ieee80211_chanctx_mode chanmode,
				 u8 radar_detect, int radio_idx);
int ieee80211_max_num_channels(struct ieee80211_local *local, int radio_idx);
u32 ieee80211_get_radio_mask(struct wiphy *wiphy, struct net_device *dev);
void ieee80211_recalc_chanctx_chantype(struct ieee80211_local *local,
				       struct ieee80211_chanctx *ctx);

/* TDLS */
int ieee80211_tdls_mgmt(struct wiphy *wiphy, struct net_device *dev,
			const u8 *peer, int link_id,
			u8 action_code, u8 dialog_token, u16 status_code,
			u32 peer_capability, bool initiator,
			const u8 *extra_ies, size_t extra_ies_len);
int ieee80211_tdls_oper(struct wiphy *wiphy, struct net_device *dev,
			const u8 *peer, enum nl80211_tdls_operation oper);
void ieee80211_tdls_peer_del_work(struct wiphy *wiphy, struct wiphy_work *wk);
int ieee80211_tdls_channel_switch(struct wiphy *wiphy, struct net_device *dev,
				  const u8 *addr, u8 oper_class,
				  struct cfg80211_chan_def *chandef);
void ieee80211_tdls_cancel_channel_switch(struct wiphy *wiphy,
					  struct net_device *dev,
					  const u8 *addr);
void ieee80211_teardown_tdls_peers(struct ieee80211_link_data *link);
void ieee80211_tdls_handle_disconnect(struct ieee80211_sub_if_data *sdata,
				      const u8 *peer, u16 reason);
void
ieee80211_process_tdls_channel_switch(struct ieee80211_sub_if_data *sdata,
				      struct sk_buff *skb);


const char *ieee80211_get_reason_code_string(u16 reason_code);
u16 ieee80211_encode_usf(int val);
u8 *ieee80211_get_bssid(struct ieee80211_hdr *hdr, size_t len,
			enum nl80211_iftype type);

extern const struct ethtool_ops ieee80211_ethtool_ops;

u32 ieee80211_calc_expected_tx_airtime(struct ieee80211_hw *hw,
				       struct ieee80211_vif *vif,
				       struct ieee80211_sta *pubsta,
				       int len, bool ampdu);
#ifdef CONFIG_MAC80211_NOINLINE
#define debug_noinline noinline
#else
#define debug_noinline
#endif

void ieee80211_init_frag_cache(struct ieee80211_fragment_cache *cache);
void ieee80211_destroy_frag_cache(struct ieee80211_fragment_cache *cache);

u8 ieee80211_ie_len_eht_cap(struct ieee80211_sub_if_data *sdata);

void
ieee80211_eht_cap_ie_to_sta_eht_cap(struct ieee80211_sub_if_data *sdata,
				    struct ieee80211_supported_band *sband,
				    const u8 *he_cap_ie, u8 he_cap_len,
				    const struct ieee80211_eht_cap_elem *eht_cap_ie_elem,
				    u8 eht_cap_len,
				    struct link_sta_info *link_sta);
void ieee80211_process_neg_ttlm_req(struct ieee80211_sub_if_data *sdata,
				    struct ieee80211_mgmt *mgmt, size_t len);
void ieee80211_process_neg_ttlm_res(struct ieee80211_sub_if_data *sdata,
				    struct ieee80211_mgmt *mgmt, size_t len);
int ieee80211_req_neg_ttlm(struct ieee80211_sub_if_data *sdata,
			   struct cfg80211_ttlm_params *params);
void ieee80211_process_ttlm_teardown(struct ieee80211_sub_if_data *sdata);

void ieee80211_check_wbrf_support(struct ieee80211_local *local);
void ieee80211_add_wbrf(struct ieee80211_local *local, struct cfg80211_chan_def *chandef);
void ieee80211_remove_wbrf(struct ieee80211_local *local, struct cfg80211_chan_def *chandef);
int ieee80211_mgd_set_epcs(struct ieee80211_sub_if_data *sdata, bool enable);
void ieee80211_process_epcs_ena_resp(struct ieee80211_sub_if_data *sdata,
				     struct ieee80211_mgmt *mgmt, size_t len);
void ieee80211_process_epcs_teardown(struct ieee80211_sub_if_data *sdata,
				     struct ieee80211_mgmt *mgmt, size_t len);

int ieee80211_mgd_assoc_ml_reconf(struct ieee80211_sub_if_data *sdata,
<<<<<<< HEAD
				  struct cfg80211_assoc_link *add_links,
				  u16 rem_links);
=======
				  struct cfg80211_ml_reconf_req *req);
>>>>>>> e8a457b7

void ieee80211_process_ml_reconf_resp(struct ieee80211_sub_if_data *sdata,
				      struct ieee80211_mgmt *mgmt, size_t len);
#if IS_ENABLED(CONFIG_MAC80211_KUNIT_TEST)
#define EXPORT_SYMBOL_IF_MAC80211_KUNIT(sym) EXPORT_SYMBOL_IF_KUNIT(sym)
#define VISIBLE_IF_MAC80211_KUNIT
ieee80211_rx_result
ieee80211_drop_unencrypted_mgmt(struct ieee80211_rx_data *rx);
int ieee80211_calc_chandef_subchan_offset(const struct cfg80211_chan_def *ap,
					  u8 n_partial_subchans);
void ieee80211_rearrange_tpe_psd(struct ieee80211_parsed_tpe_psd *psd,
				 const struct cfg80211_chan_def *ap,
				 const struct cfg80211_chan_def *used);
struct ieee802_11_elems *
ieee80211_determine_chan_mode(struct ieee80211_sub_if_data *sdata,
			      struct ieee80211_conn_settings *conn,
			      struct cfg80211_bss *cbss, int link_id,
			      struct ieee80211_chan_req *chanreq,
			      struct cfg80211_chan_def *ap_chandef,
			      unsigned long *userspace_selectors);
#else
#define EXPORT_SYMBOL_IF_MAC80211_KUNIT(sym)
#define VISIBLE_IF_MAC80211_KUNIT static
#endif

#endif /* IEEE80211_I_H */<|MERGE_RESOLUTION|>--- conflicted
+++ resolved
@@ -444,8 +444,6 @@
 	const u8 *supp_rates;
 	u8 supp_rates_len;
 
-	unsigned long userspace_selectors[BITS_TO_LONGS(128)];
-
 	unsigned long timeout;
 	int tries;
 
@@ -617,15 +615,12 @@
 		u16 added_links;
 		u8 dialog_token;
 	} reconf;
-<<<<<<< HEAD
-=======
 
 	/* Support for epcs */
 	struct {
 		bool enabled;
 		u8 dialog_token;
 	} epcs;
->>>>>>> e8a457b7
 };
 
 struct ieee80211_if_ibss {
@@ -2796,12 +2791,7 @@
 				     struct ieee80211_mgmt *mgmt, size_t len);
 
 int ieee80211_mgd_assoc_ml_reconf(struct ieee80211_sub_if_data *sdata,
-<<<<<<< HEAD
-				  struct cfg80211_assoc_link *add_links,
-				  u16 rem_links);
-=======
 				  struct cfg80211_ml_reconf_req *req);
->>>>>>> e8a457b7
 
 void ieee80211_process_ml_reconf_resp(struct ieee80211_sub_if_data *sdata,
 				      struct ieee80211_mgmt *mgmt, size_t len);
