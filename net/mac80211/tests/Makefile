--- conflicted
+++ resolved
@@ -1,7 +1,3 @@
-<<<<<<< HEAD
-mac80211-tests-y += module.o util.o elems.o mfp.o tpe.o
-=======
 mac80211-tests-y += module.o util.o elems.o mfp.o tpe.o chan-mode.o
->>>>>>> e8a457b7
 
 obj-$(CONFIG_MAC80211_KUNIT_TEST) += mac80211-tests.o