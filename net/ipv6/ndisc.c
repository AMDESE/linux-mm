--- conflicted
+++ resolved
@@ -1734,15 +1734,8 @@
 		goto release;
 	}
 
-<<<<<<< HEAD
-	rcu_read_lock();
 	peer = inet_getpeer_v6(net->ipv6.peers, &ipv6_hdr(skb)->saddr);
 	ret = inet_peer_xrlim_allow(peer, 1*HZ);
-	rcu_read_unlock();
-=======
-	peer = inet_getpeer_v6(net->ipv6.peers, &ipv6_hdr(skb)->saddr);
-	ret = inet_peer_xrlim_allow(peer, 1*HZ);
->>>>>>> e8a457b7
 
 	if (!ret)
 		goto release;
