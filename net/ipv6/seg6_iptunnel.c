// SPDX-License-Identifier: GPL-2.0-or-later
/*
 *  SR-IPv6 implementation
 *
 *  Author:
 *  David Lebrun <david.lebrun@uclouvain.be>
 */

#include <linux/types.h>
#include <linux/skbuff.h>
#include <linux/net.h>
#include <linux/module.h>
#include <net/ip.h>
#include <net/ip_tunnels.h>
#include <net/lwtunnel.h>
#include <net/netevent.h>
#include <net/netns/generic.h>
#include <net/ip6_fib.h>
#include <net/route.h>
#include <net/seg6.h>
#include <linux/seg6.h>
#include <linux/seg6_iptunnel.h>
#include <net/addrconf.h>
#include <net/ip6_route.h>
#include <net/dst_cache.h>
#ifdef CONFIG_IPV6_SEG6_HMAC
#include <net/seg6_hmac.h>
#endif
#include <linux/netfilter.h>

static size_t seg6_lwt_headroom(struct seg6_iptunnel_encap *tuninfo)
{
	int head = 0;

	switch (tuninfo->mode) {
	case SEG6_IPTUN_MODE_INLINE:
		break;
	case SEG6_IPTUN_MODE_ENCAP:
	case SEG6_IPTUN_MODE_ENCAP_RED:
		head = sizeof(struct ipv6hdr);
		break;
	case SEG6_IPTUN_MODE_L2ENCAP:
	case SEG6_IPTUN_MODE_L2ENCAP_RED:
		return 0;
	}

	return ((tuninfo->srh->hdrlen + 1) << 3) + head;
}

struct seg6_lwt {
	struct dst_cache cache;
	struct seg6_iptunnel_encap tuninfo[];
};

static inline struct seg6_lwt *seg6_lwt_lwtunnel(struct lwtunnel_state *lwt)
{
	return (struct seg6_lwt *)lwt->data;
}

static inline struct seg6_iptunnel_encap *
seg6_encap_lwtunnel(struct lwtunnel_state *lwt)
{
	return seg6_lwt_lwtunnel(lwt)->tuninfo;
}

static const struct nla_policy seg6_iptunnel_policy[SEG6_IPTUNNEL_MAX + 1] = {
	[SEG6_IPTUNNEL_SRH]	= { .type = NLA_BINARY },
};

static int nla_put_srh(struct sk_buff *skb, int attrtype,
		       struct seg6_iptunnel_encap *tuninfo)
{
	struct seg6_iptunnel_encap *data;
	struct nlattr *nla;
	int len;

	len = SEG6_IPTUN_ENCAP_SIZE(tuninfo);

	nla = nla_reserve(skb, attrtype, len);
	if (!nla)
		return -EMSGSIZE;

	data = nla_data(nla);
	memcpy(data, tuninfo, len);

	return 0;
}

static void set_tun_src(struct net *net, struct net_device *dev,
			struct in6_addr *daddr, struct in6_addr *saddr)
{
	struct seg6_pernet_data *sdata = seg6_pernet(net);
	struct in6_addr *tun_src;

	rcu_read_lock();

	tun_src = rcu_dereference(sdata->tun_src);

	if (!ipv6_addr_any(tun_src)) {
		memcpy(saddr, tun_src, sizeof(struct in6_addr));
	} else {
		ipv6_dev_get_saddr(net, dev, daddr, IPV6_PREFER_SRC_PUBLIC,
				   saddr);
	}

	rcu_read_unlock();
}

/* Compute flowlabel for outer IPv6 header */
static __be32 seg6_make_flowlabel(struct net *net, struct sk_buff *skb,
				  struct ipv6hdr *inner_hdr)
{
	int do_flowlabel = net->ipv6.sysctl.seg6_flowlabel;
	__be32 flowlabel = 0;
	u32 hash;

	if (do_flowlabel > 0) {
		hash = skb_get_hash(skb);
		hash = rol32(hash, 16);
		flowlabel = (__force __be32)hash & IPV6_FLOWLABEL_MASK;
	} else if (!do_flowlabel && skb->protocol == htons(ETH_P_IPV6)) {
		flowlabel = ip6_flowlabel(inner_hdr);
	}
	return flowlabel;
}

static int __seg6_do_srh_encap(struct sk_buff *skb, struct ipv6_sr_hdr *osrh,
			       int proto, struct dst_entry *cache_dst)
{
	struct dst_entry *dst = skb_dst(skb);
	struct net *net = dev_net(dst->dev);
	struct ipv6hdr *hdr, *inner_hdr;
	struct ipv6_sr_hdr *isrh;
	int hdrlen, tot_len, err;
	__be32 flowlabel;

	hdrlen = (osrh->hdrlen + 1) << 3;
	tot_len = hdrlen + sizeof(*hdr);

	err = skb_cow_head(skb, tot_len + dst_dev_overhead(cache_dst, skb));
	if (unlikely(err))
		return err;

	inner_hdr = ipv6_hdr(skb);
	flowlabel = seg6_make_flowlabel(net, skb, inner_hdr);

	skb_push(skb, tot_len);
	skb_reset_network_header(skb);
	skb_mac_header_rebuild(skb);
	hdr = ipv6_hdr(skb);

	/* inherit tc, flowlabel and hlim
	 * hlim will be decremented in ip6_forward() afterwards and
	 * decapsulation will overwrite inner hlim with outer hlim
	 */

	if (skb->protocol == htons(ETH_P_IPV6)) {
		ip6_flow_hdr(hdr, ip6_tclass(ip6_flowinfo(inner_hdr)),
			     flowlabel);
		hdr->hop_limit = inner_hdr->hop_limit;
	} else {
		ip6_flow_hdr(hdr, 0, flowlabel);
		hdr->hop_limit = ip6_dst_hoplimit(skb_dst(skb));

		memset(IP6CB(skb), 0, sizeof(*IP6CB(skb)));

		/* the control block has been erased, so we have to set the
		 * iif once again.
		 * We read the receiving interface index directly from the
		 * skb->skb_iif as it is done in the IPv4 receiving path (i.e.:
		 * ip_rcv_core(...)).
		 */
		IP6CB(skb)->iif = skb->skb_iif;
	}

	hdr->nexthdr = NEXTHDR_ROUTING;

	isrh = (void *)hdr + sizeof(*hdr);
	memcpy(isrh, osrh, hdrlen);

	isrh->nexthdr = proto;

	hdr->daddr = isrh->segments[isrh->first_segment];
	set_tun_src(net, dst->dev, &hdr->daddr, &hdr->saddr);

#ifdef CONFIG_IPV6_SEG6_HMAC
	if (sr_has_hmac(isrh)) {
		err = seg6_push_hmac(net, &hdr->saddr, isrh);
		if (unlikely(err))
			return err;
	}
#endif

	hdr->payload_len = htons(skb->len - sizeof(struct ipv6hdr));

	skb_postpush_rcsum(skb, hdr, tot_len);

	return 0;
}

/* encapsulate an IPv6 packet within an outer IPv6 header with a given SRH */
int seg6_do_srh_encap(struct sk_buff *skb, struct ipv6_sr_hdr *osrh, int proto)
{
	return __seg6_do_srh_encap(skb, osrh, proto, NULL);
}
EXPORT_SYMBOL_GPL(seg6_do_srh_encap);

/* encapsulate an IPv6 packet within an outer IPv6 header with reduced SRH */
static int seg6_do_srh_encap_red(struct sk_buff *skb,
				 struct ipv6_sr_hdr *osrh, int proto,
				 struct dst_entry *cache_dst)
{
	__u8 first_seg = osrh->first_segment;
	struct dst_entry *dst = skb_dst(skb);
	struct net *net = dev_net(dst->dev);
	struct ipv6hdr *hdr, *inner_hdr;
	int hdrlen = ipv6_optlen(osrh);
	int red_tlv_offset, tlv_offset;
	struct ipv6_sr_hdr *isrh;
	bool skip_srh = false;
	__be32 flowlabel;
	int tot_len, err;
	int red_hdrlen;
	int tlvs_len;

	if (first_seg > 0) {
		red_hdrlen = hdrlen - sizeof(struct in6_addr);
	} else {
		/* NOTE: if tag/flags and/or other TLVs are introduced in the
		 * seg6_iptunnel infrastructure, they should be considered when
		 * deciding to skip the SRH.
		 */
		skip_srh = !sr_has_hmac(osrh);

		red_hdrlen = skip_srh ? 0 : hdrlen;
	}

	tot_len = red_hdrlen + sizeof(struct ipv6hdr);

	err = skb_cow_head(skb, tot_len + dst_dev_overhead(cache_dst, skb));
	if (unlikely(err))
		return err;

	inner_hdr = ipv6_hdr(skb);
	flowlabel = seg6_make_flowlabel(net, skb, inner_hdr);

	skb_push(skb, tot_len);
	skb_reset_network_header(skb);
	skb_mac_header_rebuild(skb);
	hdr = ipv6_hdr(skb);

	/* based on seg6_do_srh_encap() */
	if (skb->protocol == htons(ETH_P_IPV6)) {
		ip6_flow_hdr(hdr, ip6_tclass(ip6_flowinfo(inner_hdr)),
			     flowlabel);
		hdr->hop_limit = inner_hdr->hop_limit;
	} else {
		ip6_flow_hdr(hdr, 0, flowlabel);
		hdr->hop_limit = ip6_dst_hoplimit(skb_dst(skb));

		memset(IP6CB(skb), 0, sizeof(*IP6CB(skb)));
		IP6CB(skb)->iif = skb->skb_iif;
	}

	/* no matter if we have to skip the SRH or not, the first segment
	 * always comes in the pushed IPv6 header.
	 */
	hdr->daddr = osrh->segments[first_seg];

	if (skip_srh) {
		hdr->nexthdr = proto;

		set_tun_src(net, dst->dev, &hdr->daddr, &hdr->saddr);
		goto out;
	}

	/* we cannot skip the SRH, slow path */

	hdr->nexthdr = NEXTHDR_ROUTING;
	isrh = (void *)hdr + sizeof(struct ipv6hdr);

	if (unlikely(!first_seg)) {
		/* this is a very rare case; we have only one SID but
		 * we cannot skip the SRH since we are carrying some
		 * other info.
		 */
		memcpy(isrh, osrh, hdrlen);
		goto srcaddr;
	}

	tlv_offset = sizeof(*osrh) + (first_seg + 1) * sizeof(struct in6_addr);
	red_tlv_offset = tlv_offset - sizeof(struct in6_addr);

	memcpy(isrh, osrh, red_tlv_offset);

	tlvs_len = hdrlen - tlv_offset;
	if (unlikely(tlvs_len > 0)) {
		const void *s = (const void *)osrh + tlv_offset;
		void *d = (void *)isrh + red_tlv_offset;

		memcpy(d, s, tlvs_len);
	}

	--isrh->first_segment;
	isrh->hdrlen -= 2;

srcaddr:
	isrh->nexthdr = proto;
	set_tun_src(net, dst->dev, &hdr->daddr, &hdr->saddr);

#ifdef CONFIG_IPV6_SEG6_HMAC
	if (unlikely(!skip_srh && sr_has_hmac(isrh))) {
		err = seg6_push_hmac(net, &hdr->saddr, isrh);
		if (unlikely(err))
			return err;
	}
#endif

out:
	hdr->payload_len = htons(skb->len - sizeof(struct ipv6hdr));

	skb_postpush_rcsum(skb, hdr, tot_len);

	return 0;
}

static int __seg6_do_srh_inline(struct sk_buff *skb, struct ipv6_sr_hdr *osrh,
				struct dst_entry *cache_dst)
{
	struct ipv6hdr *hdr, *oldhdr;
	struct ipv6_sr_hdr *isrh;
	int hdrlen, err;

	hdrlen = (osrh->hdrlen + 1) << 3;

	err = skb_cow_head(skb, hdrlen + dst_dev_overhead(cache_dst, skb));
	if (unlikely(err))
		return err;

	oldhdr = ipv6_hdr(skb);

	skb_pull(skb, sizeof(struct ipv6hdr));
	skb_postpull_rcsum(skb, skb_network_header(skb),
			   sizeof(struct ipv6hdr));

	skb_push(skb, sizeof(struct ipv6hdr) + hdrlen);
	skb_reset_network_header(skb);
	skb_mac_header_rebuild(skb);

	hdr = ipv6_hdr(skb);

	memmove(hdr, oldhdr, sizeof(*hdr));

	isrh = (void *)hdr + sizeof(*hdr);
	memcpy(isrh, osrh, hdrlen);

	isrh->nexthdr = hdr->nexthdr;
	hdr->nexthdr = NEXTHDR_ROUTING;

	isrh->segments[0] = hdr->daddr;
	hdr->daddr = isrh->segments[isrh->first_segment];

#ifdef CONFIG_IPV6_SEG6_HMAC
	if (sr_has_hmac(isrh)) {
		struct net *net = dev_net(skb_dst(skb)->dev);

		err = seg6_push_hmac(net, &hdr->saddr, isrh);
		if (unlikely(err))
			return err;
	}
#endif

	hdr->payload_len = htons(skb->len - sizeof(struct ipv6hdr));

	skb_postpush_rcsum(skb, hdr, sizeof(struct ipv6hdr) + hdrlen);

	return 0;
}

static int seg6_do_srh(struct sk_buff *skb, struct dst_entry *cache_dst)
{
	struct dst_entry *dst = skb_dst(skb);
	struct seg6_iptunnel_encap *tinfo;
	int proto, err = 0;

	tinfo = seg6_encap_lwtunnel(dst->lwtstate);

	switch (tinfo->mode) {
	case SEG6_IPTUN_MODE_INLINE:
		if (skb->protocol != htons(ETH_P_IPV6))
			return -EINVAL;

		err = __seg6_do_srh_inline(skb, tinfo->srh, cache_dst);
		if (err)
			return err;
		break;
	case SEG6_IPTUN_MODE_ENCAP:
	case SEG6_IPTUN_MODE_ENCAP_RED:
		err = iptunnel_handle_offloads(skb, SKB_GSO_IPXIP6);
		if (err)
			return err;

		if (skb->protocol == htons(ETH_P_IPV6))
			proto = IPPROTO_IPV6;
		else if (skb->protocol == htons(ETH_P_IP))
			proto = IPPROTO_IPIP;
		else
			return -EINVAL;

		if (tinfo->mode == SEG6_IPTUN_MODE_ENCAP)
			err = __seg6_do_srh_encap(skb, tinfo->srh,
						  proto, cache_dst);
		else
			err = seg6_do_srh_encap_red(skb, tinfo->srh,
						    proto, cache_dst);

		if (err)
			return err;

		skb_set_inner_transport_header(skb, skb_transport_offset(skb));
		skb_set_inner_protocol(skb, skb->protocol);
		skb->protocol = htons(ETH_P_IPV6);
		break;
	case SEG6_IPTUN_MODE_L2ENCAP:
	case SEG6_IPTUN_MODE_L2ENCAP_RED:
		if (!skb_mac_header_was_set(skb))
			return -EINVAL;

		if (pskb_expand_head(skb, skb->mac_len, 0, GFP_ATOMIC) < 0)
			return -ENOMEM;

		skb_mac_header_rebuild(skb);
		skb_push(skb, skb->mac_len);

		if (tinfo->mode == SEG6_IPTUN_MODE_L2ENCAP)
			err = __seg6_do_srh_encap(skb, tinfo->srh,
						  IPPROTO_ETHERNET,
						  cache_dst);
		else
			err = seg6_do_srh_encap_red(skb, tinfo->srh,
						    IPPROTO_ETHERNET,
						    cache_dst);

		if (err)
			return err;

		skb->protocol = htons(ETH_P_IPV6);
		break;
	}

	skb_set_transport_header(skb, sizeof(struct ipv6hdr));
	nf_reset_ct(skb);

	return 0;
}

/* insert an SRH within an IPv6 packet, just after the IPv6 header */
int seg6_do_srh_inline(struct sk_buff *skb, struct ipv6_sr_hdr *osrh)
{
	return __seg6_do_srh_inline(skb, osrh, NULL);
}
EXPORT_SYMBOL_GPL(seg6_do_srh_inline);

static int seg6_input_finish(struct net *net, struct sock *sk,
			     struct sk_buff *skb)
{
	return dst_input(skb);
}

static int seg6_input_core(struct net *net, struct sock *sk,
			   struct sk_buff *skb)
{
	struct dst_entry *orig_dst = skb_dst(skb);
	struct dst_entry *dst = NULL;
	struct lwtunnel_state *lwtst;
	struct seg6_lwt *slwt;
	int err;

<<<<<<< HEAD
	slwt = seg6_lwt_lwtunnel(orig_dst->lwtstate);
=======
	/* We cannot dereference "orig_dst" once ip6_route_input() or
	 * skb_dst_drop() is called. However, in order to detect a dst loop, we
	 * need the address of its lwtstate. So, save the address of lwtstate
	 * now and use it later as a comparison.
	 */
	lwtst = orig_dst->lwtstate;

	slwt = seg6_lwt_lwtunnel(lwtst);
>>>>>>> e8a457b7

	local_bh_disable();
	dst = dst_cache_get(&slwt->cache);
	local_bh_enable();

	err = seg6_do_srh(skb, dst);
<<<<<<< HEAD
	if (unlikely(err))
		goto drop;
=======
	if (unlikely(err)) {
		dst_release(dst);
		goto drop;
	}
>>>>>>> e8a457b7

	if (!dst) {
		ip6_route_input(skb);
		dst = skb_dst(skb);
<<<<<<< HEAD
		if (!dst->error) {
=======

		/* cache only if we don't create a dst reference loop */
		if (!dst->error && lwtst != dst->lwtstate) {
>>>>>>> e8a457b7
			local_bh_disable();
			dst_cache_set_ip6(&slwt->cache, dst,
					  &ipv6_hdr(skb)->saddr);
			local_bh_enable();
		}

		err = skb_cow_head(skb, LL_RESERVED_SPACE(dst->dev));
		if (unlikely(err))
			goto drop;
	} else {
		skb_dst_drop(skb);
		skb_dst_set(skb, dst);
	}

	if (static_branch_unlikely(&nf_hooks_lwtunnel_enabled))
		return NF_HOOK(NFPROTO_IPV6, NF_INET_LOCAL_OUT,
			       dev_net(skb->dev), NULL, skb, NULL,
			       skb_dst(skb)->dev, seg6_input_finish);

	return seg6_input_finish(dev_net(skb->dev), NULL, skb);
drop:
	kfree_skb(skb);
	return err;
}

static int seg6_input_nf(struct sk_buff *skb)
{
	struct net_device *dev = skb_dst(skb)->dev;
	struct net *net = dev_net(skb->dev);

	switch (skb->protocol) {
	case htons(ETH_P_IP):
		return NF_HOOK(NFPROTO_IPV4, NF_INET_POST_ROUTING, net, NULL,
			       skb, NULL, dev, seg6_input_core);
	case htons(ETH_P_IPV6):
		return NF_HOOK(NFPROTO_IPV6, NF_INET_POST_ROUTING, net, NULL,
			       skb, NULL, dev, seg6_input_core);
	}

	return -EINVAL;
}

static int seg6_input(struct sk_buff *skb)
{
	if (static_branch_unlikely(&nf_hooks_lwtunnel_enabled))
		return seg6_input_nf(skb);

	return seg6_input_core(dev_net(skb->dev), NULL, skb);
}

static int seg6_output_core(struct net *net, struct sock *sk,
			    struct sk_buff *skb)
{
	struct dst_entry *orig_dst = skb_dst(skb);
	struct dst_entry *dst = NULL;
	struct seg6_lwt *slwt;
	int err;

	slwt = seg6_lwt_lwtunnel(orig_dst->lwtstate);

	local_bh_disable();
	dst = dst_cache_get(&slwt->cache);
	local_bh_enable();

	err = seg6_do_srh(skb, dst);
	if (unlikely(err))
		goto drop;

	if (unlikely(!dst)) {
		struct ipv6hdr *hdr = ipv6_hdr(skb);
		struct flowi6 fl6;

		memset(&fl6, 0, sizeof(fl6));
		fl6.daddr = hdr->daddr;
		fl6.saddr = hdr->saddr;
		fl6.flowlabel = ip6_flowinfo(hdr);
		fl6.flowi6_mark = skb->mark;
		fl6.flowi6_proto = hdr->nexthdr;

		dst = ip6_route_output(net, NULL, &fl6);
		if (dst->error) {
			err = dst->error;
			goto drop;
		}

<<<<<<< HEAD
		local_bh_disable();
		dst_cache_set_ip6(&slwt->cache, dst, &fl6.saddr);
		local_bh_enable();
=======
		/* cache only if we don't create a dst reference loop */
		if (orig_dst->lwtstate != dst->lwtstate) {
			local_bh_disable();
			dst_cache_set_ip6(&slwt->cache, dst, &fl6.saddr);
			local_bh_enable();
		}
>>>>>>> e8a457b7

		err = skb_cow_head(skb, LL_RESERVED_SPACE(dst->dev));
		if (unlikely(err))
			goto drop;
	}

	skb_dst_drop(skb);
	skb_dst_set(skb, dst);

	if (static_branch_unlikely(&nf_hooks_lwtunnel_enabled))
		return NF_HOOK(NFPROTO_IPV6, NF_INET_LOCAL_OUT, net, sk, skb,
			       NULL, skb_dst(skb)->dev, dst_output);

	return dst_output(net, sk, skb);
drop:
	dst_release(dst);
	kfree_skb(skb);
	return err;
}

static int seg6_output_nf(struct net *net, struct sock *sk, struct sk_buff *skb)
{
	struct net_device *dev = skb_dst(skb)->dev;

	switch (skb->protocol) {
	case htons(ETH_P_IP):
		return NF_HOOK(NFPROTO_IPV4, NF_INET_POST_ROUTING, net, sk, skb,
			       NULL, dev, seg6_output_core);
	case htons(ETH_P_IPV6):
		return NF_HOOK(NFPROTO_IPV6, NF_INET_POST_ROUTING, net, sk, skb,
			       NULL, dev, seg6_output_core);
	}

	return -EINVAL;
}

static int seg6_output(struct net *net, struct sock *sk, struct sk_buff *skb)
{
	if (static_branch_unlikely(&nf_hooks_lwtunnel_enabled))
		return seg6_output_nf(net, sk, skb);

	return seg6_output_core(net, sk, skb);
}

static int seg6_build_state(struct net *net, struct nlattr *nla,
			    unsigned int family, const void *cfg,
			    struct lwtunnel_state **ts,
			    struct netlink_ext_ack *extack)
{
	struct nlattr *tb[SEG6_IPTUNNEL_MAX + 1];
	struct seg6_iptunnel_encap *tuninfo;
	struct lwtunnel_state *newts;
	int tuninfo_len, min_size;
	struct seg6_lwt *slwt;
	int err;

	if (family != AF_INET && family != AF_INET6)
		return -EINVAL;

	err = nla_parse_nested_deprecated(tb, SEG6_IPTUNNEL_MAX, nla,
					  seg6_iptunnel_policy, extack);

	if (err < 0)
		return err;

	if (!tb[SEG6_IPTUNNEL_SRH])
		return -EINVAL;

	tuninfo = nla_data(tb[SEG6_IPTUNNEL_SRH]);
	tuninfo_len = nla_len(tb[SEG6_IPTUNNEL_SRH]);

	/* tuninfo must contain at least the iptunnel encap structure,
	 * the SRH and one segment
	 */
	min_size = sizeof(*tuninfo) + sizeof(struct ipv6_sr_hdr) +
		   sizeof(struct in6_addr);
	if (tuninfo_len < min_size)
		return -EINVAL;

	switch (tuninfo->mode) {
	case SEG6_IPTUN_MODE_INLINE:
		if (family != AF_INET6)
			return -EINVAL;

		break;
	case SEG6_IPTUN_MODE_ENCAP:
		break;
	case SEG6_IPTUN_MODE_L2ENCAP:
		break;
	case SEG6_IPTUN_MODE_ENCAP_RED:
		break;
	case SEG6_IPTUN_MODE_L2ENCAP_RED:
		break;
	default:
		return -EINVAL;
	}

	/* verify that SRH is consistent */
	if (!seg6_validate_srh(tuninfo->srh, tuninfo_len - sizeof(*tuninfo), false))
		return -EINVAL;

	newts = lwtunnel_state_alloc(tuninfo_len + sizeof(*slwt));
	if (!newts)
		return -ENOMEM;

	slwt = seg6_lwt_lwtunnel(newts);

	err = dst_cache_init(&slwt->cache, GFP_ATOMIC);
	if (err) {
		kfree(newts);
		return err;
	}

	memcpy(&slwt->tuninfo, tuninfo, tuninfo_len);

	newts->type = LWTUNNEL_ENCAP_SEG6;
	newts->flags |= LWTUNNEL_STATE_INPUT_REDIRECT;

	if (tuninfo->mode != SEG6_IPTUN_MODE_L2ENCAP)
		newts->flags |= LWTUNNEL_STATE_OUTPUT_REDIRECT;

	newts->headroom = seg6_lwt_headroom(tuninfo);

	*ts = newts;

	return 0;
}

static void seg6_destroy_state(struct lwtunnel_state *lwt)
{
	dst_cache_destroy(&seg6_lwt_lwtunnel(lwt)->cache);
}

static int seg6_fill_encap_info(struct sk_buff *skb,
				struct lwtunnel_state *lwtstate)
{
	struct seg6_iptunnel_encap *tuninfo = seg6_encap_lwtunnel(lwtstate);

	if (nla_put_srh(skb, SEG6_IPTUNNEL_SRH, tuninfo))
		return -EMSGSIZE;

	return 0;
}

static int seg6_encap_nlsize(struct lwtunnel_state *lwtstate)
{
	struct seg6_iptunnel_encap *tuninfo = seg6_encap_lwtunnel(lwtstate);

	return nla_total_size(SEG6_IPTUN_ENCAP_SIZE(tuninfo));
}

static int seg6_encap_cmp(struct lwtunnel_state *a, struct lwtunnel_state *b)
{
	struct seg6_iptunnel_encap *a_hdr = seg6_encap_lwtunnel(a);
	struct seg6_iptunnel_encap *b_hdr = seg6_encap_lwtunnel(b);
	int len = SEG6_IPTUN_ENCAP_SIZE(a_hdr);

	if (len != SEG6_IPTUN_ENCAP_SIZE(b_hdr))
		return 1;

	return memcmp(a_hdr, b_hdr, len);
}

static const struct lwtunnel_encap_ops seg6_iptun_ops = {
	.build_state = seg6_build_state,
	.destroy_state = seg6_destroy_state,
	.output = seg6_output,
	.input = seg6_input,
	.fill_encap = seg6_fill_encap_info,
	.get_encap_size = seg6_encap_nlsize,
	.cmp_encap = seg6_encap_cmp,
	.owner = THIS_MODULE,
};

int __init seg6_iptunnel_init(void)
{
	return lwtunnel_encap_add_ops(&seg6_iptun_ops, LWTUNNEL_ENCAP_SEG6);
}

void seg6_iptunnel_exit(void)
{
	lwtunnel_encap_del_ops(&seg6_iptun_ops, LWTUNNEL_ENCAP_SEG6);
}<|MERGE_RESOLUTION|>--- conflicted
+++ resolved
@@ -476,9 +476,6 @@
 	struct seg6_lwt *slwt;
 	int err;
 
-<<<<<<< HEAD
-	slwt = seg6_lwt_lwtunnel(orig_dst->lwtstate);
-=======
 	/* We cannot dereference "orig_dst" once ip6_route_input() or
 	 * skb_dst_drop() is called. However, in order to detect a dst loop, we
 	 * need the address of its lwtstate. So, save the address of lwtstate
@@ -487,33 +484,23 @@
 	lwtst = orig_dst->lwtstate;
 
 	slwt = seg6_lwt_lwtunnel(lwtst);
->>>>>>> e8a457b7
 
 	local_bh_disable();
 	dst = dst_cache_get(&slwt->cache);
 	local_bh_enable();
 
 	err = seg6_do_srh(skb, dst);
-<<<<<<< HEAD
-	if (unlikely(err))
-		goto drop;
-=======
 	if (unlikely(err)) {
 		dst_release(dst);
 		goto drop;
 	}
->>>>>>> e8a457b7
 
 	if (!dst) {
 		ip6_route_input(skb);
 		dst = skb_dst(skb);
-<<<<<<< HEAD
-		if (!dst->error) {
-=======
 
 		/* cache only if we don't create a dst reference loop */
 		if (!dst->error && lwtst != dst->lwtstate) {
->>>>>>> e8a457b7
 			local_bh_disable();
 			dst_cache_set_ip6(&slwt->cache, dst,
 					  &ipv6_hdr(skb)->saddr);
@@ -599,18 +586,12 @@
 			goto drop;
 		}
 
-<<<<<<< HEAD
-		local_bh_disable();
-		dst_cache_set_ip6(&slwt->cache, dst, &fl6.saddr);
-		local_bh_enable();
-=======
 		/* cache only if we don't create a dst reference loop */
 		if (orig_dst->lwtstate != dst->lwtstate) {
 			local_bh_disable();
 			dst_cache_set_ip6(&slwt->cache, dst, &fl6.saddr);
 			local_bh_enable();
 		}
->>>>>>> e8a457b7
 
 		err = skb_cow_head(skb, LL_RESERVED_SPACE(dst->dev));
 		if (unlikely(err))
