--- conflicted
+++ resolved
@@ -501,17 +501,6 @@
 int batadv_gw_dump(struct sk_buff *msg, struct netlink_callback *cb)
 {
 	struct batadv_hard_iface *primary_if = NULL;
-<<<<<<< HEAD
-	struct net_device *soft_iface;
-	struct batadv_priv *bat_priv;
-	int ret;
-
-	soft_iface = batadv_netlink_get_softif(cb);
-	if (IS_ERR(soft_iface))
-		return PTR_ERR(soft_iface);
-
-	bat_priv = netdev_priv(soft_iface);
-=======
 	struct net_device *mesh_iface;
 	struct batadv_priv *bat_priv;
 	int ret;
@@ -521,7 +510,6 @@
 		return PTR_ERR(mesh_iface);
 
 	bat_priv = netdev_priv(mesh_iface);
->>>>>>> e8a457b7
 
 	primary_if = batadv_primary_if_get_selected(bat_priv);
 	if (!primary_if || primary_if->if_status != BATADV_IF_ACTIVE) {
