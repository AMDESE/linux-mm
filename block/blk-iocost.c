--- conflicted
+++ resolved
@@ -3222,11 +3222,7 @@
 	u32 qos[NR_QOS_PARAMS];
 	bool enable, user;
 	char *body, *p;
-<<<<<<< HEAD
-	unsigned int memflags;
-=======
 	unsigned long memflags;
->>>>>>> e8a457b7
 	int ret;
 
 	blkg_conf_init(&ctx, input);
@@ -3252,10 +3248,6 @@
 		ioc = q_to_ioc(disk->queue);
 	}
 
-<<<<<<< HEAD
-	memflags = blk_mq_freeze_queue(disk->queue);
-=======
->>>>>>> e8a457b7
 	blk_mq_quiesce_queue(disk->queue);
 
 	spin_lock_irq(&ioc->lock);
@@ -3355,21 +3347,12 @@
 		wbt_enable_default(disk);
 
 	blk_mq_unquiesce_queue(disk->queue);
-<<<<<<< HEAD
-	blk_mq_unfreeze_queue(disk->queue, memflags);
-=======
->>>>>>> e8a457b7
 
 	blkg_conf_exit_frozen(&ctx, memflags);
 	return nbytes;
 einval:
 	spin_unlock_irq(&ioc->lock);
 	blk_mq_unquiesce_queue(disk->queue);
-<<<<<<< HEAD
-	blk_mq_unfreeze_queue(disk->queue, memflags);
-
-=======
->>>>>>> e8a457b7
 	ret = -EINVAL;
 err:
 	blkg_conf_exit_frozen(&ctx, memflags);
