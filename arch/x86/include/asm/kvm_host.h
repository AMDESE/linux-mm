/* SPDX-License-Identifier: GPL-2.0-only */
/*
 * Kernel-based Virtual Machine driver for Linux
 *
 * This header defines architecture specific interfaces, x86 version
 */

#ifndef _ASM_X86_KVM_HOST_H
#define _ASM_X86_KVM_HOST_H

#include <linux/types.h>
#include <linux/mm.h>
#include <linux/mmu_notifier.h>
#include <linux/tracepoint.h>
#include <linux/cpumask.h>
#include <linux/irq_work.h>
#include <linux/irq.h>
#include <linux/workqueue.h>

#include <linux/kvm.h>
#include <linux/kvm_para.h>
#include <linux/kvm_types.h>
#include <linux/perf_event.h>
#include <linux/pvclock_gtod.h>
#include <linux/clocksource.h>
#include <linux/irqbypass.h>
#include <linux/kfifo.h>
#include <linux/sched/vhost_task.h>
#include <linux/call_once.h>
<<<<<<< HEAD
=======
#include <linux/atomic.h>
>>>>>>> e8a457b7

#include <asm/apic.h>
#include <asm/pvclock-abi.h>
#include <asm/desc.h>
#include <asm/mtrr.h>
#include <asm/msr-index.h>
#include <asm/asm.h>
#include <asm/kvm_page_track.h>
#include <asm/kvm_vcpu_regs.h>
#include <asm/reboot.h>
#include <hyperv/hvhdk.h>

#define __KVM_HAVE_ARCH_VCPU_DEBUGFS

/*
 * CONFIG_KVM_MAX_NR_VCPUS is defined iff CONFIG_KVM!=n, provide a dummy max if
 * KVM is disabled (arbitrarily use the default from CONFIG_KVM_MAX_NR_VCPUS).
 */
#ifdef CONFIG_KVM_MAX_NR_VCPUS
#define KVM_MAX_VCPUS CONFIG_KVM_MAX_NR_VCPUS
#else
#define KVM_MAX_VCPUS 1024
#endif

/*
 * In x86, the VCPU ID corresponds to the APIC ID, and APIC IDs
 * might be larger than the actual number of VCPUs because the
 * APIC ID encodes CPU topology information.
 *
 * In the worst case, we'll need less than one extra bit for the
 * Core ID, and less than one extra bit for the Package (Die) ID,
 * so ratio of 4 should be enough.
 */
#define KVM_VCPU_ID_RATIO 4
#define KVM_MAX_VCPU_IDS (KVM_MAX_VCPUS * KVM_VCPU_ID_RATIO)

/* memory slots that are not exposed to userspace */
#define KVM_INTERNAL_MEM_SLOTS 3

#define KVM_HALT_POLL_NS_DEFAULT 200000

#define KVM_IRQCHIP_NUM_PINS  KVM_IOAPIC_NUM_PINS

#define KVM_DIRTY_LOG_MANUAL_CAPS   (KVM_DIRTY_LOG_MANUAL_PROTECT_ENABLE | \
					KVM_DIRTY_LOG_INITIALLY_SET)

#define KVM_BUS_LOCK_DETECTION_VALID_MODE	(KVM_BUS_LOCK_DETECTION_OFF | \
						 KVM_BUS_LOCK_DETECTION_EXIT)

#define KVM_X86_NOTIFY_VMEXIT_VALID_BITS	(KVM_X86_NOTIFY_VMEXIT_ENABLED | \
						 KVM_X86_NOTIFY_VMEXIT_USER)

/* x86-specific vcpu->requests bit members */
#define KVM_REQ_MIGRATE_TIMER		KVM_ARCH_REQ(0)
#define KVM_REQ_REPORT_TPR_ACCESS	KVM_ARCH_REQ(1)
#define KVM_REQ_TRIPLE_FAULT		KVM_ARCH_REQ(2)
#define KVM_REQ_MMU_SYNC		KVM_ARCH_REQ(3)
#define KVM_REQ_CLOCK_UPDATE		KVM_ARCH_REQ(4)
#define KVM_REQ_LOAD_MMU_PGD		KVM_ARCH_REQ(5)
#define KVM_REQ_EVENT			KVM_ARCH_REQ(6)
#define KVM_REQ_APF_HALT		KVM_ARCH_REQ(7)
#define KVM_REQ_STEAL_UPDATE		KVM_ARCH_REQ(8)
#define KVM_REQ_NMI			KVM_ARCH_REQ(9)
#define KVM_REQ_PMU			KVM_ARCH_REQ(10)
#define KVM_REQ_PMI			KVM_ARCH_REQ(11)
#ifdef CONFIG_KVM_SMM
#define KVM_REQ_SMI			KVM_ARCH_REQ(12)
#endif
#define KVM_REQ_MASTERCLOCK_UPDATE	KVM_ARCH_REQ(13)
#define KVM_REQ_MCLOCK_INPROGRESS \
	KVM_ARCH_REQ_FLAGS(14, KVM_REQUEST_WAIT | KVM_REQUEST_NO_WAKEUP)
#define KVM_REQ_SCAN_IOAPIC \
	KVM_ARCH_REQ_FLAGS(15, KVM_REQUEST_WAIT | KVM_REQUEST_NO_WAKEUP)
#define KVM_REQ_GLOBAL_CLOCK_UPDATE	KVM_ARCH_REQ(16)
#define KVM_REQ_APIC_PAGE_RELOAD \
	KVM_ARCH_REQ_FLAGS(17, KVM_REQUEST_WAIT | KVM_REQUEST_NO_WAKEUP)
#define KVM_REQ_HV_CRASH		KVM_ARCH_REQ(18)
#define KVM_REQ_IOAPIC_EOI_EXIT		KVM_ARCH_REQ(19)
#define KVM_REQ_HV_RESET		KVM_ARCH_REQ(20)
#define KVM_REQ_HV_EXIT			KVM_ARCH_REQ(21)
#define KVM_REQ_HV_STIMER		KVM_ARCH_REQ(22)
#define KVM_REQ_LOAD_EOI_EXITMAP	KVM_ARCH_REQ(23)
#define KVM_REQ_GET_NESTED_STATE_PAGES	KVM_ARCH_REQ(24)
#define KVM_REQ_APICV_UPDATE \
	KVM_ARCH_REQ_FLAGS(25, KVM_REQUEST_WAIT | KVM_REQUEST_NO_WAKEUP)
#define KVM_REQ_TLB_FLUSH_CURRENT	KVM_ARCH_REQ(26)
#define KVM_REQ_TLB_FLUSH_GUEST \
	KVM_ARCH_REQ_FLAGS(27, KVM_REQUEST_WAIT | KVM_REQUEST_NO_WAKEUP)
#define KVM_REQ_APF_READY		KVM_ARCH_REQ(28)
#define KVM_REQ_MSR_FILTER_CHANGED	KVM_ARCH_REQ(29)
#define KVM_REQ_UPDATE_CPU_DIRTY_LOGGING \
	KVM_ARCH_REQ_FLAGS(30, KVM_REQUEST_WAIT | KVM_REQUEST_NO_WAKEUP)
#define KVM_REQ_MMU_FREE_OBSOLETE_ROOTS \
	KVM_ARCH_REQ_FLAGS(31, KVM_REQUEST_WAIT | KVM_REQUEST_NO_WAKEUP)
#define KVM_REQ_HV_TLB_FLUSH \
	KVM_ARCH_REQ_FLAGS(32, KVM_REQUEST_WAIT | KVM_REQUEST_NO_WAKEUP)
#define KVM_REQ_UPDATE_PROTECTED_GUEST_STATE	KVM_ARCH_REQ(34)

#define CR0_RESERVED_BITS                                               \
	(~(unsigned long)(X86_CR0_PE | X86_CR0_MP | X86_CR0_EM | X86_CR0_TS \
			  | X86_CR0_ET | X86_CR0_NE | X86_CR0_WP | X86_CR0_AM \
			  | X86_CR0_NW | X86_CR0_CD | X86_CR0_PG))

#define CR4_RESERVED_BITS                                               \
	(~(unsigned long)(X86_CR4_VME | X86_CR4_PVI | X86_CR4_TSD | X86_CR4_DE\
			  | X86_CR4_PSE | X86_CR4_PAE | X86_CR4_MCE     \
			  | X86_CR4_PGE | X86_CR4_PCE | X86_CR4_OSFXSR | X86_CR4_PCIDE \
			  | X86_CR4_OSXSAVE | X86_CR4_SMEP | X86_CR4_FSGSBASE \
			  | X86_CR4_OSXMMEXCPT | X86_CR4_LA57 | X86_CR4_VMXE \
			  | X86_CR4_SMAP | X86_CR4_PKE | X86_CR4_UMIP \
			  | X86_CR4_LAM_SUP))

#define CR8_RESERVED_BITS (~(unsigned long)X86_CR8_TPR)



#define INVALID_PAGE (~(hpa_t)0)
#define VALID_PAGE(x) ((x) != INVALID_PAGE)

/* KVM Hugepage definitions for x86 */
#define KVM_MAX_HUGEPAGE_LEVEL	PG_LEVEL_1G
#define KVM_NR_PAGE_SIZES	(KVM_MAX_HUGEPAGE_LEVEL - PG_LEVEL_4K + 1)
#define KVM_HPAGE_GFN_SHIFT(x)	(((x) - 1) * 9)
#define KVM_HPAGE_SHIFT(x)	(PAGE_SHIFT + KVM_HPAGE_GFN_SHIFT(x))
#define KVM_HPAGE_SIZE(x)	(1UL << KVM_HPAGE_SHIFT(x))
#define KVM_HPAGE_MASK(x)	(~(KVM_HPAGE_SIZE(x) - 1))
#define KVM_PAGES_PER_HPAGE(x)	(KVM_HPAGE_SIZE(x) / PAGE_SIZE)

#define KVM_MEMSLOT_PAGES_TO_MMU_PAGES_RATIO 50
#define KVM_MIN_ALLOC_MMU_PAGES 64UL
#define KVM_MMU_HASH_SHIFT 12
#define KVM_NUM_MMU_PAGES (1 << KVM_MMU_HASH_SHIFT)
#define KVM_MIN_FREE_MMU_PAGES 5
#define KVM_REFILL_PAGES 25
#define KVM_MAX_CPUID_ENTRIES 256
#define KVM_NR_VAR_MTRR 8

#define ASYNC_PF_PER_VCPU 64

enum kvm_reg {
	VCPU_REGS_RAX = __VCPU_REGS_RAX,
	VCPU_REGS_RCX = __VCPU_REGS_RCX,
	VCPU_REGS_RDX = __VCPU_REGS_RDX,
	VCPU_REGS_RBX = __VCPU_REGS_RBX,
	VCPU_REGS_RSP = __VCPU_REGS_RSP,
	VCPU_REGS_RBP = __VCPU_REGS_RBP,
	VCPU_REGS_RSI = __VCPU_REGS_RSI,
	VCPU_REGS_RDI = __VCPU_REGS_RDI,
#ifdef CONFIG_X86_64
	VCPU_REGS_R8  = __VCPU_REGS_R8,
	VCPU_REGS_R9  = __VCPU_REGS_R9,
	VCPU_REGS_R10 = __VCPU_REGS_R10,
	VCPU_REGS_R11 = __VCPU_REGS_R11,
	VCPU_REGS_R12 = __VCPU_REGS_R12,
	VCPU_REGS_R13 = __VCPU_REGS_R13,
	VCPU_REGS_R14 = __VCPU_REGS_R14,
	VCPU_REGS_R15 = __VCPU_REGS_R15,
#endif
	VCPU_REGS_RIP,
	NR_VCPU_REGS,

	VCPU_EXREG_PDPTR = NR_VCPU_REGS,
	VCPU_EXREG_CR0,
	VCPU_EXREG_CR3,
	VCPU_EXREG_CR4,
	VCPU_EXREG_RFLAGS,
	VCPU_EXREG_SEGMENTS,
	VCPU_EXREG_EXIT_INFO_1,
	VCPU_EXREG_EXIT_INFO_2,
};

enum {
	VCPU_SREG_ES,
	VCPU_SREG_CS,
	VCPU_SREG_SS,
	VCPU_SREG_DS,
	VCPU_SREG_FS,
	VCPU_SREG_GS,
	VCPU_SREG_TR,
	VCPU_SREG_LDTR,
};

enum exit_fastpath_completion {
	EXIT_FASTPATH_NONE,
	EXIT_FASTPATH_REENTER_GUEST,
	EXIT_FASTPATH_EXIT_HANDLED,
	EXIT_FASTPATH_EXIT_USERSPACE,
};
typedef enum exit_fastpath_completion fastpath_t;

struct x86_emulate_ctxt;
struct x86_exception;
union kvm_smram;
enum x86_intercept;
enum x86_intercept_stage;

#define KVM_NR_DB_REGS	4

#define DR6_BUS_LOCK   (1 << 11)
#define DR6_BD		(1 << 13)
#define DR6_BS		(1 << 14)
#define DR6_BT		(1 << 15)
#define DR6_RTM		(1 << 16)
/*
 * DR6_ACTIVE_LOW combines fixed-1 and active-low bits.
 * We can regard all the bits in DR6_FIXED_1 as active_low bits;
 * they will never be 0 for now, but when they are defined
 * in the future it will require no code change.
 *
 * DR6_ACTIVE_LOW is also used as the init/reset value for DR6.
 */
#define DR6_ACTIVE_LOW	0xffff0ff0
#define DR6_VOLATILE	0x0001e80f
#define DR6_FIXED_1	(DR6_ACTIVE_LOW & ~DR6_VOLATILE)

#define DR7_BP_EN_MASK	0x000000ff
#define DR7_GE		(1 << 9)
#define DR7_GD		(1 << 13)
#define DR7_FIXED_1	0x00000400
#define DR7_VOLATILE	0xffff2bff

#define KVM_GUESTDBG_VALID_MASK \
	(KVM_GUESTDBG_ENABLE | \
	KVM_GUESTDBG_SINGLESTEP | \
	KVM_GUESTDBG_USE_HW_BP | \
	KVM_GUESTDBG_USE_SW_BP | \
	KVM_GUESTDBG_INJECT_BP | \
	KVM_GUESTDBG_INJECT_DB | \
	KVM_GUESTDBG_BLOCKIRQ)

#define PFERR_PRESENT_MASK	BIT(0)
#define PFERR_WRITE_MASK	BIT(1)
#define PFERR_USER_MASK		BIT(2)
#define PFERR_RSVD_MASK		BIT(3)
#define PFERR_FETCH_MASK	BIT(4)
#define PFERR_PK_MASK		BIT(5)
#define PFERR_SGX_MASK		BIT(15)
#define PFERR_GUEST_RMP_MASK	BIT_ULL(31)
#define PFERR_GUEST_FINAL_MASK	BIT_ULL(32)
#define PFERR_GUEST_PAGE_MASK	BIT_ULL(33)
#define PFERR_GUEST_ENC_MASK	BIT_ULL(34)
#define PFERR_GUEST_SIZEM_MASK	BIT_ULL(35)
#define PFERR_GUEST_VMPL_MASK	BIT_ULL(36)

/*
 * IMPLICIT_ACCESS is a KVM-defined flag used to correctly perform SMAP checks
 * when emulating instructions that triggers implicit access.
 */
#define PFERR_IMPLICIT_ACCESS	BIT_ULL(48)
/*
 * PRIVATE_ACCESS is a KVM-defined flag us to indicate that a fault occurred
 * when the guest was accessing private memory.
 */
#define PFERR_PRIVATE_ACCESS   BIT_ULL(49)
#define PFERR_SYNTHETIC_MASK   (PFERR_IMPLICIT_ACCESS | PFERR_PRIVATE_ACCESS)

/* apic attention bits */
#define KVM_APIC_CHECK_VAPIC	0
/*
 * The following bit is set with PV-EOI, unset on EOI.
 * We detect PV-EOI changes by guest by comparing
 * this bit with PV-EOI in guest memory.
 * See the implementation in apic_update_pv_eoi.
 */
#define KVM_APIC_PV_EOI_PENDING	1

struct kvm_kernel_irq_routing_entry;

/*
 * kvm_mmu_page_role tracks the properties of a shadow page (where shadow page
 * also includes TDP pages) to determine whether or not a page can be used in
 * the given MMU context.  This is a subset of the overall kvm_cpu_role to
 * minimize the size of kvm_memory_slot.arch.gfn_write_track, i.e. allows
 * allocating 2 bytes per gfn instead of 4 bytes per gfn.
 *
 * Upper-level shadow pages having gptes are tracked for write-protection via
 * gfn_write_track.  As above, gfn_write_track is a 16 bit counter, so KVM must
 * not create more than 2^16-1 upper-level shadow pages at a single gfn,
 * otherwise gfn_write_track will overflow and explosions will ensue.
 *
 * A unique shadow page (SP) for a gfn is created if and only if an existing SP
 * cannot be reused.  The ability to reuse a SP is tracked by its role, which
 * incorporates various mode bits and properties of the SP.  Roughly speaking,
 * the number of unique SPs that can theoretically be created is 2^n, where n
 * is the number of bits that are used to compute the role.
 *
 * But, even though there are 20 bits in the mask below, not all combinations
 * of modes and flags are possible:
 *
 *   - invalid shadow pages are not accounted, mirror pages are not shadowed,
 *     so the bits are effectively 18.
 *
 *   - quadrant will only be used if has_4_byte_gpte=1 (non-PAE paging);
 *     execonly and ad_disabled are only used for nested EPT which has
 *     has_4_byte_gpte=0.  Therefore, 2 bits are always unused.
 *
 *   - the 4 bits of level are effectively limited to the values 2/3/4/5,
 *     as 4k SPs are not tracked (allowed to go unsync).  In addition non-PAE
 *     paging has exactly one upper level, making level completely redundant
 *     when has_4_byte_gpte=1.
 *
 *   - on top of this, smep_andnot_wp and smap_andnot_wp are only set if
 *     cr0_wp=0, therefore these three bits only give rise to 5 possibilities.
 *
 * Therefore, the maximum number of possible upper-level shadow pages for a
 * single gfn is a bit less than 2^13.
 */
union kvm_mmu_page_role {
	u32 word;
	struct {
		unsigned level:4;
		unsigned has_4_byte_gpte:1;
		unsigned quadrant:2;
		unsigned direct:1;
		unsigned access:3;
		unsigned invalid:1;
		unsigned efer_nx:1;
		unsigned cr0_wp:1;
		unsigned smep_andnot_wp:1;
		unsigned smap_andnot_wp:1;
		unsigned ad_disabled:1;
		unsigned guest_mode:1;
		unsigned passthrough:1;
		unsigned is_mirror:1;
		unsigned :4;

		/*
		 * This is left at the top of the word so that
		 * kvm_memslots_for_spte_role can extract it with a
		 * simple shift.  While there is room, give it a whole
		 * byte so it is also faster to load it from memory.
		 */
		unsigned smm:8;
	};
};

/*
 * kvm_mmu_extended_role complements kvm_mmu_page_role, tracking properties
 * relevant to the current MMU configuration.   When loading CR0, CR4, or EFER,
 * including on nested transitions, if nothing in the full role changes then
 * MMU re-configuration can be skipped. @valid bit is set on first usage so we
 * don't treat all-zero structure as valid data.
 *
 * The properties that are tracked in the extended role but not the page role
 * are for things that either (a) do not affect the validity of the shadow page
 * or (b) are indirectly reflected in the shadow page's role.  For example,
 * CR4.PKE only affects permission checks for software walks of the guest page
 * tables (because KVM doesn't support Protection Keys with shadow paging), and
 * CR0.PG, CR4.PAE, and CR4.PSE are indirectly reflected in role.level.
 *
 * Note, SMEP and SMAP are not redundant with sm*p_andnot_wp in the page role.
 * If CR0.WP=1, KVM can reuse shadow pages for the guest regardless of SMEP and
 * SMAP, but the MMU's permission checks for software walks need to be SMEP and
 * SMAP aware regardless of CR0.WP.
 */
union kvm_mmu_extended_role {
	u32 word;
	struct {
		unsigned int valid:1;
		unsigned int execonly:1;
		unsigned int cr4_pse:1;
		unsigned int cr4_pke:1;
		unsigned int cr4_smap:1;
		unsigned int cr4_smep:1;
		unsigned int cr4_la57:1;
		unsigned int efer_lma:1;
	};
};

union kvm_cpu_role {
	u64 as_u64;
	struct {
		union kvm_mmu_page_role base;
		union kvm_mmu_extended_role ext;
	};
};

struct kvm_rmap_head {
	atomic_long_t val;
};

struct kvm_pio_request {
	unsigned long linear_rip;
	unsigned long count;
	int in;
	int port;
	int size;
};

#define PT64_ROOT_MAX_LEVEL 5

struct rsvd_bits_validate {
	u64 rsvd_bits_mask[2][PT64_ROOT_MAX_LEVEL];
	u64 bad_mt_xwr;
};

struct kvm_mmu_root_info {
	gpa_t pgd;
	hpa_t hpa;
};

#define KVM_MMU_ROOT_INFO_INVALID \
	((struct kvm_mmu_root_info) { .pgd = INVALID_PAGE, .hpa = INVALID_PAGE })

#define KVM_MMU_NUM_PREV_ROOTS 3

#define KVM_MMU_ROOT_CURRENT		BIT(0)
#define KVM_MMU_ROOT_PREVIOUS(i)	BIT(1+i)
#define KVM_MMU_ROOTS_ALL		(BIT(1 + KVM_MMU_NUM_PREV_ROOTS) - 1)

#define KVM_HAVE_MMU_RWLOCK

struct kvm_mmu_page;
struct kvm_page_fault;

/*
 * x86 supports 4 paging modes (5-level 64-bit, 4-level 64-bit, 3-level 32-bit,
 * and 2-level 32-bit).  The kvm_mmu structure abstracts the details of the
 * current mmu mode.
 */
struct kvm_mmu {
	unsigned long (*get_guest_pgd)(struct kvm_vcpu *vcpu);
	u64 (*get_pdptr)(struct kvm_vcpu *vcpu, int index);
	int (*page_fault)(struct kvm_vcpu *vcpu, struct kvm_page_fault *fault);
	void (*inject_page_fault)(struct kvm_vcpu *vcpu,
				  struct x86_exception *fault);
	gpa_t (*gva_to_gpa)(struct kvm_vcpu *vcpu, struct kvm_mmu *mmu,
			    gpa_t gva_or_gpa, u64 access,
			    struct x86_exception *exception);
	int (*sync_spte)(struct kvm_vcpu *vcpu,
			 struct kvm_mmu_page *sp, int i);
	struct kvm_mmu_root_info root;
	hpa_t mirror_root_hpa;
	union kvm_cpu_role cpu_role;
	union kvm_mmu_page_role root_role;

	/*
	* The pkru_mask indicates if protection key checks are needed.  It
	* consists of 16 domains indexed by page fault error code bits [4:1],
	* with PFEC.RSVD replaced by ACC_USER_MASK from the page tables.
	* Each domain has 2 bits which are ANDed with AD and WD from PKRU.
	*/
	u32 pkru_mask;

	struct kvm_mmu_root_info prev_roots[KVM_MMU_NUM_PREV_ROOTS];

	/*
	 * Bitmap; bit set = permission fault
	 * Byte index: page fault error code [4:1]
	 * Bit index: pte permissions in ACC_* format
	 */
	u8 permissions[16];

	u64 *pae_root;
	u64 *pml4_root;
	u64 *pml5_root;

	/*
	 * check zero bits on shadow page table entries, these
	 * bits include not only hardware reserved bits but also
	 * the bits spte never used.
	 */
	struct rsvd_bits_validate shadow_zero_check;

	struct rsvd_bits_validate guest_rsvd_check;

	u64 pdptrs[4]; /* pae */
};

enum pmc_type {
	KVM_PMC_GP = 0,
	KVM_PMC_FIXED,
};

struct kvm_pmc {
	enum pmc_type type;
	u8 idx;
	bool is_paused;
	bool intr;
	/*
	 * Base value of the PMC counter, relative to the *consumed* count in
	 * the associated perf_event.  This value includes counter updates from
	 * the perf_event and emulated_count since the last time the counter
	 * was reprogrammed, but it is *not* the current value as seen by the
	 * guest or userspace.
	 *
	 * The count is relative to the associated perf_event so that KVM
	 * doesn't need to reprogram the perf_event every time the guest writes
	 * to the counter.
	 */
	u64 counter;
	/*
	 * PMC events triggered by KVM emulation that haven't been fully
	 * processed, i.e. haven't undergone overflow detection.
	 */
	u64 emulated_counter;
	u64 eventsel;
	struct perf_event *perf_event;
	struct kvm_vcpu *vcpu;
	/*
	 * only for creating or reusing perf_event,
	 * eventsel value for general purpose counters,
	 * ctrl value for fixed counters.
	 */
	u64 current_config;
};

/* More counters may conflict with other existing Architectural MSRs */
#define KVM_MAX(a, b)	((a) >= (b) ? (a) : (b))
#define KVM_MAX_NR_INTEL_GP_COUNTERS	8
#define KVM_MAX_NR_AMD_GP_COUNTERS	6
#define KVM_MAX_NR_GP_COUNTERS		KVM_MAX(KVM_MAX_NR_INTEL_GP_COUNTERS, \
						KVM_MAX_NR_AMD_GP_COUNTERS)

#define KVM_MAX_NR_INTEL_FIXED_COUTNERS	3
#define KVM_MAX_NR_AMD_FIXED_COUTNERS	0
#define KVM_MAX_NR_FIXED_COUNTERS	KVM_MAX(KVM_MAX_NR_INTEL_FIXED_COUTNERS, \
						KVM_MAX_NR_AMD_FIXED_COUTNERS)

struct kvm_pmu {
	u8 version;
	unsigned nr_arch_gp_counters;
	unsigned nr_arch_fixed_counters;
	unsigned available_event_types;
	u64 fixed_ctr_ctrl;
	u64 fixed_ctr_ctrl_rsvd;
	u64 global_ctrl;
	u64 global_status;
	u64 counter_bitmask[2];
	u64 global_ctrl_rsvd;
	u64 global_status_rsvd;
	u64 reserved_bits;
	u64 raw_event_mask;
	struct kvm_pmc gp_counters[KVM_MAX_NR_GP_COUNTERS];
	struct kvm_pmc fixed_counters[KVM_MAX_NR_FIXED_COUNTERS];

	/*
	 * Overlay the bitmap with a 64-bit atomic so that all bits can be
	 * set in a single access, e.g. to reprogram all counters when the PMU
	 * filter changes.
	 */
	union {
		DECLARE_BITMAP(reprogram_pmi, X86_PMC_IDX_MAX);
		atomic64_t __reprogram_pmi;
	};
	DECLARE_BITMAP(all_valid_pmc_idx, X86_PMC_IDX_MAX);
	DECLARE_BITMAP(pmc_in_use, X86_PMC_IDX_MAX);

	u64 ds_area;
	u64 pebs_enable;
	u64 pebs_enable_rsvd;
	u64 pebs_data_cfg;
	u64 pebs_data_cfg_rsvd;

	/*
	 * If a guest counter is cross-mapped to host counter with different
	 * index, its PEBS capability will be temporarily disabled.
	 *
	 * The user should make sure that this mask is updated
	 * after disabling interrupts and before perf_guest_get_msrs();
	 */
	u64 host_cross_mapped_mask;

	/*
	 * The gate to release perf_events not marked in
	 * pmc_in_use only once in a vcpu time slice.
	 */
	bool need_cleanup;

	/*
	 * The total number of programmed perf_events and it helps to avoid
	 * redundant check before cleanup if guest don't use vPMU at all.
	 */
	u8 event_count;
};

struct kvm_pmu_ops;

enum {
	KVM_DEBUGREG_BP_ENABLED = 1,
	KVM_DEBUGREG_WONT_EXIT = 2,
};

struct kvm_mtrr {
	u64 var[KVM_NR_VAR_MTRR * 2];
	u64 fixed_64k;
	u64 fixed_16k[2];
	u64 fixed_4k[8];
	u64 deftype;
};

/* Hyper-V SynIC timer */
struct kvm_vcpu_hv_stimer {
	struct hrtimer timer;
	int index;
	union hv_stimer_config config;
	u64 count;
	u64 exp_time;
	struct hv_message msg;
	bool msg_pending;
};

/* Hyper-V synthetic interrupt controller (SynIC)*/
struct kvm_vcpu_hv_synic {
	u64 version;
	u64 control;
	u64 msg_page;
	u64 evt_page;
	atomic64_t sint[HV_SYNIC_SINT_COUNT];
	atomic_t sint_to_gsi[HV_SYNIC_SINT_COUNT];
	DECLARE_BITMAP(auto_eoi_bitmap, 256);
	DECLARE_BITMAP(vec_bitmap, 256);
	bool active;
	bool dont_zero_synic_pages;
};

/* The maximum number of entries on the TLB flush fifo. */
#define KVM_HV_TLB_FLUSH_FIFO_SIZE (16)
/*
 * Note: the following 'magic' entry is made up by KVM to avoid putting
 * anything besides GVA on the TLB flush fifo. It is theoretically possible
 * to observe a request to flush 4095 PFNs starting from 0xfffffffffffff000
 * which will look identical. KVM's action to 'flush everything' instead of
 * flushing these particular addresses is, however, fully legitimate as
 * flushing more than requested is always OK.
 */
#define KVM_HV_TLB_FLUSHALL_ENTRY  ((u64)-1)

enum hv_tlb_flush_fifos {
	HV_L1_TLB_FLUSH_FIFO,
	HV_L2_TLB_FLUSH_FIFO,
	HV_NR_TLB_FLUSH_FIFOS,
};

struct kvm_vcpu_hv_tlb_flush_fifo {
	spinlock_t write_lock;
	DECLARE_KFIFO(entries, u64, KVM_HV_TLB_FLUSH_FIFO_SIZE);
};

/* Hyper-V per vcpu emulation context */
struct kvm_vcpu_hv {
	struct kvm_vcpu *vcpu;
	u32 vp_index;
	u64 hv_vapic;
	s64 runtime_offset;
	struct kvm_vcpu_hv_synic synic;
	struct kvm_hyperv_exit exit;
	struct kvm_vcpu_hv_stimer stimer[HV_SYNIC_STIMER_COUNT];
	DECLARE_BITMAP(stimer_pending_bitmap, HV_SYNIC_STIMER_COUNT);
	bool enforce_cpuid;
	struct {
		u32 features_eax; /* HYPERV_CPUID_FEATURES.EAX */
		u32 features_ebx; /* HYPERV_CPUID_FEATURES.EBX */
		u32 features_edx; /* HYPERV_CPUID_FEATURES.EDX */
		u32 enlightenments_eax; /* HYPERV_CPUID_ENLIGHTMENT_INFO.EAX */
		u32 enlightenments_ebx; /* HYPERV_CPUID_ENLIGHTMENT_INFO.EBX */
		u32 syndbg_cap_eax; /* HYPERV_CPUID_SYNDBG_PLATFORM_CAPABILITIES.EAX */
		u32 nested_eax; /* HYPERV_CPUID_NESTED_FEATURES.EAX */
		u32 nested_ebx; /* HYPERV_CPUID_NESTED_FEATURES.EBX */
	} cpuid_cache;

	struct kvm_vcpu_hv_tlb_flush_fifo tlb_flush_fifo[HV_NR_TLB_FLUSH_FIFOS];

	/* Preallocated buffer for handling hypercalls passing sparse vCPU set */
	u64 sparse_banks[HV_MAX_SPARSE_VCPU_BANKS];

	struct hv_vp_assist_page vp_assist_page;

	struct {
		u64 pa_page_gpa;
		u64 vm_id;
		u32 vp_id;
	} nested;
};

struct kvm_hypervisor_cpuid {
	u32 base;
	u32 limit;
};

#ifdef CONFIG_KVM_XEN
/* Xen HVM per vcpu emulation context */
struct kvm_vcpu_xen {
	u64 hypercall_rip;
	u32 current_runstate;
	u8 upcall_vector;
	struct gfn_to_pfn_cache vcpu_info_cache;
	struct gfn_to_pfn_cache vcpu_time_info_cache;
	struct gfn_to_pfn_cache runstate_cache;
	struct gfn_to_pfn_cache runstate2_cache;
	u64 last_steal;
	u64 runstate_entry_time;
	u64 runstate_times[4];
	unsigned long evtchn_pending_sel;
	u32 vcpu_id; /* The Xen / ACPI vCPU ID */
	u32 timer_virq;
	u64 timer_expires; /* In guest epoch */
	atomic_t timer_pending;
	struct hrtimer timer;
	int poll_evtchn;
	struct timer_list poll_timer;
	struct kvm_hypervisor_cpuid cpuid;
};
#endif

struct kvm_queued_exception {
	bool pending;
	bool injected;
	bool has_error_code;
	u8 vector;
	u32 error_code;
	unsigned long payload;
	bool has_payload;
};

/*
 * Hardware-defined CPUID leafs that are either scattered by the kernel or are
 * unknown to the kernel, but need to be directly used by KVM.  Note, these
 * word values conflict with the kernel's "bug" caps, but KVM doesn't use those.
 */
enum kvm_only_cpuid_leafs {
	CPUID_12_EAX	 = NCAPINTS,
	CPUID_7_1_EDX,
	CPUID_8000_0007_EDX,
	CPUID_8000_0022_EAX,
	CPUID_7_2_EDX,
	CPUID_24_0_EBX,
	NR_KVM_CPU_CAPS,

	NKVMCAPINTS = NR_KVM_CPU_CAPS - NCAPINTS,
};

struct kvm_vcpu_arch {
	/*
	 * rip and regs accesses must go through
	 * kvm_{register,rip}_{read,write} functions.
	 */
	unsigned long regs[NR_VCPU_REGS];
	u32 regs_avail;
	u32 regs_dirty;

	unsigned long cr0;
	unsigned long cr0_guest_owned_bits;
	unsigned long cr2;
	unsigned long cr3;
	unsigned long cr4;
	unsigned long cr4_guest_owned_bits;
	unsigned long cr4_guest_rsvd_bits;
	unsigned long cr8;
	u32 host_pkru;
	u32 pkru;
	u32 hflags;
	u64 efer;
	u64 host_debugctl;
	u64 apic_base;
	struct kvm_lapic *apic;    /* kernel irqchip context */
	bool load_eoi_exitmap_pending;
	DECLARE_BITMAP(ioapic_handled_vectors, 256);
	unsigned long apic_attention;
	int32_t apic_arb_prio;
	int mp_state;
	u64 ia32_misc_enable_msr;
	u64 smbase;
	u64 smi_count;
	bool at_instruction_boundary;
	bool tpr_access_reporting;
	bool xfd_no_write_intercept;
	u64 ia32_xss;
	u64 microcode_version;
	u64 arch_capabilities;
	u64 perf_capabilities;

	/*
	 * Paging state of the vcpu
	 *
	 * If the vcpu runs in guest mode with two level paging this still saves
	 * the paging mode of the l1 guest. This context is always used to
	 * handle faults.
	 */
	struct kvm_mmu *mmu;

	/* Non-nested MMU for L1 */
	struct kvm_mmu root_mmu;

	/* L1 MMU when running nested */
	struct kvm_mmu guest_mmu;

	/*
	 * Paging state of an L2 guest (used for nested npt)
	 *
	 * This context will save all necessary information to walk page tables
	 * of an L2 guest. This context is only initialized for page table
	 * walking and not for faulting since we never handle l2 page faults on
	 * the host.
	 */
	struct kvm_mmu nested_mmu;

	/*
	 * Pointer to the mmu context currently used for
	 * gva_to_gpa translations.
	 */
	struct kvm_mmu *walk_mmu;

	struct kvm_mmu_memory_cache mmu_pte_list_desc_cache;
	struct kvm_mmu_memory_cache mmu_shadow_page_cache;
	struct kvm_mmu_memory_cache mmu_shadowed_info_cache;
	struct kvm_mmu_memory_cache mmu_page_header_cache;
	/*
	 * This cache is to allocate external page table. E.g. private EPT used
	 * by the TDX module.
	 */
	struct kvm_mmu_memory_cache mmu_external_spt_cache;

	/*
	 * QEMU userspace and the guest each have their own FPU state.
	 * In vcpu_run, we switch between the user and guest FPU contexts.
	 * While running a VCPU, the VCPU thread will have the guest FPU
	 * context.
	 *
	 * Note that while the PKRU state lives inside the fpu registers,
	 * it is switched out separately at VMENTER and VMEXIT time. The
	 * "guest_fpstate" state here contains the guest FPU context, with the
	 * host PRKU bits.
	 */
	struct fpu_guest guest_fpu;

	u64 xcr0;
	u64 guest_supported_xcr0;

	struct kvm_pio_request pio;
	void *pio_data;
	void *sev_pio_data;
	unsigned sev_pio_count;

	u8 event_exit_inst_len;

	bool exception_from_userspace;

	/* Exceptions to be injected to the guest. */
	struct kvm_queued_exception exception;
	/* Exception VM-Exits to be synthesized to L1. */
	struct kvm_queued_exception exception_vmexit;

	struct kvm_queued_interrupt {
		bool injected;
		bool soft;
		u8 nr;
	} interrupt;

	int halt_request; /* real mode on Intel only */

	int cpuid_nent;
	struct kvm_cpuid_entry2 *cpuid_entries;
<<<<<<< HEAD
=======
	bool cpuid_dynamic_bits_dirty;
>>>>>>> e8a457b7
	bool is_amd_compatible;

	/*
	 * cpu_caps holds the effective guest capabilities, i.e. the features
	 * the vCPU is allowed to use.  Typically, but not always, features can
	 * be used by the guest if and only if both KVM and userspace want to
	 * expose the feature to the guest.
	 *
	 * A common exception is for virtualization holes, i.e. when KVM can't
	 * prevent the guest from using a feature, in which case the vCPU "has"
	 * the feature regardless of what KVM or userspace desires.
	 *
	 * Note, features that don't require KVM involvement in any way are
	 * NOT enforced/sanitized by KVM, i.e. are taken verbatim from the
	 * guest CPUID provided by userspace.
	 */
	u32 cpu_caps[NR_KVM_CPU_CAPS];

	u64 reserved_gpa_bits;
	int maxphyaddr;

	/* emulate context */

	struct x86_emulate_ctxt *emulate_ctxt;
	bool emulate_regs_need_sync_to_vcpu;
	bool emulate_regs_need_sync_from_vcpu;
	int (*complete_userspace_io)(struct kvm_vcpu *vcpu);

	gpa_t time;
	s8  pvclock_tsc_shift;
	u32 pvclock_tsc_mul;
	unsigned int hw_tsc_khz;
	struct gfn_to_pfn_cache pv_time;
	/* set guest stopped flag in pvclock flags field */
	bool pvclock_set_guest_stopped_request;

	struct {
		u8 preempted;
		u64 msr_val;
		u64 last_steal;
		struct gfn_to_hva_cache cache;
	} st;

	u64 l1_tsc_offset;
	u64 tsc_offset; /* current tsc offset */
	u64 last_guest_tsc;
	u64 last_host_tsc;
	u64 tsc_offset_adjustment;
	u64 this_tsc_nsec;
	u64 this_tsc_write;
	u64 this_tsc_generation;
	bool tsc_catchup;
	bool tsc_always_catchup;
	s8 virtual_tsc_shift;
	u32 virtual_tsc_mult;
	u32 virtual_tsc_khz;
	s64 ia32_tsc_adjust_msr;
	u64 msr_ia32_power_ctl;
	u64 l1_tsc_scaling_ratio;
	u64 tsc_scaling_ratio; /* current scaling ratio */

	atomic_t nmi_queued;  /* unprocessed asynchronous NMIs */
	/* Number of NMIs pending injection, not including hardware vNMIs. */
	unsigned int nmi_pending;
	bool nmi_injected;    /* Trying to inject an NMI this entry */
	bool smi_pending;    /* SMI queued after currently running handler */
	u8 handling_intr_from_guest;

	struct kvm_mtrr mtrr_state;
	u64 pat;

	unsigned switch_db_regs;
	unsigned long db[KVM_NR_DB_REGS];
	unsigned long dr6;
	unsigned long dr7;
	unsigned long eff_db[KVM_NR_DB_REGS];
	unsigned long guest_debug_dr7;
	u64 msr_platform_info;
	u64 msr_misc_features_enables;

	u64 mcg_cap;
	u64 mcg_status;
	u64 mcg_ctl;
	u64 mcg_ext_ctl;
	u64 *mce_banks;
	u64 *mci_ctl2_banks;

	/* Cache MMIO info */
	u64 mmio_gva;
	unsigned mmio_access;
	gfn_t mmio_gfn;
	u64 mmio_gen;

	struct kvm_pmu pmu;

	/* used for guest single stepping over the given code position */
	unsigned long singlestep_rip;

#ifdef CONFIG_KVM_HYPERV
	bool hyperv_enabled;
	struct kvm_vcpu_hv *hyperv;
#endif
#ifdef CONFIG_KVM_XEN
	struct kvm_vcpu_xen xen;
#endif
	cpumask_var_t wbinvd_dirty_mask;

	unsigned long last_retry_eip;
	unsigned long last_retry_addr;

	struct {
		bool halted;
		gfn_t gfns[ASYNC_PF_PER_VCPU];
		struct gfn_to_hva_cache data;
		u64 msr_en_val; /* MSR_KVM_ASYNC_PF_EN */
		u64 msr_int_val; /* MSR_KVM_ASYNC_PF_INT */
		u16 vec;
		u32 id;
		u32 host_apf_flags;
		bool send_always;
		bool delivery_as_pf_vmexit;
		bool pageready_pending;
	} apf;

	/* OSVW MSRs (AMD only) */
	struct {
		u64 length;
		u64 status;
	} osvw;

	struct {
		u64 msr_val;
		struct gfn_to_hva_cache data;
	} pv_eoi;

	u64 msr_kvm_poll_control;

	/* pv related host specific info */
	struct {
		bool pv_unhalted;
	} pv;

	int pending_ioapic_eoi;
	int pending_external_vector;

	/* be preempted when it's in kernel-mode(cpl=0) */
	bool preempted_in_kernel;

	/* Flush the L1 Data cache for L1TF mitigation on VMENTER */
	bool l1tf_flush_l1d;

	/* Host CPU on which VM-entry was most recently attempted */
	int last_vmentry_cpu;

	/* AMD MSRC001_0015 Hardware Configuration */
	u64 msr_hwcr;

	/* pv related cpuid info */
	struct {
		/*
		 * value of the eax register in the KVM_CPUID_FEATURES CPUID
		 * leaf.
		 */
		u32 features;

		/*
		 * indicates whether pv emulation should be disabled if features
		 * are not present in the guest's cpuid
		 */
		bool enforce;
	} pv_cpuid;

	/* Protected Guests */
	bool guest_state_protected;
	bool guest_tsc_protected;

	/*
	 * Set when PDPTS were loaded directly by the userspace without
	 * reading the guest memory
	 */
	bool pdptrs_from_userspace;

#if IS_ENABLED(CONFIG_HYPERV)
	hpa_t hv_root_tdp;
#endif
};

struct kvm_lpage_info {
	int disallow_lpage;
};

struct kvm_arch_memory_slot {
	struct kvm_rmap_head *rmap[KVM_NR_PAGE_SIZES];
	struct kvm_lpage_info *lpage_info[KVM_NR_PAGE_SIZES - 1];
	unsigned short *gfn_write_track;
};

/*
 * Track the mode of the optimized logical map, as the rules for decoding the
 * destination vary per mode.  Enabling the optimized logical map requires all
 * software-enabled local APIs to be in the same mode, each addressable APIC to
 * be mapped to only one MDA, and each MDA to map to at most one APIC.
 */
enum kvm_apic_logical_mode {
	/* All local APICs are software disabled. */
	KVM_APIC_MODE_SW_DISABLED,
	/* All software enabled local APICs in xAPIC cluster addressing mode. */
	KVM_APIC_MODE_XAPIC_CLUSTER,
	/* All software enabled local APICs in xAPIC flat addressing mode. */
	KVM_APIC_MODE_XAPIC_FLAT,
	/* All software enabled local APICs in x2APIC mode. */
	KVM_APIC_MODE_X2APIC,
	/*
	 * Optimized map disabled, e.g. not all local APICs in the same logical
	 * mode, same logical ID assigned to multiple APICs, etc.
	 */
	KVM_APIC_MODE_MAP_DISABLED,
};

struct kvm_apic_map {
	struct rcu_head rcu;
	enum kvm_apic_logical_mode logical_mode;
	u32 max_apic_id;
	union {
		struct kvm_lapic *xapic_flat_map[8];
		struct kvm_lapic *xapic_cluster_map[16][4];
	};
	struct kvm_lapic *phys_map[];
};

/* Hyper-V synthetic debugger (SynDbg)*/
struct kvm_hv_syndbg {
	struct {
		u64 control;
		u64 status;
		u64 send_page;
		u64 recv_page;
		u64 pending_page;
	} control;
	u64 options;
};

/* Current state of Hyper-V TSC page clocksource */
enum hv_tsc_page_status {
	/* TSC page was not set up or disabled */
	HV_TSC_PAGE_UNSET = 0,
	/* TSC page MSR was written by the guest, update pending */
	HV_TSC_PAGE_GUEST_CHANGED,
	/* TSC page update was triggered from the host side */
	HV_TSC_PAGE_HOST_CHANGED,
	/* TSC page was properly set up and is currently active  */
	HV_TSC_PAGE_SET,
	/* TSC page was set up with an inaccessible GPA */
	HV_TSC_PAGE_BROKEN,
};

#ifdef CONFIG_KVM_HYPERV
/* Hyper-V emulation context */
struct kvm_hv {
	struct mutex hv_lock;
	u64 hv_guest_os_id;
	u64 hv_hypercall;
	u64 hv_tsc_page;
	enum hv_tsc_page_status hv_tsc_page_status;

	/* Hyper-v based guest crash (NT kernel bugcheck) parameters */
	u64 hv_crash_param[HV_X64_MSR_CRASH_PARAMS];
	u64 hv_crash_ctl;

	struct ms_hyperv_tsc_page tsc_ref;

	struct idr conn_to_evt;

	u64 hv_reenlightenment_control;
	u64 hv_tsc_emulation_control;
	u64 hv_tsc_emulation_status;
	u64 hv_invtsc_control;

	/* How many vCPUs have VP index != vCPU index */
	atomic_t num_mismatched_vp_indexes;

	/*
	 * How many SynICs use 'AutoEOI' feature
	 * (protected by arch.apicv_update_lock)
	 */
	unsigned int synic_auto_eoi_used;

	struct kvm_hv_syndbg hv_syndbg;

	bool xsaves_xsavec_checked;
};
#endif

struct msr_bitmap_range {
	u32 flags;
	u32 nmsrs;
	u32 base;
	unsigned long *bitmap;
};

#ifdef CONFIG_KVM_XEN
/* Xen emulation context */
struct kvm_xen {
	struct mutex xen_lock;
	u32 xen_version;
	bool long_mode;
	bool runstate_update_flag;
	u8 upcall_vector;
	struct gfn_to_pfn_cache shinfo_cache;
	struct idr evtchn_ports;
	unsigned long poll_mask[BITS_TO_LONGS(KVM_MAX_VCPUS)];

	struct kvm_xen_hvm_config hvm_config;
};
#endif

enum kvm_irqchip_mode {
	KVM_IRQCHIP_NONE,
	KVM_IRQCHIP_KERNEL,       /* created with KVM_CREATE_IRQCHIP */
	KVM_IRQCHIP_SPLIT,        /* created with KVM_CAP_SPLIT_IRQCHIP */
};

struct kvm_x86_msr_filter {
	u8 count;
	bool default_allow:1;
	struct msr_bitmap_range ranges[16];
};

struct kvm_x86_pmu_event_filter {
	__u32 action;
	__u32 nevents;
	__u32 fixed_counter_bitmap;
	__u32 flags;
	__u32 nr_includes;
	__u32 nr_excludes;
	__u64 *includes;
	__u64 *excludes;
	__u64 events[];
};

enum kvm_apicv_inhibit {

	/********************************************************************/
	/* INHIBITs that are relevant to both Intel's APICv and AMD's AVIC. */
	/********************************************************************/

	/*
	 * APIC acceleration is disabled by a module parameter
	 * and/or not supported in hardware.
	 */
	APICV_INHIBIT_REASON_DISABLED,

	/*
	 * APIC acceleration is inhibited because AutoEOI feature is
	 * being used by a HyperV guest.
	 */
	APICV_INHIBIT_REASON_HYPERV,

	/*
	 * APIC acceleration is inhibited because the userspace didn't yet
	 * enable the kernel/split irqchip.
	 */
	APICV_INHIBIT_REASON_ABSENT,

	/* APIC acceleration is inhibited because KVM_GUESTDBG_BLOCKIRQ
	 * (out of band, debug measure of blocking all interrupts on this vCPU)
	 * was enabled, to avoid AVIC/APICv bypassing it.
	 */
	APICV_INHIBIT_REASON_BLOCKIRQ,

	/*
	 * APICv is disabled because not all vCPUs have a 1:1 mapping between
	 * APIC ID and vCPU, _and_ KVM is not applying its x2APIC hotplug hack.
	 */
	APICV_INHIBIT_REASON_PHYSICAL_ID_ALIASED,

	/*
	 * For simplicity, the APIC acceleration is inhibited
	 * first time either APIC ID or APIC base are changed by the guest
	 * from their reset values.
	 */
	APICV_INHIBIT_REASON_APIC_ID_MODIFIED,
	APICV_INHIBIT_REASON_APIC_BASE_MODIFIED,

	/******************************************************/
	/* INHIBITs that are relevant only to the AMD's AVIC. */
	/******************************************************/

	/*
	 * AVIC is inhibited on a vCPU because it runs a nested guest.
	 *
	 * This is needed because unlike APICv, the peers of this vCPU
	 * cannot use the doorbell mechanism to signal interrupts via AVIC when
	 * a vCPU runs nested.
	 */
	APICV_INHIBIT_REASON_NESTED,

	/*
	 * On SVM, the wait for the IRQ window is implemented with pending vIRQ,
	 * which cannot be injected when the AVIC is enabled, thus AVIC
	 * is inhibited while KVM waits for IRQ window.
	 */
	APICV_INHIBIT_REASON_IRQWIN,

	/*
	 * PIT (i8254) 're-inject' mode, relies on EOI intercept,
	 * which AVIC doesn't support for edge triggered interrupts.
	 */
	APICV_INHIBIT_REASON_PIT_REINJ,

	/*
	 * AVIC is disabled because SEV doesn't support it.
	 */
	APICV_INHIBIT_REASON_SEV,

	/*
	 * AVIC is disabled because not all vCPUs with a valid LDR have a 1:1
	 * mapping between logical ID and vCPU.
	 */
	APICV_INHIBIT_REASON_LOGICAL_ID_ALIASED,

	NR_APICV_INHIBIT_REASONS,
};

#define __APICV_INHIBIT_REASON(reason)			\
	{ BIT(APICV_INHIBIT_REASON_##reason), #reason }

#define APICV_INHIBIT_REASONS				\
	__APICV_INHIBIT_REASON(DISABLED),		\
	__APICV_INHIBIT_REASON(HYPERV),			\
	__APICV_INHIBIT_REASON(ABSENT),			\
	__APICV_INHIBIT_REASON(BLOCKIRQ),		\
	__APICV_INHIBIT_REASON(PHYSICAL_ID_ALIASED),	\
	__APICV_INHIBIT_REASON(APIC_ID_MODIFIED),	\
	__APICV_INHIBIT_REASON(APIC_BASE_MODIFIED),	\
	__APICV_INHIBIT_REASON(NESTED),			\
	__APICV_INHIBIT_REASON(IRQWIN),			\
	__APICV_INHIBIT_REASON(PIT_REINJ),		\
	__APICV_INHIBIT_REASON(SEV),			\
	__APICV_INHIBIT_REASON(LOGICAL_ID_ALIASED)

struct kvm_arch {
	unsigned long n_used_mmu_pages;
	unsigned long n_requested_mmu_pages;
	unsigned long n_max_mmu_pages;
	unsigned int indirect_shadow_pages;
	u8 mmu_valid_gen;
	u8 vm_type;
	bool has_private_mem;
	bool has_protected_state;
	bool pre_fault_allowed;
	struct hlist_head mmu_page_hash[KVM_NUM_MMU_PAGES];
	struct list_head active_mmu_pages;
	/*
	 * A list of kvm_mmu_page structs that, if zapped, could possibly be
	 * replaced by an NX huge page.  A shadow page is on this list if its
	 * existence disallows an NX huge page (nx_huge_page_disallowed is set)
	 * and there are no other conditions that prevent a huge page, e.g.
	 * the backing host page is huge, dirtly logging is not enabled for its
	 * memslot, etc...  Note, zapping shadow pages on this list doesn't
	 * guarantee an NX huge page will be created in its stead, e.g. if the
	 * guest attempts to execute from the region then KVM obviously can't
	 * create an NX huge page (without hanging the guest).
	 */
	struct list_head possible_nx_huge_pages;
#ifdef CONFIG_KVM_EXTERNAL_WRITE_TRACKING
	struct kvm_page_track_notifier_head track_notifier_head;
#endif
	/*
	 * Protects marking pages unsync during page faults, as TDP MMU page
	 * faults only take mmu_lock for read.  For simplicity, the unsync
	 * pages lock is always taken when marking pages unsync regardless of
	 * whether mmu_lock is held for read or write.
	 */
	spinlock_t mmu_unsync_pages_lock;

	u64 shadow_mmio_value;

#define __KVM_HAVE_ARCH_NONCOHERENT_DMA
	atomic_t noncoherent_dma_count;
#define __KVM_HAVE_ARCH_ASSIGNED_DEVICE
	atomic_t assigned_device_count;
	struct kvm_pic *vpic;
	struct kvm_ioapic *vioapic;
	struct kvm_pit *vpit;
	atomic_t vapics_in_nmi_mode;
	struct mutex apic_map_lock;
	struct kvm_apic_map __rcu *apic_map;
	atomic_t apic_map_dirty;

	bool apic_access_memslot_enabled;
	bool apic_access_memslot_inhibited;

	/* Protects apicv_inhibit_reasons */
	struct rw_semaphore apicv_update_lock;
	unsigned long apicv_inhibit_reasons;

	gpa_t wall_clock;

	bool mwait_in_guest;
	bool hlt_in_guest;
	bool pause_in_guest;
	bool cstate_in_guest;

	unsigned long irq_sources_bitmap;
	s64 kvmclock_offset;

	/*
	 * This also protects nr_vcpus_matched_tsc which is read from a
	 * preemption-disabled region, so it must be a raw spinlock.
	 */
	raw_spinlock_t tsc_write_lock;
	u64 last_tsc_nsec;
	u64 last_tsc_write;
	u32 last_tsc_khz;
	u64 last_tsc_offset;
	u64 cur_tsc_nsec;
	u64 cur_tsc_write;
	u64 cur_tsc_offset;
	u64 cur_tsc_generation;
	int nr_vcpus_matched_tsc;

	u32 default_tsc_khz;
	bool user_set_tsc;
	u64 apic_bus_cycle_ns;

	seqcount_raw_spinlock_t pvclock_sc;
	bool use_master_clock;
	u64 master_kernel_ns;
	u64 master_cycle_now;
	struct delayed_work kvmclock_update_work;
	struct delayed_work kvmclock_sync_work;

	/* reads protected by irq_srcu, writes by irq_lock */
	struct hlist_head mask_notifier_list;

#ifdef CONFIG_KVM_HYPERV
	struct kvm_hv hyperv;
#endif

#ifdef CONFIG_KVM_XEN
	struct kvm_xen xen;
#endif

	bool backwards_tsc_observed;
	bool boot_vcpu_runs_old_kvmclock;
	u32 bsp_vcpu_id;

	u64 disabled_quirks;

	enum kvm_irqchip_mode irqchip_mode;
	u8 nr_reserved_ioapic_pins;

	bool disabled_lapic_found;

	bool x2apic_format;
	bool x2apic_broadcast_quirk_disabled;

	bool guest_can_read_msr_platform_info;
	bool exception_payload_enabled;

	bool triple_fault_event;

	bool bus_lock_detection_enabled;
	bool enable_pmu;

	u32 notify_window;
	u32 notify_vmexit_flags;
	/*
	 * If exit_on_emulation_error is set, and the in-kernel instruction
	 * emulator fails to emulate an instruction, allow userspace
	 * the opportunity to look at it.
	 */
	bool exit_on_emulation_error;

	/* Deflect RDMSR and WRMSR to user space when they trigger a #GP */
	u32 user_space_msr_mask;
	struct kvm_x86_msr_filter __rcu *msr_filter;

	u32 hypercall_exit_enabled;

	/* Guest can access the SGX PROVISIONKEY. */
	bool sgx_provisioning_allowed;

	struct kvm_x86_pmu_event_filter __rcu *pmu_event_filter;
	struct vhost_task *nx_huge_page_recovery_thread;
	u64 nx_huge_page_last;
	struct once nx_once;

#ifdef CONFIG_X86_64
	/* The number of TDP MMU pages across all roots. */
	atomic64_t tdp_mmu_pages;

	/*
	 * List of struct kvm_mmu_pages being used as roots.
	 * All struct kvm_mmu_pages in the list should have
	 * tdp_mmu_page set.
	 *
	 * For reads, this list is protected by:
	 *	RCU alone or
	 *	the MMU lock in read mode + RCU or
	 *	the MMU lock in write mode
	 *
	 * For writes, this list is protected by tdp_mmu_pages_lock; see
	 * below for the details.
	 *
	 * Roots will remain in the list until their tdp_mmu_root_count
	 * drops to zero, at which point the thread that decremented the
	 * count to zero should removed the root from the list and clean
	 * it up, freeing the root after an RCU grace period.
	 */
	struct list_head tdp_mmu_roots;

	/*
	 * Protects accesses to the following fields when the MMU lock
	 * is held in read mode:
	 *  - tdp_mmu_roots (above)
	 *  - the link field of kvm_mmu_page structs used by the TDP MMU
	 *  - possible_nx_huge_pages;
	 *  - the possible_nx_huge_page_link field of kvm_mmu_page structs used
	 *    by the TDP MMU
	 * Because the lock is only taken within the MMU lock, strictly
	 * speaking it is redundant to acquire this lock when the thread
	 * holds the MMU lock in write mode.  However it often simplifies
	 * the code to do so.
	 */
	spinlock_t tdp_mmu_pages_lock;
#endif /* CONFIG_X86_64 */

	/*
	 * If set, at least one shadow root has been allocated. This flag
	 * is used as one input when determining whether certain memslot
	 * related allocations are necessary.
	 */
	bool shadow_root_allocated;

#ifdef CONFIG_KVM_EXTERNAL_WRITE_TRACKING
	/*
	 * If set, the VM has (or had) an external write tracking user, and
	 * thus all write tracking metadata has been allocated, even if KVM
	 * itself isn't using write tracking.
	 */
	bool external_write_tracking_enabled;
#endif

#if IS_ENABLED(CONFIG_HYPERV)
	hpa_t	hv_root_tdp;
	spinlock_t hv_root_tdp_lock;
	struct hv_partition_assist_pg *hv_pa_pg;
#endif
	/*
	 * VM-scope maximum vCPU ID. Used to determine the size of structures
	 * that increase along with the maximum vCPU ID, in which case, using
	 * the global KVM_MAX_VCPU_IDS may lead to significant memory waste.
	 */
	u32 max_vcpu_ids;

	bool disable_nx_huge_pages;

	/*
	 * Memory caches used to allocate shadow pages when performing eager
	 * page splitting. No need for a shadowed_info_cache since eager page
	 * splitting only allocates direct shadow pages.
	 *
	 * Protected by kvm->slots_lock.
	 */
	struct kvm_mmu_memory_cache split_shadow_page_cache;
	struct kvm_mmu_memory_cache split_page_header_cache;

	/*
	 * Memory cache used to allocate pte_list_desc structs while splitting
	 * huge pages. In the worst case, to split one huge page, 512
	 * pte_list_desc structs are needed to add each lower level leaf sptep
	 * to the rmap plus 1 to extend the parent_ptes rmap of the lower level
	 * page table.
	 *
	 * Protected by kvm->slots_lock.
	 */
#define SPLIT_DESC_CACHE_MIN_NR_OBJECTS (SPTE_ENT_PER_PAGE + 1)
	struct kvm_mmu_memory_cache split_desc_cache;

	gfn_t gfn_direct_bits;
};

struct kvm_vm_stat {
	struct kvm_vm_stat_generic generic;
	u64 mmu_shadow_zapped;
	u64 mmu_pte_write;
	u64 mmu_pde_zapped;
	u64 mmu_flooded;
	u64 mmu_recycled;
	u64 mmu_cache_miss;
	u64 mmu_unsync;
	union {
		struct {
			atomic64_t pages_4k;
			atomic64_t pages_2m;
			atomic64_t pages_1g;
		};
		atomic64_t pages[KVM_NR_PAGE_SIZES];
	};
	u64 nx_lpage_splits;
	u64 max_mmu_page_hash_collisions;
	u64 max_mmu_rmap_size;
};

struct kvm_vcpu_stat {
	struct kvm_vcpu_stat_generic generic;
	u64 pf_taken;
	u64 pf_fixed;
	u64 pf_emulate;
	u64 pf_spurious;
	u64 pf_fast;
	u64 pf_mmio_spte_created;
	u64 pf_guest;
	u64 tlb_flush;
	u64 invlpg;

	u64 exits;
	u64 io_exits;
	u64 mmio_exits;
	u64 signal_exits;
	u64 irq_window_exits;
	u64 nmi_window_exits;
	u64 l1d_flush;
	u64 halt_exits;
	u64 request_irq_exits;
	u64 irq_exits;
	u64 host_state_reload;
	u64 fpu_reload;
	u64 insn_emulation;
	u64 insn_emulation_fail;
	u64 hypercalls;
	u64 irq_injections;
	u64 nmi_injections;
	u64 req_event;
	u64 nested_run;
	u64 directed_yield_attempted;
	u64 directed_yield_successful;
	u64 preemption_reported;
	u64 preemption_other;
	u64 guest_mode;
	u64 notify_window_exits;
};

struct x86_instruction_info;

struct msr_data {
	bool host_initiated;
	u32 index;
	u64 data;
};

struct kvm_lapic_irq {
	u32 vector;
	u16 delivery_mode;
	u16 dest_mode;
	bool level;
	u16 trig_mode;
	u32 shorthand;
	u32 dest_id;
	bool msi_redir_hint;
};

static inline u16 kvm_lapic_irq_dest_mode(bool dest_mode_logical)
{
	return dest_mode_logical ? APIC_DEST_LOGICAL : APIC_DEST_PHYSICAL;
}

struct kvm_x86_ops {
	const char *name;

	int (*check_processor_compatibility)(void);

	int (*enable_virtualization_cpu)(void);
	void (*disable_virtualization_cpu)(void);
	cpu_emergency_virt_cb *emergency_disable_virtualization_cpu;

	void (*hardware_unsetup)(void);
	bool (*has_emulated_msr)(struct kvm *kvm, u32 index);
	void (*vcpu_after_set_cpuid)(struct kvm_vcpu *vcpu);

	unsigned int vm_size;
	int (*vm_init)(struct kvm *kvm);
	void (*vm_destroy)(struct kvm *kvm);

	/* Create, but do not attach this VCPU */
	int (*vcpu_precreate)(struct kvm *kvm);
	int (*vcpu_create)(struct kvm_vcpu *vcpu);
	void (*vcpu_free)(struct kvm_vcpu *vcpu);
	void (*vcpu_reset)(struct kvm_vcpu *vcpu, bool init_event);

	void (*prepare_switch_to_guest)(struct kvm_vcpu *vcpu);
	void (*vcpu_load)(struct kvm_vcpu *vcpu, int cpu);
	void (*vcpu_put)(struct kvm_vcpu *vcpu);

	void (*update_exception_bitmap)(struct kvm_vcpu *vcpu);
	int (*get_msr)(struct kvm_vcpu *vcpu, struct msr_data *msr);
	int (*set_msr)(struct kvm_vcpu *vcpu, struct msr_data *msr);
	u64 (*get_segment_base)(struct kvm_vcpu *vcpu, int seg);
	void (*get_segment)(struct kvm_vcpu *vcpu,
			    struct kvm_segment *var, int seg);
	int (*get_cpl)(struct kvm_vcpu *vcpu);
	int (*get_cpl_no_cache)(struct kvm_vcpu *vcpu);
	void (*set_segment)(struct kvm_vcpu *vcpu,
			    struct kvm_segment *var, int seg);
	void (*get_cs_db_l_bits)(struct kvm_vcpu *vcpu, int *db, int *l);
	bool (*is_valid_cr0)(struct kvm_vcpu *vcpu, unsigned long cr0);
	void (*set_cr0)(struct kvm_vcpu *vcpu, unsigned long cr0);
	void (*post_set_cr3)(struct kvm_vcpu *vcpu, unsigned long cr3);
	bool (*is_valid_cr4)(struct kvm_vcpu *vcpu, unsigned long cr4);
	void (*set_cr4)(struct kvm_vcpu *vcpu, unsigned long cr4);
	int (*set_efer)(struct kvm_vcpu *vcpu, u64 efer);
	void (*get_idt)(struct kvm_vcpu *vcpu, struct desc_ptr *dt);
	void (*set_idt)(struct kvm_vcpu *vcpu, struct desc_ptr *dt);
	void (*get_gdt)(struct kvm_vcpu *vcpu, struct desc_ptr *dt);
	void (*set_gdt)(struct kvm_vcpu *vcpu, struct desc_ptr *dt);
	void (*sync_dirty_debug_regs)(struct kvm_vcpu *vcpu);
	void (*set_dr6)(struct kvm_vcpu *vcpu, unsigned long value);
	void (*set_dr7)(struct kvm_vcpu *vcpu, unsigned long value);
	void (*cache_reg)(struct kvm_vcpu *vcpu, enum kvm_reg reg);
	unsigned long (*get_rflags)(struct kvm_vcpu *vcpu);
	void (*set_rflags)(struct kvm_vcpu *vcpu, unsigned long rflags);
	bool (*get_if_flag)(struct kvm_vcpu *vcpu);

	void (*flush_tlb_all)(struct kvm_vcpu *vcpu);
	void (*flush_tlb_current)(struct kvm_vcpu *vcpu);
#if IS_ENABLED(CONFIG_HYPERV)
	int  (*flush_remote_tlbs)(struct kvm *kvm);
	int  (*flush_remote_tlbs_range)(struct kvm *kvm, gfn_t gfn,
					gfn_t nr_pages);
#endif

	/*
	 * Flush any TLB entries associated with the given GVA.
	 * Does not need to flush GPA->HPA mappings.
	 * Can potentially get non-canonical addresses through INVLPGs, which
	 * the implementation may choose to ignore if appropriate.
	 */
	void (*flush_tlb_gva)(struct kvm_vcpu *vcpu, gva_t addr);

	/*
	 * Flush any TLB entries created by the guest.  Like tlb_flush_gva(),
	 * does not need to flush GPA->HPA mappings.
	 */
	void (*flush_tlb_guest)(struct kvm_vcpu *vcpu);

	int (*vcpu_pre_run)(struct kvm_vcpu *vcpu);
	enum exit_fastpath_completion (*vcpu_run)(struct kvm_vcpu *vcpu,
						  bool force_immediate_exit);
	int (*handle_exit)(struct kvm_vcpu *vcpu,
		enum exit_fastpath_completion exit_fastpath);
	int (*skip_emulated_instruction)(struct kvm_vcpu *vcpu);
	void (*update_emulated_instruction)(struct kvm_vcpu *vcpu);
	void (*set_interrupt_shadow)(struct kvm_vcpu *vcpu, int mask);
	u32 (*get_interrupt_shadow)(struct kvm_vcpu *vcpu);
	void (*patch_hypercall)(struct kvm_vcpu *vcpu,
				unsigned char *hypercall_addr);
	void (*inject_irq)(struct kvm_vcpu *vcpu, bool reinjected);
	void (*inject_nmi)(struct kvm_vcpu *vcpu);
	void (*inject_exception)(struct kvm_vcpu *vcpu);
	void (*cancel_injection)(struct kvm_vcpu *vcpu);
	int (*interrupt_allowed)(struct kvm_vcpu *vcpu, bool for_injection);
	int (*nmi_allowed)(struct kvm_vcpu *vcpu, bool for_injection);
	bool (*get_nmi_mask)(struct kvm_vcpu *vcpu);
	void (*set_nmi_mask)(struct kvm_vcpu *vcpu, bool masked);
	/* Whether or not a virtual NMI is pending in hardware. */
	bool (*is_vnmi_pending)(struct kvm_vcpu *vcpu);
	/*
	 * Attempt to pend a virtual NMI in hardware.  Returns %true on success
	 * to allow using static_call_ret0 as the fallback.
	 */
	bool (*set_vnmi_pending)(struct kvm_vcpu *vcpu);
	void (*enable_nmi_window)(struct kvm_vcpu *vcpu);
	void (*enable_irq_window)(struct kvm_vcpu *vcpu);
	void (*update_cr8_intercept)(struct kvm_vcpu *vcpu, int tpr, int irr);

	const bool x2apic_icr_is_split;
	const unsigned long required_apicv_inhibits;
	bool allow_apicv_in_x2apic_without_x2apic_virtualization;
	void (*refresh_apicv_exec_ctrl)(struct kvm_vcpu *vcpu);
	void (*hwapic_isr_update)(struct kvm_vcpu *vcpu, int isr);
	void (*load_eoi_exitmap)(struct kvm_vcpu *vcpu, u64 *eoi_exit_bitmap);
	void (*set_virtual_apic_mode)(struct kvm_vcpu *vcpu);
	void (*set_apic_access_page_addr)(struct kvm_vcpu *vcpu);
	void (*deliver_interrupt)(struct kvm_lapic *apic, int delivery_mode,
				  int trig_mode, int vector);
	int (*sync_pir_to_irr)(struct kvm_vcpu *vcpu);
	int (*set_tss_addr)(struct kvm *kvm, unsigned int addr);
	int (*set_identity_map_addr)(struct kvm *kvm, u64 ident_addr);
	u8 (*get_mt_mask)(struct kvm_vcpu *vcpu, gfn_t gfn, bool is_mmio);

	void (*load_mmu_pgd)(struct kvm_vcpu *vcpu, hpa_t root_hpa,
			     int root_level);

	/* Update external mapping with page table link. */
	int (*link_external_spt)(struct kvm *kvm, gfn_t gfn, enum pg_level level,
				void *external_spt);
	/* Update the external page table from spte getting set. */
	int (*set_external_spte)(struct kvm *kvm, gfn_t gfn, enum pg_level level,
				 kvm_pfn_t pfn_for_gfn);

	/* Update external page tables for page table about to be freed. */
	int (*free_external_spt)(struct kvm *kvm, gfn_t gfn, enum pg_level level,
				 void *external_spt);

	/* Update external page table from spte getting removed, and flush TLB. */
	int (*remove_external_spte)(struct kvm *kvm, gfn_t gfn, enum pg_level level,
				    kvm_pfn_t pfn_for_gfn);

	bool (*has_wbinvd_exit)(void);

	u64 (*get_l2_tsc_offset)(struct kvm_vcpu *vcpu);
	u64 (*get_l2_tsc_multiplier)(struct kvm_vcpu *vcpu);
	void (*write_tsc_offset)(struct kvm_vcpu *vcpu);
	void (*write_tsc_multiplier)(struct kvm_vcpu *vcpu);

	/*
	 * Retrieve somewhat arbitrary exit/entry information.  Intended to
	 * be used only from within tracepoints or error paths.
	 */
	void (*get_exit_info)(struct kvm_vcpu *vcpu, u32 *reason,
			      u64 *info1, u64 *info2,
			      u32 *intr_info, u32 *error_code);

	void (*get_entry_info)(struct kvm_vcpu *vcpu,
			       u32 *intr_info, u32 *error_code);

	int (*check_intercept)(struct kvm_vcpu *vcpu,
			       struct x86_instruction_info *info,
			       enum x86_intercept_stage stage,
			       struct x86_exception *exception);
	void (*handle_exit_irqoff)(struct kvm_vcpu *vcpu);

	/*
	 * Size of the CPU's dirty log buffer, i.e. VMX's PML buffer.  A zero
	 * value indicates CPU dirty logging is unsupported or disabled.
	 */
	int cpu_dirty_log_size;
	void (*update_cpu_dirty_logging)(struct kvm_vcpu *vcpu);

	const struct kvm_x86_nested_ops *nested_ops;

	void (*vcpu_blocking)(struct kvm_vcpu *vcpu);
	void (*vcpu_unblocking)(struct kvm_vcpu *vcpu);

	int (*pi_update_irte)(struct kvm *kvm, unsigned int host_irq,
			      uint32_t guest_irq, bool set);
	void (*pi_start_assignment)(struct kvm *kvm);
	void (*apicv_pre_state_restore)(struct kvm_vcpu *vcpu);
	void (*apicv_post_state_restore)(struct kvm_vcpu *vcpu);
	bool (*dy_apicv_has_pending_interrupt)(struct kvm_vcpu *vcpu);

	int (*set_hv_timer)(struct kvm_vcpu *vcpu, u64 guest_deadline_tsc,
			    bool *expired);
	void (*cancel_hv_timer)(struct kvm_vcpu *vcpu);

	void (*setup_mce)(struct kvm_vcpu *vcpu);

#ifdef CONFIG_KVM_SMM
	int (*smi_allowed)(struct kvm_vcpu *vcpu, bool for_injection);
	int (*enter_smm)(struct kvm_vcpu *vcpu, union kvm_smram *smram);
	int (*leave_smm)(struct kvm_vcpu *vcpu, const union kvm_smram *smram);
	void (*enable_smi_window)(struct kvm_vcpu *vcpu);
#endif

	int (*dev_get_attr)(u32 group, u64 attr, u64 *val);
	int (*mem_enc_ioctl)(struct kvm *kvm, void __user *argp);
	int (*mem_enc_register_region)(struct kvm *kvm, struct kvm_enc_region *argp);
	int (*mem_enc_unregister_region)(struct kvm *kvm, struct kvm_enc_region *argp);
	int (*vm_copy_enc_context_from)(struct kvm *kvm, unsigned int source_fd);
	int (*vm_move_enc_context_from)(struct kvm *kvm, unsigned int source_fd);
	void (*guest_memory_reclaimed)(struct kvm *kvm);

	int (*get_feature_msr)(u32 msr, u64 *data);

	int (*check_emulate_instruction)(struct kvm_vcpu *vcpu, int emul_type,
					 void *insn, int insn_len);

	bool (*apic_init_signal_blocked)(struct kvm_vcpu *vcpu);
	int (*enable_l2_tlb_flush)(struct kvm_vcpu *vcpu);

	void (*migrate_timers)(struct kvm_vcpu *vcpu);
	void (*msr_filter_changed)(struct kvm_vcpu *vcpu);
	int (*complete_emulated_msr)(struct kvm_vcpu *vcpu, int err);

	void (*vcpu_deliver_sipi_vector)(struct kvm_vcpu *vcpu, u8 vector);

	/*
	 * Returns vCPU specific APICv inhibit reasons
	 */
	unsigned long (*vcpu_get_apicv_inhibit_reasons)(struct kvm_vcpu *vcpu);

	gva_t (*get_untagged_addr)(struct kvm_vcpu *vcpu, gva_t gva, unsigned int flags);
	void *(*alloc_apic_backing_page)(struct kvm_vcpu *vcpu);
	int (*gmem_prepare)(struct kvm *kvm, kvm_pfn_t pfn, gfn_t gfn, int max_order);
	void (*gmem_invalidate)(kvm_pfn_t start, kvm_pfn_t end);
	int (*private_max_mapping_level)(struct kvm *kvm, kvm_pfn_t pfn);
};

struct kvm_x86_nested_ops {
	void (*leave_nested)(struct kvm_vcpu *vcpu);
	bool (*is_exception_vmexit)(struct kvm_vcpu *vcpu, u8 vector,
				    u32 error_code);
	int (*check_events)(struct kvm_vcpu *vcpu);
	bool (*has_events)(struct kvm_vcpu *vcpu, bool for_injection);
	void (*triple_fault)(struct kvm_vcpu *vcpu);
	int (*get_state)(struct kvm_vcpu *vcpu,
			 struct kvm_nested_state __user *user_kvm_nested_state,
			 unsigned user_data_size);
	int (*set_state)(struct kvm_vcpu *vcpu,
			 struct kvm_nested_state __user *user_kvm_nested_state,
			 struct kvm_nested_state *kvm_state);
	bool (*get_nested_state_pages)(struct kvm_vcpu *vcpu);
	int (*write_log_dirty)(struct kvm_vcpu *vcpu, gpa_t l2_gpa);

	int (*enable_evmcs)(struct kvm_vcpu *vcpu,
			    uint16_t *vmcs_version);
	uint16_t (*get_evmcs_version)(struct kvm_vcpu *vcpu);
	void (*hv_inject_synthetic_vmexit_post_tlb_flush)(struct kvm_vcpu *vcpu);
};

struct kvm_x86_init_ops {
	int (*hardware_setup)(void);
	unsigned int (*handle_intel_pt_intr)(void);

	struct kvm_x86_ops *runtime_ops;
	struct kvm_pmu_ops *pmu_ops;
};

struct kvm_arch_async_pf {
	u32 token;
	gfn_t gfn;
	unsigned long cr3;
	bool direct_map;
	u64 error_code;
};

extern u32 __read_mostly kvm_nr_uret_msrs;
extern bool __read_mostly allow_smaller_maxphyaddr;
extern bool __read_mostly enable_apicv;
extern struct kvm_x86_ops kvm_x86_ops;

#define kvm_x86_call(func) static_call(kvm_x86_##func)
#define kvm_pmu_call(func) static_call(kvm_x86_pmu_##func)

#define KVM_X86_OP(func) \
	DECLARE_STATIC_CALL(kvm_x86_##func, *(((struct kvm_x86_ops *)0)->func));
#define KVM_X86_OP_OPTIONAL KVM_X86_OP
#define KVM_X86_OP_OPTIONAL_RET0 KVM_X86_OP
#include <asm/kvm-x86-ops.h>

int kvm_x86_vendor_init(struct kvm_x86_init_ops *ops);
void kvm_x86_vendor_exit(void);

#define __KVM_HAVE_ARCH_VM_ALLOC
static inline struct kvm *kvm_arch_alloc_vm(void)
{
	return __vmalloc(kvm_x86_ops.vm_size, GFP_KERNEL_ACCOUNT | __GFP_ZERO);
}

#define __KVM_HAVE_ARCH_VM_FREE
void kvm_arch_free_vm(struct kvm *kvm);

#if IS_ENABLED(CONFIG_HYPERV)
#define __KVM_HAVE_ARCH_FLUSH_REMOTE_TLBS
static inline int kvm_arch_flush_remote_tlbs(struct kvm *kvm)
{
	if (kvm_x86_ops.flush_remote_tlbs &&
	    !kvm_x86_call(flush_remote_tlbs)(kvm))
		return 0;
	else
		return -ENOTSUPP;
}

#define __KVM_HAVE_ARCH_FLUSH_REMOTE_TLBS_RANGE
static inline int kvm_arch_flush_remote_tlbs_range(struct kvm *kvm, gfn_t gfn,
						   u64 nr_pages)
{
	if (!kvm_x86_ops.flush_remote_tlbs_range)
		return -EOPNOTSUPP;

	return kvm_x86_call(flush_remote_tlbs_range)(kvm, gfn, nr_pages);
}
#endif /* CONFIG_HYPERV */

enum kvm_intr_type {
	/* Values are arbitrary, but must be non-zero. */
	KVM_HANDLING_IRQ = 1,
	KVM_HANDLING_NMI,
};

/* Enable perf NMI and timer modes to work, and minimise false positives. */
#define kvm_arch_pmi_in_guest(vcpu) \
	((vcpu) && (vcpu)->arch.handling_intr_from_guest && \
	 (!!in_nmi() == ((vcpu)->arch.handling_intr_from_guest == KVM_HANDLING_NMI)))

void __init kvm_mmu_x86_module_init(void);
int kvm_mmu_vendor_module_init(void);
void kvm_mmu_vendor_module_exit(void);

void kvm_mmu_destroy(struct kvm_vcpu *vcpu);
int kvm_mmu_create(struct kvm_vcpu *vcpu);
void kvm_mmu_init_vm(struct kvm *kvm);
void kvm_mmu_uninit_vm(struct kvm *kvm);

void kvm_mmu_init_memslot_memory_attributes(struct kvm *kvm,
					    struct kvm_memory_slot *slot);

void kvm_mmu_after_set_cpuid(struct kvm_vcpu *vcpu);
void kvm_mmu_reset_context(struct kvm_vcpu *vcpu);
void kvm_mmu_slot_remove_write_access(struct kvm *kvm,
				      const struct kvm_memory_slot *memslot,
				      int start_level);
void kvm_mmu_slot_try_split_huge_pages(struct kvm *kvm,
				       const struct kvm_memory_slot *memslot,
				       int target_level);
void kvm_mmu_try_split_huge_pages(struct kvm *kvm,
				  const struct kvm_memory_slot *memslot,
				  u64 start, u64 end,
				  int target_level);
void kvm_mmu_recover_huge_pages(struct kvm *kvm,
				const struct kvm_memory_slot *memslot);
void kvm_mmu_slot_leaf_clear_dirty(struct kvm *kvm,
				   const struct kvm_memory_slot *memslot);
void kvm_mmu_invalidate_mmio_sptes(struct kvm *kvm, u64 gen);
void kvm_mmu_change_mmu_pages(struct kvm *kvm, unsigned long kvm_nr_mmu_pages);
void kvm_zap_gfn_range(struct kvm *kvm, gfn_t gfn_start, gfn_t gfn_end);

int load_pdptrs(struct kvm_vcpu *vcpu, unsigned long cr3);

int emulator_write_phys(struct kvm_vcpu *vcpu, gpa_t gpa,
			  const void *val, int bytes);

struct kvm_irq_mask_notifier {
	void (*func)(struct kvm_irq_mask_notifier *kimn, bool masked);
	int irq;
	struct hlist_node link;
};

void kvm_register_irq_mask_notifier(struct kvm *kvm, int irq,
				    struct kvm_irq_mask_notifier *kimn);
void kvm_unregister_irq_mask_notifier(struct kvm *kvm, int irq,
				      struct kvm_irq_mask_notifier *kimn);
void kvm_fire_mask_notifiers(struct kvm *kvm, unsigned irqchip, unsigned pin,
			     bool mask);

extern bool tdp_enabled;

u64 vcpu_tsc_khz(struct kvm_vcpu *vcpu);

/*
 * EMULTYPE_NO_DECODE - Set when re-emulating an instruction (after completing
 *			userspace I/O) to indicate that the emulation context
 *			should be reused as is, i.e. skip initialization of
 *			emulation context, instruction fetch and decode.
 *
 * EMULTYPE_TRAP_UD - Set when emulating an intercepted #UD from hardware.
 *		      Indicates that only select instructions (tagged with
 *		      EmulateOnUD) should be emulated (to minimize the emulator
 *		      attack surface).  See also EMULTYPE_TRAP_UD_FORCED.
 *
 * EMULTYPE_SKIP - Set when emulating solely to skip an instruction, i.e. to
 *		   decode the instruction length.  For use *only* by
 *		   kvm_x86_ops.skip_emulated_instruction() implementations if
 *		   EMULTYPE_COMPLETE_USER_EXIT is not set.
 *
 * EMULTYPE_ALLOW_RETRY_PF - Set when the emulator should resume the guest to
 *			     retry native execution under certain conditions,
 *			     Can only be set in conjunction with EMULTYPE_PF.
 *
 * EMULTYPE_TRAP_UD_FORCED - Set when emulating an intercepted #UD that was
 *			     triggered by KVM's magic "force emulation" prefix,
 *			     which is opt in via module param (off by default).
 *			     Bypasses EmulateOnUD restriction despite emulating
 *			     due to an intercepted #UD (see EMULTYPE_TRAP_UD).
 *			     Used to test the full emulator from userspace.
 *
 * EMULTYPE_VMWARE_GP - Set when emulating an intercepted #GP for VMware
 *			backdoor emulation, which is opt in via module param.
 *			VMware backdoor emulation handles select instructions
 *			and reinjects the #GP for all other cases.
 *
 * EMULTYPE_PF - Set when an intercepted #PF triggers the emulation, in which case
 *		 the CR2/GPA value pass on the stack is valid.
 *
 * EMULTYPE_COMPLETE_USER_EXIT - Set when the emulator should update interruptibility
 *				 state and inject single-step #DBs after skipping
 *				 an instruction (after completing userspace I/O).
 *
 * EMULTYPE_WRITE_PF_TO_SP - Set when emulating an intercepted page fault that
 *			     is attempting to write a gfn that contains one or
 *			     more of the PTEs used to translate the write itself,
 *			     and the owning page table is being shadowed by KVM.
 *			     If emulation of the faulting instruction fails and
 *			     this flag is set, KVM will exit to userspace instead
 *			     of retrying emulation as KVM cannot make forward
 *			     progress.
 *
 *			     If emulation fails for a write to guest page tables,
 *			     KVM unprotects (zaps) the shadow page for the target
 *			     gfn and resumes the guest to retry the non-emulatable
 *			     instruction (on hardware).  Unprotecting the gfn
 *			     doesn't allow forward progress for a self-changing
 *			     access because doing so also zaps the translation for
 *			     the gfn, i.e. retrying the instruction will hit a
 *			     !PRESENT fault, which results in a new shadow page
 *			     and sends KVM back to square one.
 */
#define EMULTYPE_NO_DECODE	    (1 << 0)
#define EMULTYPE_TRAP_UD	    (1 << 1)
#define EMULTYPE_SKIP		    (1 << 2)
#define EMULTYPE_ALLOW_RETRY_PF	    (1 << 3)
#define EMULTYPE_TRAP_UD_FORCED	    (1 << 4)
#define EMULTYPE_VMWARE_GP	    (1 << 5)
#define EMULTYPE_PF		    (1 << 6)
#define EMULTYPE_COMPLETE_USER_EXIT (1 << 7)
#define EMULTYPE_WRITE_PF_TO_SP	    (1 << 8)

static inline bool kvm_can_emulate_event_vectoring(int emul_type)
{
	return !(emul_type & EMULTYPE_PF);
}

int kvm_emulate_instruction(struct kvm_vcpu *vcpu, int emulation_type);
int kvm_emulate_instruction_from_buffer(struct kvm_vcpu *vcpu,
					void *insn, int insn_len);
void __kvm_prepare_emulation_failure_exit(struct kvm_vcpu *vcpu,
					  u64 *data, u8 ndata);
void kvm_prepare_emulation_failure_exit(struct kvm_vcpu *vcpu);

void kvm_prepare_event_vectoring_exit(struct kvm_vcpu *vcpu, gpa_t gpa);

void kvm_enable_efer_bits(u64);
bool kvm_valid_efer(struct kvm_vcpu *vcpu, u64 efer);
int kvm_get_msr_with_filter(struct kvm_vcpu *vcpu, u32 index, u64 *data);
int kvm_set_msr_with_filter(struct kvm_vcpu *vcpu, u32 index, u64 data);
int __kvm_get_msr(struct kvm_vcpu *vcpu, u32 index, u64 *data, bool host_initiated);
int kvm_get_msr(struct kvm_vcpu *vcpu, u32 index, u64 *data);
int kvm_set_msr(struct kvm_vcpu *vcpu, u32 index, u64 data);
int kvm_emulate_rdmsr(struct kvm_vcpu *vcpu);
int kvm_emulate_wrmsr(struct kvm_vcpu *vcpu);
int kvm_emulate_as_nop(struct kvm_vcpu *vcpu);
int kvm_emulate_invd(struct kvm_vcpu *vcpu);
int kvm_emulate_mwait(struct kvm_vcpu *vcpu);
int kvm_handle_invalid_op(struct kvm_vcpu *vcpu);
int kvm_emulate_monitor(struct kvm_vcpu *vcpu);

int kvm_fast_pio(struct kvm_vcpu *vcpu, int size, unsigned short port, int in);
int kvm_emulate_cpuid(struct kvm_vcpu *vcpu);
int kvm_emulate_halt(struct kvm_vcpu *vcpu);
int kvm_emulate_halt_noskip(struct kvm_vcpu *vcpu);
int kvm_emulate_ap_reset_hold(struct kvm_vcpu *vcpu);
int kvm_emulate_wbinvd(struct kvm_vcpu *vcpu);

void kvm_get_segment(struct kvm_vcpu *vcpu, struct kvm_segment *var, int seg);
void kvm_set_segment(struct kvm_vcpu *vcpu, struct kvm_segment *var, int seg);
int kvm_load_segment_descriptor(struct kvm_vcpu *vcpu, u16 selector, int seg);
void kvm_vcpu_deliver_sipi_vector(struct kvm_vcpu *vcpu, u8 vector);

int kvm_task_switch(struct kvm_vcpu *vcpu, u16 tss_selector, int idt_index,
		    int reason, bool has_error_code, u32 error_code);

void kvm_post_set_cr0(struct kvm_vcpu *vcpu, unsigned long old_cr0, unsigned long cr0);
void kvm_post_set_cr4(struct kvm_vcpu *vcpu, unsigned long old_cr4, unsigned long cr4);
int kvm_set_cr0(struct kvm_vcpu *vcpu, unsigned long cr0);
int kvm_set_cr3(struct kvm_vcpu *vcpu, unsigned long cr3);
int kvm_set_cr4(struct kvm_vcpu *vcpu, unsigned long cr4);
int kvm_set_cr8(struct kvm_vcpu *vcpu, unsigned long cr8);
int kvm_set_dr(struct kvm_vcpu *vcpu, int dr, unsigned long val);
unsigned long kvm_get_dr(struct kvm_vcpu *vcpu, int dr);
unsigned long kvm_get_cr8(struct kvm_vcpu *vcpu);
void kvm_lmsw(struct kvm_vcpu *vcpu, unsigned long msw);
int kvm_emulate_xsetbv(struct kvm_vcpu *vcpu);

int kvm_get_msr_common(struct kvm_vcpu *vcpu, struct msr_data *msr);
int kvm_set_msr_common(struct kvm_vcpu *vcpu, struct msr_data *msr);

unsigned long kvm_get_rflags(struct kvm_vcpu *vcpu);
void kvm_set_rflags(struct kvm_vcpu *vcpu, unsigned long rflags);
int kvm_emulate_rdpmc(struct kvm_vcpu *vcpu);

void kvm_queue_exception(struct kvm_vcpu *vcpu, unsigned nr);
void kvm_queue_exception_e(struct kvm_vcpu *vcpu, unsigned nr, u32 error_code);
void kvm_queue_exception_p(struct kvm_vcpu *vcpu, unsigned nr, unsigned long payload);
void kvm_requeue_exception(struct kvm_vcpu *vcpu, unsigned int nr,
			   bool has_error_code, u32 error_code);
void kvm_inject_page_fault(struct kvm_vcpu *vcpu, struct x86_exception *fault);
void kvm_inject_emulated_page_fault(struct kvm_vcpu *vcpu,
				    struct x86_exception *fault);
bool kvm_require_cpl(struct kvm_vcpu *vcpu, int required_cpl);
bool kvm_require_dr(struct kvm_vcpu *vcpu, int dr);

static inline int __kvm_irq_line_state(unsigned long *irq_state,
				       int irq_source_id, int level)
{
	/* Logical OR for level trig interrupt */
	if (level)
		__set_bit(irq_source_id, irq_state);
	else
		__clear_bit(irq_source_id, irq_state);

	return !!(*irq_state);
}

int kvm_pic_set_irq(struct kvm_pic *pic, int irq, int irq_source_id, int level);
void kvm_pic_clear_all(struct kvm_pic *pic, int irq_source_id);

void kvm_inject_nmi(struct kvm_vcpu *vcpu);
int kvm_get_nr_pending_nmis(struct kvm_vcpu *vcpu);

void kvm_update_dr7(struct kvm_vcpu *vcpu);

bool __kvm_mmu_unprotect_gfn_and_retry(struct kvm_vcpu *vcpu, gpa_t cr2_or_gpa,
				       bool always_retry);

static inline bool kvm_mmu_unprotect_gfn_and_retry(struct kvm_vcpu *vcpu,
						   gpa_t cr2_or_gpa)
{
	return __kvm_mmu_unprotect_gfn_and_retry(vcpu, cr2_or_gpa, false);
}

void kvm_mmu_free_roots(struct kvm *kvm, struct kvm_mmu *mmu,
			ulong roots_to_free);
void kvm_mmu_free_guest_mode_roots(struct kvm *kvm, struct kvm_mmu *mmu);
gpa_t kvm_mmu_gva_to_gpa_read(struct kvm_vcpu *vcpu, gva_t gva,
			      struct x86_exception *exception);
gpa_t kvm_mmu_gva_to_gpa_write(struct kvm_vcpu *vcpu, gva_t gva,
			       struct x86_exception *exception);
gpa_t kvm_mmu_gva_to_gpa_system(struct kvm_vcpu *vcpu, gva_t gva,
				struct x86_exception *exception);

bool kvm_apicv_activated(struct kvm *kvm);
bool kvm_vcpu_apicv_activated(struct kvm_vcpu *vcpu);
void __kvm_vcpu_update_apicv(struct kvm_vcpu *vcpu);
void __kvm_set_or_clear_apicv_inhibit(struct kvm *kvm,
				      enum kvm_apicv_inhibit reason, bool set);
void kvm_set_or_clear_apicv_inhibit(struct kvm *kvm,
				    enum kvm_apicv_inhibit reason, bool set);

static inline void kvm_set_apicv_inhibit(struct kvm *kvm,
					 enum kvm_apicv_inhibit reason)
{
	kvm_set_or_clear_apicv_inhibit(kvm, reason, true);
}

static inline void kvm_clear_apicv_inhibit(struct kvm *kvm,
					   enum kvm_apicv_inhibit reason)
{
	kvm_set_or_clear_apicv_inhibit(kvm, reason, false);
}

int kvm_mmu_page_fault(struct kvm_vcpu *vcpu, gpa_t cr2_or_gpa, u64 error_code,
		       void *insn, int insn_len);
void kvm_mmu_print_sptes(struct kvm_vcpu *vcpu, gpa_t gpa, const char *msg);
void kvm_mmu_invlpg(struct kvm_vcpu *vcpu, gva_t gva);
void kvm_mmu_invalidate_addr(struct kvm_vcpu *vcpu, struct kvm_mmu *mmu,
			     u64 addr, unsigned long roots);
void kvm_mmu_invpcid_gva(struct kvm_vcpu *vcpu, gva_t gva, unsigned long pcid);
void kvm_mmu_new_pgd(struct kvm_vcpu *vcpu, gpa_t new_pgd);

void kvm_configure_mmu(bool enable_tdp, int tdp_forced_root_level,
		       int tdp_max_root_level, int tdp_huge_page_level);


#ifdef CONFIG_KVM_PRIVATE_MEM
#define kvm_arch_has_private_mem(kvm) ((kvm)->arch.has_private_mem)
#else
#define kvm_arch_has_private_mem(kvm) false
#endif

#define kvm_arch_has_readonly_mem(kvm) (!(kvm)->arch.has_protected_state)

static inline u16 kvm_read_ldt(void)
{
	u16 ldt;
	asm("sldt %0" : "=g"(ldt));
	return ldt;
}

static inline void kvm_load_ldt(u16 sel)
{
	asm("lldt %0" : : "rm"(sel));
}

#ifdef CONFIG_X86_64
static inline unsigned long read_msr(unsigned long msr)
{
	u64 value;

	rdmsrl(msr, value);
	return value;
}
#endif

static inline void kvm_inject_gp(struct kvm_vcpu *vcpu, u32 error_code)
{
	kvm_queue_exception_e(vcpu, GP_VECTOR, error_code);
}

#define TSS_IOPB_BASE_OFFSET 0x66
#define TSS_BASE_SIZE 0x68
#define TSS_IOPB_SIZE (65536 / 8)
#define TSS_REDIRECTION_SIZE (256 / 8)
#define RMODE_TSS_SIZE							\
	(TSS_BASE_SIZE + TSS_REDIRECTION_SIZE + TSS_IOPB_SIZE + 1)

enum {
	TASK_SWITCH_CALL = 0,
	TASK_SWITCH_IRET = 1,
	TASK_SWITCH_JMP = 2,
	TASK_SWITCH_GATE = 3,
};

#define HF_GUEST_MASK		(1 << 0) /* VCPU is in guest-mode */

#ifdef CONFIG_KVM_SMM
#define HF_SMM_MASK		(1 << 1)
#define HF_SMM_INSIDE_NMI_MASK	(1 << 2)

# define KVM_MAX_NR_ADDRESS_SPACES	2
/* SMM is currently unsupported for guests with private memory. */
# define kvm_arch_nr_memslot_as_ids(kvm) (kvm_arch_has_private_mem(kvm) ? 1 : 2)
# define kvm_arch_vcpu_memslots_id(vcpu) ((vcpu)->arch.hflags & HF_SMM_MASK ? 1 : 0)
# define kvm_memslots_for_spte_role(kvm, role) __kvm_memslots(kvm, (role).smm)
#else
# define kvm_memslots_for_spte_role(kvm, role) __kvm_memslots(kvm, 0)
#endif

int kvm_cpu_has_injectable_intr(struct kvm_vcpu *v);
int kvm_cpu_has_interrupt(struct kvm_vcpu *vcpu);
int kvm_cpu_has_extint(struct kvm_vcpu *v);
int kvm_arch_interrupt_allowed(struct kvm_vcpu *vcpu);
int kvm_cpu_get_extint(struct kvm_vcpu *v);
int kvm_cpu_get_interrupt(struct kvm_vcpu *v);
void kvm_vcpu_reset(struct kvm_vcpu *vcpu, bool init_event);

int kvm_pv_send_ipi(struct kvm *kvm, unsigned long ipi_bitmap_low,
		    unsigned long ipi_bitmap_high, u32 min,
		    unsigned long icr, int op_64_bit);

int kvm_add_user_return_msr(u32 msr);
int kvm_find_user_return_msr(u32 msr);
int kvm_set_user_return_msr(unsigned index, u64 val, u64 mask);

static inline bool kvm_is_supported_user_return_msr(u32 msr)
{
	return kvm_find_user_return_msr(msr) >= 0;
}

u64 kvm_scale_tsc(u64 tsc, u64 ratio);
u64 kvm_read_l1_tsc(struct kvm_vcpu *vcpu, u64 host_tsc);
u64 kvm_calc_nested_tsc_offset(u64 l1_offset, u64 l2_offset, u64 l2_multiplier);
u64 kvm_calc_nested_tsc_multiplier(u64 l1_multiplier, u64 l2_multiplier);

unsigned long kvm_get_linear_rip(struct kvm_vcpu *vcpu);
bool kvm_is_linear_rip(struct kvm_vcpu *vcpu, unsigned long linear_rip);

void kvm_make_scan_ioapic_request(struct kvm *kvm);
void kvm_make_scan_ioapic_request_mask(struct kvm *kvm,
				       unsigned long *vcpu_bitmap);

bool kvm_arch_async_page_not_present(struct kvm_vcpu *vcpu,
				     struct kvm_async_pf *work);
void kvm_arch_async_page_present(struct kvm_vcpu *vcpu,
				 struct kvm_async_pf *work);
void kvm_arch_async_page_ready(struct kvm_vcpu *vcpu,
			       struct kvm_async_pf *work);
void kvm_arch_async_page_present_queued(struct kvm_vcpu *vcpu);
bool kvm_arch_can_dequeue_async_page_present(struct kvm_vcpu *vcpu);
extern bool kvm_find_async_pf_gfn(struct kvm_vcpu *vcpu, gfn_t gfn);

int kvm_skip_emulated_instruction(struct kvm_vcpu *vcpu);
int kvm_complete_insn_gp(struct kvm_vcpu *vcpu, int err);

void __user *__x86_set_memory_region(struct kvm *kvm, int id, gpa_t gpa,
				     u32 size);
bool kvm_vcpu_is_reset_bsp(struct kvm_vcpu *vcpu);
bool kvm_vcpu_is_bsp(struct kvm_vcpu *vcpu);

bool kvm_intr_is_single_vcpu(struct kvm *kvm, struct kvm_lapic_irq *irq,
			     struct kvm_vcpu **dest_vcpu);

void kvm_set_msi_irq(struct kvm *kvm, struct kvm_kernel_irq_routing_entry *e,
		     struct kvm_lapic_irq *irq);

static inline bool kvm_irq_is_postable(struct kvm_lapic_irq *irq)
{
	/* We can only post Fixed and LowPrio IRQs */
	return (irq->delivery_mode == APIC_DM_FIXED ||
		irq->delivery_mode == APIC_DM_LOWEST);
}

static inline void kvm_arch_vcpu_blocking(struct kvm_vcpu *vcpu)
{
	kvm_x86_call(vcpu_blocking)(vcpu);
}

static inline void kvm_arch_vcpu_unblocking(struct kvm_vcpu *vcpu)
{
	kvm_x86_call(vcpu_unblocking)(vcpu);
}

static inline int kvm_cpu_get_apicid(int mps_cpu)
{
#ifdef CONFIG_X86_LOCAL_APIC
	return default_cpu_present_to_apicid(mps_cpu);
#else
	WARN_ON_ONCE(1);
	return BAD_APICID;
#endif
}

int memslot_rmap_alloc(struct kvm_memory_slot *slot, unsigned long npages);

#define KVM_CLOCK_VALID_FLAGS						\
	(KVM_CLOCK_TSC_STABLE | KVM_CLOCK_REALTIME | KVM_CLOCK_HOST_TSC)

#define KVM_X86_VALID_QUIRKS			\
	(KVM_X86_QUIRK_LINT0_REENABLED |	\
	 KVM_X86_QUIRK_CD_NW_CLEARED |		\
	 KVM_X86_QUIRK_LAPIC_MMIO_HOLE |	\
	 KVM_X86_QUIRK_OUT_7E_INC_RIP |		\
	 KVM_X86_QUIRK_MISC_ENABLE_NO_MWAIT |	\
	 KVM_X86_QUIRK_FIX_HYPERCALL_INSN |	\
	 KVM_X86_QUIRK_MWAIT_NEVER_UD_FAULTS |	\
	 KVM_X86_QUIRK_SLOT_ZAP_ALL |		\
	 KVM_X86_QUIRK_STUFF_FEATURE_MSRS)

/*
 * KVM previously used a u32 field in kvm_run to indicate the hypercall was
 * initiated from long mode. KVM now sets bit 0 to indicate long mode, but the
 * remaining 31 lower bits must be 0 to preserve ABI.
 */
#define KVM_EXIT_HYPERCALL_MBZ		GENMASK_ULL(31, 1)

#endif /* _ASM_X86_KVM_HOST_H */<|MERGE_RESOLUTION|>--- conflicted
+++ resolved
@@ -27,10 +27,7 @@
 #include <linux/kfifo.h>
 #include <linux/sched/vhost_task.h>
 #include <linux/call_once.h>
-<<<<<<< HEAD
-=======
 #include <linux/atomic.h>
->>>>>>> e8a457b7
 
 #include <asm/apic.h>
 #include <asm/pvclock-abi.h>
@@ -884,10 +881,7 @@
 
 	int cpuid_nent;
 	struct kvm_cpuid_entry2 *cpuid_entries;
-<<<<<<< HEAD
-=======
 	bool cpuid_dynamic_bits_dirty;
->>>>>>> e8a457b7
 	bool is_amd_compatible;
 
 	/*
