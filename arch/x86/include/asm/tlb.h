/* SPDX-License-Identifier: GPL-2.0 */
#ifndef _ASM_X86_TLB_H
#define _ASM_X86_TLB_H

#define tlb_flush tlb_flush
static inline void tlb_flush(struct mmu_gather *tlb);

#include <asm-generic/tlb.h>
#include <linux/kernel.h>
#include <vdso/bits.h>
#include <vdso/page.h>

static inline void tlb_flush(struct mmu_gather *tlb)
{
	unsigned long start = 0UL, end = TLB_FLUSH_ALL;
	unsigned int stride_shift = tlb_get_unmap_shift(tlb);

	if (!tlb->fullmm && !tlb->need_flush_all) {
		start = tlb->start;
		end = tlb->end;
	}

	flush_tlb_mm_range(tlb->mm, start, end, stride_shift, tlb->freed_tables);
}

static inline void invlpg(unsigned long addr)
<<<<<<< HEAD
=======
{
	asm volatile("invlpg (%0)" ::"r" (addr) : "memory");
}

enum addr_stride {
	PTE_STRIDE = 0,
	PMD_STRIDE = 1
};

/*
 * INVLPGB can be targeted by virtual address, PCID, ASID, or any combination
 * of the three. For example:
 * - FLAG_VA | FLAG_INCLUDE_GLOBAL: invalidate all TLB entries at the address
 * - FLAG_PCID:			    invalidate all TLB entries matching the PCID
 *
 * The first is used to invalidate (kernel) mappings at a particular
 * address across all processes.
 *
 * The latter invalidates all TLB entries matching a PCID.
 */
#define INVLPGB_FLAG_VA			BIT(0)
#define INVLPGB_FLAG_PCID		BIT(1)
#define INVLPGB_FLAG_ASID		BIT(2)
#define INVLPGB_FLAG_INCLUDE_GLOBAL	BIT(3)
#define INVLPGB_FLAG_FINAL_ONLY		BIT(4)
#define INVLPGB_FLAG_INCLUDE_NESTED	BIT(5)

/* The implied mode when all bits are clear: */
#define INVLPGB_MODE_ALL_NONGLOBALS	0UL

#ifdef CONFIG_BROADCAST_TLB_FLUSH
/*
 * INVLPGB does broadcast TLB invalidation across all the CPUs in the system.
 *
 * The INVLPGB instruction is weakly ordered, and a batch of invalidations can
 * be done in a parallel fashion.
 *
 * The instruction takes the number of extra pages to invalidate, beyond the
 * first page, while __invlpgb gets the more human readable number of pages to
 * invalidate.
 *
 * The bits in rax[0:2] determine respectively which components of the address
 * (VA, PCID, ASID) get compared when flushing. If neither bits are set, *any*
 * address in the specified range matches.
 *
 * Since it is desired to only flush TLB entries for the ASID that is executing
 * the instruction (a host/hypervisor or a guest), the ASID valid bit should
 * always be set. On a host/hypervisor, the hardware will use the ASID value
 * specified in EDX[15:0] (which should be 0). On a guest, the hardware will
 * use the actual ASID value of the guest.
 *
 * TLBSYNC is used to ensure that pending INVLPGB invalidations initiated from
 * this CPU have completed.
 */
static inline void __invlpgb(unsigned long asid, unsigned long pcid,
			     unsigned long addr, u16 nr_pages,
			     enum addr_stride stride, u8 flags)
{
	u64 rax = addr | flags | INVLPGB_FLAG_ASID;
	u32 ecx = (stride << 31) | (nr_pages - 1);
	u32 edx = (pcid << 16) | asid;

	/* The low bits in rax are for flags. Verify addr is clean. */
	VM_WARN_ON_ONCE(addr & ~PAGE_MASK);

	/* INVLPGB; supported in binutils >= 2.36. */
	asm volatile(".byte 0x0f, 0x01, 0xfe" :: "a" (rax), "c" (ecx), "d" (edx));
}

static inline void __invlpgb_all(unsigned long asid, unsigned long pcid, u8 flags)
>>>>>>> e8a457b7
{
	__invlpgb(asid, pcid, 0, 1, 0, flags);
}

static inline void __tlbsync(void)
{
	/*
	 * TLBSYNC waits for INVLPGB instructions originating on the same CPU
	 * to have completed. Print a warning if the task has been migrated,
	 * and might not be waiting on all the INVLPGBs issued during this TLB
	 * invalidation sequence.
	 */
	cant_migrate();

	/* TLBSYNC: supported in binutils >= 0.36. */
	asm volatile(".byte 0x0f, 0x01, 0xff" ::: "memory");
}
#else
/* Some compilers (I'm looking at you clang!) simply can't do DCE */
static inline void __invlpgb(unsigned long asid, unsigned long pcid,
			     unsigned long addr, u16 nr_pages,
			     enum addr_stride s, u8 flags) { }
static inline void __invlpgb_all(unsigned long asid, unsigned long pcid, u8 flags) { }
static inline void __tlbsync(void) { }
#endif

static inline void invlpgb_flush_user_nr_nosync(unsigned long pcid,
						unsigned long addr,
						u16 nr, bool stride)
{
	enum addr_stride str = stride ? PMD_STRIDE : PTE_STRIDE;
	u8 flags = INVLPGB_FLAG_PCID | INVLPGB_FLAG_VA;

	__invlpgb(0, pcid, addr, nr, str, flags);
}

/* Flush all mappings for a given PCID, not including globals. */
static inline void invlpgb_flush_single_pcid_nosync(unsigned long pcid)
{
	__invlpgb_all(0, pcid, INVLPGB_FLAG_PCID);
}

/* Flush all mappings, including globals, for all PCIDs. */
static inline void invlpgb_flush_all(void)
{
	/*
	 * TLBSYNC at the end needs to make sure all flushes done on the
	 * current CPU have been executed system-wide. Therefore, make
	 * sure nothing gets migrated in-between but disable preemption
	 * as it is cheaper.
	 */
	guard(preempt)();
	__invlpgb_all(0, 0, INVLPGB_FLAG_INCLUDE_GLOBAL);
	__tlbsync();
}

/* Flush addr, including globals, for all PCIDs. */
static inline void invlpgb_flush_addr_nosync(unsigned long addr, u16 nr)
{
	__invlpgb(0, 0, addr, nr, PTE_STRIDE, INVLPGB_FLAG_INCLUDE_GLOBAL);
}

/* Flush all mappings for all PCIDs except globals. */
static inline void invlpgb_flush_all_nonglobals(void)
{
	guard(preempt)();
	__invlpgb_all(0, 0, INVLPGB_MODE_ALL_NONGLOBALS);
	__tlbsync();
}

#endif /* _ASM_X86_TLB_H */<|MERGE_RESOLUTION|>--- conflicted
+++ resolved
@@ -24,8 +24,6 @@
 }
 
 static inline void invlpg(unsigned long addr)
-<<<<<<< HEAD
-=======
 {
 	asm volatile("invlpg (%0)" ::"r" (addr) : "memory");
 }
@@ -96,7 +94,6 @@
 }
 
 static inline void __invlpgb_all(unsigned long asid, unsigned long pcid, u8 flags)
->>>>>>> e8a457b7
 {
 	__invlpgb(asid, pcid, 0, 1, 0, flags);
 }
@@ -166,5 +163,4 @@
 	__invlpgb_all(0, 0, INVLPGB_MODE_ALL_NONGLOBALS);
 	__tlbsync();
 }
-
 #endif /* _ASM_X86_TLB_H */