/* SPDX-License-Identifier: GPL-2.0 */
#ifndef __ASM_X86_XSAVE_H
#define __ASM_X86_XSAVE_H

#include <linux/uaccess.h>
#include <linux/types.h>

#include <asm/processor.h>
#include <asm/user.h>

/* Bit 63 of XCR0 is reserved for future expansion */
#define XFEATURE_MASK_EXTEND	(~(XFEATURE_MASK_FPSSE | (1ULL << 63)))

#define XSTATE_CPUID		0x0000000d

#define FXSAVE_SIZE	512

#define XSAVE_HDR_SIZE	    64
#define XSAVE_HDR_OFFSET    FXSAVE_SIZE

#define XSAVE_YMM_SIZE	    256
#define XSAVE_YMM_OFFSET    (XSAVE_HDR_SIZE + XSAVE_HDR_OFFSET)

/* Supervisor features */
#define XFEATURE_MASK_SUPERVISOR (XFEATURE_MASK_PT)

/* All currently supported features */
#define XCNTXT_MASK		(XFEATURE_MASK_FP | \
				 XFEATURE_MASK_SSE | \
				 XFEATURE_MASK_YMM | \
				 XFEATURE_MASK_OPMASK | \
				 XFEATURE_MASK_ZMM_Hi256 | \
				 XFEATURE_MASK_Hi16_ZMM	 | \
				 XFEATURE_MASK_PKRU | \
				 XFEATURE_MASK_BNDREGS | \
				 XFEATURE_MASK_BNDCSR)

#ifdef CONFIG_X86_64
#define REX_PREFIX	"0x48, "
#else
#define REX_PREFIX
#endif

extern u64 xfeatures_mask;
extern u64 xstate_fx_sw_bytes[USER_XSTATE_FX_SW_WORDS];

extern void __init update_regset_xstate_info(unsigned int size,
					     u64 xstate_mask);

<<<<<<< HEAD
void fpu__xstate_clear_all_cpu_caps(void);
=======
>>>>>>> 4ff96fb5
void *get_xsave_addr(struct xregs_state *xsave, int xfeature_nr);
const void *get_xsave_field_ptr(int xfeature_nr);
int using_compacted_format(void);
int copy_xstate_to_kernel(void *kbuf, struct xregs_state *xsave, unsigned int offset, unsigned int size);
int copy_xstate_to_user(void __user *ubuf, struct xregs_state *xsave, unsigned int offset, unsigned int size);
int copy_kernel_to_xstate(struct xregs_state *xsave, const void *kbuf);
int copy_user_to_xstate(struct xregs_state *xsave, const void __user *ubuf);

/* Validate an xstate header supplied by userspace (ptrace or sigreturn) */
extern int validate_xstate_header(const struct xstate_header *hdr);

#endif<|MERGE_RESOLUTION|>--- conflicted
+++ resolved
@@ -47,10 +47,6 @@
 extern void __init update_regset_xstate_info(unsigned int size,
 					     u64 xstate_mask);
 
-<<<<<<< HEAD
-void fpu__xstate_clear_all_cpu_caps(void);
-=======
->>>>>>> 4ff96fb5
 void *get_xsave_addr(struct xregs_state *xsave, int xfeature_nr);
 const void *get_xsave_field_ptr(int xfeature_nr);
 int using_compacted_format(void);
