/* SPDX-License-Identifier: GPL-2.0 */
#ifndef _ASM_X86_FTRACE_H
#define _ASM_X86_FTRACE_H

#include <asm/ptrace.h>

#ifdef CONFIG_FUNCTION_TRACER
#ifndef CC_USING_FENTRY
# error Compiler does not support fentry?
#endif
# define MCOUNT_ADDR		((unsigned long)(__fentry__))
#define MCOUNT_INSN_SIZE	5 /* sizeof mcount call */

/* Ignore unused weak functions which will have non zero offsets */
#ifdef CONFIG_HAVE_FENTRY
# include <asm/ibt.h>
/* Add offset for endbr64 if IBT enabled */
# define FTRACE_MCOUNT_MAX_OFFSET	ENDBR_INSN_SIZE
#endif

#ifdef CONFIG_DYNAMIC_FTRACE
#define ARCH_SUPPORTS_FTRACE_OPS 1
#endif

#ifndef __ASSEMBLER__
extern void __fentry__(void);

static inline unsigned long ftrace_call_adjust(unsigned long addr)
{
	/*
	 * addr is the address of the mcount call instruction.
	 * recordmcount does the necessary offset calculation.
	 */
	return addr;
}

static inline unsigned long arch_ftrace_get_symaddr(unsigned long fentry_ip)
{
<<<<<<< HEAD
#ifdef CONFIG_X86_KERNEL_IBT
	u32 instr;

	/* We want to be extra safe in case entry ip is on the page edge,
	 * but otherwise we need to avoid get_kernel_nofault()'s overhead.
	 */
	if ((fentry_ip & ~PAGE_MASK) < ENDBR_INSN_SIZE) {
		if (get_kernel_nofault(instr, (u32 *)(fentry_ip - ENDBR_INSN_SIZE)))
			return fentry_ip;
	} else {
		instr = *(u32 *)(fentry_ip - ENDBR_INSN_SIZE);
	}
	if (is_endbr(instr))
		fentry_ip -= ENDBR_INSN_SIZE;
#endif
=======
	if (is_endbr((void*)(fentry_ip - ENDBR_INSN_SIZE)))
		fentry_ip -= ENDBR_INSN_SIZE;

>>>>>>> e8a457b7
	return fentry_ip;
}
#define ftrace_get_symaddr(fentry_ip)	arch_ftrace_get_symaddr(fentry_ip)

#ifdef CONFIG_HAVE_DYNAMIC_FTRACE_WITH_ARGS

#include <linux/ftrace_regs.h>

static __always_inline struct pt_regs *
arch_ftrace_get_regs(struct ftrace_regs *fregs)
{
	/* Only when FL_SAVE_REGS is set, cs will be non zero */
	if (!arch_ftrace_regs(fregs)->regs.cs)
		return NULL;
	return &arch_ftrace_regs(fregs)->regs;
}

#define arch_ftrace_fill_perf_regs(fregs, _regs) do {	\
		(_regs)->ip = arch_ftrace_regs(fregs)->regs.ip;		\
		(_regs)->sp = arch_ftrace_regs(fregs)->regs.sp;		\
		(_regs)->cs = __KERNEL_CS;		\
		(_regs)->flags = 0;			\
	} while (0)

#define ftrace_regs_set_instruction_pointer(fregs, _ip)	\
	do { arch_ftrace_regs(fregs)->regs.ip = (_ip); } while (0)


static __always_inline unsigned long
ftrace_regs_get_return_address(struct ftrace_regs *fregs)
{
	return *(unsigned long *)ftrace_regs_get_stack_pointer(fregs);
}

struct ftrace_ops;
#define ftrace_graph_func ftrace_graph_func
void ftrace_graph_func(unsigned long ip, unsigned long parent_ip,
		       struct ftrace_ops *op, struct ftrace_regs *fregs);
#else
#define FTRACE_GRAPH_TRAMP_ADDR FTRACE_GRAPH_ADDR
#endif

#ifdef CONFIG_DYNAMIC_FTRACE_WITH_DIRECT_CALLS
/*
 * When a ftrace registered caller is tracing a function that is
 * also set by a register_ftrace_direct() call, it needs to be
 * differentiated in the ftrace_caller trampoline. To do this, we
 * place the direct caller in the ORIG_AX part of pt_regs. This
 * tells the ftrace_caller that there's a direct caller.
 */
static inline void
__arch_ftrace_set_direct_caller(struct pt_regs *regs, unsigned long addr)
{
	/* Emulate a call */
	regs->orig_ax = addr;
}
#define arch_ftrace_set_direct_caller(fregs, addr) \
	__arch_ftrace_set_direct_caller(&arch_ftrace_regs(fregs)->regs, addr)
#endif /* CONFIG_DYNAMIC_FTRACE_WITH_DIRECT_CALLS */

#ifdef CONFIG_DYNAMIC_FTRACE

struct dyn_arch_ftrace {
	/* No extra data needed for x86 */
};

#endif /*  CONFIG_DYNAMIC_FTRACE */
#endif /* __ASSEMBLER__ */
#endif /* CONFIG_FUNCTION_TRACER */


#ifndef __ASSEMBLER__

void prepare_ftrace_return(unsigned long ip, unsigned long *parent,
			   unsigned long frame_pointer);

#if defined(CONFIG_FUNCTION_TRACER) && defined(CONFIG_DYNAMIC_FTRACE)
extern void set_ftrace_ops_ro(void);
#else
static inline void set_ftrace_ops_ro(void) { }
#endif

#define ARCH_HAS_SYSCALL_MATCH_SYM_NAME
static inline bool arch_syscall_match_sym_name(const char *sym, const char *name)
{
	/*
	 * Compare the symbol name with the system call name. Skip the
	 * "__x64_sys", "__ia32_sys", "__do_sys" or simple "sys" prefix.
	 */
	return !strcmp(sym + 3, name + 3) ||
		(!strncmp(sym, "__x64_", 6) && !strcmp(sym + 9, name + 3)) ||
		(!strncmp(sym, "__ia32_", 7) && !strcmp(sym + 10, name + 3)) ||
		(!strncmp(sym, "__do_sys", 8) && !strcmp(sym + 8, name + 3));
}

#ifndef COMPILE_OFFSETS

#if defined(CONFIG_FTRACE_SYSCALLS) && defined(CONFIG_IA32_EMULATION)
#include <linux/compat.h>

/*
 * Because ia32 syscalls do not map to x86_64 syscall numbers
 * this screws up the trace output when tracing a ia32 task.
 * Instead of reporting bogus syscalls, just do not trace them.
 *
 * If the user really wants these, then they should use the
 * raw syscall tracepoints with filtering.
 */
#define ARCH_TRACE_IGNORE_COMPAT_SYSCALLS 1
static inline bool arch_trace_is_compat_syscall(struct pt_regs *regs)
{
	return in_32bit_syscall();
}
#endif /* CONFIG_FTRACE_SYSCALLS && CONFIG_IA32_EMULATION */
#endif /* !COMPILE_OFFSETS */
<<<<<<< HEAD
#endif /* !__ASSEMBLY__ */
=======
#endif /* !__ASSEMBLER__ */
>>>>>>> e8a457b7

#endif /* _ASM_X86_FTRACE_H */<|MERGE_RESOLUTION|>--- conflicted
+++ resolved
@@ -36,27 +36,9 @@
 
 static inline unsigned long arch_ftrace_get_symaddr(unsigned long fentry_ip)
 {
-<<<<<<< HEAD
-#ifdef CONFIG_X86_KERNEL_IBT
-	u32 instr;
-
-	/* We want to be extra safe in case entry ip is on the page edge,
-	 * but otherwise we need to avoid get_kernel_nofault()'s overhead.
-	 */
-	if ((fentry_ip & ~PAGE_MASK) < ENDBR_INSN_SIZE) {
-		if (get_kernel_nofault(instr, (u32 *)(fentry_ip - ENDBR_INSN_SIZE)))
-			return fentry_ip;
-	} else {
-		instr = *(u32 *)(fentry_ip - ENDBR_INSN_SIZE);
-	}
-	if (is_endbr(instr))
-		fentry_ip -= ENDBR_INSN_SIZE;
-#endif
-=======
 	if (is_endbr((void*)(fentry_ip - ENDBR_INSN_SIZE)))
 		fentry_ip -= ENDBR_INSN_SIZE;
 
->>>>>>> e8a457b7
 	return fentry_ip;
 }
 #define ftrace_get_symaddr(fentry_ip)	arch_ftrace_get_symaddr(fentry_ip)
@@ -172,10 +154,6 @@
 }
 #endif /* CONFIG_FTRACE_SYSCALLS && CONFIG_IA32_EMULATION */
 #endif /* !COMPILE_OFFSETS */
-<<<<<<< HEAD
-#endif /* !__ASSEMBLY__ */
-=======
 #endif /* !__ASSEMBLER__ */
->>>>>>> e8a457b7
 
 #endif /* _ASM_X86_FTRACE_H */