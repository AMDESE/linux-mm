--- conflicted
+++ resolved
@@ -369,15 +369,9 @@
 	unsigned int rapl_pmu_idx;
 	struct rapl_pmus *rapl_pmus;
 
-<<<<<<< HEAD
-	/* unsupported modes and filters */
-	if (event->attr.sample_period) /* no sampling */
-		return -EINVAL;
-=======
 	/* only look at RAPL events */
 	if (event->attr.type != event->pmu->type)
 		return -ENOENT;
->>>>>>> e8a457b7
 
 	/* unsupported modes and filters */
 	if (event->attr.sample_period) /* no sampling */
@@ -396,13 +390,6 @@
 	rapl_pmus_scope = rapl_pmus->pmu.scope;
 
 	if (rapl_pmus_scope == PERF_PMU_SCOPE_PKG || rapl_pmus_scope == PERF_PMU_SCOPE_DIE) {
-<<<<<<< HEAD
-		/* only look at RAPL package events */
-		if (event->attr.type != rapl_pmus_pkg->pmu.type)
-			return -ENOENT;
-
-=======
->>>>>>> e8a457b7
 		cfg = array_index_nospec((long)cfg, NR_RAPL_PKG_DOMAINS + 1);
 		if (!cfg || cfg >= NR_RAPL_PKG_DOMAINS + 1)
 			return -EINVAL;
@@ -410,13 +397,6 @@
 		bit = cfg - 1;
 		event->hw.event_base = rapl_model->rapl_pkg_msrs[bit].msr;
 	} else if (rapl_pmus_scope == PERF_PMU_SCOPE_CORE) {
-<<<<<<< HEAD
-		/* only look at RAPL core events */
-		if (event->attr.type != rapl_pmus_core->pmu.type)
-			return -ENOENT;
-
-=======
->>>>>>> e8a457b7
 		cfg = array_index_nospec((long)cfg, NR_RAPL_CORE_DOMAINS + 1);
 		if (!cfg || cfg >= NR_RAPL_PKG_DOMAINS + 1)
 			return -EINVAL;
@@ -749,10 +729,7 @@
 {
 	int nr_rapl_pmu = topology_max_packages();
 	struct rapl_pmus *rapl_pmus;
-<<<<<<< HEAD
-=======
 	int ret;
->>>>>>> e8a457b7
 
 	/*
 	 * rapl_pmu_scope must be either PKG, DIE or CORE
@@ -784,15 +761,11 @@
 	rapl_pmus->pmu.module		= THIS_MODULE;
 	rapl_pmus->pmu.capabilities	= PERF_PMU_CAP_NO_EXCLUDE;
 
-<<<<<<< HEAD
-	return init_rapl_pmu(rapl_pmus);
-=======
 	ret = init_rapl_pmu(rapl_pmus);
 	if (ret)
 		kfree(rapl_pmus);
 
 	return ret;
->>>>>>> e8a457b7
 }
 
 static struct rapl_model model_snb = {
