--- conflicted
+++ resolved
@@ -328,12 +328,7 @@
  * void sm3_transform_avx(struct sm3_state *state,
  *                        const u8 *data, int nblocks);
  */
-<<<<<<< HEAD
-.align 16
 SYM_TYPED_FUNC_START(sm3_transform_avx)
-=======
-SYM_FUNC_START(sm3_transform_avx)
->>>>>>> f1a033cc
 	/* input:
 	 *	%rdi: ctx, CTX
 	 *	%rsi: data (64*nblks bytes)
