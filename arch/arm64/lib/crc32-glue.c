// SPDX-License-Identifier: GPL-2.0-only

#include <linux/crc32.h>
#include <linux/linkage.h>
#include <linux/module.h>

#include <asm/alternative.h>
#include <asm/cpufeature.h>
#include <asm/neon.h>
#include <asm/simd.h>

#include <crypto/internal/simd.h>

// The minimum input length to consider the 4-way interleaved code path
static const size_t min_len = 1024;

asmlinkage u32 crc32_le_arm64(u32 crc, unsigned char const *p, size_t len);
asmlinkage u32 crc32c_le_arm64(u32 crc, unsigned char const *p, size_t len);
asmlinkage u32 crc32_be_arm64(u32 crc, unsigned char const *p, size_t len);

asmlinkage u32 crc32_le_arm64_4way(u32 crc, unsigned char const *p, size_t len);
asmlinkage u32 crc32c_le_arm64_4way(u32 crc, unsigned char const *p, size_t len);
asmlinkage u32 crc32_be_arm64_4way(u32 crc, unsigned char const *p, size_t len);

<<<<<<< HEAD
u32 __pure crc32_le_arch(u32 crc, const u8 *p, size_t len)
=======
u32 crc32_le_arch(u32 crc, const u8 *p, size_t len)
>>>>>>> e8a457b7
{
	if (!alternative_has_cap_likely(ARM64_HAS_CRC32))
		return crc32_le_base(crc, p, len);

	if (len >= min_len && cpu_have_named_feature(PMULL) && crypto_simd_usable()) {
		kernel_neon_begin();
		crc = crc32_le_arm64_4way(crc, p, len);
		kernel_neon_end();

		p += round_down(len, 64);
		len %= 64;

		if (!len)
			return crc;
	}

	return crc32_le_arm64(crc, p, len);
}
EXPORT_SYMBOL(crc32_le_arch);

<<<<<<< HEAD
u32 __pure crc32c_le_arch(u32 crc, const u8 *p, size_t len)
{
	if (!alternative_has_cap_likely(ARM64_HAS_CRC32))
		return crc32c_le_base(crc, p, len);
=======
u32 crc32c_arch(u32 crc, const u8 *p, size_t len)
{
	if (!alternative_has_cap_likely(ARM64_HAS_CRC32))
		return crc32c_base(crc, p, len);
>>>>>>> e8a457b7

	if (len >= min_len && cpu_have_named_feature(PMULL) && crypto_simd_usable()) {
		kernel_neon_begin();
		crc = crc32c_le_arm64_4way(crc, p, len);
		kernel_neon_end();

		p += round_down(len, 64);
		len %= 64;

		if (!len)
			return crc;
	}

	return crc32c_le_arm64(crc, p, len);
}
<<<<<<< HEAD
EXPORT_SYMBOL(crc32c_le_arch);

u32 __pure crc32_be_arch(u32 crc, const u8 *p, size_t len)
=======
EXPORT_SYMBOL(crc32c_arch);

u32 crc32_be_arch(u32 crc, const u8 *p, size_t len)
>>>>>>> e8a457b7
{
	if (!alternative_has_cap_likely(ARM64_HAS_CRC32))
		return crc32_be_base(crc, p, len);

	if (len >= min_len && cpu_have_named_feature(PMULL) && crypto_simd_usable()) {
		kernel_neon_begin();
		crc = crc32_be_arm64_4way(crc, p, len);
		kernel_neon_end();

		p += round_down(len, 64);
		len %= 64;

		if (!len)
			return crc;
	}

	return crc32_be_arm64(crc, p, len);
}
EXPORT_SYMBOL(crc32_be_arch);

u32 crc32_optimizations(void)
{
	if (alternative_has_cap_likely(ARM64_HAS_CRC32))
		return CRC32_LE_OPTIMIZATION |
		       CRC32_BE_OPTIMIZATION |
		       CRC32C_OPTIMIZATION;
	return 0;
}
EXPORT_SYMBOL(crc32_optimizations);

MODULE_LICENSE("GPL");
MODULE_DESCRIPTION("arm64-optimized CRC32 functions");<|MERGE_RESOLUTION|>--- conflicted
+++ resolved
@@ -22,11 +22,7 @@
 asmlinkage u32 crc32c_le_arm64_4way(u32 crc, unsigned char const *p, size_t len);
 asmlinkage u32 crc32_be_arm64_4way(u32 crc, unsigned char const *p, size_t len);
 
-<<<<<<< HEAD
-u32 __pure crc32_le_arch(u32 crc, const u8 *p, size_t len)
-=======
 u32 crc32_le_arch(u32 crc, const u8 *p, size_t len)
->>>>>>> e8a457b7
 {
 	if (!alternative_has_cap_likely(ARM64_HAS_CRC32))
 		return crc32_le_base(crc, p, len);
@@ -47,17 +43,10 @@
 }
 EXPORT_SYMBOL(crc32_le_arch);
 
-<<<<<<< HEAD
-u32 __pure crc32c_le_arch(u32 crc, const u8 *p, size_t len)
-{
-	if (!alternative_has_cap_likely(ARM64_HAS_CRC32))
-		return crc32c_le_base(crc, p, len);
-=======
 u32 crc32c_arch(u32 crc, const u8 *p, size_t len)
 {
 	if (!alternative_has_cap_likely(ARM64_HAS_CRC32))
 		return crc32c_base(crc, p, len);
->>>>>>> e8a457b7
 
 	if (len >= min_len && cpu_have_named_feature(PMULL) && crypto_simd_usable()) {
 		kernel_neon_begin();
@@ -73,15 +62,9 @@
 
 	return crc32c_le_arm64(crc, p, len);
 }
-<<<<<<< HEAD
-EXPORT_SYMBOL(crc32c_le_arch);
-
-u32 __pure crc32_be_arch(u32 crc, const u8 *p, size_t len)
-=======
 EXPORT_SYMBOL(crc32c_arch);
 
 u32 crc32_be_arch(u32 crc, const u8 *p, size_t len)
->>>>>>> e8a457b7
 {
 	if (!alternative_has_cap_likely(ARM64_HAS_CRC32))
 		return crc32_be_base(crc, p, len);
