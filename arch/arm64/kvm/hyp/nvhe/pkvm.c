// SPDX-License-Identifier: GPL-2.0-only
/*
 * Copyright (C) 2021 Google LLC
 * Author: Fuad Tabba <tabba@google.com>
 */

#include <linux/kvm_host.h>
#include <linux/mm.h>

#include <asm/kvm_emulate.h>

#include <nvhe/mem_protect.h>
#include <nvhe/memory.h>
#include <nvhe/pkvm.h>
#include <nvhe/trap_handler.h>

/* Used by icache_is_aliasing(). */
unsigned long __icache_flags;

/* Used by kvm_get_vttbr(). */
unsigned int kvm_arm_vmid_bits;

unsigned int kvm_host_sve_max_vl;

/*
 * The currently loaded hyp vCPU for each physical CPU. Used only when
 * protected KVM is enabled, but for both protected and non-protected VMs.
 */
static DEFINE_PER_CPU(struct pkvm_hyp_vcpu *, loaded_hyp_vcpu);

static void pkvm_vcpu_reset_hcr(struct kvm_vcpu *vcpu)
{
	vcpu->arch.hcr_el2 = HCR_GUEST_FLAGS;

	if (has_hvhe())
		vcpu->arch.hcr_el2 |= HCR_E2H;

	if (cpus_have_final_cap(ARM64_HAS_RAS_EXTN)) {
		/* route synchronous external abort exceptions to EL2 */
		vcpu->arch.hcr_el2 |= HCR_TEA;
		/* trap error record accesses */
		vcpu->arch.hcr_el2 |= HCR_TERR;
	}

	if (cpus_have_final_cap(ARM64_HAS_STAGE2_FWB))
		vcpu->arch.hcr_el2 |= HCR_FWB;

	if (cpus_have_final_cap(ARM64_HAS_EVT) &&
<<<<<<< HEAD
	    !cpus_have_final_cap(ARM64_MISMATCHED_CACHE_TYPE))
		vcpu->arch.hcr_el2 |= HCR_TID4;
	else
		vcpu->arch.hcr_el2 |= HCR_TID2;

	if (vcpu_has_ptrauth(vcpu))
		vcpu->arch.hcr_el2 |= (HCR_API | HCR_APK);

=======
	    !cpus_have_final_cap(ARM64_MISMATCHED_CACHE_TYPE) &&
	    kvm_read_vm_id_reg(vcpu->kvm, SYS_CTR_EL0) == read_cpuid(CTR_EL0))
		vcpu->arch.hcr_el2 |= HCR_TID4;
	else
		vcpu->arch.hcr_el2 |= HCR_TID2;

	if (vcpu_has_ptrauth(vcpu))
		vcpu->arch.hcr_el2 |= (HCR_API | HCR_APK);

>>>>>>> e8a457b7
	if (kvm_has_mte(vcpu->kvm))
		vcpu->arch.hcr_el2 |= HCR_ATA;
}

static void pvm_init_traps_hcr(struct kvm_vcpu *vcpu)
{
	struct kvm *kvm = vcpu->kvm;
	u64 val = vcpu->arch.hcr_el2;

	/* No support for AArch32. */
	val |= HCR_RW;

	/*
	 * Always trap:
	 * - Feature id registers: to control features exposed to guests
	 * - Implementation-defined features
	 */
	val |= HCR_TACR | HCR_TIDCP | HCR_TID3 | HCR_TID1;

	if (!kvm_has_feat(kvm, ID_AA64PFR0_EL1, RAS, IMP)) {
		val |= HCR_TERR | HCR_TEA;
		val &= ~(HCR_FIEN);
	}

	if (!kvm_has_feat(kvm, ID_AA64PFR0_EL1, AMU, IMP))
		val &= ~(HCR_AMVOFFEN);

	if (!kvm_has_feat(kvm, ID_AA64PFR1_EL1, MTE, IMP)) {
		val |= HCR_TID5;
		val &= ~(HCR_DCT | HCR_ATA);
	}

	if (!kvm_has_feat(kvm, ID_AA64MMFR1_EL1, LO, IMP))
		val |= HCR_TLOR;

	vcpu->arch.hcr_el2 = val;
}
<<<<<<< HEAD

static void pvm_init_traps_mdcr(struct kvm_vcpu *vcpu)
{
	struct kvm *kvm = vcpu->kvm;
	u64 val = vcpu->arch.mdcr_el2;

=======

static void pvm_init_traps_mdcr(struct kvm_vcpu *vcpu)
{
	struct kvm *kvm = vcpu->kvm;
	u64 val = vcpu->arch.mdcr_el2;

>>>>>>> e8a457b7
	if (!kvm_has_feat(kvm, ID_AA64DFR0_EL1, PMUVer, IMP)) {
		val |= MDCR_EL2_TPM | MDCR_EL2_TPMCR;
		val &= ~(MDCR_EL2_HPME | MDCR_EL2_MTPME | MDCR_EL2_HPMN_MASK);
	}

	if (!kvm_has_feat(kvm, ID_AA64DFR0_EL1, DebugVer, IMP))
		val |= MDCR_EL2_TDRA | MDCR_EL2_TDA;
<<<<<<< HEAD

	if (!kvm_has_feat(kvm, ID_AA64DFR0_EL1, DoubleLock, IMP))
		val |= MDCR_EL2_TDOSA;

	if (!kvm_has_feat(kvm, ID_AA64DFR0_EL1, PMSVer, IMP)) {
		val |= MDCR_EL2_TPMS;
		val &= ~MDCR_EL2_E2PB_MASK;
	}

	if (!kvm_has_feat(kvm, ID_AA64DFR0_EL1, TraceFilt, IMP))
		val |= MDCR_EL2_TTRF;

=======

	if (!kvm_has_feat(kvm, ID_AA64DFR0_EL1, DoubleLock, IMP))
		val |= MDCR_EL2_TDOSA;

	if (!kvm_has_feat(kvm, ID_AA64DFR0_EL1, PMSVer, IMP)) {
		val |= MDCR_EL2_TPMS;
		val &= ~MDCR_EL2_E2PB_MASK;
	}

	if (!kvm_has_feat(kvm, ID_AA64DFR0_EL1, TraceFilt, IMP))
		val |= MDCR_EL2_TTRF;

>>>>>>> e8a457b7
	if (!kvm_has_feat(kvm, ID_AA64DFR0_EL1, ExtTrcBuff, IMP))
		val |= MDCR_EL2_E2TB_MASK;

	/* Trap Debug Communications Channel registers */
	if (!kvm_has_feat(kvm, ID_AA64MMFR0_EL1, FGT, IMP))
		val |= MDCR_EL2_TDCC;

	vcpu->arch.mdcr_el2 = val;
}

/*
 * Check that cpu features that are neither trapped nor supported are not
 * enabled for protected VMs.
 */
static int pkvm_check_pvm_cpu_features(struct kvm_vcpu *vcpu)
{
	struct kvm *kvm = vcpu->kvm;

	/* Protected KVM does not support AArch32 guests. */
	if (kvm_has_feat(kvm, ID_AA64PFR0_EL1, EL0, AARCH32) ||
	    kvm_has_feat(kvm, ID_AA64PFR0_EL1, EL1, AARCH32))
		return -EINVAL;

	/*
	 * Linux guests assume support for floating-point and Advanced SIMD. Do
	 * not change the trapping behavior for these from the KVM default.
	 */
	if (!kvm_has_feat(kvm, ID_AA64PFR0_EL1, FP, IMP) ||
	    !kvm_has_feat(kvm, ID_AA64PFR0_EL1, AdvSIMD, IMP))
		return -EINVAL;

	/* No SME support in KVM right now. Check to catch if it changes. */
	if (kvm_has_feat(kvm, ID_AA64PFR1_EL1, SME, IMP))
		return -EINVAL;

	return 0;
}

/*
 * Initialize trap register values in protected mode.
 */
static int pkvm_vcpu_init_traps(struct pkvm_hyp_vcpu *hyp_vcpu)
{
	struct kvm_vcpu *vcpu = &hyp_vcpu->vcpu;
	int ret;

	vcpu->arch.mdcr_el2 = 0;

	pkvm_vcpu_reset_hcr(vcpu);

<<<<<<< HEAD
	if ((!pkvm_hyp_vcpu_is_protected(hyp_vcpu)))
		return 0;
=======
	if ((!pkvm_hyp_vcpu_is_protected(hyp_vcpu))) {
		struct kvm_vcpu *host_vcpu = hyp_vcpu->host_vcpu;

		/* Trust the host for non-protected vcpu features. */
		vcpu->arch.hcrx_el2 = host_vcpu->arch.hcrx_el2;
		return 0;
	}
>>>>>>> e8a457b7

	ret = pkvm_check_pvm_cpu_features(vcpu);
	if (ret)
		return ret;
<<<<<<< HEAD

	pvm_init_traps_hcr(vcpu);
	pvm_init_traps_mdcr(vcpu);

=======

	pvm_init_traps_hcr(vcpu);
	pvm_init_traps_mdcr(vcpu);
	vcpu_set_hcrx(vcpu);

>>>>>>> e8a457b7
	return 0;
}

/*
 * Start the VM table handle at the offset defined instead of at 0.
 * Mainly for sanity checking and debugging.
 */
#define HANDLE_OFFSET 0x1000

static unsigned int vm_handle_to_idx(pkvm_handle_t handle)
{
	return handle - HANDLE_OFFSET;
}

static pkvm_handle_t idx_to_vm_handle(unsigned int idx)
{
	return idx + HANDLE_OFFSET;
}

/*
 * Spinlock for protecting state related to the VM table. Protects writes
 * to 'vm_table', 'nr_table_entries', and other per-vm state on initialization.
 * Also protects reads and writes to 'last_hyp_vcpu_lookup'.
 */
DEFINE_HYP_SPINLOCK(vm_table_lock);

/*
 * The table of VM entries for protected VMs in hyp.
 * Allocated at hyp initialization and setup.
 */
static struct pkvm_hyp_vm **vm_table;

void pkvm_hyp_vm_table_init(void *tbl)
{
	WARN_ON(vm_table);
	vm_table = tbl;
}

/*
 * Return the hyp vm structure corresponding to the handle.
 */
static struct pkvm_hyp_vm *get_vm_by_handle(pkvm_handle_t handle)
{
	unsigned int idx = vm_handle_to_idx(handle);

	if (unlikely(idx >= KVM_MAX_PVMS))
		return NULL;

	return vm_table[idx];
}

struct pkvm_hyp_vcpu *pkvm_load_hyp_vcpu(pkvm_handle_t handle,
					 unsigned int vcpu_idx)
{
	struct pkvm_hyp_vcpu *hyp_vcpu = NULL;
	struct pkvm_hyp_vm *hyp_vm;

	/* Cannot load a new vcpu without putting the old one first. */
	if (__this_cpu_read(loaded_hyp_vcpu))
		return NULL;

	hyp_spin_lock(&vm_table_lock);
	hyp_vm = get_vm_by_handle(handle);
	if (!hyp_vm || hyp_vm->kvm.created_vcpus <= vcpu_idx)
		goto unlock;

	hyp_vcpu = hyp_vm->vcpus[vcpu_idx];
<<<<<<< HEAD
=======
	if (!hyp_vcpu)
		goto unlock;
>>>>>>> e8a457b7

	/* Ensure vcpu isn't loaded on more than one cpu simultaneously. */
	if (unlikely(hyp_vcpu->loaded_hyp_vcpu)) {
		hyp_vcpu = NULL;
		goto unlock;
	}

	hyp_vcpu->loaded_hyp_vcpu = this_cpu_ptr(&loaded_hyp_vcpu);
	hyp_page_ref_inc(hyp_virt_to_page(hyp_vm));
unlock:
	hyp_spin_unlock(&vm_table_lock);

	if (hyp_vcpu)
		__this_cpu_write(loaded_hyp_vcpu, hyp_vcpu);
	return hyp_vcpu;
}

void pkvm_put_hyp_vcpu(struct pkvm_hyp_vcpu *hyp_vcpu)
{
	struct pkvm_hyp_vm *hyp_vm = pkvm_hyp_vcpu_to_hyp_vm(hyp_vcpu);

	hyp_spin_lock(&vm_table_lock);
	hyp_vcpu->loaded_hyp_vcpu = NULL;
	__this_cpu_write(loaded_hyp_vcpu, NULL);
	hyp_page_ref_dec(hyp_virt_to_page(hyp_vm));
	hyp_spin_unlock(&vm_table_lock);
}

struct pkvm_hyp_vcpu *pkvm_get_loaded_hyp_vcpu(void)
{
	return __this_cpu_read(loaded_hyp_vcpu);

}

struct pkvm_hyp_vm *get_pkvm_hyp_vm(pkvm_handle_t handle)
{
	struct pkvm_hyp_vm *hyp_vm;

	hyp_spin_lock(&vm_table_lock);
	hyp_vm = get_vm_by_handle(handle);
	if (hyp_vm)
		hyp_page_ref_inc(hyp_virt_to_page(hyp_vm));
	hyp_spin_unlock(&vm_table_lock);

	return hyp_vm;
}

void put_pkvm_hyp_vm(struct pkvm_hyp_vm *hyp_vm)
{
	hyp_spin_lock(&vm_table_lock);
	hyp_page_ref_dec(hyp_virt_to_page(hyp_vm));
	hyp_spin_unlock(&vm_table_lock);
}

struct pkvm_hyp_vm *get_np_pkvm_hyp_vm(pkvm_handle_t handle)
{
	struct pkvm_hyp_vm *hyp_vm = get_pkvm_hyp_vm(handle);

	if (hyp_vm && pkvm_hyp_vm_is_protected(hyp_vm)) {
		put_pkvm_hyp_vm(hyp_vm);
		hyp_vm = NULL;
	}

	return hyp_vm;
}

static void pkvm_init_features_from_host(struct pkvm_hyp_vm *hyp_vm, const struct kvm *host_kvm)
{
	struct kvm *kvm = &hyp_vm->kvm;
	unsigned long host_arch_flags = READ_ONCE(host_kvm->arch.flags);
	DECLARE_BITMAP(allowed_features, KVM_VCPU_MAX_FEATURES);

<<<<<<< HEAD
=======
	/* CTR_EL0 is always under host control, even for protected VMs. */
	hyp_vm->kvm.arch.ctr_el0 = host_kvm->arch.ctr_el0;

>>>>>>> e8a457b7
	if (test_bit(KVM_ARCH_FLAG_MTE_ENABLED, &host_kvm->arch.flags))
		set_bit(KVM_ARCH_FLAG_MTE_ENABLED, &kvm->arch.flags);

	/* No restrictions for non-protected VMs. */
	if (!kvm_vm_is_protected(kvm)) {
		hyp_vm->kvm.arch.flags = host_arch_flags;

		bitmap_copy(kvm->arch.vcpu_features,
			    host_kvm->arch.vcpu_features,
			    KVM_VCPU_MAX_FEATURES);

		if (test_bit(KVM_ARCH_FLAG_WRITABLE_IMP_ID_REGS, &host_arch_flags))
			hyp_vm->kvm.arch.midr_el1 = host_kvm->arch.midr_el1;

		return;
	}

	bitmap_zero(allowed_features, KVM_VCPU_MAX_FEATURES);

	set_bit(KVM_ARM_VCPU_PSCI_0_2, allowed_features);

	if (kvm_pvm_ext_allowed(KVM_CAP_ARM_PMU_V3))
		set_bit(KVM_ARM_VCPU_PMU_V3, allowed_features);

	if (kvm_pvm_ext_allowed(KVM_CAP_ARM_PTRAUTH_ADDRESS))
		set_bit(KVM_ARM_VCPU_PTRAUTH_ADDRESS, allowed_features);

	if (kvm_pvm_ext_allowed(KVM_CAP_ARM_PTRAUTH_GENERIC))
		set_bit(KVM_ARM_VCPU_PTRAUTH_GENERIC, allowed_features);

	if (kvm_pvm_ext_allowed(KVM_CAP_ARM_SVE)) {
		set_bit(KVM_ARM_VCPU_SVE, allowed_features);
		kvm->arch.flags |= host_arch_flags & BIT(KVM_ARCH_FLAG_GUEST_HAS_SVE);
	}

	bitmap_and(kvm->arch.vcpu_features, host_kvm->arch.vcpu_features,
		   allowed_features, KVM_VCPU_MAX_FEATURES);
}

static void unpin_host_vcpu(struct kvm_vcpu *host_vcpu)
{
	if (host_vcpu)
		hyp_unpin_shared_mem(host_vcpu, host_vcpu + 1);
}

static void unpin_host_vcpus(struct pkvm_hyp_vcpu *hyp_vcpus[],
			     unsigned int nr_vcpus)
{
	int i;

	for (i = 0; i < nr_vcpus; i++) {
		struct pkvm_hyp_vcpu *hyp_vcpu = hyp_vcpus[i];

		if (!hyp_vcpu)
			continue;

		unpin_host_vcpu(hyp_vcpu->host_vcpu);
	}
}

static void init_pkvm_hyp_vm(struct kvm *host_kvm, struct pkvm_hyp_vm *hyp_vm,
			     unsigned int nr_vcpus)
{
	hyp_vm->host_kvm = host_kvm;
	hyp_vm->kvm.created_vcpus = nr_vcpus;
	hyp_vm->kvm.arch.mmu.vtcr = host_mmu.arch.mmu.vtcr;
	hyp_vm->kvm.arch.pkvm.enabled = READ_ONCE(host_kvm->arch.pkvm.enabled);
	hyp_vm->kvm.arch.flags = 0;
	pkvm_init_features_from_host(hyp_vm, host_kvm);
}

static void pkvm_vcpu_init_sve(struct pkvm_hyp_vcpu *hyp_vcpu, struct kvm_vcpu *host_vcpu)
{
	struct kvm_vcpu *vcpu = &hyp_vcpu->vcpu;

	if (!vcpu_has_feature(vcpu, KVM_ARM_VCPU_SVE))
		vcpu_clear_flag(vcpu, VCPU_SVE_FINALIZED);
}

static int init_pkvm_hyp_vcpu(struct pkvm_hyp_vcpu *hyp_vcpu,
			      struct pkvm_hyp_vm *hyp_vm,
			      struct kvm_vcpu *host_vcpu)
{
	int ret = 0;

	if (hyp_pin_shared_mem(host_vcpu, host_vcpu + 1))
		return -EBUSY;

	hyp_vcpu->host_vcpu = host_vcpu;

	hyp_vcpu->vcpu.kvm = &hyp_vm->kvm;
	hyp_vcpu->vcpu.vcpu_id = READ_ONCE(host_vcpu->vcpu_id);
	hyp_vcpu->vcpu.vcpu_idx = READ_ONCE(host_vcpu->vcpu_idx);

	hyp_vcpu->vcpu.arch.hw_mmu = &hyp_vm->kvm.arch.mmu;
	hyp_vcpu->vcpu.arch.cflags = READ_ONCE(host_vcpu->arch.cflags);
	hyp_vcpu->vcpu.arch.mp_state.mp_state = KVM_MP_STATE_STOPPED;

	if (pkvm_hyp_vcpu_is_protected(hyp_vcpu))
		kvm_init_pvm_id_regs(&hyp_vcpu->vcpu);

	ret = pkvm_vcpu_init_traps(hyp_vcpu);
	if (ret)
		goto done;

	pkvm_vcpu_init_sve(hyp_vcpu, host_vcpu);
done:
	if (ret)
		unpin_host_vcpu(host_vcpu);
	return ret;
}

static int find_free_vm_table_entry(struct kvm *host_kvm)
{
	int i;

	for (i = 0; i < KVM_MAX_PVMS; ++i) {
		if (!vm_table[i])
			return i;
	}

	return -ENOMEM;
}

/*
 * Allocate a VM table entry and insert a pointer to the new vm.
 *
 * Return a unique handle to the protected VM on success,
 * negative error code on failure.
 */
static pkvm_handle_t insert_vm_table_entry(struct kvm *host_kvm,
					   struct pkvm_hyp_vm *hyp_vm)
{
	struct kvm_s2_mmu *mmu = &hyp_vm->kvm.arch.mmu;
	int idx;

	hyp_assert_lock_held(&vm_table_lock);

	/*
	 * Initializing protected state might have failed, yet a malicious
	 * host could trigger this function. Thus, ensure that 'vm_table'
	 * exists.
	 */
	if (unlikely(!vm_table))
		return -EINVAL;

	idx = find_free_vm_table_entry(host_kvm);
	if (idx < 0)
		return idx;

	hyp_vm->kvm.arch.pkvm.handle = idx_to_vm_handle(idx);

	/* VMID 0 is reserved for the host */
	atomic64_set(&mmu->vmid.id, idx + 1);

	mmu->arch = &hyp_vm->kvm.arch;
	mmu->pgt = &hyp_vm->pgt;

	vm_table[idx] = hyp_vm;
	return hyp_vm->kvm.arch.pkvm.handle;
}

/*
 * Deallocate and remove the VM table entry corresponding to the handle.
 */
static void remove_vm_table_entry(pkvm_handle_t handle)
{
	hyp_assert_lock_held(&vm_table_lock);
	vm_table[vm_handle_to_idx(handle)] = NULL;
}

static size_t pkvm_get_hyp_vm_size(unsigned int nr_vcpus)
{
	return size_add(sizeof(struct pkvm_hyp_vm),
		size_mul(sizeof(struct pkvm_hyp_vcpu *), nr_vcpus));
}

static void *map_donated_memory_noclear(unsigned long host_va, size_t size)
{
	void *va = (void *)kern_hyp_va(host_va);

	if (!PAGE_ALIGNED(va))
		return NULL;

	if (__pkvm_host_donate_hyp(hyp_virt_to_pfn(va),
				   PAGE_ALIGN(size) >> PAGE_SHIFT))
		return NULL;

	return va;
}

static void *map_donated_memory(unsigned long host_va, size_t size)
{
	void *va = map_donated_memory_noclear(host_va, size);

	if (va)
		memset(va, 0, size);

	return va;
}

static void __unmap_donated_memory(void *va, size_t size)
{
	kvm_flush_dcache_to_poc(va, size);
	WARN_ON(__pkvm_hyp_donate_host(hyp_virt_to_pfn(va),
				       PAGE_ALIGN(size) >> PAGE_SHIFT));
}

static void unmap_donated_memory(void *va, size_t size)
{
	if (!va)
		return;

	memset(va, 0, size);
	__unmap_donated_memory(va, size);
}

static void unmap_donated_memory_noclear(void *va, size_t size)
{
	if (!va)
		return;

	__unmap_donated_memory(va, size);
}

/*
 * Initialize the hypervisor copy of the protected VM state using the
 * memory donated by the host.
 *
 * Unmaps the donated memory from the host at stage 2.
 *
 * host_kvm: A pointer to the host's struct kvm.
 * vm_hva: The host va of the area being donated for the VM state.
 *	   Must be page aligned.
 * pgd_hva: The host va of the area being donated for the stage-2 PGD for
 *	    the VM. Must be page aligned. Its size is implied by the VM's
 *	    VTCR.
 *
 * Return a unique handle to the protected VM on success,
 * negative error code on failure.
 */
int __pkvm_init_vm(struct kvm *host_kvm, unsigned long vm_hva,
		   unsigned long pgd_hva)
{
	struct pkvm_hyp_vm *hyp_vm = NULL;
	size_t vm_size, pgd_size;
	unsigned int nr_vcpus;
	void *pgd = NULL;
	int ret;

	ret = hyp_pin_shared_mem(host_kvm, host_kvm + 1);
	if (ret)
		return ret;

	nr_vcpus = READ_ONCE(host_kvm->created_vcpus);
	if (nr_vcpus < 1) {
		ret = -EINVAL;
		goto err_unpin_kvm;
	}

	vm_size = pkvm_get_hyp_vm_size(nr_vcpus);
	pgd_size = kvm_pgtable_stage2_pgd_size(host_mmu.arch.mmu.vtcr);

	ret = -ENOMEM;

	hyp_vm = map_donated_memory(vm_hva, vm_size);
	if (!hyp_vm)
		goto err_remove_mappings;

	pgd = map_donated_memory_noclear(pgd_hva, pgd_size);
	if (!pgd)
		goto err_remove_mappings;

	init_pkvm_hyp_vm(host_kvm, hyp_vm, nr_vcpus);

	hyp_spin_lock(&vm_table_lock);
	ret = insert_vm_table_entry(host_kvm, hyp_vm);
	if (ret < 0)
		goto err_unlock;

	ret = kvm_guest_prepare_stage2(hyp_vm, pgd);
	if (ret)
		goto err_remove_vm_table_entry;
	hyp_spin_unlock(&vm_table_lock);

	return hyp_vm->kvm.arch.pkvm.handle;

err_remove_vm_table_entry:
	remove_vm_table_entry(hyp_vm->kvm.arch.pkvm.handle);
err_unlock:
	hyp_spin_unlock(&vm_table_lock);
err_remove_mappings:
	unmap_donated_memory(hyp_vm, vm_size);
	unmap_donated_memory(pgd, pgd_size);
err_unpin_kvm:
	hyp_unpin_shared_mem(host_kvm, host_kvm + 1);
	return ret;
}

/*
 * Initialize the hypervisor copy of the protected vCPU state using the
 * memory donated by the host.
 *
 * handle: The handle for the protected vm.
 * host_vcpu: A pointer to the corresponding host vcpu.
 * vcpu_hva: The host va of the area being donated for the vcpu state.
 *	     Must be page aligned. The size of the area must be equal to
 *	     the page-aligned size of 'struct pkvm_hyp_vcpu'.
 * Return 0 on success, negative error code on failure.
 */
int __pkvm_init_vcpu(pkvm_handle_t handle, struct kvm_vcpu *host_vcpu,
		     unsigned long vcpu_hva)
{
	struct pkvm_hyp_vcpu *hyp_vcpu;
	struct pkvm_hyp_vm *hyp_vm;
	unsigned int idx;
	int ret;

	hyp_vcpu = map_donated_memory(vcpu_hva, sizeof(*hyp_vcpu));
	if (!hyp_vcpu)
		return -ENOMEM;

	hyp_spin_lock(&vm_table_lock);

	hyp_vm = get_vm_by_handle(handle);
	if (!hyp_vm) {
		ret = -ENOENT;
		goto unlock;
	}

	ret = init_pkvm_hyp_vcpu(hyp_vcpu, hyp_vm, host_vcpu);
	if (ret)
		goto unlock;

	idx = hyp_vcpu->vcpu.vcpu_idx;
	if (idx >= hyp_vm->kvm.created_vcpus) {
		ret = -EINVAL;
		goto unlock;
	}

	if (hyp_vm->vcpus[idx]) {
		ret = -EINVAL;
		goto unlock;
	}

	hyp_vm->vcpus[idx] = hyp_vcpu;
unlock:
	hyp_spin_unlock(&vm_table_lock);

	if (ret)
		unmap_donated_memory(hyp_vcpu, sizeof(*hyp_vcpu));
<<<<<<< HEAD
		return ret;
	}

	return 0;
=======
	return ret;
>>>>>>> e8a457b7
}

static void
teardown_donated_memory(struct kvm_hyp_memcache *mc, void *addr, size_t size)
{
	size = PAGE_ALIGN(size);
	memset(addr, 0, size);

	for (void *start = addr; start < addr + size; start += PAGE_SIZE)
		push_hyp_memcache(mc, start, hyp_virt_to_phys);

	unmap_donated_memory_noclear(addr, size);
}

int __pkvm_teardown_vm(pkvm_handle_t handle)
{
	struct kvm_hyp_memcache *mc, *stage2_mc;
	struct pkvm_hyp_vm *hyp_vm;
	struct kvm *host_kvm;
	unsigned int idx;
	size_t vm_size;
	int err;

	hyp_spin_lock(&vm_table_lock);
	hyp_vm = get_vm_by_handle(handle);
	if (!hyp_vm) {
		err = -ENOENT;
		goto err_unlock;
	}

	if (WARN_ON(hyp_page_count(hyp_vm))) {
		err = -EBUSY;
		goto err_unlock;
	}

	host_kvm = hyp_vm->host_kvm;

	/* Ensure the VMID is clean before it can be reallocated */
	__kvm_tlb_flush_vmid(&hyp_vm->kvm.arch.mmu);
	remove_vm_table_entry(handle);
	hyp_spin_unlock(&vm_table_lock);

	/* Reclaim guest pages (including page-table pages) */
	mc = &host_kvm->arch.pkvm.teardown_mc;
	stage2_mc = &host_kvm->arch.pkvm.stage2_teardown_mc;
	reclaim_pgtable_pages(hyp_vm, stage2_mc);
	unpin_host_vcpus(hyp_vm->vcpus, hyp_vm->kvm.created_vcpus);

	/* Push the metadata pages to the teardown memcache */
	for (idx = 0; idx < hyp_vm->kvm.created_vcpus; ++idx) {
		struct pkvm_hyp_vcpu *hyp_vcpu = hyp_vm->vcpus[idx];
<<<<<<< HEAD
		struct kvm_hyp_memcache *vcpu_mc = &hyp_vcpu->vcpu.arch.pkvm_memcache;
=======
		struct kvm_hyp_memcache *vcpu_mc;

		if (!hyp_vcpu)
			continue;

		vcpu_mc = &hyp_vcpu->vcpu.arch.pkvm_memcache;
>>>>>>> e8a457b7

		while (vcpu_mc->nr_pages) {
			void *addr = pop_hyp_memcache(vcpu_mc, hyp_phys_to_virt);

<<<<<<< HEAD
			push_hyp_memcache(mc, addr, hyp_virt_to_phys);
=======
			push_hyp_memcache(stage2_mc, addr, hyp_virt_to_phys);
>>>>>>> e8a457b7
			unmap_donated_memory_noclear(addr, PAGE_SIZE);
		}

		teardown_donated_memory(mc, hyp_vcpu, sizeof(*hyp_vcpu));
	}

	vm_size = pkvm_get_hyp_vm_size(hyp_vm->kvm.created_vcpus);
	teardown_donated_memory(mc, hyp_vm, vm_size);
	hyp_unpin_shared_mem(host_kvm, host_kvm + 1);
	return 0;

err_unlock:
	hyp_spin_unlock(&vm_table_lock);
	return err;
}<|MERGE_RESOLUTION|>--- conflicted
+++ resolved
@@ -46,16 +46,6 @@
 		vcpu->arch.hcr_el2 |= HCR_FWB;
 
 	if (cpus_have_final_cap(ARM64_HAS_EVT) &&
-<<<<<<< HEAD
-	    !cpus_have_final_cap(ARM64_MISMATCHED_CACHE_TYPE))
-		vcpu->arch.hcr_el2 |= HCR_TID4;
-	else
-		vcpu->arch.hcr_el2 |= HCR_TID2;
-
-	if (vcpu_has_ptrauth(vcpu))
-		vcpu->arch.hcr_el2 |= (HCR_API | HCR_APK);
-
-=======
 	    !cpus_have_final_cap(ARM64_MISMATCHED_CACHE_TYPE) &&
 	    kvm_read_vm_id_reg(vcpu->kvm, SYS_CTR_EL0) == read_cpuid(CTR_EL0))
 		vcpu->arch.hcr_el2 |= HCR_TID4;
@@ -65,7 +55,6 @@
 	if (vcpu_has_ptrauth(vcpu))
 		vcpu->arch.hcr_el2 |= (HCR_API | HCR_APK);
 
->>>>>>> e8a457b7
 	if (kvm_has_mte(vcpu->kvm))
 		vcpu->arch.hcr_el2 |= HCR_ATA;
 }
@@ -103,21 +92,12 @@
 
 	vcpu->arch.hcr_el2 = val;
 }
-<<<<<<< HEAD
 
 static void pvm_init_traps_mdcr(struct kvm_vcpu *vcpu)
 {
 	struct kvm *kvm = vcpu->kvm;
 	u64 val = vcpu->arch.mdcr_el2;
 
-=======
-
-static void pvm_init_traps_mdcr(struct kvm_vcpu *vcpu)
-{
-	struct kvm *kvm = vcpu->kvm;
-	u64 val = vcpu->arch.mdcr_el2;
-
->>>>>>> e8a457b7
 	if (!kvm_has_feat(kvm, ID_AA64DFR0_EL1, PMUVer, IMP)) {
 		val |= MDCR_EL2_TPM | MDCR_EL2_TPMCR;
 		val &= ~(MDCR_EL2_HPME | MDCR_EL2_MTPME | MDCR_EL2_HPMN_MASK);
@@ -125,7 +105,6 @@
 
 	if (!kvm_has_feat(kvm, ID_AA64DFR0_EL1, DebugVer, IMP))
 		val |= MDCR_EL2_TDRA | MDCR_EL2_TDA;
-<<<<<<< HEAD
 
 	if (!kvm_has_feat(kvm, ID_AA64DFR0_EL1, DoubleLock, IMP))
 		val |= MDCR_EL2_TDOSA;
@@ -138,20 +117,6 @@
 	if (!kvm_has_feat(kvm, ID_AA64DFR0_EL1, TraceFilt, IMP))
 		val |= MDCR_EL2_TTRF;
 
-=======
-
-	if (!kvm_has_feat(kvm, ID_AA64DFR0_EL1, DoubleLock, IMP))
-		val |= MDCR_EL2_TDOSA;
-
-	if (!kvm_has_feat(kvm, ID_AA64DFR0_EL1, PMSVer, IMP)) {
-		val |= MDCR_EL2_TPMS;
-		val &= ~MDCR_EL2_E2PB_MASK;
-	}
-
-	if (!kvm_has_feat(kvm, ID_AA64DFR0_EL1, TraceFilt, IMP))
-		val |= MDCR_EL2_TTRF;
-
->>>>>>> e8a457b7
 	if (!kvm_has_feat(kvm, ID_AA64DFR0_EL1, ExtTrcBuff, IMP))
 		val |= MDCR_EL2_E2TB_MASK;
 
@@ -202,10 +167,6 @@
 
 	pkvm_vcpu_reset_hcr(vcpu);
 
-<<<<<<< HEAD
-	if ((!pkvm_hyp_vcpu_is_protected(hyp_vcpu)))
-		return 0;
-=======
 	if ((!pkvm_hyp_vcpu_is_protected(hyp_vcpu))) {
 		struct kvm_vcpu *host_vcpu = hyp_vcpu->host_vcpu;
 
@@ -213,23 +174,15 @@
 		vcpu->arch.hcrx_el2 = host_vcpu->arch.hcrx_el2;
 		return 0;
 	}
->>>>>>> e8a457b7
 
 	ret = pkvm_check_pvm_cpu_features(vcpu);
 	if (ret)
 		return ret;
-<<<<<<< HEAD
-
-	pvm_init_traps_hcr(vcpu);
-	pvm_init_traps_mdcr(vcpu);
-
-=======
 
 	pvm_init_traps_hcr(vcpu);
 	pvm_init_traps_mdcr(vcpu);
 	vcpu_set_hcrx(vcpu);
 
->>>>>>> e8a457b7
 	return 0;
 }
 
@@ -297,11 +250,8 @@
 		goto unlock;
 
 	hyp_vcpu = hyp_vm->vcpus[vcpu_idx];
-<<<<<<< HEAD
-=======
 	if (!hyp_vcpu)
 		goto unlock;
->>>>>>> e8a457b7
 
 	/* Ensure vcpu isn't loaded on more than one cpu simultaneously. */
 	if (unlikely(hyp_vcpu->loaded_hyp_vcpu)) {
@@ -374,12 +324,9 @@
 	unsigned long host_arch_flags = READ_ONCE(host_kvm->arch.flags);
 	DECLARE_BITMAP(allowed_features, KVM_VCPU_MAX_FEATURES);
 
-<<<<<<< HEAD
-=======
 	/* CTR_EL0 is always under host control, even for protected VMs. */
 	hyp_vm->kvm.arch.ctr_el0 = host_kvm->arch.ctr_el0;
 
->>>>>>> e8a457b7
 	if (test_bit(KVM_ARCH_FLAG_MTE_ENABLED, &host_kvm->arch.flags))
 		set_bit(KVM_ARCH_FLAG_MTE_ENABLED, &kvm->arch.flags);
 
@@ -731,14 +678,7 @@
 
 	if (ret)
 		unmap_donated_memory(hyp_vcpu, sizeof(*hyp_vcpu));
-<<<<<<< HEAD
-		return ret;
-	}
-
-	return 0;
-=======
 	return ret;
->>>>>>> e8a457b7
 }
 
 static void
@@ -790,25 +730,17 @@
 	/* Push the metadata pages to the teardown memcache */
 	for (idx = 0; idx < hyp_vm->kvm.created_vcpus; ++idx) {
 		struct pkvm_hyp_vcpu *hyp_vcpu = hyp_vm->vcpus[idx];
-<<<<<<< HEAD
-		struct kvm_hyp_memcache *vcpu_mc = &hyp_vcpu->vcpu.arch.pkvm_memcache;
-=======
 		struct kvm_hyp_memcache *vcpu_mc;
 
 		if (!hyp_vcpu)
 			continue;
 
 		vcpu_mc = &hyp_vcpu->vcpu.arch.pkvm_memcache;
->>>>>>> e8a457b7
 
 		while (vcpu_mc->nr_pages) {
 			void *addr = pop_hyp_memcache(vcpu_mc, hyp_phys_to_virt);
 
-<<<<<<< HEAD
-			push_hyp_memcache(mc, addr, hyp_virt_to_phys);
-=======
 			push_hyp_memcache(stage2_mc, addr, hyp_virt_to_phys);
->>>>>>> e8a457b7
 			unmap_donated_memory_noclear(addr, PAGE_SIZE);
 		}
 
