/*
 * Copyright (C) 2014 Linaro Ltd. <ard.biesheuvel@linaro.org>
 *
 * This program is free software; you can redistribute it and/or modify
 * it under the terms of the GNU General Public License version 2 as
 * published by the Free Software Foundation.
 */

#ifndef __ASM_CPUFEATURE_H
#define __ASM_CPUFEATURE_H

#include <asm/cpucaps.h>
#include <asm/cputype.h>
#include <asm/hwcap.h>
#include <asm/sysreg.h>

/*
 * In the arm64 world (as in the ARM world), elf_hwcap is used both internally
 * in the kernel and for user space to keep track of which optional features
 * are supported by the current system. So let's map feature 'x' to HWCAP_x.
 * Note that HWCAP_x constants are bit fields so we need to take the log.
 */

#define MAX_CPU_FEATURES	(8 * sizeof(elf_hwcap))
#define cpu_feature(x)		ilog2(HWCAP_ ## x)

#ifndef __ASSEMBLY__

#include <linux/bug.h>
#include <linux/jump_label.h>
#include <linux/kernel.h>

/*
 * CPU feature register tracking
 *
 * The safe value of a CPUID feature field is dependent on the implications
 * of the values assigned to it by the architecture. Based on the relationship
 * between the values, the features are classified into 3 types - LOWER_SAFE,
 * HIGHER_SAFE and EXACT.
 *
 * The lowest value of all the CPUs is chosen for LOWER_SAFE and highest
 * for HIGHER_SAFE. It is expected that all CPUs have the same value for
 * a field when EXACT is specified, failing which, the safe value specified
 * in the table is chosen.
 */

enum ftr_type {
	FTR_EXACT,	/* Use a predefined safe value */
	FTR_LOWER_SAFE,	/* Smaller value is safe */
	FTR_HIGHER_SAFE,/* Bigger value is safe */
};

#define FTR_STRICT	true	/* SANITY check strict matching required */
#define FTR_NONSTRICT	false	/* SANITY check ignored */

#define FTR_SIGNED	true	/* Value should be treated as signed */
#define FTR_UNSIGNED	false	/* Value should be treated as unsigned */

#define FTR_VISIBLE	true	/* Feature visible to the user space */
#define FTR_HIDDEN	false	/* Feature is hidden from the user */

#define FTR_VISIBLE_IF_IS_ENABLED(config)		\
	(IS_ENABLED(config) ? FTR_VISIBLE : FTR_HIDDEN)

struct arm64_ftr_bits {
	bool		sign;	/* Value is signed ? */
	bool		visible;
	bool		strict;	/* CPU Sanity check: strict matching required ? */
	enum ftr_type	type;
	u8		shift;
	u8		width;
	s64		safe_val; /* safe value for FTR_EXACT features */
};

/*
 * @arm64_ftr_reg - Feature register
 * @strict_mask		Bits which should match across all CPUs for sanity.
 * @sys_val		Safe value across the CPUs (system view)
 */
struct arm64_ftr_reg {
	const char			*name;
	u64				strict_mask;
	u64				user_mask;
	u64				sys_val;
	u64				user_val;
	const struct arm64_ftr_bits	*ftr_bits;
};

extern struct arm64_ftr_reg arm64_ftr_reg_ctrel0;

/*
 * CPU capabilities:
 *
 * We use arm64_cpu_capabilities to represent system features, errata work
 * arounds (both used internally by kernel and tracked in cpu_hwcaps) and
 * ELF HWCAPs (which are exposed to user).
 *
 * To support systems with heterogeneous CPUs, we need to make sure that we
 * detect the capabilities correctly on the system and take appropriate
 * measures to ensure there are no incompatibilities.
 *
 * This comment tries to explain how we treat the capabilities.
 * Each capability has the following list of attributes :
 *
 * 1) Scope of Detection : The system detects a given capability by
 *    performing some checks at runtime. This could be, e.g, checking the
 *    value of a field in CPU ID feature register or checking the cpu
 *    model. The capability provides a call back ( @matches() ) to
 *    perform the check. Scope defines how the checks should be performed.
 *    There are three cases:
 *
 *     a) SCOPE_LOCAL_CPU: check all the CPUs and "detect" if at least one
 *        matches. This implies, we have to run the check on all the
 *        booting CPUs, until the system decides that state of the
 *        capability is finalised. (See section 2 below)
 *		Or
 *     b) SCOPE_SYSTEM: check all the CPUs and "detect" if all the CPUs
 *        matches. This implies, we run the check only once, when the
 *        system decides to finalise the state of the capability. If the
 *        capability relies on a field in one of the CPU ID feature
 *        registers, we use the sanitised value of the register from the
 *        CPU feature infrastructure to make the decision.
 *		Or
 *     c) SCOPE_BOOT_CPU: Check only on the primary boot CPU to detect the
 *        feature. This category is for features that are "finalised"
 *        (or used) by the kernel very early even before the SMP cpus
 *        are brought up.
 *
 *    The process of detection is usually denoted by "update" capability
 *    state in the code.
 *
 * 2) Finalise the state : The kernel should finalise the state of a
 *    capability at some point during its execution and take necessary
 *    actions if any. Usually, this is done, after all the boot-time
 *    enabled CPUs are brought up by the kernel, so that it can make
 *    better decision based on the available set of CPUs. However, there
 *    are some special cases, where the action is taken during the early
 *    boot by the primary boot CPU. (e.g, running the kernel at EL2 with
 *    Virtualisation Host Extensions). The kernel usually disallows any
 *    changes to the state of a capability once it finalises the capability
 *    and takes any action, as it may be impossible to execute the actions
 *    safely. A CPU brought up after a capability is "finalised" is
 *    referred to as "Late CPU" w.r.t the capability. e.g, all secondary
 *    CPUs are treated "late CPUs" for capabilities determined by the boot
 *    CPU.
 *
 *    At the moment there are two passes of finalising the capabilities.
 *      a) Boot CPU scope capabilities - Finalised by primary boot CPU via
 *         setup_boot_cpu_capabilities().
 *      b) Everything except (a) - Run via setup_system_capabilities().
 *
 * 3) Verification: When a CPU is brought online (e.g, by user or by the
 *    kernel), the kernel should make sure that it is safe to use the CPU,
 *    by verifying that the CPU is compliant with the state of the
 *    capabilities finalised already. This happens via :
 *
 *	secondary_start_kernel()-> check_local_cpu_capabilities()
 *
 *    As explained in (2) above, capabilities could be finalised at
 *    different points in the execution. Each newly booted CPU is verified
 *    against the capabilities that have been finalised by the time it
 *    boots.
 *
 *	a) SCOPE_BOOT_CPU : All CPUs are verified against the capability
 *	except for the primary boot CPU.
 *
 *	b) SCOPE_LOCAL_CPU, SCOPE_SYSTEM: All CPUs hotplugged on by the
 *	user after the kernel boot are verified against the capability.
 *
 *    If there is a conflict, the kernel takes an action, based on the
 *    severity (e.g, a CPU could be prevented from booting or cause a
 *    kernel panic). The CPU is allowed to "affect" the state of the
 *    capability, if it has not been finalised already. See section 5
 *    for more details on conflicts.
 *
 * 4) Action: As mentioned in (2), the kernel can take an action for each
 *    detected capability, on all CPUs on the system. Appropriate actions
 *    include, turning on an architectural feature, modifying the control
 *    registers (e.g, SCTLR, TCR etc.) or patching the kernel via
 *    alternatives. The kernel patching is batched and performed at later
 *    point. The actions are always initiated only after the capability
 *    is finalised. This is usally denoted by "enabling" the capability.
 *    The actions are initiated as follows :
 *	a) Action is triggered on all online CPUs, after the capability is
 *	finalised, invoked within the stop_machine() context from
 *	enable_cpu_capabilitie().
 *
 *	b) Any late CPU, brought up after (1), the action is triggered via:
 *
 *	  check_local_cpu_capabilities() -> verify_local_cpu_capabilities()
 *
 * 5) Conflicts: Based on the state of the capability on a late CPU vs.
 *    the system state, we could have the following combinations :
 *
 *		x-----------------------------x
 *		| Type  | System   | Late CPU |
 *		|-----------------------------|
 *		|  a    |   y      |    n     |
 *		|-----------------------------|
 *		|  b    |   n      |    y     |
 *		x-----------------------------x
 *
 *     Two separate flag bits are defined to indicate whether each kind of
 *     conflict can be allowed:
 *		ARM64_CPUCAP_OPTIONAL_FOR_LATE_CPU - Case(a) is allowed
 *		ARM64_CPUCAP_PERMITTED_FOR_LATE_CPU - Case(b) is allowed
 *
 *     Case (a) is not permitted for a capability that the system requires
 *     all CPUs to have in order for the capability to be enabled. This is
 *     typical for capabilities that represent enhanced functionality.
 *
 *     Case (b) is not permitted for a capability that must be enabled
 *     during boot if any CPU in the system requires it in order to run
 *     safely. This is typical for erratum work arounds that cannot be
 *     enabled after the corresponding capability is finalised.
 *
 *     In some non-typical cases either both (a) and (b), or neither,
 *     should be permitted. This can be described by including neither
 *     or both flags in the capability's type field.
 */


/*
 * Decide how the capability is detected.
 * On any local CPU vs System wide vs the primary boot CPU
 */
#define ARM64_CPUCAP_SCOPE_LOCAL_CPU		((u16)BIT(0))
#define ARM64_CPUCAP_SCOPE_SYSTEM		((u16)BIT(1))
/*
 * The capabilitiy is detected on the Boot CPU and is used by kernel
 * during early boot. i.e, the capability should be "detected" and
 * "enabled" as early as possibly on all booting CPUs.
 */
#define ARM64_CPUCAP_SCOPE_BOOT_CPU		((u16)BIT(2))
#define ARM64_CPUCAP_SCOPE_MASK			\
	(ARM64_CPUCAP_SCOPE_SYSTEM	|	\
	 ARM64_CPUCAP_SCOPE_LOCAL_CPU	|	\
	 ARM64_CPUCAP_SCOPE_BOOT_CPU)

#define SCOPE_SYSTEM				ARM64_CPUCAP_SCOPE_SYSTEM
#define SCOPE_LOCAL_CPU				ARM64_CPUCAP_SCOPE_LOCAL_CPU
#define SCOPE_BOOT_CPU				ARM64_CPUCAP_SCOPE_BOOT_CPU
#define SCOPE_ALL				ARM64_CPUCAP_SCOPE_MASK

/*
 * Is it permitted for a late CPU to have this capability when system
 * hasn't already enabled it ?
 */
#define ARM64_CPUCAP_PERMITTED_FOR_LATE_CPU	((u16)BIT(4))
/* Is it safe for a late CPU to miss this capability when system has it */
#define ARM64_CPUCAP_OPTIONAL_FOR_LATE_CPU	((u16)BIT(5))

/*
 * CPU errata workarounds that need to be enabled at boot time if one or
 * more CPUs in the system requires it. When one of these capabilities
 * has been enabled, it is safe to allow any CPU to boot that doesn't
 * require the workaround. However, it is not safe if a "late" CPU
 * requires a workaround and the system hasn't enabled it already.
 */
#define ARM64_CPUCAP_LOCAL_CPU_ERRATUM		\
	(ARM64_CPUCAP_SCOPE_LOCAL_CPU | ARM64_CPUCAP_OPTIONAL_FOR_LATE_CPU)
/*
 * CPU feature detected at boot time based on system-wide value of a
 * feature. It is safe for a late CPU to have this feature even though
 * the system hasn't enabled it, although the feature will not be used
 * by Linux in this case. If the system has enabled this feature already,
 * then every late CPU must have it.
 */
#define ARM64_CPUCAP_SYSTEM_FEATURE	\
	(ARM64_CPUCAP_SCOPE_SYSTEM | ARM64_CPUCAP_PERMITTED_FOR_LATE_CPU)
/*
 * CPU feature detected at boot time based on feature of one or more CPUs.
 * All possible conflicts for a late CPU are ignored.
 */
#define ARM64_CPUCAP_WEAK_LOCAL_CPU_FEATURE		\
	(ARM64_CPUCAP_SCOPE_LOCAL_CPU		|	\
	 ARM64_CPUCAP_OPTIONAL_FOR_LATE_CPU	|	\
	 ARM64_CPUCAP_PERMITTED_FOR_LATE_CPU)

/*
 * CPU feature detected at boot time, on one or more CPUs. A late CPU
 * is not allowed to have the capability when the system doesn't have it.
 * It is Ok for a late CPU to miss the feature.
 */
#define ARM64_CPUCAP_BOOT_RESTRICTED_CPU_LOCAL_FEATURE	\
	(ARM64_CPUCAP_SCOPE_LOCAL_CPU		|	\
	 ARM64_CPUCAP_OPTIONAL_FOR_LATE_CPU)

/*
 * CPU feature used early in the boot based on the boot CPU. All secondary
 * CPUs must match the state of the capability as detected by the boot CPU.
 */
#define ARM64_CPUCAP_STRICT_BOOT_CPU_FEATURE ARM64_CPUCAP_SCOPE_BOOT_CPU

struct arm64_cpu_capabilities {
	const char *desc;
	u16 capability;
	u16 type;
	bool (*matches)(const struct arm64_cpu_capabilities *caps, int scope);
	/*
	 * Take the appropriate actions to enable this capability for this CPU.
	 * For each successfully booted CPU, this method is called for each
	 * globally detected capability.
	 */
	void (*cpu_enable)(const struct arm64_cpu_capabilities *cap);
	union {
		struct {	/* To be used for erratum handling only */
			struct midr_range midr_range;
			const struct arm64_midr_revidr {
				u32 midr_rv;		/* revision/variant */
				u32 revidr_mask;
			} * const fixed_revs;
		};

		const struct midr_range *midr_range_list;
		struct {	/* Feature register checking */
			u32 sys_reg;
			u8 field_pos;
			u8 min_field_value;
			u8 hwcap_type;
			bool sign;
			unsigned long hwcap;
		};
		/*
		 * A list of "matches/cpu_enable" pair for the same
		 * "capability" of the same "type" as described by the parent.
		 * Only matches(), cpu_enable() and fields relevant to these
		 * methods are significant in the list. The cpu_enable is
		 * invoked only if the corresponding entry "matches()".
		 * However, if a cpu_enable() method is associated
		 * with multiple matches(), care should be taken that either
		 * the match criteria are mutually exclusive, or that the
		 * method is robust against being called multiple times.
		 */
		const struct arm64_cpu_capabilities *match_list;
	};
};

static inline int cpucap_default_scope(const struct arm64_cpu_capabilities *cap)
{
	return cap->type & ARM64_CPUCAP_SCOPE_MASK;
}

static inline bool
cpucap_late_cpu_optional(const struct arm64_cpu_capabilities *cap)
{
	return !!(cap->type & ARM64_CPUCAP_OPTIONAL_FOR_LATE_CPU);
}

static inline bool
cpucap_late_cpu_permitted(const struct arm64_cpu_capabilities *cap)
{
	return !!(cap->type & ARM64_CPUCAP_PERMITTED_FOR_LATE_CPU);
}

extern DECLARE_BITMAP(cpu_hwcaps, ARM64_NCAPS);
extern struct static_key_false cpu_hwcap_keys[ARM64_NCAPS];
extern struct static_key_false arm64_const_caps_ready;

bool this_cpu_has_cap(unsigned int cap);

static inline bool cpu_have_feature(unsigned int num)
{
	return elf_hwcap & (1UL << num);
}

/* System capability check for constant caps */
static inline bool __cpus_have_const_cap(int num)
{
	if (num >= ARM64_NCAPS)
		return false;
	return static_branch_unlikely(&cpu_hwcap_keys[num]);
}

static inline bool cpus_have_cap(unsigned int num)
{
	if (num >= ARM64_NCAPS)
		return false;
	return test_bit(num, cpu_hwcaps);
}

static inline bool cpus_have_const_cap(int num)
{
	if (static_branch_likely(&arm64_const_caps_ready))
		return __cpus_have_const_cap(num);
	else
		return cpus_have_cap(num);
}

static inline void cpus_set_cap(unsigned int num)
{
	if (num >= ARM64_NCAPS) {
		pr_warn("Attempt to set an illegal CPU capability (%d >= %d)\n",
			num, ARM64_NCAPS);
	} else {
		__set_bit(num, cpu_hwcaps);
	}
}

static inline int __attribute_const__
cpuid_feature_extract_signed_field_width(u64 features, int field, int width)
{
	return (s64)(features << (64 - width - field)) >> (64 - width);
}

static inline int __attribute_const__
cpuid_feature_extract_signed_field(u64 features, int field)
{
	return cpuid_feature_extract_signed_field_width(features, field, 4);
}

static inline unsigned int __attribute_const__
cpuid_feature_extract_unsigned_field_width(u64 features, int field, int width)
{
	return (u64)(features << (64 - width - field)) >> (64 - width);
}

static inline unsigned int __attribute_const__
cpuid_feature_extract_unsigned_field(u64 features, int field)
{
	return cpuid_feature_extract_unsigned_field_width(features, field, 4);
}

static inline u64 arm64_ftr_mask(const struct arm64_ftr_bits *ftrp)
{
	return (u64)GENMASK(ftrp->shift + ftrp->width - 1, ftrp->shift);
}

static inline u64 arm64_ftr_reg_user_value(const struct arm64_ftr_reg *reg)
{
	return (reg->user_val | (reg->sys_val & reg->user_mask));
}

static inline int __attribute_const__
cpuid_feature_extract_field_width(u64 features, int field, int width, bool sign)
{
	return (sign) ?
		cpuid_feature_extract_signed_field_width(features, field, width) :
		cpuid_feature_extract_unsigned_field_width(features, field, width);
}

static inline int __attribute_const__
cpuid_feature_extract_field(u64 features, int field, bool sign)
{
	return cpuid_feature_extract_field_width(features, field, 4, sign);
}

static inline s64 arm64_ftr_value(const struct arm64_ftr_bits *ftrp, u64 val)
{
	return (s64)cpuid_feature_extract_field_width(val, ftrp->shift, ftrp->width, ftrp->sign);
}

static inline bool id_aa64mmfr0_mixed_endian_el0(u64 mmfr0)
{
	return cpuid_feature_extract_unsigned_field(mmfr0, ID_AA64MMFR0_BIGENDEL_SHIFT) == 0x1 ||
		cpuid_feature_extract_unsigned_field(mmfr0, ID_AA64MMFR0_BIGENDEL0_SHIFT) == 0x1;
}

static inline bool id_aa64pfr0_32bit_el0(u64 pfr0)
{
	u32 val = cpuid_feature_extract_unsigned_field(pfr0, ID_AA64PFR0_EL0_SHIFT);

	return val == ID_AA64PFR0_EL0_32BIT_64BIT;
}

static inline bool id_aa64pfr0_sve(u64 pfr0)
{
	u32 val = cpuid_feature_extract_unsigned_field(pfr0, ID_AA64PFR0_SVE_SHIFT);

	return val > 0;
}

void __init setup_cpu_features(void);
void check_local_cpu_capabilities(void);


u64 read_sanitised_ftr_reg(u32 id);

static inline bool cpu_supports_mixed_endian_el0(void)
{
	return id_aa64mmfr0_mixed_endian_el0(read_cpuid(ID_AA64MMFR0_EL1));
}

static inline bool system_supports_32bit_el0(void)
{
	return cpus_have_const_cap(ARM64_HAS_32BIT_EL0);
}

static inline bool system_supports_mixed_endian_el0(void)
{
	return id_aa64mmfr0_mixed_endian_el0(read_sanitised_ftr_reg(SYS_ID_AA64MMFR0_EL1));
}

static inline bool system_supports_fpsimd(void)
{
	return !cpus_have_const_cap(ARM64_HAS_NO_FPSIMD);
}

static inline bool system_uses_ttbr0_pan(void)
{
	return IS_ENABLED(CONFIG_ARM64_SW_TTBR0_PAN) &&
		!cpus_have_const_cap(ARM64_HAS_PAN);
}

static inline bool system_supports_sve(void)
{
	return IS_ENABLED(CONFIG_ARM64_SVE) &&
		cpus_have_const_cap(ARM64_SVE);
}

static inline bool system_supports_cnp(void)
{
	return IS_ENABLED(CONFIG_ARM64_CNP) &&
		cpus_have_const_cap(ARM64_HAS_CNP);
}

#define ARM64_SSBD_UNKNOWN		-1
#define ARM64_SSBD_FORCE_DISABLE	0
#define ARM64_SSBD_KERNEL		1
#define ARM64_SSBD_FORCE_ENABLE		2
#define ARM64_SSBD_MITIGATED		3

static inline int arm64_get_ssbd_state(void)
{
#ifdef CONFIG_ARM64_SSBD
	extern int ssbd_state;
	return ssbd_state;
#else
	return ARM64_SSBD_UNKNOWN;
#endif
}

#ifdef CONFIG_ARM64_SSBD
void arm64_set_ssbd_mitigation(bool state);
#else
static inline void arm64_set_ssbd_mitigation(bool state) {}
#endif

<<<<<<< HEAD
extern int do_emulate_mrs(struct pt_regs *regs, u32 sys_reg, u32 rt);
=======
static inline u32 id_aa64mmfr0_parange_to_phys_shift(int parange)
{
	switch (parange) {
	case 0: return 32;
	case 1: return 36;
	case 2: return 40;
	case 3: return 42;
	case 4: return 44;
	case 5: return 48;
	case 6: return 52;
	/*
	 * A future PE could use a value unknown to the kernel.
	 * However, by the "D10.1.4 Principles of the ID scheme
	 * for fields in ID registers", ARM DDI 0487C.a, any new
	 * value is guaranteed to be higher than what we know already.
	 * As a safe limit, we return the limit supported by the kernel.
	 */
	default: return CONFIG_ARM64_PA_BITS;
	}
}
>>>>>>> 22a7cdca
#endif /* __ASSEMBLY__ */

#endif<|MERGE_RESOLUTION|>--- conflicted
+++ resolved
@@ -536,9 +536,8 @@
 static inline void arm64_set_ssbd_mitigation(bool state) {}
 #endif
 
-<<<<<<< HEAD
 extern int do_emulate_mrs(struct pt_regs *regs, u32 sys_reg, u32 rt);
-=======
+
 static inline u32 id_aa64mmfr0_parange_to_phys_shift(int parange)
 {
 	switch (parange) {
@@ -559,7 +558,6 @@
 	default: return CONFIG_ARM64_PA_BITS;
 	}
 }
->>>>>>> 22a7cdca
 #endif /* __ASSEMBLY__ */
 
 #endif