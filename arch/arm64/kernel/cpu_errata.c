--- conflicted
+++ resolved
@@ -885,8 +885,6 @@
 				})),
 	},
 	{
-<<<<<<< HEAD
-=======
 		.desc = "Apple IMPDEF PMUv3 Traps",
 		.capability = ARM64_WORKAROUND_PMUV3_IMPDEF_TRAPS,
 		.type = ARM64_CPUCAP_LOCAL_CPU_ERRATUM,
@@ -894,6 +892,5 @@
 		.cpu_enable = cpu_enable_impdef_pmuv3_traps,
 	},
 	{
->>>>>>> e8a457b7
 	}
 };