--- conflicted
+++ resolved
@@ -26,33 +26,6 @@
 		pinctrl7 = &pinctrl_peric1;
 	};
 
-<<<<<<< HEAD
-	arm-a53-pmu {
-		compatible = "arm,cortex-a53-pmu";
-		interrupts = <GIC_SPI 24 IRQ_TYPE_LEVEL_HIGH>,
-			     <GIC_SPI 25 IRQ_TYPE_LEVEL_HIGH>,
-			     <GIC_SPI 26 IRQ_TYPE_LEVEL_HIGH>,
-			     <GIC_SPI 27 IRQ_TYPE_LEVEL_HIGH>;
-		interrupt-affinity = <&cpu0>,
-				     <&cpu1>,
-				     <&cpu2>,
-				     <&cpu3>;
-	};
-
-	mongoose-m2-pmu {
-		compatible = "samsung,mongoose-pmu";
-		interrupts = <GIC_SPI 40 IRQ_TYPE_LEVEL_HIGH>,
-			     <GIC_SPI 41 IRQ_TYPE_LEVEL_HIGH>,
-			     <GIC_SPI 42 IRQ_TYPE_LEVEL_HIGH>,
-			     <GIC_SPI 43 IRQ_TYPE_LEVEL_HIGH>;
-		interrupt-affinity = <&cpu4>,
-				     <&cpu5>,
-				     <&cpu6>,
-				     <&cpu7>;
-	};
-
-=======
->>>>>>> e8a457b7
 	cpus {
 		#address-cells = <1>;
 		#size-cells = <0>;
@@ -255,15 +228,12 @@
 				      "usi1", "usi2", "usi3";
 		};
 
-<<<<<<< HEAD
-=======
 		syscon_peric0: syscon@10420000 {
 			compatible = "samsung,exynos8895-peric0-sysreg", "syscon";
 			reg = <0x10420000 0x2000>;
 			clocks = <&cmu_peric0 CLK_GOUT_PERIC0_SYSREG_PERIC0_PCLK>;
 		};
 
->>>>>>> e8a457b7
 		serial_0: serial@10430000 {
 			compatible = "samsung,exynos8895-uart";
 			reg = <0x10430000 0x100>;
@@ -277,8 +247,6 @@
 			status = "disabled";
 		};
 
-<<<<<<< HEAD
-=======
 		usi0: usi@10440000 {
 			compatible = "samsung,exynos8895-usi";
 			ranges = <0x0 0x10440000 0x11000>;
@@ -527,7 +495,6 @@
 			};
 		};
 
->>>>>>> e8a457b7
 		pinctrl_peric0: pinctrl@104d0000 {
 			compatible = "samsung,exynos8895-pinctrl";
 			reg = <0x104d0000 0x1000>;
@@ -560,15 +527,12 @@
 				      "usi10", "usi11", "usi12", "usi13";
 		};
 
-<<<<<<< HEAD
-=======
 		syscon_peric1: syscon@10820000 {
 			compatible = "samsung,exynos8895-peric1-sysreg", "syscon";
 			reg = <0x10820000 0x2000>;
 			clocks = <&cmu_peric1 CLK_GOUT_PERIC1_SYSREG_PERIC1_PCLK>;
 		};
 
->>>>>>> e8a457b7
 		serial_1: serial@10830000 {
 			compatible = "samsung,exynos8895-uart";
 			reg = <0x10830000 0x100>;
@@ -582,8 +546,6 @@
 			status = "disabled";
 		};
 
-<<<<<<< HEAD
-=======
 		usi4: usi@10840000 {
 			compatible = "samsung,exynos8895-usi";
 			ranges = <0x0 0x10840000 0x11000>;
@@ -1204,7 +1166,6 @@
 			};
 		};
 
->>>>>>> e8a457b7
 		pinctrl_peric1: pinctrl@10980000 {
 			compatible = "samsung,exynos8895-pinctrl";
 			reg = <0x10980000 0x1000>;
